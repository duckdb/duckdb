language: cpp
script: make unit
dist: trusty

before_install:
  - eval "${MATRIX_EVAL}"

env:
  global:
    - CIBW_BUILD='cp37-* cp27-*'
    - CIBW_TEST_REQUIRES='pytest'
    - CIBW_BEFORE_BUILD='pip install "numpy>=1.16" && pip install "pandas>=0.24" && pip install "pytest>=4.3" && pip install "cmake==3.13.3" && pip install "pybind11>=2.4"'
    - CIBW_TEST_COMMAND='python -m pytest {project}/tests'


matrix:
  include:

    - os: linux
      if: tag != master-builds
      dist: bionic
      name: GCC 9
      python: 3.7

      addons:
        apt:
          sources:
            - sourceline: 'ppa:ubuntu-toolchain-r/test'
            - sourceline: 'ppa:deadsnakes/ppa'
          packages:
            - g++-9 python3.7
      env:
        - MATRIX_EVAL="CC=gcc-9 && CXX=g++-9"
      before_install:
        - eval "${MATRIX_EVAL}"
        - pip install --user boto3
      script:
        - mkdir -p build/release
        - (cd build/release && cmake -DCMAKE_BUILD_TYPE=Release -DBUILD_ICU_EXTENSION=1 -DJDBC_DRIVER=1 ../.. && cmake --build .)
        - build/release/test/unittest "*"
        - python3.7 tools/shell/shell-test.py build/release/duckdb_cli
        - (cd examples/embedded-c; make)
        - (cd examples/embedded-c++; make)
        - (cd examples/programmatic-querying; make)
        - java -cp build/release/tools/jdbc/duckdb_jdbc.jar nl.cwi.da.duckdb.test.TestDuckDBJDBC
        - build/release/extension/icu/test/icu_test

      after_success:
        - python tools/upload-s3.py lib-linux-amd64 build/release/src/libduckdb*.so build/release/src/libduckdb*.a build/release/duckdb_cli build/release/tools/jdbc/duckdb_jdbc.jar
        - python3 scripts/asset-upload.py libduckdb-linux-amd64.so=build/release/src/libduckdb*.so duckdb_cli-linux-amd64=build/release/duckdb_cli duckdb_jdbc-linux-amd64.jar=build/release/tools/jdbc/duckdb_jdbc.jar


    - os: osx
      if: tag != master-builds
      name: Xcode 11.3
      osx_image: xcode11.3

      before_install:
        - curl https://bootstrap.pypa.io/get-pip.py -o /tmp/get-pip.py
        - python3 /tmp/get-pip.py
        - python3 -m pip install --user boto3

      script:
        - (mkdir -p build/release && cd build/release && cmake -DCMAKE_BUILD_TYPE=Release -DBUILD_ICU_EXTENSION=1 -DJDBC_DRIVER=1 ../.. && cmake --build .)
        - build/release/test/unittest
        - python3 tools/shell/shell-test.py build/release/duckdb_cli
        - java -cp build/release/tools/jdbc/duckdb_jdbc.jar nl.cwi.da.duckdb.test.TestDuckDBJDBC
        - build/release/extension/icu/test/icu_test

      after_success:
        - python3 tools/upload-s3.py lib-osx build/release/src/libduckdb.dylib build/release/src/libduckdb_static.a build/release/duckdb_cli build/release/tools/jdbc/duckdb_jdbc.jar
        - python3 scripts/asset-upload.py libduckdb-osx.dylib=build/release/src/libduckdb*.dylib duckdb_cli-osx=build/release/duckdb_cli duckdb_jdbc-osx.jar=build/release/tools/jdbc/duckdb_jdbc.jar


    - os: windows
      if: tag != master-builds
      name: VS 2017
      filter_secrets: false

      language: c

      before_script:
        - choco install python3 --version 3.7.3 -y --params "/InstallDir:C:\Python37-x64"
        - choco install jdk8 --version 8.0.211 -y --force

      script:
        - cmake -DCMAKE_BUILD_TYPE=Release -DCMAKE_GENERATOR_PLATFORM=x64 -DJDBC_DRIVER=1 -DBUILD_ICU_EXTENSION=1
        - cmake --build . --target duckdb --config Release
        - cmake --build . --target unittest --config Release
        - cmake --build . --target shell --config Release
        - cmake --build . --target jdbc --config Release
        - cmake --build . --target icu_test --config Release
        - test/Release/unittest.exe
        - C:/Python37-x64/python.exe tools/shell/shell-test.py Release/duckdb_cli.exe
        - C:/Program\ Files/Java/jdk1.8.0_211/bin/java -cp tools/jdbc/duckdb-jdbc.jar nl.cwi.da.duckdb.test.TestDuckDBJDBC
        - extension/icu/test/Release/icu_test.exe

      after_success:
        - C:/Python37-x64/python.exe tools/upload-s3.py lib-windows-amd64 src/Release/duckdb.dll Release/duckdb_cli.exe tools/jdbc/duckdb_jdbc.jar
        - C:/Python37-x64/python.exe scripts/asset-upload.py libduckdb-windows-amd64.dll=src/Release/duckdb.dll duckdb_cli-windows-amd64.exe=Release/duckdb_cli.exe duckdb_jdbc-windows-amd64.jar=tools/jdbc/duckdb_jdbc.jar


# checks: debug mode (with sanitizers), coveralls, valgrind, vector sizes

    - os: linux
      if: tag != master-builds
      dist: xenial
      name: GCC 9 Debug

      addons:
        apt:
          sources:
            - ubuntu-toolchain-r-test
          packages:
            - g++-9
      env:
        - MATRIX_EVAL="CC=gcc-9 && CXX=g++-9"
        - TREAT_WARNINGS_AS_ERRORS=1

    - os: osx
      name: Xcode 11.3 Debug
      if: (type = push AND branch = master) OR type = pull_request OR tag =~ /^v\d+\.\d+\.\d+$/

      osx_image: xcode11.3


    - os: linux
      dist: xenial
      name: Code Coverage
      if: (type = push AND branch = master) OR type = pull_request OR tag =~ /^v\d+\.\d+\.\d+$/

      addons:
        apt:
          sources:
            - ubuntu-toolchain-r-test

      before_install:
        - pip install --user cpp-coveralls

      script:
        - mkdir -p build/coverage
        - (cd build/coverage && cmake -E env CXXFLAGS="--coverage" cmake -DCMAKE_BUILD_TYPE=Debug ../.. && make)
        - build/coverage/test/unittest

      after_success:
        - coveralls -b build/coverage -E '.*CMakeCXXCompilerId.cpp' --exclude tools --exclude benchmark --exclude examples --exclude third_party --exclude test --exclude src/common/enums --exclude src/parser/transform/helpers/nodetype_to_string.cpp --exclude build/coverage/third_party/libpg_query/grammar --gcov-options '\-lp'


    - os: linux
      dist: bionic
      name: Valgrind
      if: (type = push AND branch = master) OR type = pull_request OR tag =~ /^v\d+\.\d+\.\d+$/

      addons:
        apt:
          sources:
            - ubuntu-toolchain-r-test
          packages:
            - valgrind

      script:
        - mkdir -p build/debug
        - (cd build/debug && cmake -DCMAKE_BUILD_TYPE=Debug -DENABLE_SANITIZER=FALSE ../.. && cmake --build .)
        - valgrind ./build/debug/test/unittest -s "Test TPC-H SF0.01"


    - os: linux
      dist: bionic
      name: GCC 9 (Vector Sizes)
      if: (type = push AND branch = master) OR type = pull_request OR tag =~ /^v\d+\.\d+\.\d+$/

      python: 3.7

      addons:
        apt:
          sources:
            - ubuntu-toolchain-r-test
      script:
        - python3 scripts/test_vector_sizes.py


# old compilers

    - os: linux
      name: Clang 6
      if: (type = push AND branch = master) OR type = pull_request OR tag =~ /^v\d+\.\d+\.\d+$/
      dist: xenial
      addons:
        apt:
          sources:
            - ubuntu-toolchain-r-test
          packages:
            - clang-6.0
      env:
        - MATRIX_EVAL="CC=clang-6.0 && CXX=clang++-6.0"
        - TREAT_WARNINGS_AS_ERRORS=1
        - DISABLE_UNITY=1


    - os: linux
      name: GCC 4.9
      if: (type = push AND branch = master) OR type = pull_request OR tag =~ /^v\d+\.\d+\.\d+$/
      addons:
         apt:
          sources:
            - ubuntu-toolchain-r-test
          packages:
            - g++-4.9 binutils-2.26
      env:
         - MATRIX_EVAL="CC=gcc-4.9 && CXX=g++-4.9"


# amalgamations

    - os: linux
      dist: xenial
      name: GCC 9 (Amalgamation)
      if: (type = push AND branch = master) OR type = pull_request OR tag =~ /^v\d+\.\d+\.\d+$/

      addons:
        apt:
          sources:
            - ubuntu-toolchain-r-test
          packages:
            - g++-9
      env:
        - MATRIX_EVAL="CC=gcc-9 && CXX=g++-9"
      before_install:
        - eval "${MATRIX_EVAL}"
        - pip install --user boto3

      script:
        - python scripts/amalgamation.py
        - mkdir -p build/release
        - (cd build/release && cmake -DAMALGAMATION_BUILD=1 -DCMAKE_BUILD_TYPE=Release ../.. && cmake --build .)
        - build/release/test/unittest "*"

      after_success:
        - (cd src/amalgamation; zip ../../build/duckdb.zip duckdb.*)
        - python tools/upload-s3.py src-amalgamation build/duckdb.zip
        - python3 scripts/asset-upload.py duckdb_amalgamation.zip=build/duckdb.zip


    - os: osx
      name: Xcode 11.3 (Amalgamation)
      if: (type = push AND branch = master) OR type = pull_request OR tag =~ /^v\d+\.\d+\.\d+$/

      osx_image: xcode11.3
      script:
        - python3 scripts/amalgamation.py
        - (mkdir -p build/release && cd build/release && cmake -DAMALGAMATION_BUILD=1 -DCMAKE_BUILD_TYPE=Release ../.. && cmake --build .)
        - build/release/test/unittest


    - os: windows
      name: VS 2017 (Amalgamation)
      if: (type = push AND branch = master) OR type = pull_request OR tag =~ /^v\d+\.\d+\.\d+$/

      filter_secrets: false
      language: c
      before_script:
        - choco install python3 --version 3.7.3 -y --params "/InstallDir:C:\Python37-x64"
      script:
        - C:/Python37-x64/python.exe scripts/amalgamation.py
        - cmake -DAMALGAMATION_BUILD=1 -DCMAKE_BUILD_TYPE=Release -DCMAKE_GENERATOR_PLATFORM=x64
        - cmake --build . --target duckdb --config Release
        - cmake --build . --target unittest --config Release
        - test/Release/unittest.exe


# weird platforms: 32 bit linux & windows, arm, solaris, openbsd


    - os: linux
      dist: xenial
      name: GCC 9 32 Bit
      if: (type = push AND branch = master) OR type = pull_request OR tag =~ /^v\d+\.\d+\.\d+$/

      addons:
        apt:
          sources:
            - ubuntu-toolchain-r-test
          packages:
            - g++-9 libc6-dev-i386 g++-9-multilib gcc-9-multilib gcc-multilib g++-multilib lib32readline6-dev lib32readline6

      env:
        - MATRIX_EVAL="CC=gcc-9 && CXX=g++-9"
      before_install:
        - eval "${MATRIX_EVAL}"
        - pip install --user boto3
      script:
        - mkdir -p build/release
        - (cd build/release && cmake -DFORCE_32_BIT=1 -DCMAKE_BUILD_TYPE=Release ../.. && cmake --build .)
        - build/release/test/unittest "*"

      after_success:
        - python tools/upload-s3.py lib-linux-i386 build/release/src/libduckdb*.so build/release/src/libduckdb*.a build/release/duckdb_cli
        - python3 scripts/asset-upload.py libduckdb-linux-i386.so=build/release/src/libduckdb.so duckdb_cli-linux-i386=build/release/duckdb_cli


    - os: windows
      name: VS 2017 32 Bit
      if: (type = push AND branch = master) OR type = pull_request OR tag =~ /^v\d+\.\d+\.\d+$/

      filter_secrets: false

      language: c

      before_script:
        - choco install python3 --version 3.7.3 -y --params "/InstallDir:C:\Python37-x64"
        - choco install curl -y --force

      script:
        - cmake -DCMAKE_BUILD_TYPE=Release -DCMAKE_GENERATOR_PLATFORM=Win32
        - cmake --build . --target duckdb --config Release
        - cmake --build . --target unittest --config Release
        - cmake --build . --target shell --config Release
        - test/Release/unittest.exe
        - C:/Python37-x64/python.exe tools/shell/shell-test.py Release/duckdb_cli.exe

      after_success:
        - C:/Python37-x64/python.exe tools/upload-s3.py lib-windows-i386 src/Release/duckdb.dll Release/duckdb_cli.exe


    - os: linux
      dist: xenial
      name: GCC 5 (ARM64)
      if: (type = push AND branch = master) OR type = pull_request OR tag =~ /^v\d+\.\d+\.\d+$/

      arch: arm64

      script:
        - mkdir -p build/debug
        - (cd build/debug && cmake -DEXPLICIT_EXCEPTIONS=TRUE -DCMAKE_BUILD_TYPE=Debug ../.. && cmake --build .)
        - build/debug/test/unittest -s "[tpch]"


    - os: linux
      dist: bionic
      name: Solaris VM
      if: (type = push AND branch = master) OR type = pull_request OR tag =~ /^v\d+\.\d+\.\d+$/
      sudo: true

      install:
        - wget -q https://www.virtualbox.org/download/oracle_vbox_2016.asc -O- | sudo apt-key add -
        - echo -e "\ndeb [arch=amd64] https://download.virtualbox.org/virtualbox/debian bionic contrib\n" | sudo tee -a /etc/apt/sources.list
        - sudo apt-get update > /dev/null
        - sudo apt-get install -y linux-headers-$(uname -r) virtualbox-5.2 rsync
        - wget -q "https://homepages.cwi.nl/~hannes/86Cv27lf5353lJR/Solaris10_1-13-2.ova"
        - VBoxManage import Solaris10_1-13-2.ova
        - rm Solaris10_1-13-2.ova
        - VBoxManage modifyvm "Solaris10_1-13" --usb off --usbehci off --usbxhci off --cpus 2 --hwvirtex on --memory 6114
        - VBoxManage startvm "Solaris10_1-13" --type headless
        - echo -e "-----BEGIN OPENSSH PRIVATE KEY-----\nb3BlbnNzaC1rZXktdjEAAAAABG5vbmUAAAAEbm9uZQAAAAAAAAABAAABFwAAAAdzc2gtcn\nNhAAAAAwEAAQAAAQEArPN99L/D9jXUwtFjoAzhnzA5a7t/YJiSrcTm+hKSxPp/nklfu1Km\ntDbMBOrXsAqLRcMz5JZoF8G1jebXOO3u2LRB+INFsxqDV76TZjUC1y4SAX17h5UvstT3sn\naPPt+TzwX3PmF8ooN+L8hDIZpvty6m+7b09QRFx4l7+j30MgO+kjwNHUyocn7qokoyH2p4\nfzvtoWePNyL191O9GNg6LmjneG25nN/NBoFYc/Zu+XfDY3gMECNurGHVV3W4ZNpoqjpZWU\nFx4eG0tShBZ+pvuFPy669+H8b5laNEjPGYclInW8unW6T9nuaoQjc/metBwaODgkOsAR0u\nddRxR8nIUwAAA9C2NMXdtjTF3QAAAAdzc2gtcnNhAAABAQCs8330v8P2NdTC0WOgDOGfMD\nlru39gmJKtxOb6EpLE+n+eSV+7Uqa0NswE6tewCotFwzPklmgXwbWN5tc47e7YtEH4g0Wz\nGoNXvpNmNQLXLhIBfXuHlS+y1Peydo8+35PPBfc+YXyig34vyEMhmm+3Lqb7tvT1BEXHiX\nv6PfQyA76SPA0dTKhyfuqiSjIfanh/O+2hZ483IvX3U70Y2DouaOd4bbmc380GgVhz9m75\nd8NjeAwQI26sYdVXdbhk2miqOllZQXHh4bS1KEFn6m+4U/Lrr34fxvmVo0SM8ZhyUidby6\ndbpP2e5qhCNz+Z60HBo4OCQ6wBHS511HFHychTAAAAAwEAAQAAAQEAl3IwnZ0+z96bjG0m\nvAQLngXwgjIRfFieOKPvTpPtCagBEG5X8gSSDcTeKoAqlvDkvBYO3uAGDqeFf9jgJe3T9N\ncD3cW1xvw0fyVWlW1eK2cgRUXIYhV1SzfKHvBKx1eoauRieLGNHhHe8aB/iHFf2hx0BH9V\nSSiQogX2Fk8iAphr9qLuR+M0eMtsZmq9nNpk0iXiohw7b3xNb1QrewoeiXiSI4xANdbkmx\n7R2Jnm132toa+ofPZWbpRptYyzv5TWRhEob4GQSknEvS7NEep3cxnv71d1wQvCfhkMKLXH\nKrIck4X46fLa+65OV8Bq37x91kRagOl4VFBZBT61Y9+DoQAAAIEAltUA8Zx5ETlUOXdGCQ\n+ftbCLZlmlPGGabFdg/EKM+M96Q3sj7L2lIP0Htt5w/HmM3Hz9uLk/d/m20zPq8xkltwCo\nF4R80K5HA38Q26fPRpJzDhch+k7AYuQwjziPSH1uzP3BdQo74KVuyvaTk+9VoeeFslF13P\njflhvUmCyquNkAAACBANtkmGdXwaMHrFKAibQreQuQD9CBRFRDRYNWOP4nPOp7YyCY4xbf\n02kHfFUmf7UqvY36v+jTC4RJ1mJH9KVlqJOB/JLhb6Wrv3xuddcxbwaMwb6dGgsZM+iB7G\nqBlcHlrxnWi6bXXK9WpQWaLNYdE4MKgRvKTSq20glezRWDijznAAAAgQDJzyCedgs5ibpb\nhvtNy5TGXPyX2lI9qoMDV2LSJZhp5TPL/mZqITUrehs0siM9IQ4DqhL4DgKBkYOLI/W6mW\nCXkQVFkGGLovzFUMM/wpK1Ua20k+0XakblI11yK3fjd0XJ0K5FyQ1YzG9XXZ8EuZo/2p2A\n8Y/K54JYuMflOJVftQAAABZoYW5uZXNAZGFrYXIuZGEuY3dpLm5sAQID\n-----END OPENSSH PRIVATE KEY-----\n" > id_rsa_solaris
        - chmod 400 id_rsa_solaris
        - export SSHFLAGS="-o LogLevel=ERROR -o StrictHostKeyChecking=no -o UserKnownHostsFile=/dev/null -i id_rsa_solaris"
        - export SCMD="ssh $SSHFLAGS -p 2222 root@localhost"
        - sleep 60
        - while ! $SCMD ls ; do sleep 30 ; done
        - $SCMD 'bash -c "echo 'nameserver 8.8.8.8' > /etc/resolv.conf"'

      script:
        - python scripts/amalgamation.py > /dev/null
        - rsync -a -e "ssh $SSHFLAGS -p 2222" --exclude=.git --exclude=build --exclude=third_party/sqllogictest --exclude=third_party/imdb .  root@localhost:/duckdb
        - travis_wait 50 $SCMD 'rm -rf /duckdb/build && mkdir -p /duckdb/build && cd /duckdb/build && export PATH=/opt/csw/bin/:$PATH CXX=g++ CC=gcc  && cmake -DCMAKE_AR=/opt/csw/bin/gar -DCMAKE_BUILD_TYPE=Debug -DAMALGAMATION_BUILD=1 .. && gmake -j2'
        - $SCMD /duckdb/build/test/unittest "~[copy]~[file_system]~[.]"


<<<<<<< HEAD
    - os: linux
      dist: bionic
      name: OpenBSD VM
      if: (type = push AND branch = master) OR type = pull_request OR tag =~ /^v\d+\.\d+\.\d+$/
      sudo: true

      install:
        - wget -q https://www.virtualbox.org/download/oracle_vbox_2016.asc -O- | sudo apt-key add -
        - echo -e "\ndeb [arch=amd64] https://download.virtualbox.org/virtualbox/debian bionic contrib\n" | sudo tee -a /etc/apt/sources.list
        - sudo apt-get update > /dev/null
        - sudo apt-get install -y linux-headers-$(uname -r) virtualbox-5.2 rsync
        - wget -q "https://homepages.cwi.nl/~hannes/86Cv27lf5353lJR/OpenBSD.ova"
        - VBoxManage import OpenBSD.ova
        - rm OpenBSD.ova
        - VBoxManage modifyvm "OpenBSD" --usb off --usbehci off --usbxhci off --cpus 2 --hwvirtex on --memory 6114
        - VBoxManage startvm "OpenBSD" --type headless
        - echo -e "-----BEGIN OPENSSH PRIVATE KEY-----\nb3BlbnNzaC1rZXktdjEAAAAABG5vbmUAAAAEbm9uZQAAAAAAAAABAAABFwAAAAdzc2gtcn\nNhAAAAAwEAAQAAAQEA0I/POwsFY/l5DGvybl1amd9pqzP5ADPQGWupcNuKbSYq+sD4g5Jr\nqZ0vG9sULeYlZZFHzdbUqzdbK9rMZZOUwUwHbxViS2UlhCo0onB9bbzm6kQ2gSBaXxa8SC\nwllEdHq6c/kK50MZKVwqpBrxIJtGN08pNauhMPNMdniQZD5slkKrneTgGYnm30xNtkHStB\nY/btURWNlVd8Qedx8gSEV5628cAeKJAPOn4nrCYvy7uMWBOYqrqZii38uxdrhnZKKKENcA\ndUuFRdmFDK/0d+/0PeUYUacZm3HRU5F21440u51OdBMzBYe9AaQXQGrwKwY+YxlczlVh8g\n9XMWYBzJ3wAAA9B959FqfefRagAAAAdzc2gtcnNhAAABAQDQj887CwVj+XkMa/JuXVqZ32\nmrM/kAM9AZa6lw24ptJir6wPiDkmupnS8b2xQt5iVlkUfN1tSrN1sr2sxlk5TBTAdvFWJL\nZSWEKjSicH1tvObqRDaBIFpfFrxILCWUR0erpz+QrnQxkpXCqkGvEgm0Y3Tyk1q6Ew80x2\neJBkPmyWQqud5OAZiebfTE22QdK0Fj9u1RFY2VV3xB53HyBIRXnrbxwB4okA86fiesJi/L\nu4xYE5iqupmKLfy7F2uGdkoooQ1wB1S4VF2YUMr/R37/Q95RhRpxmbcdFTkXbXjjS7nU50\nEzMFh70BpBdAavArBj5jGVzOVWHyD1cxZgHMnfAAAAAwEAAQAAAQB6iVPfQ81p/MRDKRUq\nBM1bhKkH/qQ4mziUBu5psYN2N6ue4kvgueFpqUFpY2FKymKEd0QxyxvucLqvXIEk2P3YR/\nxCJtU2qPnO2iFMozz+gbNGRsejPEf8gFYlLVLy+KJCVySAtA7upUo6MmAfJUDwbFLkxvDS\nTKptfw70seqpJ/CdUXqrd/YAfwqGO0ZgQC59MDTGS1rXViRbTEMOxbWg9TMmvWb36vJG8i\nvSGimXL0gvhB7himZzK0z9tl8r3gHIHpiKy+67tzXyDdzXxpTJ7krBIwVgMgHwZpSy++c6\n9e6ag9LH217gWSDX4C0tAnHhjc5QqlCBwZVe/n2Kyg3pAAAAgQC1zeKHT3XLt9NfBVjhfq\nS3lMByGNCR90RS1vZe+wYVuChFCs7ztraWgMX9n7m3HvaGj+lqDPBD6mkoaYFCqKVr5GcH\nq1fij2sZeEpymhOUjX/aWGr9kdnxkvpSzYt33OU7hQIv34ViSXuyiEVb/SYXxqmwaYhCbW\noAlXqS57U3ZAAAAIEA58ImmEbbHDbA+mUZ1xugtb2heIQyVm+B1FtWtOY3B7LKgfgP5kaw\nhhVAlOfpxSyn/aNWdokE6JsFU/Vs/eiEXmn253ofF0J2kQuVD8+0m+yUMkbDYbfyc9FPsR\n1OS4cqjM8ET77EvLiqIHXO8aWr4eCOJxjDJLC0xVKOicgk/JUAAACBAOZghEZOuUgLjB1K\nQ0kMX+CTNvyKB44eY24kbp22KI4hsEw4BwyqPvCyRZsx7EBGXdGO0giVc41T6WJxwLVCbW\nmG1AC03KQ/lPXf/lzuwT4/N52hw+s4EmHlcPfoPyRFtbZuUyJqlhL4txWZdI31Ot0jxiQK\nxePoxUuMva2261ujAAAAFWhhbm5lc0BoZXJiZXJ0Mi5sb2NhbAECAwQF\n-----END OPENSSH PRIVATE KEY-----\n" > id_rsa_openbsd
        - chmod 400 id_rsa_openbsd
        - export SSHFLAGS="-o LogLevel=ERROR -o StrictHostKeyChecking=no -o UserKnownHostsFile=/dev/null -i id_rsa_openbsd"
        - export SCMD="ssh $SSHFLAGS -p 2222 root@localhost"
        - sleep 60
        - while ! $SCMD ls ; do sleep 30 ; done
        - $SCMD pkg_add gmake rsync-3.1.3

      script:
        - python scripts/amalgamation.py > /dev/null
        - rsync -a -e "ssh $SSHFLAGS -p 2222" --exclude=.git --exclude=build --exclude=third_party/sqllogictest .  root@localhost:/home/duckdb
        - travis_wait 50 $SCMD 'rm -rf /home/duckdb/build && mkdir -p /home/duckdb/build && cd /home/duckdb/build && cmake -DCMAKE_BUILD_TYPE=Debug -DAMALGAMATION_BUILD=1 .. && gmake -j2'
        - $SCMD /home/duckdb/build/test/unittest "~[copy]~[sqlitelogic]~[sqlserver]~[parquet]~[.]"
=======
    # - os: linux
    #   dist: bionic
    #   name: OpenBSD VM
    #   if: (type = push AND branch = master) OR type = pull_request OR tag =~ /^v\d+\.\d+\.\d+$/
    #   sudo: true

    #   install:
    #     - wget -q https://www.virtualbox.org/download/oracle_vbox_2016.asc -O- | sudo apt-key add -
    #     - echo -e "\ndeb [arch=amd64] https://download.virtualbox.org/virtualbox/debian bionic contrib\n" | sudo tee -a /etc/apt/sources.list
    #     - sudo apt-get update > /dev/null
    #     - sudo apt-get install -y linux-headers-$(uname -r) virtualbox-5.2 rsync
    #     - wget -q "https://homepages.cwi.nl/~hannes/86Cv27lf5353lJR/OpenBSD.ova"
    #     - VBoxManage import OpenBSD.ova
    #     - rm OpenBSD.ova
    #     - VBoxManage modifyvm "OpenBSD" --usb off --usbehci off --usbxhci off --cpus 2 --hwvirtex on --memory 6114
    #     - VBoxManage startvm "OpenBSD" --type headless
    #     - echo -e "-----BEGIN OPENSSH PRIVATE KEY-----\nb3BlbnNzaC1rZXktdjEAAAAABG5vbmUAAAAEbm9uZQAAAAAAAAABAAABFwAAAAdzc2gtcn\nNhAAAAAwEAAQAAAQEA0I/POwsFY/l5DGvybl1amd9pqzP5ADPQGWupcNuKbSYq+sD4g5Jr\nqZ0vG9sULeYlZZFHzdbUqzdbK9rMZZOUwUwHbxViS2UlhCo0onB9bbzm6kQ2gSBaXxa8SC\nwllEdHq6c/kK50MZKVwqpBrxIJtGN08pNauhMPNMdniQZD5slkKrneTgGYnm30xNtkHStB\nY/btURWNlVd8Qedx8gSEV5628cAeKJAPOn4nrCYvy7uMWBOYqrqZii38uxdrhnZKKKENcA\ndUuFRdmFDK/0d+/0PeUYUacZm3HRU5F21440u51OdBMzBYe9AaQXQGrwKwY+YxlczlVh8g\n9XMWYBzJ3wAAA9B959FqfefRagAAAAdzc2gtcnNhAAABAQDQj887CwVj+XkMa/JuXVqZ32\nmrM/kAM9AZa6lw24ptJir6wPiDkmupnS8b2xQt5iVlkUfN1tSrN1sr2sxlk5TBTAdvFWJL\nZSWEKjSicH1tvObqRDaBIFpfFrxILCWUR0erpz+QrnQxkpXCqkGvEgm0Y3Tyk1q6Ew80x2\neJBkPmyWQqud5OAZiebfTE22QdK0Fj9u1RFY2VV3xB53HyBIRXnrbxwB4okA86fiesJi/L\nu4xYE5iqupmKLfy7F2uGdkoooQ1wB1S4VF2YUMr/R37/Q95RhRpxmbcdFTkXbXjjS7nU50\nEzMFh70BpBdAavArBj5jGVzOVWHyD1cxZgHMnfAAAAAwEAAQAAAQB6iVPfQ81p/MRDKRUq\nBM1bhKkH/qQ4mziUBu5psYN2N6ue4kvgueFpqUFpY2FKymKEd0QxyxvucLqvXIEk2P3YR/\nxCJtU2qPnO2iFMozz+gbNGRsejPEf8gFYlLVLy+KJCVySAtA7upUo6MmAfJUDwbFLkxvDS\nTKptfw70seqpJ/CdUXqrd/YAfwqGO0ZgQC59MDTGS1rXViRbTEMOxbWg9TMmvWb36vJG8i\nvSGimXL0gvhB7himZzK0z9tl8r3gHIHpiKy+67tzXyDdzXxpTJ7krBIwVgMgHwZpSy++c6\n9e6ag9LH217gWSDX4C0tAnHhjc5QqlCBwZVe/n2Kyg3pAAAAgQC1zeKHT3XLt9NfBVjhfq\nS3lMByGNCR90RS1vZe+wYVuChFCs7ztraWgMX9n7m3HvaGj+lqDPBD6mkoaYFCqKVr5GcH\nq1fij2sZeEpymhOUjX/aWGr9kdnxkvpSzYt33OU7hQIv34ViSXuyiEVb/SYXxqmwaYhCbW\noAlXqS57U3ZAAAAIEA58ImmEbbHDbA+mUZ1xugtb2heIQyVm+B1FtWtOY3B7LKgfgP5kaw\nhhVAlOfpxSyn/aNWdokE6JsFU/Vs/eiEXmn253ofF0J2kQuVD8+0m+yUMkbDYbfyc9FPsR\n1OS4cqjM8ET77EvLiqIHXO8aWr4eCOJxjDJLC0xVKOicgk/JUAAACBAOZghEZOuUgLjB1K\nQ0kMX+CTNvyKB44eY24kbp22KI4hsEw4BwyqPvCyRZsx7EBGXdGO0giVc41T6WJxwLVCbW\nmG1AC03KQ/lPXf/lzuwT4/N52hw+s4EmHlcPfoPyRFtbZuUyJqlhL4txWZdI31Ot0jxiQK\nxePoxUuMva2261ujAAAAFWhhbm5lc0BoZXJiZXJ0Mi5sb2NhbAECAwQF\n-----END OPENSSH PRIVATE KEY-----\n" > id_rsa_openbsd
    #     - chmod 400 id_rsa_openbsd
    #     - export SSHFLAGS="-o LogLevel=ERROR -o StrictHostKeyChecking=no -o UserKnownHostsFile=/dev/null -i id_rsa_openbsd"
    #     - export SCMD="ssh $SSHFLAGS -p 2222 root@localhost"
    #     - sleep 60
    #     - while ! $SCMD ls ; do sleep 30 ; done
    #     - $SCMD pkg_add gmake rsync-3.1.3

    #   script:
    #     - python scripts/amalgamation.py > /dev/null
    #     - rsync -a -e "ssh $SSHFLAGS -p 2222" --exclude=.git --exclude=build --exclude=third_party/sqllogictest .  root@localhost:/home/duckdb
    #     - travis_wait 30 $SCMD 'rm -rf /home/duckdb/build && mkdir -p /home/duckdb/build && cd /home/duckdb/build && cmake -DCMAKE_BUILD_TYPE=Debug -DAMALGAMATION_BUILD=1 .. && gmake -j2'
    #     - $SCMD /home/duckdb/build/test/unittest "~[copy]~[sqlitelogic]~[sqlserver]~[parquet]~[.]"
>>>>>>> 6060b479


# APIs: REST, r / python packages


    - os: linux
      dist: xenial
      name: REST Server
      if: (type = push AND branch = master) OR type = pull_request OR tag =~ /^v\d+\.\d+\.\d+$/

      before_install:
        - pip install --user boto3

      script:
        - cd tools/rest
        - python3 test_the_rest.py

      # after_success:
      #   - python tools/upload-s3.py lib-linux-amd64 build/release/src/libduckdb*.so build/release/src/libduckdb*.a


    - os: linux
      dist: xenial
      name: JDBC Compliance
      if: (type = push AND branch = master) OR type = pull_request OR tag =~ /^v\d+\.\d+\.\d+$/

      env:
        - JAVA_HOME='/usr/lib/jvm/java-8-openjdk-amd64'

      before_install:
        - sudo apt-get update > /dev/null
        - sudo apt-get install -y openjdk-8-jdk openjdk-8-jre

      script:
        - mkdir -p build/release
        - (cd build/release && cmake -DCMAKE_BUILD_TYPE=Release -DJDBC_DRIVER=1 ../.. && cmake --build .)
        - java -cp build/release/tools/jdbc/duckdb_jdbc.jar nl.cwi.da.duckdb.test.TestDuckDBJDBC
        - git clone https://github.com/cwida/jdbccts.git
        - (cd jdbccts && make DUCKDB_JAR=../build/release/tools/jdbc/duckdb_jdbc.jar test)


    - os: linux
      if: tag != master-builds
      name: R Package

      dist: xenial
      language: r
      r: devel

      before_install:
        - pip install --user boto3
        - cd tools/rpkg
        - R -f dependencies.R

      install:
        - ./configure
        - R CMD build .
        - R CMD INSTALL duckdb_*.tar.gz

      script:
        - (cd tests && R -f testthat.R)
        - R -f ../../examples/R/dbi.R
        - R -f ../../examples/R/dplyr.R

      after_success:
        - R -e "tools::write_PACKAGES(dir = '.', type = 'source')"
        - python ../upload-s3.py rstats/src/contrib duckdb_*.tar.gz PACKAGES*
        - python ../upload-s3.py rstats duckdb_*.tar.gz
        - python3 ../../scripts/asset-upload.py duckdb_r.tar.gz=duckdb_*.tar.gz


    - os: osx
      osx_image: xcode11.3
      name: R Package
      if: (type = push AND branch = master) OR type = pull_request OR tag =~ /^v\d+\.\d+\.\d+$/

      language: r
      #r: devel

      before_install:
        - curl https://bootstrap.pypa.io/get-pip.py -o /tmp/get-pip.py
        - python3 /tmp/get-pip.py
        - python3 -m pip install --user boto3
        - cd tools/rpkg
        - R -f dependencies.R

      install:
        - ./configure
        - R CMD build .
        - R CMD INSTALL --build duckdb_*.tar.gz
        - R CMD INSTALL duckdb_*.tgz

      script:
        - (cd tests && R -f testthat.R)

      after_success:
        - R -e "tools::write_PACKAGES(dir = '.', type = 'mac.binary')"
        - python3 ../upload-s3.py rstats/bin/macosx/el-capitan/contrib/3.6 duckdb_*.tgz PACKAGES*
        - python3 ../upload-s3.py rstats duckdb_*.tgz
        - python3 ../../scripts/asset-upload.py duckdb_r_osx.tgz=duckdb_*.tgz


    - os: windows
      name: R Package
      filter_secrets: false
      if: (type = push AND branch = master) OR type = pull_request OR tag =~ /^v\d+\.\d+\.\d+$/

      language: cpp

      before_script:
        - choco install r.project -y --version 3.6.0
        - wget "https://github.com/hannesmuehleisen/choco-rtools/raw/master/rtools.3.5.0.nupkg"
        - choco install rtools -s rtools.3.5.0.nupkg -f -y
        - choco install python3 --version 3.7.3 -y --params "/InstallDir:C:\Python37-x64"
        - choco install curl -y --force

      script:
        - export "PATH=/c/Rtools/bin:$PATH"
        - cd tools/rpkg
        - C:/Program\ Files/R/R-3.6.0/bin/R.exe -f dependencies.R
        - sh configure
        - C:/Program\ Files/R/R-3.6.0/bin/R.exe CMD build .
        - C:/Program\ Files/R/R-3.6.0/bin/R.exe CMD INSTALL --build --no-multiarch duckdb_*.tar.gz
        - C:/Program\ Files/R/R-3.6.0/bin/R.exe CMD INSTALL duckdb_*.zip
        - (cd tests; C:/Program\ Files/R/R-3.6.0/bin/R.exe -f testthat.R)

      after_success:
        - C:/Python37-x64/python.exe ../upload-s3.py rstats duckdb_*.zip
        - C:/Program\ Files/R/R-3.6.0/bin/R.exe -e "tools::write_PACKAGES(dir = '.', type = 'win.binary')"
        - C:/Python37-x64/python.exe ../upload-s3.py rstats/bin/windows/contrib/3.6 duckdb_*.zip PACKAGES*
        - C:/Python37-x64/python.exe ../../scripts/asset-upload.py duckdb_r_windows.zip=duckdb_*.zip


    - os: linux
      if: tag != master-builds
      name: Python 3 Package
      dist: xenial
      language: python
      cache: pip
      env:
        - CIBW_BUILD='cp37-*'
      python: 3.7

      script:
        - pip install cibuildwheel==0.10.2 boto3
        - cd tools/pythonpkg
        - python setup.py sdist
        - mkdir duckdb_tarball && tar xvf dist/duckdb-*.tar.gz --strip-components=1 -C duckdb_tarball
        - cibuildwheel --output-dir wheelhouse duckdb_tarball
        - cd ../..
      after_success:
        - python tools/upload-s3.py python tools/pythonpkg/wheelhouse/*.whl tools/pythonpkg/dist/duckdb-*.tar.gz
        - python3 scripts/asset-upload.py duckdb_python.tar.gz=tools/pythonpkg/dist/duckdb-*.tar.gz tools/pythonpkg/wheelhouse/*.whl


    - os: linux
      name: Python 2 Package
      if: (type = push AND branch = master) OR type = pull_request OR tag =~ /^v\d+\.\d+\.\d+$/

      dist: xenial
      language: python
      cache: pip
      env:
        - CIBW_BUILD='cp27-*'
      python: 2.7

      script:
        - pip install boto3 numpy pandas pytest
        - cd tools/pythonpkg
        - python setup.py install
        - python -m pytest tests
        - python setup.py sdist
        - mkdir duckdb_tarball && tar xvf dist/duckdb-*.tar.gz --strip-components=1 -C duckdb_tarball


    - os: osx
      name: Python Package
      if: (type = push AND branch = master) OR type = pull_request OR tag =~ /^v\d+\.\d+\.\d+$/

      language: generic
      osx_image: xcode11.3

      before_install:
        - curl https://bootstrap.pypa.io/get-pip.py -o /tmp/get-pip.py
        - python3 /tmp/get-pip.py
        - python3 -m pip install cibuildwheel==0.10.2 boto3

      script:
        - cd tools/pythonpkg
        - python3 setup.py sdist
        - mkdir duckdb_tarball && tar xvf dist/duckdb-*.tar.gz --strip-components=1 -C duckdb_tarball
        - cibuildwheel --output-dir wheelhouse duckdb_tarball
        - cd ../..

      after_success:
        - python3 tools/upload-s3.py python tools/pythonpkg/wheelhouse/*.whl
        - python3 scripts/asset-upload.py tools/pythonpkg/wheelhouse/*.whl


    - os: windows
      name: Python Package
      if: (type = push AND branch = master) OR type = pull_request OR tag =~ /^v\d+\.\d+\.\d+$/

      language: cpp
      filter_secrets: false
      # no python 27 because no C++11 support in its windows toolchain
      env:
        - CIBW_BUILD='cp37-*'

      before_install:
        - choco install python3 --version 3.7.3 --sidebyside -y --forcex86 --force --params "/InstallDir:C:\Python37"
        - choco install python3 --version 3.7.3 --sidebyside -y --force --params "/InstallDir:C:\Python37-x64"
        - choco install python3 --version 3.6.8 --sidebyside -y --force --params "/InstallDir:C:\Python36-x64"
        - choco install python3 --version 3.6.8 --sidebyside -y --forcex86 --force --params "/InstallDir:C:\Python36"
        - choco install python2 --version 2.7.16 --sidebyside -y --forcex86 --force --params "/InstallDir:C:\Python27"
        - choco install python2 --version 2.7.16 --sidebyside -y --force --params "/InstallDir:C:\Python27-x64"
        - choco install curl -y --force
        - C:/Python37-x64/python.exe -m pip install --upgrade pip
        - C:/Python37-x64/python.exe -m pip install "cibuildwheel==0.10.2"
        - C:/Python37-x64/python.exe -m pip install "numpy>=1.16" "pandas>=0.24" "pytest>=4.3" "pybind11>=2.4"

      script:
        - cd tools/pythonpkg
        - C:/Python37-x64/python.exe setup.py sdist
        - mkdir duckdb_tarball && tar xvf dist/duckdb-*.tar.gz --strip-components=1 -C duckdb_tarball
        - C:/Python37-x64/python.exe -m cibuildwheel --platform windows --output-dir wheelhouse duckdb_tarball
        - cd ../..

      after_success:
        - C:/Python37-x64/python.exe tools/upload-s3.py python tools/pythonpkg/wheelhouse/*.whl
        - C:/Python37-x64/python.exe scripts/asset-upload.py tools/pythonpkg/wheelhouse/*.whl
<|MERGE_RESOLUTION|>--- conflicted
+++ resolved
@@ -366,37 +366,6 @@
         - $SCMD /duckdb/build/test/unittest "~[copy]~[file_system]~[.]"
 
 
-<<<<<<< HEAD
-    - os: linux
-      dist: bionic
-      name: OpenBSD VM
-      if: (type = push AND branch = master) OR type = pull_request OR tag =~ /^v\d+\.\d+\.\d+$/
-      sudo: true
-
-      install:
-        - wget -q https://www.virtualbox.org/download/oracle_vbox_2016.asc -O- | sudo apt-key add -
-        - echo -e "\ndeb [arch=amd64] https://download.virtualbox.org/virtualbox/debian bionic contrib\n" | sudo tee -a /etc/apt/sources.list
-        - sudo apt-get update > /dev/null
-        - sudo apt-get install -y linux-headers-$(uname -r) virtualbox-5.2 rsync
-        - wget -q "https://homepages.cwi.nl/~hannes/86Cv27lf5353lJR/OpenBSD.ova"
-        - VBoxManage import OpenBSD.ova
-        - rm OpenBSD.ova
-        - VBoxManage modifyvm "OpenBSD" --usb off --usbehci off --usbxhci off --cpus 2 --hwvirtex on --memory 6114
-        - VBoxManage startvm "OpenBSD" --type headless
-        - echo -e "-----BEGIN OPENSSH PRIVATE KEY-----\nb3BlbnNzaC1rZXktdjEAAAAABG5vbmUAAAAEbm9uZQAAAAAAAAABAAABFwAAAAdzc2gtcn\nNhAAAAAwEAAQAAAQEA0I/POwsFY/l5DGvybl1amd9pqzP5ADPQGWupcNuKbSYq+sD4g5Jr\nqZ0vG9sULeYlZZFHzdbUqzdbK9rMZZOUwUwHbxViS2UlhCo0onB9bbzm6kQ2gSBaXxa8SC\nwllEdHq6c/kK50MZKVwqpBrxIJtGN08pNauhMPNMdniQZD5slkKrneTgGYnm30xNtkHStB\nY/btURWNlVd8Qedx8gSEV5628cAeKJAPOn4nrCYvy7uMWBOYqrqZii38uxdrhnZKKKENcA\ndUuFRdmFDK/0d+/0PeUYUacZm3HRU5F21440u51OdBMzBYe9AaQXQGrwKwY+YxlczlVh8g\n9XMWYBzJ3wAAA9B959FqfefRagAAAAdzc2gtcnNhAAABAQDQj887CwVj+XkMa/JuXVqZ32\nmrM/kAM9AZa6lw24ptJir6wPiDkmupnS8b2xQt5iVlkUfN1tSrN1sr2sxlk5TBTAdvFWJL\nZSWEKjSicH1tvObqRDaBIFpfFrxILCWUR0erpz+QrnQxkpXCqkGvEgm0Y3Tyk1q6Ew80x2\neJBkPmyWQqud5OAZiebfTE22QdK0Fj9u1RFY2VV3xB53HyBIRXnrbxwB4okA86fiesJi/L\nu4xYE5iqupmKLfy7F2uGdkoooQ1wB1S4VF2YUMr/R37/Q95RhRpxmbcdFTkXbXjjS7nU50\nEzMFh70BpBdAavArBj5jGVzOVWHyD1cxZgHMnfAAAAAwEAAQAAAQB6iVPfQ81p/MRDKRUq\nBM1bhKkH/qQ4mziUBu5psYN2N6ue4kvgueFpqUFpY2FKymKEd0QxyxvucLqvXIEk2P3YR/\nxCJtU2qPnO2iFMozz+gbNGRsejPEf8gFYlLVLy+KJCVySAtA7upUo6MmAfJUDwbFLkxvDS\nTKptfw70seqpJ/CdUXqrd/YAfwqGO0ZgQC59MDTGS1rXViRbTEMOxbWg9TMmvWb36vJG8i\nvSGimXL0gvhB7himZzK0z9tl8r3gHIHpiKy+67tzXyDdzXxpTJ7krBIwVgMgHwZpSy++c6\n9e6ag9LH217gWSDX4C0tAnHhjc5QqlCBwZVe/n2Kyg3pAAAAgQC1zeKHT3XLt9NfBVjhfq\nS3lMByGNCR90RS1vZe+wYVuChFCs7ztraWgMX9n7m3HvaGj+lqDPBD6mkoaYFCqKVr5GcH\nq1fij2sZeEpymhOUjX/aWGr9kdnxkvpSzYt33OU7hQIv34ViSXuyiEVb/SYXxqmwaYhCbW\noAlXqS57U3ZAAAAIEA58ImmEbbHDbA+mUZ1xugtb2heIQyVm+B1FtWtOY3B7LKgfgP5kaw\nhhVAlOfpxSyn/aNWdokE6JsFU/Vs/eiEXmn253ofF0J2kQuVD8+0m+yUMkbDYbfyc9FPsR\n1OS4cqjM8ET77EvLiqIHXO8aWr4eCOJxjDJLC0xVKOicgk/JUAAACBAOZghEZOuUgLjB1K\nQ0kMX+CTNvyKB44eY24kbp22KI4hsEw4BwyqPvCyRZsx7EBGXdGO0giVc41T6WJxwLVCbW\nmG1AC03KQ/lPXf/lzuwT4/N52hw+s4EmHlcPfoPyRFtbZuUyJqlhL4txWZdI31Ot0jxiQK\nxePoxUuMva2261ujAAAAFWhhbm5lc0BoZXJiZXJ0Mi5sb2NhbAECAwQF\n-----END OPENSSH PRIVATE KEY-----\n" > id_rsa_openbsd
-        - chmod 400 id_rsa_openbsd
-        - export SSHFLAGS="-o LogLevel=ERROR -o StrictHostKeyChecking=no -o UserKnownHostsFile=/dev/null -i id_rsa_openbsd"
-        - export SCMD="ssh $SSHFLAGS -p 2222 root@localhost"
-        - sleep 60
-        - while ! $SCMD ls ; do sleep 30 ; done
-        - $SCMD pkg_add gmake rsync-3.1.3
-
-      script:
-        - python scripts/amalgamation.py > /dev/null
-        - rsync -a -e "ssh $SSHFLAGS -p 2222" --exclude=.git --exclude=build --exclude=third_party/sqllogictest .  root@localhost:/home/duckdb
-        - travis_wait 50 $SCMD 'rm -rf /home/duckdb/build && mkdir -p /home/duckdb/build && cd /home/duckdb/build && cmake -DCMAKE_BUILD_TYPE=Debug -DAMALGAMATION_BUILD=1 .. && gmake -j2'
-        - $SCMD /home/duckdb/build/test/unittest "~[copy]~[sqlitelogic]~[sqlserver]~[parquet]~[.]"
-=======
     # - os: linux
     #   dist: bionic
     #   name: OpenBSD VM
@@ -424,9 +393,8 @@
     #   script:
     #     - python scripts/amalgamation.py > /dev/null
     #     - rsync -a -e "ssh $SSHFLAGS -p 2222" --exclude=.git --exclude=build --exclude=third_party/sqllogictest .  root@localhost:/home/duckdb
-    #     - travis_wait 30 $SCMD 'rm -rf /home/duckdb/build && mkdir -p /home/duckdb/build && cd /home/duckdb/build && cmake -DCMAKE_BUILD_TYPE=Debug -DAMALGAMATION_BUILD=1 .. && gmake -j2'
+    #     - travis_wait 60 $SCMD 'rm -rf /home/duckdb/build && mkdir -p /home/duckdb/build && cd /home/duckdb/build && cmake -DCMAKE_BUILD_TYPE=Debug -DAMALGAMATION_BUILD=1 .. && gmake -j2'
     #     - $SCMD /home/duckdb/build/test/unittest "~[copy]~[sqlitelogic]~[sqlserver]~[parquet]~[.]"
->>>>>>> 6060b479
 
 
 # APIs: REST, r / python packages
