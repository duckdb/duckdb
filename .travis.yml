env:
  global:
    - CIBW_TEST_REQUIRES='pytest'
    - CIBW_BEFORE_BUILD='pip install --prefer-binary "pandas>=0.24" "pytest>=4.3"'
    - CIBW_TEST_COMMAND='python -m pytest {project}/tests'
    - SETUPTOOLS_SCM_NO_LOCAL=yes
    - TWINE_USERNAME=hfmuehleisen
    - SETUPTOOLS_SCM_DEBUG=please

git:
  depth: false

matrix:
  include:

    - os: linux
      dist: bionic
      name: GCC 10

      addons:
        apt:
          sources:
            - sourceline: 'ppa:ubuntu-toolchain-r/test'
            - sourceline: 'ppa:deadsnakes/ppa'

          packages:
            - g++-10 python3.7

      env:
        - CC=gcc-10
        - CXX=g++-10

      script:
        - mkdir -p build/release
        - python3 scripts/amalgamation.py
        - (cd build/release && cmake -DCMAKE_BUILD_TYPE=Release -DAMALGAMATION_BUILD=1 -DBUILD_ICU_EXTENSION=1 -DBUILD_PARQUET_EXTENSION=1  -DJDBC_DRIVER=1 ../.. && cmake --build .)

        - build/release/test/unittest "*"
        - python3.7 tools/shell/shell-test.py build/release/duckdb
        - build/release/extension/icu/test/icu_test
        - build/release/extension/parquet/test/parquet_test
        - python3 tools/rest/test_the_rest.py build/release/tools/rest
        - java -cp build/release/tools/jdbc/duckdb_jdbc.jar org.duckdb.test.TestDuckDBJDBC
        - (cd examples/embedded-c; make)
        - (cd examples/embedded-c++; make)
        - (cd examples/jdbc; make; make maven)

        - zip -j duckdb_cli-linux-amd64.zip build/release/duckdb
        - zip -j libduckdb-linux-amd64.zip build/release/src/libduckdb*.so src/amalgamation/duckdb.hpp src/include/duckdb.h
        - zip -j libduckdb-src.zip src/amalgamation/duckdb.hpp src/amalgamation/duckdb.cpp src/include/duckdb.h

        - python3 scripts/asset-upload.py libduckdb-src.zip libduckdb-linux-amd64.zip duckdb_cli-linux-amd64.zip duckdb_jdbc-linux-amd64.jar=build/release/tools/jdbc/duckdb_jdbc.jar


    - os: osx
      name: Xcode 11.5
      osx_image: xcode11.5

      script:
        - mkdir -p build/release
        - python3 scripts/amalgamation.py
        - (cd build/release && cmake -DCMAKE_BUILD_TYPE=Release -DAMALGAMATION_BUILD=1 -DBUILD_ICU_EXTENSION=1 -DBUILD_PARQUET_EXTENSION=1 -DJDBC_DRIVER=1 ../.. && cmake --build .)

        - build/release/test/unittest
        - python3 tools/shell/shell-test.py build/release/duckdb
        - java -cp build/release/tools/jdbc/duckdb_jdbc.jar org.duckdb.test.TestDuckDBJDBC
        - build/release/extension/icu/test/icu_test
        - build/release/extension/parquet/test/parquet_test

        - zip -j duckdb_cli-osx-amd64.zip build/release/duckdb
        - zip -j libduckdb-osx-amd64.zip build/release/src/libduckdb*.dylib src/amalgamation/duckdb.hpp src/include/duckdb.h
        - python3 scripts/asset-upload.py libduckdb-osx-amd64.zip duckdb_cli-osx-amd64.zip duckdb_jdbc-osx-amd64.jar=build/release/tools/jdbc/duckdb_jdbc.jar


    - os: windows
      name: VS 2017
      filter_secrets: false

      language: c

      before_script:
        - choco install python3 --version 3.7.3 -y --params "/InstallDir:C:\Python37-x64"
        - choco install jdk8 --version 8.0.211 -y --force
        - choco install zip -y --force

      script:
        - C:/Python37-x64/python.exe scripts/amalgamation.py
        - cmake -DCMAKE_BUILD_TYPE=Release -DCMAKE_GENERATOR_PLATFORM=x64 -DJDBC_DRIVER=1 -DBUILD_ICU_EXTENSION=1 -DBUILD_PARQUET_EXTENSION=1 -DAMALGAMATION_BUILD=1
        - cmake --build . --target duckdb --config Release
        - cmake --build . --target unittest --config Release
        - cmake --build . --target shell --config Release
        - cmake --build . --target jdbc --config Release
        - cmake --build . --target icu_test --config Release
        - cmake --build . --target parquet_test --config Release

        - test/Release/unittest.exe
        - C:/Python37-x64/python.exe tools/shell/shell-test.py Release/duckdb.exe
        - C:/Program\ Files/Java/jdk1.8.0_211/bin/java -cp tools/jdbc/duckdb_jdbc.jar org.duckdb.test.TestDuckDBJDBC
        - extension/icu/test/Release/icu_test.exe
        - extension/parquet/test/Release/parquet_test.exe

        - zip -j duckdb_cli-windows-amd64.zip Release/duckdb.exe
        - zip -j libduckdb-windows-amd64.zip src/Release/duckdb.dll src/amalgamation/duckdb.hpp src/include/duckdb.h
        - C:/Python37-x64/python.exe scripts/asset-upload.py libduckdb-windows-amd64.zip duckdb_cli-windows-amd64.zip duckdb_jdbc-windows-amd64.jar=tools/jdbc/duckdb_jdbc.jar


# checks: debug mode (with sanitizers), coveralls, valgrind, vector sizes
    - os: linux
      dist: bionic
      name: GCC 10 Debug

      addons:
        apt:
          sources:
            - sourceline: 'ppa:ubuntu-toolchain-r/test'
          packages:
            - g++-10
      env:
        - CC=gcc-10
        - CXX=g++-10
        - TREAT_WARNINGS_AS_ERRORS=1
      script:
        - make unit


    - os: osx
      name: Xcode 11.5 Debug
      if: (type = push AND branch = master) OR type = pull_request OR tag =~ /^v\d+\.\d+\.\d+$/
      osx_image: xcode11.5
      script:
        - make unit


    - os: linux
      dist: bionic
      name: Code Coverage
      if: (type = push AND branch = master) OR type = pull_request OR tag =~ /^v\d+\.\d+\.\d+$/

      addons:
        apt:
          sources:
            - ubuntu-toolchain-r-test

      before_install:
        - pip install --user cpp-coveralls

      script:
        - mkdir -p build/coverage
        - (cd build/coverage && cmake -E env CXXFLAGS="--coverage" cmake -DCMAKE_BUILD_TYPE=Debug ../.. && make)
        - build/coverage/test/unittest
        - coveralls -b build/coverage -E '.*CMakeCXXCompilerId.cpp' --exclude tools --exclude benchmark --exclude examples --exclude third_party --exclude test --exclude src/common/enums --exclude src/parser/transform/helpers/nodetype_to_string.cpp --exclude build/coverage/third_party/libpg_query/grammar --gcov-options '\-lp'


    - os: linux
      dist: bionic
      name: Valgrind
      if: (type = push AND branch = master) OR type = pull_request OR tag =~ /^v\d+\.\d+\.\d+$/

      addons:
        apt:
          packages:
            - valgrind

      script:
        - mkdir -p build/debug
        - (cd build/debug && cmake -DCMAKE_BUILD_TYPE=Debug -DENABLE_SANITIZER=FALSE ../.. && cmake --build .)
        - valgrind ./build/debug/test/unittest -s "Test TPC-H SF0.01"


    - os: linux
      dist: bionic
      name: Vector Sizes
      if: (type = push AND branch = master) OR type = pull_request OR tag =~ /^v\d+\.\d+\.\d+$/

      python: 3.7

      addons:
        apt:
          sources:
            - ubuntu-toolchain-r-test
      script:
        - python3 scripts/test_vector_sizes.py


# old compiler
    - os: linux
      dist: trusty
      name: GCC 4.9
      if: (type = push AND branch = master) OR type = pull_request OR tag =~ /^v\d+\.\d+\.\d+$/
      addons:
         apt:
          sources:
            - ubuntu-toolchain-r-test
          packages:
            - g++-4.9 binutils-2.26
      env:
        - CC=gcc-4.9
        - CXX=g++-4.9
      script:
        make allunit

# weird platforms: 32 bit linux & windows, arm, solaris, openbsd


    - os: linux
      dist: bionic
      name: GCC 10 32 Bit
      if: (type = push AND branch = master) OR type = pull_request OR tag =~ /^v\d+\.\d+\.\d+$/

      addons:
        apt:
          sources:
            - sourceline: 'ppa:ubuntu-toolchain-r/test'
          packages:
            - libc6-dev-i386 g++-10-multilib gcc-10-multilib gcc-multilib g++-multilib lib32readline6-dev

      env:
        - CC=gcc-10
        - CXX=g++-10

      script:
        - python3 scripts/amalgamation.py
        - mkdir -p build/release
        - (cd build/release && cmake  -DAMALGAMATION_BUILD=1  -DJDBC_DRIVER=1 -DBUILD_ICU_EXTENSION=1 -DBUILD_PARQUET_EXTENSION=1 -DFORCE_32_BIT=1 -DCMAKE_BUILD_TYPE=Release ../.. && cmake --build .)
        - build/release/test/unittest "*"
        - build/release/extension/icu/test/icu_test
        - build/release/extension/parquet/test/parquet_test

        - zip -j libduckdb-linux-i386.zip build/release/src/libduckdb*.so
        - zip -j duckdb_cli-linux-i386.zip build/release/duckdb

        - python3 scripts/asset-upload.py libduckdb-linux-i386.zip duckdb_cli-linux-i386.zip duckdb_jdbc-linux-i386.jar=build/release/tools/jdbc/duckdb_jdbc.jar


    - os: windows
      name: VS 2017 32 Bit
      if: (type = push AND branch = master) OR type = pull_request OR tag =~ /^v\d+\.\d+\.\d+$/

      filter_secrets: false

      language: c

      before_script:
        - choco install python3 --version 3.7.3 -y --params "/InstallDir:C:\Python37-x64"
        - choco install curl -y --force
        - choco install jdk8 --version 8.0.211 --x86 -y --force
        - choco install zip -y --force

      script:
        - C:/Python37-x64/python.exe scripts/amalgamation.py
        - cmake -DCMAKE_BUILD_TYPE=Release -DCMAKE_GENERATOR_PLATFORM=Win32 -DAMALGAMATION_BUILD=1 -DJDBC_DRIVER=1 -DBUILD_ICU_EXTENSION=1 -DBUILD_PARQUET_EXTENSION=1
        - cmake --build . --target duckdb --config Release
        - cmake --build . --target unittest --config Release
        - cmake --build . --target shell --config Release
        - cmake --build . --target jdbc --config Release

        - test/Release/unittest.exe
        - C:/Python37-x64/python.exe tools/shell/shell-test.py Release/duckdb.exe

        - zip -j libduckdb-windows-i386.zip src/Release/duckdb.dll
        - zip -j duckdb_cli-windows-i386.zip Release/duckdb.exe
        - C:/Python37-x64/python.exe scripts/asset-upload.py duckdb_cli-windows-i386.zip libduckdb-windows-i386.zip duckdb_jdbc-windows-i386.jar=tools/jdbc/duckdb_jdbc.jar


    - os: linux
      dist: xenial
      name: GCC 5 (ARM64)
      if: (type = push AND branch = master) OR type = pull_request OR tag =~ /^v\d+\.\d+\.\d+$/

      arch: arm64

      script:
        - mkdir -p build/debug
        - (cd build/debug && cmake -DEXPLICIT_EXCEPTIONS=TRUE -DCMAKE_BUILD_TYPE=Debug ../.. && cmake --build .)
        - build/debug/test/unittest -s "[tpch]"


    - os: linux
      dist: bionic
      name: Solaris VM
      if: (type = push AND branch = master) OR type = pull_request OR tag =~ /^v\d+\.\d+\.\d+$/
      sudo: true

      install:
        - wget -q https://www.virtualbox.org/download/oracle_vbox_2016.asc -O- | sudo apt-key add -
        - echo -e "\ndeb [arch=amd64] https://download.virtualbox.org/virtualbox/debian bionic contrib\n" | sudo tee -a /etc/apt/sources.list
        - sudo apt-get update > /dev/null
        - sudo apt-get install -y linux-headers-$(uname -r) virtualbox-5.2 rsync
        - wget -q "https://homepages.cwi.nl/~hannes/86Cv27lf5353lJR/Solaris10_1-13-2.ova"
        - VBoxManage import Solaris10_1-13-2.ova
        - rm Solaris10_1-13-2.ova
        - VBoxManage modifyvm "Solaris10_1-13" --usb off --usbehci off --usbxhci off --cpus 2 --hwvirtex on --memory 6114
        - VBoxManage startvm "Solaris10_1-13" --type headless
        - echo -e "-----BEGIN OPENSSH PRIVATE KEY-----\nb3BlbnNzaC1rZXktdjEAAAAABG5vbmUAAAAEbm9uZQAAAAAAAAABAAABFwAAAAdzc2gtcn\nNhAAAAAwEAAQAAAQEArPN99L/D9jXUwtFjoAzhnzA5a7t/YJiSrcTm+hKSxPp/nklfu1Km\ntDbMBOrXsAqLRcMz5JZoF8G1jebXOO3u2LRB+INFsxqDV76TZjUC1y4SAX17h5UvstT3sn\naPPt+TzwX3PmF8ooN+L8hDIZpvty6m+7b09QRFx4l7+j30MgO+kjwNHUyocn7qokoyH2p4\nfzvtoWePNyL191O9GNg6LmjneG25nN/NBoFYc/Zu+XfDY3gMECNurGHVV3W4ZNpoqjpZWU\nFx4eG0tShBZ+pvuFPy669+H8b5laNEjPGYclInW8unW6T9nuaoQjc/metBwaODgkOsAR0u\nddRxR8nIUwAAA9C2NMXdtjTF3QAAAAdzc2gtcnNhAAABAQCs8330v8P2NdTC0WOgDOGfMD\nlru39gmJKtxOb6EpLE+n+eSV+7Uqa0NswE6tewCotFwzPklmgXwbWN5tc47e7YtEH4g0Wz\nGoNXvpNmNQLXLhIBfXuHlS+y1Peydo8+35PPBfc+YXyig34vyEMhmm+3Lqb7tvT1BEXHiX\nv6PfQyA76SPA0dTKhyfuqiSjIfanh/O+2hZ483IvX3U70Y2DouaOd4bbmc380GgVhz9m75\nd8NjeAwQI26sYdVXdbhk2miqOllZQXHh4bS1KEFn6m+4U/Lrr34fxvmVo0SM8ZhyUidby6\ndbpP2e5qhCNz+Z60HBo4OCQ6wBHS511HFHychTAAAAAwEAAQAAAQEAl3IwnZ0+z96bjG0m\nvAQLngXwgjIRfFieOKPvTpPtCagBEG5X8gSSDcTeKoAqlvDkvBYO3uAGDqeFf9jgJe3T9N\ncD3cW1xvw0fyVWlW1eK2cgRUXIYhV1SzfKHvBKx1eoauRieLGNHhHe8aB/iHFf2hx0BH9V\nSSiQogX2Fk8iAphr9qLuR+M0eMtsZmq9nNpk0iXiohw7b3xNb1QrewoeiXiSI4xANdbkmx\n7R2Jnm132toa+ofPZWbpRptYyzv5TWRhEob4GQSknEvS7NEep3cxnv71d1wQvCfhkMKLXH\nKrIck4X46fLa+65OV8Bq37x91kRagOl4VFBZBT61Y9+DoQAAAIEAltUA8Zx5ETlUOXdGCQ\n+ftbCLZlmlPGGabFdg/EKM+M96Q3sj7L2lIP0Htt5w/HmM3Hz9uLk/d/m20zPq8xkltwCo\nF4R80K5HA38Q26fPRpJzDhch+k7AYuQwjziPSH1uzP3BdQo74KVuyvaTk+9VoeeFslF13P\njflhvUmCyquNkAAACBANtkmGdXwaMHrFKAibQreQuQD9CBRFRDRYNWOP4nPOp7YyCY4xbf\n02kHfFUmf7UqvY36v+jTC4RJ1mJH9KVlqJOB/JLhb6Wrv3xuddcxbwaMwb6dGgsZM+iB7G\nqBlcHlrxnWi6bXXK9WpQWaLNYdE4MKgRvKTSq20glezRWDijznAAAAgQDJzyCedgs5ibpb\nhvtNy5TGXPyX2lI9qoMDV2LSJZhp5TPL/mZqITUrehs0siM9IQ4DqhL4DgKBkYOLI/W6mW\nCXkQVFkGGLovzFUMM/wpK1Ua20k+0XakblI11yK3fjd0XJ0K5FyQ1YzG9XXZ8EuZo/2p2A\n8Y/K54JYuMflOJVftQAAABZoYW5uZXNAZGFrYXIuZGEuY3dpLm5sAQID\n-----END OPENSSH PRIVATE KEY-----\n" > id_rsa_solaris
        - chmod 400 id_rsa_solaris
        - export SSHFLAGS="-o LogLevel=ERROR -o StrictHostKeyChecking=no -o UserKnownHostsFile=/dev/null -i id_rsa_solaris"
        - export SCMD="ssh $SSHFLAGS -p 2222 root@localhost"
        - sleep 60
        - while ! $SCMD ls ; do sleep 30 ; done
        - $SCMD 'bash -c "echo 'nameserver 8.8.8.8' > /etc/resolv.conf"'

      script:
        - python scripts/amalgamation.py > /dev/null
        - rsync -a -e "ssh $SSHFLAGS -p 2222" --exclude=.git --exclude=build --exclude=third_party/sqllogictest --exclude=third_party/imdb .  root@localhost:/duckdb
        - travis_wait 50 $SCMD 'rm -rf /duckdb/build && mkdir -p /duckdb/build && cd /duckdb/build && export PATH=/opt/csw/bin/:$PATH CXX=g++ CC=gcc  && cmake -DCMAKE_AR=/opt/csw/bin/gar -DCMAKE_BUILD_TYPE=Debug -DAMALGAMATION_BUILD=1 .. && gmake -j2'
        - $SCMD /duckdb/build/test/unittest "~[copy]~[file_system]~[.]"


    # - os: linux
    #   dist: bionic
    #   name: OpenBSD VM
    #   if: (type = push AND branch = master) OR type = pull_request OR tag =~ /^v\d+\.\d+\.\d+$/
    #   sudo: true

    #   install:
    #     - wget -q https://www.virtualbox.org/download/oracle_vbox_2016.asc -O- | sudo apt-key add -
    #     - echo -e "\ndeb [arch=amd64] https://download.virtualbox.org/virtualbox/debian bionic contrib\n" | sudo tee -a /etc/apt/sources.list
    #     - sudo apt-get update > /dev/null
    #     - sudo apt-get install -y linux-headers-$(uname -r) virtualbox-5.2 rsync
    #     - wget -q "https://homepages.cwi.nl/~hannes/86Cv27lf5353lJR/OpenBSD.ova"
    #     - VBoxManage import OpenBSD.ova
    #     - rm OpenBSD.ova
    #     - VBoxManage modifyvm "OpenBSD" --usb off --usbehci off --usbxhci off --cpus 2 --hwvirtex on --memory 6114
    #     - VBoxManage startvm "OpenBSD" --type headless
    #     - echo -e "-----BEGIN OPENSSH PRIVATE KEY-----\nb3BlbnNzaC1rZXktdjEAAAAABG5vbmUAAAAEbm9uZQAAAAAAAAABAAABFwAAAAdzc2gtcn\nNhAAAAAwEAAQAAAQEA0I/POwsFY/l5DGvybl1amd9pqzP5ADPQGWupcNuKbSYq+sD4g5Jr\nqZ0vG9sULeYlZZFHzdbUqzdbK9rMZZOUwUwHbxViS2UlhCo0onB9bbzm6kQ2gSBaXxa8SC\nwllEdHq6c/kK50MZKVwqpBrxIJtGN08pNauhMPNMdniQZD5slkKrneTgGYnm30xNtkHStB\nY/btURWNlVd8Qedx8gSEV5628cAeKJAPOn4nrCYvy7uMWBOYqrqZii38uxdrhnZKKKENcA\ndUuFRdmFDK/0d+/0PeUYUacZm3HRU5F21440u51OdBMzBYe9AaQXQGrwKwY+YxlczlVh8g\n9XMWYBzJ3wAAA9B959FqfefRagAAAAdzc2gtcnNhAAABAQDQj887CwVj+XkMa/JuXVqZ32\nmrM/kAM9AZa6lw24ptJir6wPiDkmupnS8b2xQt5iVlkUfN1tSrN1sr2sxlk5TBTAdvFWJL\nZSWEKjSicH1tvObqRDaBIFpfFrxILCWUR0erpz+QrnQxkpXCqkGvEgm0Y3Tyk1q6Ew80x2\neJBkPmyWQqud5OAZiebfTE22QdK0Fj9u1RFY2VV3xB53HyBIRXnrbxwB4okA86fiesJi/L\nu4xYE5iqupmKLfy7F2uGdkoooQ1wB1S4VF2YUMr/R37/Q95RhRpxmbcdFTkXbXjjS7nU50\nEzMFh70BpBdAavArBj5jGVzOVWHyD1cxZgHMnfAAAAAwEAAQAAAQB6iVPfQ81p/MRDKRUq\nBM1bhKkH/qQ4mziUBu5psYN2N6ue4kvgueFpqUFpY2FKymKEd0QxyxvucLqvXIEk2P3YR/\nxCJtU2qPnO2iFMozz+gbNGRsejPEf8gFYlLVLy+KJCVySAtA7upUo6MmAfJUDwbFLkxvDS\nTKptfw70seqpJ/CdUXqrd/YAfwqGO0ZgQC59MDTGS1rXViRbTEMOxbWg9TMmvWb36vJG8i\nvSGimXL0gvhB7himZzK0z9tl8r3gHIHpiKy+67tzXyDdzXxpTJ7krBIwVgMgHwZpSy++c6\n9e6ag9LH217gWSDX4C0tAnHhjc5QqlCBwZVe/n2Kyg3pAAAAgQC1zeKHT3XLt9NfBVjhfq\nS3lMByGNCR90RS1vZe+wYVuChFCs7ztraWgMX9n7m3HvaGj+lqDPBD6mkoaYFCqKVr5GcH\nq1fij2sZeEpymhOUjX/aWGr9kdnxkvpSzYt33OU7hQIv34ViSXuyiEVb/SYXxqmwaYhCbW\noAlXqS57U3ZAAAAIEA58ImmEbbHDbA+mUZ1xugtb2heIQyVm+B1FtWtOY3B7LKgfgP5kaw\nhhVAlOfpxSyn/aNWdokE6JsFU/Vs/eiEXmn253ofF0J2kQuVD8+0m+yUMkbDYbfyc9FPsR\n1OS4cqjM8ET77EvLiqIHXO8aWr4eCOJxjDJLC0xVKOicgk/JUAAACBAOZghEZOuUgLjB1K\nQ0kMX+CTNvyKB44eY24kbp22KI4hsEw4BwyqPvCyRZsx7EBGXdGO0giVc41T6WJxwLVCbW\nmG1AC03KQ/lPXf/lzuwT4/N52hw+s4EmHlcPfoPyRFtbZuUyJqlhL4txWZdI31Ot0jxiQK\nxePoxUuMva2261ujAAAAFWhhbm5lc0BoZXJiZXJ0Mi5sb2NhbAECAwQF\n-----END OPENSSH PRIVATE KEY-----\n" > id_rsa_openbsd
    #     - chmod 400 id_rsa_openbsd
    #     - export SSHFLAGS="-o LogLevel=ERROR -o StrictHostKeyChecking=no -o UserKnownHostsFile=/dev/null -i id_rsa_openbsd"
    #     - export SCMD="ssh $SSHFLAGS -p 2222 root@localhost"
    #     - sleep 60
    #     - while ! $SCMD ls ; do sleep 30 ; done
    #     - $SCMD pkg_add gmake rsync-3.1.3

    #   script:
    #     - python scripts/amalgamation.py > /dev/null
    #     - rsync -a -e "ssh $SSHFLAGS -p 2222" --exclude=.git --exclude=build --exclude=third_party/sqllogictest .  root@localhost:/home/duckdb
    #     - travis_wait 60 $SCMD 'rm -rf /home/duckdb/build && mkdir -p /home/duckdb/build && cd /home/duckdb/build && cmake -DCMAKE_BUILD_TYPE=Debug -DAMALGAMATION_BUILD=1 .. && gmake -j2'
    #     - $SCMD /home/duckdb/build/test/unittest "~[copy]~[sqlitelogic]~[sqlserver]~[parquet]~[.]"


# Fuzzing
    - os: linux
      dist: bionic
      name: SQLancer
      if: (type = push AND branch = master) OR type = pull_request OR tag =~ /^v\d+\.\d+\.\d+$/

      addons:
        apt:
          sources:
            - sourceline: 'ppa:ubuntu-toolchain-r/test'
          packages:
            - g++-10 openjdk-11-jdk openjdk-11-jre

      env:
        - JAVA_HOME='/usr/lib/jvm/java-11-openjdk-amd64'
        - CC=gcc-10
        - CXX=g++-10

      script:
        - export PATH=$JAVA_HOME/bin:$PATH
        - mkdir -p build/release
        - python3 scripts/amalgamation.py
        - (cd build/release && cmake -DCMAKE_BUILD_TYPE=RelWithDebInfo -DJDBC_DRIVER=1 -DBUILD_UNITTESTS=FALSE -DAMALGAMATION_BUILD=1 ../.. && cmake --build .)
        - java -cp build/release/tools/jdbc/duckdb_jdbc.jar org.duckdb.test.TestDuckDBJDBC
        - git clone https://github.com/sqlancer/sqlancer.git
        - (cd sqlancer && mvn package -q -DskipTests)
        - cp build/release/tools/jdbc/duckdb_jdbc.jar sqlancer/target/lib/duckdb_jdbc-*.jar
        - java -jar sqlancer/target/SQLancer-*.jar --num-queries 1000 --num-threads 1 --random-seed 0 --timeout-seconds 600 duckdb


    - os: linux
      dist: bionic
      name: SQLancer (with Address Sanitizer)
      if: (type = push AND branch = master) OR type = pull_request OR tag =~ /^v\d+\.\d+\.\d+$/

      addons:
        apt:
          sources:
            - sourceline: 'ppa:ubuntu-toolchain-r/test'
          packages:
            - g++-10 openjdk-11-jdk openjdk-11-jre

      env:
        - JAVA_HOME='/usr/lib/jvm/java-11-openjdk-amd64'
        - CC=gcc-10
        - CXX=g++-10

      script:
        - export PATH=$JAVA_HOME/bin:$PATH
        - mkdir -p build/debug
        - (cd build/debug && cmake -DCMAKE_BUILD_TYPE=Debug -DJDBC_DRIVER=1 -DBUILD_UNITTESTS=FALSE -DENABLE_SANITIZER=TRUE ../.. && cmake --build .)
        - ASAN_OPTIONS=detect_leaks=0 LD_PRELOAD="/usr/lib/x86_64-linux-gnu/libasan.so.6 /usr/lib/x86_64-linux-gnu/libstdc++.so.6" java -cp build/debug/tools/jdbc/duckdb_jdbc.jar org.duckdb.test.TestDuckDBJDBC
        - git clone https://github.com/sqlancer/sqlancer.git
        - (cd sqlancer && mvn package -q -DskipTests)
        - cp build/debug/tools/jdbc/duckdb_jdbc.jar sqlancer/target/lib/duckdb_jdbc-*.jar
        - ASAN_OPTIONS=detect_leaks=0 LD_PRELOAD="/usr/lib/x86_64-linux-gnu/libasan.so.6 /usr/lib/x86_64-linux-gnu/libstdc++.so.6" java -jar sqlancer/target/SQLancer-*.jar --num-queries 1000 --num-threads 1 --random-seed 0 --timeout-seconds 600 duckdb



# APIs: jdbc/ r / python packages

    - os: linux
      dist: bionic
      name: JDBC Compliance
      if: (type = push AND branch = master) OR type = pull_request OR tag =~ /^v\d+\.\d+\.\d+$/

      addons:
        apt:
          packages:
            - openjdk-8-jdk openjdk-8-jre

      env:
        - JAVA_HOME='/usr/lib/jvm/java-8-openjdk-amd64'

      script:
        - mkdir -p build/release
        - (cd build/release && cmake -DCMAKE_BUILD_TYPE=Release -DJDBC_DRIVER=1 -DBUILD_UNITTESTS=FALSE ../.. && cmake --build .)
        - java -cp build/release/tools/jdbc/duckdb_jdbc.jar org.duckdb.test.TestDuckDBJDBC
        - git clone https://github.com/cwida/jdbccts.git
        - (cd jdbccts && make DUCKDB_JAR=../build/release/tools/jdbc/duckdb_jdbc.jar test)


    - os: linux
      name: Python 3.7 Package

      dist: bionic
      language: python
      cache: pip
      env:
        - CIBW_BUILD='cp37-*'
      python: 3.7

      install:
        - pip install cibuildwheel==0.10.2 twine

      script:
        - sudo python3 --version
        - cd tools/pythonpkg
        - python setup.py sdist
        - mkdir duckdb_tarball && tar xvf dist/duckdb-*.tar.gz --strip-components=1 -C duckdb_tarball
        - cibuildwheel --output-dir wheelhouse duckdb_tarball
        - cd ../..

        - python3 scripts/asset-upload.py duckdb_python_src.tar.gz=tools/pythonpkg/dist/duckdb-*.tar.gz
        - |
          if [[ $TRAVIS_TAG ]] || ([ $TRAVIS_BRANCH = master ] && [ $TRAVIS_PULL_REQUEST = false ]) ; then
            python -m twine upload --non-interactive --disable-progress-bar --skip-existing tools/pythonpkg/wheelhouse/*.whl tools/pythonpkg/dist/duckdb-*.tar.gz
          fi


    - os: linux
      name: Python 3.6 Package
      if: (type = push AND branch = master) OR type = pull_request OR tag =~ /^v\d+\.\d+\.\d+$/

      dist: bionic
      language: python
      cache: pip
      env:
        - CIBW_BUILD='cp36-*'
      python: 3.7 # this does not apply to the python for root, there we still run 3.6
      filter_secrets: false

      addons:
        apt:
          packages:
            - postgresql-plpython3-9.3 python3-pip python3-wheel python3-numpy python3-wheel

      install:
        - pip install cibuildwheel==0.10.2 twine

      script:
        - cd tools/pythonpkg
        - python setup.py sdist
        - mkdir duckdb_tarball && tar xvf dist/duckdb-*.tar.gz --strip-components=1 -C duckdb_tarball
        - cibuildwheel --output-dir wheelhouse duckdb_tarball
        - cd ../..

         # this tests whether we can run DuckDB as a UDF within PostgreSQL, mainly to check for symbol clashes in libpg_query
        - sudo mkdir /home/postgres && sudo chown postgres /home/postgres
        - sudo python3 -m pip install --prefix=/tmp tools/pythonpkg/wheelhouse/duckdb-*-cp36-cp36m-manylinux1_x86_64.whl
        - sudo -Hiu postgres psql -c "CREATE EXTENSION plpython3u"
        - echo -e "CREATE FUNCTION quack ()\nRETURNS integer\nAS \$\$\nimport sys\nsys.path.insert(0,'/tmp/lib/python3.6/site-packages/')\nimport duckdb\ncon = duckdb.connect(':memory:')\ncon.execute('CREATE TABLE a(i integer)')\ncon.execute('INSERT INTO a VALUES (42)')\nreturn con.execute('SELECT * FROM a').fetchall()[0][0]\n\$\$ LANGUAGE plpython3u" | sudo -Hiu postgres psql
        - sudo -Hiu postgres psql -c "SELECT quack()"

        - |
          if [[ $TRAVIS_TAG ]] || ([ $TRAVIS_BRANCH = master ] && [ $TRAVIS_PULL_REQUEST = false ]) ; then
            python -m twine upload --non-interactive --disable-progress-bar --skip-existing tools/pythonpkg/wheelhouse/*.whl
          fi


    - os: linux
      name: Python 2.7 Package
      if: (type = push AND branch = master) OR type = pull_request OR tag =~ /^v\d+\.\d+\.\d+$/

      dist: bionic
      language: python
      cache: pip
      env:
        - CIBW_BUILD='cp27-*'
      python: 3.7

      install:
        - pip install cibuildwheel==0.10.2 twine

      script:
        - cd tools/pythonpkg
        - python setup.py sdist
        - mkdir duckdb_tarball && tar xvf dist/duckdb-*.tar.gz --strip-components=1 -C duckdb_tarball
        - cibuildwheel --output-dir wheelhouse duckdb_tarball
        - cd ../..
        - |
          if [[ $TRAVIS_TAG ]] || ([ $TRAVIS_BRANCH = master ] && [ $TRAVIS_PULL_REQUEST = false ]) ; then
            python -m twine upload --non-interactive --disable-progress-bar --skip-existing tools/pythonpkg/wheelhouse/*.whl
          fi

    - os: osx
      name: Python Package
      if: (type = push AND branch = master) OR type = pull_request OR tag =~ /^v\d+\.\d+\.\d+$/

      language: generic
      osx_image: xcode11.5

      env:
        - CIBW_BUILD='cp37-* cp27-*'

      install:
        - curl https://bootstrap.pypa.io/get-pip.py -o /tmp/get-pip.py
        - python3 /tmp/get-pip.py
        - python3 -m pip install cibuildwheel==0.10.2 twine

      script:
        - cd tools/pythonpkg
        - python3 setup.py sdist
        - mkdir duckdb_tarball && tar xvf dist/duckdb-*.tar.gz --strip-components=1 -C duckdb_tarball
        - cibuildwheel --output-dir wheelhouse duckdb_tarball
        - cd ../..
        - |
          if [[ $TRAVIS_TAG ]] || ([ $TRAVIS_BRANCH = master ] && [ $TRAVIS_PULL_REQUEST = false ]) ; then
            twine upload --non-interactive --disable-progress-bar --skip-existing tools/pythonpkg/wheelhouse/*.whl
          fi


    - os: windows
      name: Python Package
      if: (type = push AND branch = master) OR type = pull_request OR tag =~ /^v\d+\.\d+\.\d+$/

      language: cpp
      filter_secrets: false
      # no python 27 because no C++11 support in its windows toolchain
      env:
        - CIBW_BUILD='cp37-*'

      install:
        - choco install python3 --version 3.7.3 --sidebyside -y --forcex86 --force --params "/InstallDir:C:\Python37"
        - choco install python3 --version 3.7.3 --sidebyside -y --force --params "/InstallDir:C:\Python37-x64"
        # - choco install python3 --version 3.6.8 --sidebyside -y --force --params "/InstallDir:C:\Python36-x64"
        # - choco install python3 --version 3.6.8 --sidebyside -y --forcex86 --force --params "/InstallDir:C:\Python36"
        - choco install python2 --version 2.7.16 --sidebyside -y --forcex86 --force --params "/InstallDir:C:\Python27"
        - choco install python2 --version 2.7.16 --sidebyside -y --force --params "/InstallDir:C:\Python27-x64"
        - choco install curl -y --force
        - C:/Python37-x64/python.exe -m pip install --upgrade pip
        - C:/Python37-x64/python.exe -m pip install "cibuildwheel==0.10.2" "twine"
        - C:/Python37-x64/python.exe -m pip install "pandas>=0.24" "pytest>=4.3"

      script:
        - cd tools/pythonpkg
        - C:/Python37-x64/python.exe setup.py sdist
        - mkdir duckdb_tarball && tar xvf dist/duckdb-*.tar.gz --strip-components=1 -C duckdb_tarball
        - C:/Python37-x64/python.exe -m cibuildwheel --platform windows --output-dir wheelhouse duckdb_tarball
        - cd ../..
        - |
          if [[ $TRAVIS_TAG ]] || ([ $TRAVIS_BRANCH = master ] && [ $TRAVIS_PULL_REQUEST = false ]) ; then
            C:/Python37-x64/python.exe -m twine upload --non-interactive --disable-progress-bar --skip-existing tools/pythonpkg/wheelhouse/*.whl
          fi


    - os: linux
      name: R Package
      #if: (type = push AND branch = master) OR type = pull_request OR tag =~ /^v\d+\.\d+\.\d+$/

      dist: bionic
      language: r
      r: devel

      install:
        - cd tools/rpkg
        - R -f dependencies.R

      script:
        - ./configure
        - R CMD build .
        - R CMD INSTALL --build duckdb_*.tar.gz
        - R CMD INSTALL duckdb_*.tgz
        - R CMD check --as-cran duckdb_*.tar.gz

        - R -e "tools::write_PACKAGES(dir = '.', type = 'source')"
        - python ../upload-s3.py rstats/src/contrib duckdb_*.tar.gz PACKAGES*
        - python ../upload-s3.py rstats duckdb_*.tar.gz
        - python3 ../../scripts/asset-upload.py duckdb_r_src.tar.gz=duckdb_*.tar.gz


    - os: osx
      osx_image: xcode11.5
      name: R Package
      #if: (type = push AND branch = master) OR type = pull_request OR tag =~ /^v\d+\.\d+\.\d+$/

      language: r
      #r: devel

      install:
        - cd tools/rpkg
        - R -f dependencies.R

      script:
        - ./configure
        - R CMD build .
        - R CMD INSTALL --build duckdb_*.tar.gz
        - R CMD check --as-cran duckdb_*.tar.gz

        - R -e "tools::write_PACKAGES(dir = '.', type = 'mac.binary')"
        - python3 ../upload-s3.py rstats/bin/macosx/contrib/4.0 duckdb_*.tgz PACKAGES*
        - python3 ../upload-s3.py rstats duckdb_*.tgz
        - python3 ../../scripts/asset-upload.py duckdb_r_osx.tgz=duckdb_*.tgz


    - os: windows
      name: R Package
      filter_secrets: false
      #if: (type = push AND branch = master) OR type = pull_request OR tag =~ /^v\d+\.\d+\.\d+$/

      language: cpp

      install:
        - choco install r.project -y --version 4.0.2
        - choco install rtools -y
        - choco install python3 --version 3.7.3 -y --params "/InstallDir:C:\Python37-x64"
        - choco install curl -y --force

      script:
        - cd tools/rpkg
        - sh configure
<<<<<<< HEAD
        - C:/Program\ Files/R/R-3.6.0/bin/R.exe CMD build .
        - C:/Program\ Files/R/R-3.6.0/bin/R.exe CMD check --no-multiarch --no-manual --as-cran duckdb_*.tar.gz

        - C:/Python37-x64/python.exe ../upload-s3.py rstats duckdb_*.zip
        - C:/Program\ Files/R/R-3.6.0/bin/R.exe -e "tools::write_PACKAGES(dir = '.', type = 'win.binary')"
=======
        - sh build-win
        - C:/Python37-x64/python.exe ../upload-s3.py rstats duckdb_*.zip
        - C:/Python37-x64/python.exe ../upload-s3.py rstats/bin/windows/contrib/4.0 duckdb_*.zip PACKAGES*
>>>>>>> bd8a03d9
        - C:/Python37-x64/python.exe ../../scripts/asset-upload.py duckdb_r_windows.zip=duckdb_*.zip<|MERGE_RESOLUTION|>--- conflicted
+++ resolved
@@ -638,15 +638,7 @@
       script:
         - cd tools/rpkg
         - sh configure
-<<<<<<< HEAD
-        - C:/Program\ Files/R/R-3.6.0/bin/R.exe CMD build .
-        - C:/Program\ Files/R/R-3.6.0/bin/R.exe CMD check --no-multiarch --no-manual --as-cran duckdb_*.tar.gz
-
-        - C:/Python37-x64/python.exe ../upload-s3.py rstats duckdb_*.zip
-        - C:/Program\ Files/R/R-3.6.0/bin/R.exe -e "tools::write_PACKAGES(dir = '.', type = 'win.binary')"
-=======
         - sh build-win
         - C:/Python37-x64/python.exe ../upload-s3.py rstats duckdb_*.zip
         - C:/Python37-x64/python.exe ../upload-s3.py rstats/bin/windows/contrib/4.0 duckdb_*.zip PACKAGES*
->>>>>>> bd8a03d9
         - C:/Python37-x64/python.exe ../../scripts/asset-upload.py duckdb_r_windows.zip=duckdb_*.zip