language: cpp
script: make unit
dist: trusty

env:
  global:
    - CIBW_BUILD='cp37-*'
    - CIBW_SKIP='*-manylinux1_i686 *-win32'
    - CIBW_TEST_REQUIRES='pytest'
    - CIBW_BEFORE_BUILD='pip install "numpy>=1.16" && pip install "pandas>=0.24" && pip install "pytest>=4.3" && pip install cmake'
    - CIBW_TEST_COMMAND='python -m pytest {project}/tests'

matrix:
  include:

    - os: osx
      name: Xcode 6.4
      osx_image: xcode9.1


    - os: osx
      name: Xcode 10.2
      osx_image: xcode10.2


    - os: linux
      name: Clang 6
      dist: xenial
      addons:
        apt:
          sources:
            - ubuntu-toolchain-r-test
          packages:
            - clang-6.0
      env:
        - MATRIX_EVAL="CC=clang-6.0 && CXX=clang++-6.0"

    - os: linux
      name: GCC 4.9
      addons:
         apt:
          sources:
            - ubuntu-toolchain-r-test
          packages:
            - g++-4.9 binutils-2.26
      env:
         - MATRIX_EVAL="CC=gcc-4.9 && CXX=g++-4.9"

    - os: linux
      dist: xenial
      name: GCC 8

      addons:
        apt:
          sources:
            - ubuntu-toolchain-r-test
          packages:
            - g++-8
      env:
        - MATRIX_EVAL="CC=gcc-8 && CXX=g++-8"

    - os: linux
      dist: xenial
      name: All Unit Tests

      addons:
        apt:
          sources:
            - ubuntu-toolchain-r-test
          packages:
            - g++-8
      env:
        - MATRIX_EVAL="CC=gcc-8 && CXX=g++-8"
      before_install:
        - pip install --user boto3
      script:
        - make opt
        - build/release/test/unittest "*"

      after_success:
        - python tools/upload-s3.py lib-linux-amd64 build/release/src/libduckdb*.so build/release/src/libduckdb*.a

    - os: linux
      dist: xenial
      name: Code Coverage

      addons:
        apt:
          sources:
            - ubuntu-toolchain-r-test
          packages:
            - g++-8
      env:
        - MATRIX_EVAL="CC=gcc-8 && CXX=g++-8"

      before_install: pip install --user cpp-coveralls

      script: 
        - mkdir -p build/coverage
        - (cd build/coverage && cmake -E env CXXFLAGS="--coverage" cmake -DCMAKE_BUILD_TYPE=Debug ../.. && cmake --build .)
        - build/coverage/test/unittest

      after_success:
<<<<<<< HEAD
        - coveralls -b build/coverage --exclude tools --exclude build --exclude benchmark --exclude examples --exclude third_party --exclude test --gcov-options '\-lp'
=======
        - coveralls -b build/coverage --exclude tools --exclude benchmark --exclude examples --exclude third_party --exclude test --exclude src/common/enums --exclude src/parser/transform/helpers/nodetype_to_string.cpp --gcov-options '\-lp'

    - os: linux
      name: Clang 3.9
      addons:
        apt:
          sources:
            - llvm-toolchain-trusty-3.9
          packages:
            - clang-3.9 binutils-2.26
      env:
        - MATRIX_EVAL="CC=clang-3.9 && CXX=clang++-3.9"

    - os: linux
      name: Clang 6
      dist: xenial
      addons:
        apt:
          sources:
            - ubuntu-toolchain-r-test
          packages:
            - clang-6.0
      env:
        - MATRIX_EVAL="CC=clang-6.0 && CXX=clang++-6.0"

>>>>>>> 76d47b19

    - os: windows
      name: VS 2017
      filter_secrets: false

      language: c

      script:
        - cmake -DCMAKE_BUILD_TYPE=Debug -DCMAKE_GENERATOR_PLATFORM=x64
        - cmake --build . --target unittest
        - test/Debug/unittest.exe


    - os: windows
      name: Binaries
      filter_secrets: false

      language: c

      before_script:
        - choco install python3 --version 3.7.3 -y --params "/InstallDir:C:\Python37-x64"
        - C:/Python37-x64/python.exe -m pip install boto3

      script:
        - cmake -DCMAKE_BUILD_TYPE=Release -DCMAKE_GENERATOR_PLATFORM=x64
        - cmake --build . --target unittest --config Release
        - test/Release/unittest.exe

      after_success:
        - C:/Python37-x64/python.exe tools/upload-s3.py lib-windows-amd64 src/Release/duckdb.dll


    # - os: linux
    #   name: Python Package

    #   dist: xenial
    #   language: python
    #   python: 3.7

    #   before_script:
    #     - pip3 install "numpy>=1.16" && pip install "pandas>=0.24" && pip install "pytest>=4.3"
    #     - cd tools/pythonpkg

    #   script:
    #     - python3 setup.py install
    #     - python3 -m pytest tests


    # - os: osx
    #   name: Python Package
    #   osx_image: xcode10.1

    #   language: c
    #   #python: 3.7

    #   before_script:
    #     - pip3 install --user "numpy>=1.16" "pandas>=0.24" "pytest>=4.3"
    #     - cd tools/pythonpkg

    #   script:
    #     - python3 setup.py install
    #     - python3 -m pytest tests


    # - os: windows
    #   name: Python Package

    #   language: cpp

    #   before_install:
    #     - choco install python --version 3.7.3
    #     - c:/python37/python.exe -m pip install --upgrade pip
    #     - c:/python37/python.exe -m pip install "numpy>=1.16" "pandas>=0.24" "pytest>=4.3"

    #   script:
    #     - cd tools/pythonpkg
    #     - c:/python37/python.exe setup.py install
    #     - c:/python37/python.exe -m pytest tests


    - os: linux
      name: R Package

      dist: xenial
      language: r
      r: devel

      before_install:
        - pip install --user boto3
        - cd tools/rpkg
        - R -f dependencies.R

      install:
        - ./prepare_sourcetree.sh
        - R CMD build .
        - R CMD INSTALL duckdb_*.tar.gz

      script:
        - (cd tests && R -f testthat.R)

      after_success:
        - python ../upload-s3.py rstats duckdb_*.tar.gz

    - os: osx
      osx_image: xcode10.1
      name: R Package

      language: r
      #r: devel

      before_install:
        - pip install --user boto3
        - cd tools/rpkg
        - R -f dependencies.R

      install:
        - ./prepare_sourcetree.sh
        - R CMD build .
        - R CMD INSTALL --build duckdb_*.tar.gz
        - R CMD INSTALL duckdb_*.tgz

      script:
        - (cd tests && R -f testthat.R)

      after_success:
        - python ../upload-s3.py rstats duckdb_*.tgz

    - os: windows
      name: R Package
      filter_secrets: false

      language: cpp

      before_script:
        - choco install r.project -y --version 3.6.0
        - wget "https://github.com/hannesmuehleisen/choco-rtools/raw/master/rtools.3.5.0.nupkg"
        - choco install rtools -s rtools.3.5.0.nupkg -f -y
        - choco install python3 --version 3.7.3 -y --params "/InstallDir:C:\Python37-x64"
        - C:/Python37-x64/python.exe -m pip install boto3

      script:
        - export "PATH=/c/Rtools/bin:$PATH"
        - cd tools/rpkg
        - C:/Program\ Files/R/R-3.6.0/bin/R.exe -f dependencies.R
        - sh prepare_sourcetree.sh
        - C:/Program\ Files/R/R-3.6.0/bin/R.exe CMD build .
        - C:/Program\ Files/R/R-3.6.0/bin/R.exe CMD INSTALL --build --no-multiarch duckdb_*.tar.gz
        - C:/Program\ Files/R/R-3.6.0/bin/R.exe CMD INSTALL duckdb_*.zip
        - cd tests
        - C:/Program\ Files/R/R-3.6.0/bin/R.exe -f testthat.R

      after_success:
        - cd ..
        - python ../upload-s3.py rstats duckdb_*.zip

    - os: linux
      name: Python Package

      dist: xenial
      language: python
      python: 3.7

      script:
        - pip install cibuildwheel==0.10.2 boto3
        - cd tools/pythonpkg
        - python setup.py sdist
        - mkdir duckdb_tarball && tar xvf dist/duckdb-*.tar.gz --strip-components=1 -C duckdb_tarball
        - cibuildwheel --output-dir wheelhouse duckdb_tarball
        - cd ../..

      after_success:
        python tools/upload-s3.py python tools/pythonpkg/wheelhouse/*.whl tools/pythonpkg/dist/duckdb-*.tar.gz

    - os: osx
      name: Python Package
      language: generic
      osx_image: xcode10.2

      script:
        - pip install cibuildwheel==0.10.2 boto3
        - cd tools/pythonpkg
        - python setup.py sdist
        - mkdir duckdb_tarball && tar xvf dist/duckdb-*.tar.gz --strip-components=1 -C duckdb_tarball
        - cibuildwheel --output-dir wheelhouse duckdb_tarball
        - cd ../..

      after_success:
        python tools/upload-s3.py python tools/pythonpkg/wheelhouse/*.whl

    - os: windows
      name: Python Package
      language: cpp
      filter_secrets: false

      before_install:
        - choco install python3 --version 3.7.3 --sidebyside -y --forcex86 --force --params "/InstallDir:C:\Python37"
        - choco install python3 --version 3.7.3 --sidebyside -y --force --params "/InstallDir:C:\Python37-x64"
#        - choco install python3 --version 3.6.8 --sidebyside -y --forcex86 --force --params "/InstallDir:C:\Python36"
#        - choco install python3 --version 3.6.8 --sidebyside -y --force --params "/InstallDir:C:\Python36-x64"
        - choco install python2 --version 2.7.16 --sidebyside -y --forcex86 --force --params "/InstallDir:C:\Python27"
        - choco install python2 --version 2.7.16 --sidebyside -y --force --params "/InstallDir:C:\Python27-x64"

        - C:/Python37-x64/python.exe -m pip install --upgrade pip
        - C:/Python37-x64/python.exe -m pip install "cibuildwheel==0.10.2" boto3
        - C:/Python37-x64/python.exe -m pip install "numpy>=1.16" "pandas>=0.24" "pytest>=4.3"

      script:
        - cd tools/pythonpkg
        - C:/Python37-x64/python.exe  setup.py sdist
        - mkdir duckdb_tarball && tar xvf dist/duckdb-*.tar.gz --strip-components=1 -C duckdb_tarball
        - C:/Python37-x64/python.exe -m cibuildwheel --platform windows --output-dir wheelhouse duckdb_tarball
        - cd ../..

      after_success:
        C:/Python37-x64/python.exe tools/upload-s3.py python tools/pythonpkg/wheelhouse/*.whl

before_install:
  - eval "${MATRIX_EVAL}"<|MERGE_RESOLUTION|>--- conflicted
+++ resolved
@@ -58,23 +58,10 @@
             - g++-8
       env:
         - MATRIX_EVAL="CC=gcc-8 && CXX=g++-8"
-
-    - os: linux
-      dist: xenial
-      name: All Unit Tests
-
-      addons:
-        apt:
-          sources:
-            - ubuntu-toolchain-r-test
-          packages:
-            - g++-8
-      env:
-        - MATRIX_EVAL="CC=gcc-8 && CXX=g++-8"
       before_install:
         - pip install --user boto3
       script:
-        - make opt
+        - (mkdir -p build/release && cd build/release && cmake -DCMAKE_BUILD_TYPE=Release ../.. && cmake --build .)
         - build/release/test/unittest "*"
 
       after_success:
@@ -101,35 +88,7 @@
         - build/coverage/test/unittest
 
       after_success:
-<<<<<<< HEAD
-        - coveralls -b build/coverage --exclude tools --exclude build --exclude benchmark --exclude examples --exclude third_party --exclude test --gcov-options '\-lp'
-=======
         - coveralls -b build/coverage --exclude tools --exclude benchmark --exclude examples --exclude third_party --exclude test --exclude src/common/enums --exclude src/parser/transform/helpers/nodetype_to_string.cpp --gcov-options '\-lp'
-
-    - os: linux
-      name: Clang 3.9
-      addons:
-        apt:
-          sources:
-            - llvm-toolchain-trusty-3.9
-          packages:
-            - clang-3.9 binutils-2.26
-      env:
-        - MATRIX_EVAL="CC=clang-3.9 && CXX=clang++-3.9"
-
-    - os: linux
-      name: Clang 6
-      dist: xenial
-      addons:
-        apt:
-          sources:
-            - ubuntu-toolchain-r-test
-          packages:
-            - clang-6.0
-      env:
-        - MATRIX_EVAL="CC=clang-6.0 && CXX=clang++-6.0"
-
->>>>>>> 76d47b19
 
     - os: windows
       name: VS 2017
@@ -137,18 +96,6 @@
 
       language: c
 
-      script:
-        - cmake -DCMAKE_BUILD_TYPE=Debug -DCMAKE_GENERATOR_PLATFORM=x64
-        - cmake --build . --target unittest
-        - test/Debug/unittest.exe
-
-
-    - os: windows
-      name: Binaries
-      filter_secrets: false
-
-      language: c
-
       before_script:
         - choco install python3 --version 3.7.3 -y --params "/InstallDir:C:\Python37-x64"
         - C:/Python37-x64/python.exe -m pip install boto3
@@ -160,55 +107,6 @@
 
       after_success:
         - C:/Python37-x64/python.exe tools/upload-s3.py lib-windows-amd64 src/Release/duckdb.dll
-
-
-    # - os: linux
-    #   name: Python Package
-
-    #   dist: xenial
-    #   language: python
-    #   python: 3.7
-
-    #   before_script:
-    #     - pip3 install "numpy>=1.16" && pip install "pandas>=0.24" && pip install "pytest>=4.3"
-    #     - cd tools/pythonpkg
-
-    #   script:
-    #     - python3 setup.py install
-    #     - python3 -m pytest tests
-
-
-    # - os: osx
-    #   name: Python Package
-    #   osx_image: xcode10.1
-
-    #   language: c
-    #   #python: 3.7
-
-    #   before_script:
-    #     - pip3 install --user "numpy>=1.16" "pandas>=0.24" "pytest>=4.3"
-    #     - cd tools/pythonpkg
-
-    #   script:
-    #     - python3 setup.py install
-    #     - python3 -m pytest tests
-
-
-    # - os: windows
-    #   name: Python Package
-
-    #   language: cpp
-
-    #   before_install:
-    #     - choco install python --version 3.7.3
-    #     - c:/python37/python.exe -m pip install --upgrade pip
-    #     - c:/python37/python.exe -m pip install "numpy>=1.16" "pandas>=0.24" "pytest>=4.3"
-
-    #   script:
-    #     - cd tools/pythonpkg
-    #     - c:/python37/python.exe setup.py install
-    #     - c:/python37/python.exe -m pytest tests
-
 
     - os: linux
       name: R Package
