--- conflicted
+++ resolved
@@ -478,12 +478,7 @@
 
          # this tests whether we can run DuckDB as a UDF within PostgreSQL, mainly to check for symbol clashes in libpg_query
         - sudo mkdir /home/postgres && sudo chown postgres /home/postgres
-<<<<<<< HEAD
         - pip install --prefix=/tmp tools/pythonpkg/wheelhouse/duckdb-*-cp36-cp36m-manylinux1_x86_64.whl /tmp
-=======
-        - cp tools/pythonpkg/wheelhouse/duckdb-*-cp36-cp36m-manylinux1_x86_64.whl /tmp
-        - sudo -u postgres python3 -m pip install --user `find /tmp -name "duckdb-*-cp36-cp36m-manylinux1_x86_64.whl"`
->>>>>>> 1671b5b0
         - sudo -Hiu postgres psql -c "CREATE EXTENSION plpython3u"
         - echo -e "CREATE FUNCTION quack ()\nRETURNS integer\nAS \$\$\nimport sys\nsys.path.insert(0,'/tmp/lib/python3.6/site-packages/')\nimport duckdb\ncon = duckdb.connect(':memory:')\ncon.execute('CREATE TABLE a(i integer)')\ncon.execute('INSERT INTO a VALUES (42)')\nreturn con.execute('SELECT * FROM a').fetchall()[0][0]\n\$\$ LANGUAGE plpython3u" | sudo -Hiu postgres psql
         - sudo -Hiu postgres psql -c "SELECT quack()"
