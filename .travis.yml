env:
  global:
    - CIBW_BUILD='cp37-* cp36-* cp27-*'
    - CIBW_TEST_REQUIRES='pytest'
    - CIBW_BEFORE_BUILD='pip install "numpy>=1.16" && pip install "pandas>=0.24" && pip install "pytest>=4.3" && pip install "pybind11>=2.4"'
    - CIBW_TEST_COMMAND='python -m pytest {project}/tests'
    - SETUPTOOLS_SCM_NO_LOCAL=yes
    - TWINE_USERNAME=hfmuehleisen

matrix:
  include:

    - os: linux
      dist: bionic
      name: GCC 10

      addons:
        apt:
          sources:
            - sourceline: 'ppa:ubuntu-toolchain-r/test'
            - sourceline: 'ppa:deadsnakes/ppa'

          packages:
            - g++-10 python3.7

      env:
        - CC=gcc-10
        - CXX=g++-10

      script:
        - mkdir -p build/release
        - python3 scripts/amalgamation.py
        - (cd build/release && cmake -DCMAKE_BUILD_TYPE=Release -DAMALGAMATION_BUILD=1 -DBUILD_ICU_EXTENSION=1 -DBUILD_PARQUET_EXTENSION=1  -DJDBC_DRIVER=1 ../.. && cmake --build .)
       
        - build/release/test/unittest "*"
        - python3.7 tools/shell/shell-test.py build/release/duckdb
        - build/release/extension/icu/test/icu_test
        - build/release/extension/parquet/test/parquet_test
        - python3 tools/rest/test_the_rest.py build/release/tools/rest
        - java -cp build/release/tools/jdbc/duckdb_jdbc.jar org.duckdb.test.TestDuckDBJDBC
        - (cd examples/embedded-c; make)
        - (cd examples/embedded-c++; make)
        - (cd examples/programmatic-querying; make)
        - (cd examples/jdbc; make; make maven)

        - zip -j duckdb_cli-linux-amd64.zip build/release/duckdb
        - zip -j libduckdb-linux-amd64.zip build/release/src/libduckdb*.so src/amalgamation/duckdb.hpp src/include/duckdb.h
        - zip -j libduckdb-src.zip src/amalgamation/duckdb.hpp src/amalgamation/duckdb.cpp src/include/duckdb.h

        - python3 scripts/asset-upload.py libduckdb-src.zip libduckdb-linux-amd64.zip duckdb_cli-linux-amd64.zip duckdb_jdbc-linux-amd64.jar=build/release/tools/jdbc/duckdb_jdbc.jar


    - os: osx
      name: Xcode 11.5
      osx_image: xcode11.5

      script:
        - mkdir -p build/release
        - python3 scripts/amalgamation.py
        - (cd build/release && cmake -DCMAKE_BUILD_TYPE=Release -DAMALGAMATION_BUILD=1 -DBUILD_ICU_EXTENSION=1 -DBUILD_PARQUET_EXTENSION=1 -DJDBC_DRIVER=1 ../.. && cmake --build .)
        
        - build/release/test/unittest
        - python3 tools/shell/shell-test.py build/release/duckdb
        - java -cp build/release/tools/jdbc/duckdb_jdbc.jar org.duckdb.test.TestDuckDBJDBC
        - build/release/extension/icu/test/icu_test
        - build/release/extension/parquet/test/parquet_test

        - zip -j duckdb_cli-osx-amd64.zip build/release/duckdb
        - zip -j libduckdb-osx-amd64.zip build/release/src/libduckdb*.dylib src/amalgamation/duckdb.hpp src/include/duckdb.h
        - python3 scripts/asset-upload.py libduckdb-osx-amd64.zip duckdb_cli-osx-amd64.zip duckdb_jdbc-osx-amd64.jar=build/release/tools/jdbc/duckdb_jdbc.jar


    - os: windows
      name: VS 2017
      filter_secrets: false

      language: c

      before_script:
        - choco install python3 --version 3.7.3 -y --params "/InstallDir:C:\Python37-x64"
        - choco install jdk8 --version 8.0.211 -y --force
        - choco install zip -y --force

      script:
        - C:/Python37-x64/python.exe scripts/amalgamation.py
        - cmake -DCMAKE_BUILD_TYPE=Release -DCMAKE_GENERATOR_PLATFORM=x64 -DJDBC_DRIVER=1 -DBUILD_ICU_EXTENSION=1 -DBUILD_PARQUET_EXTENSION=1 -DAMALGAMATION_BUILD=1
        - cmake --build . --target duckdb --config Release
        - cmake --build . --target unittest --config Release
        - cmake --build . --target shell --config Release
        - cmake --build . --target jdbc --config Release
        - cmake --build . --target icu_test --config Release
        - cmake --build . --target parquet_test --config Release

        - test/Release/unittest.exe
        - C:/Python37-x64/python.exe tools/shell/shell-test.py Release/duckdb.exe
        - C:/Program\ Files/Java/jdk1.8.0_211/bin/java -cp tools/jdbc/duckdb_jdbc.jar org.duckdb.test.TestDuckDBJDBC
        - extension/icu/test/Release/icu_test.exe
        - extension/parquet/test/Release/parquet_test.exe

        - zip -j duckdb_cli-windows-amd64.zip Release/duckdb.exe
        - zip -j libduckdb-windows-amd64.zip src/Release/duckdb.dll src/amalgamation/duckdb.hpp src/include/duckdb.h
        - C:/Python37-x64/python.exe scripts/asset-upload.py libduckdb-windows-amd64.zip duckdb_cli-windows-amd64.zip duckdb_jdbc-windows-amd64.jar=tools/jdbc/duckdb_jdbc.jar


# checks: debug mode (with sanitizers), coveralls, valgrind, vector sizes
    - os: linux
      dist: bionic
      name: GCC 10 Debug

      addons:
        apt:
          sources:
            - sourceline: 'ppa:ubuntu-toolchain-r/test'
          packages:
            - g++-10
      env:
        - CC=gcc-10
        - CXX=g++-10
        - TREAT_WARNINGS_AS_ERRORS=1
      script:
        - make unit


    - os: osx
      name: Xcode 11.5 Debug
      if: (type = push AND branch = master) OR type = pull_request OR tag =~ /^v\d+\.\d+\.\d+$/
      osx_image: xcode11.5
      script:
        - make unit


    - os: linux
      dist: bionic
      name: Code Coverage
      if: (type = push AND branch = master) OR type = pull_request OR tag =~ /^v\d+\.\d+\.\d+$/

      addons:
        apt:
          sources:
            - ubuntu-toolchain-r-test

      before_install:
        - pip install --user cpp-coveralls

      script:
        - mkdir -p build/coverage
        - (cd build/coverage && cmake -E env CXXFLAGS="--coverage" cmake -DCMAKE_BUILD_TYPE=Debug ../.. && make)
        - build/coverage/test/unittest
        - coveralls -b build/coverage -E '.*CMakeCXXCompilerId.cpp' --exclude tools --exclude benchmark --exclude examples --exclude third_party --exclude test --exclude src/common/enums --exclude src/parser/transform/helpers/nodetype_to_string.cpp --exclude build/coverage/third_party/libpg_query/grammar --gcov-options '\-lp'


    - os: linux
      dist: bionic
      name: Valgrind
      if: (type = push AND branch = master) OR type = pull_request OR tag =~ /^v\d+\.\d+\.\d+$/

      addons:
        apt:
          packages:
            - valgrind

      script:
        - mkdir -p build/debug
        - (cd build/debug && cmake -DCMAKE_BUILD_TYPE=Debug -DENABLE_SANITIZER=FALSE ../.. && cmake --build .)
        - valgrind ./build/debug/test/unittest -s "Test TPC-H SF0.01"


    - os: linux
      dist: bionic
      name: Vector Sizes
      if: (type = push AND branch = master) OR type = pull_request OR tag =~ /^v\d+\.\d+\.\d+$/

      python: 3.7

      addons:
        apt:
          sources:
            - ubuntu-toolchain-r-test
      script:
        - python3 scripts/test_vector_sizes.py


# old compiler
    - os: linux
      dist: trusty
      name: GCC 4.9
      if: (type = push AND branch = master) OR type = pull_request OR tag =~ /^v\d+\.\d+\.\d+$/
      addons:
         apt:
          sources:
            - ubuntu-toolchain-r-test
          packages:
            - g++-4.9 binutils-2.26
      env:
        - CC=gcc-4.9
        - CXX=g++-4.9
      script:
        make allunit

# weird platforms: 32 bit linux & windows, arm, solaris, openbsd


    - os: linux
      dist: bionic
      name: GCC 10 32 Bit
      if: (type = push AND branch = master) OR type = pull_request OR tag =~ /^v\d+\.\d+\.\d+$/

      addons:
        apt:
          sources:
            - sourceline: 'ppa:ubuntu-toolchain-r/test'
          packages:
            - libc6-dev-i386 g++-10-multilib gcc-10-multilib gcc-multilib g++-multilib lib32readline6-dev

      env:
        - CC=gcc-10
        - CXX=g++-10

      script:
        - python3 scripts/amalgamation.py
        - mkdir -p build/release
        - (cd build/release && cmake  -DAMALGAMATION_BUILD=1  -DJDBC_DRIVER=1 -DBUILD_ICU_EXTENSION=1 -DBUILD_PARQUET_EXTENSION=1 -DFORCE_32_BIT=1 -DCMAKE_BUILD_TYPE=Release ../.. && cmake --build .)
        - build/release/test/unittest "*"
        - build/release/extension/icu/test/icu_test
        - build/release/extension/parquet/test/parquet_test

        - zip -j libduckdb-linux-i386.zip build/release/src/libduckdb*.so
        - zip -j duckdb_cli-linux-i386.zip build/release/duckdb

        - python3 scripts/asset-upload.py libduckdb-linux-i386.zip duckdb_cli-linux-i386.zip duckdb_jdbc-linux-i386.jar=build/release/tools/jdbc/duckdb_jdbc.jar


    - os: windows
      name: VS 2017 32 Bit
      if: (type = push AND branch = master) OR type = pull_request OR tag =~ /^v\d+\.\d+\.\d+$/

      filter_secrets: false

      language: c

      before_script:
        - choco install python3 --version 3.7.3 -y --params "/InstallDir:C:\Python37-x64"
        - choco install curl -y --force
        - choco install jdk8 --version 8.0.211 --x86 -y --force 
        - choco install zip -y --force

      script:
        - C:/Python37-x64/python.exe scripts/amalgamation.py
        - cmake -DCMAKE_BUILD_TYPE=Release -DCMAKE_GENERATOR_PLATFORM=Win32 -DAMALGAMATION_BUILD=1 -DJDBC_DRIVER=1 -DBUILD_ICU_EXTENSION=1 -DBUILD_PARQUET_EXTENSION=1
        - cmake --build . --target duckdb --config Release
        - cmake --build . --target unittest --config Release
        - cmake --build . --target shell --config Release
        - cmake --build . --target jdbc --config Release

        - test/Release/unittest.exe
        - C:/Python37-x64/python.exe tools/shell/shell-test.py Release/duckdb.exe

        - zip -j libduckdb-windows-i386.zip src/Release/duckdb.dll
        - zip -j duckdb_cli-windows-i386.zip Release/duckdb.exe
        - C:/Python37-x64/python.exe scripts/asset-upload.py duckdb_cli-windows-i386.zip libduckdb-windows-i386.zip duckdb_jdbc-windows-i386.jar=tools/jdbc/duckdb_jdbc.jar


    - os: linux
      dist: xenial
      name: GCC 5 (ARM64)
      if: (type = push AND branch = master) OR type = pull_request OR tag =~ /^v\d+\.\d+\.\d+$/

      arch: arm64

      script:
        - mkdir -p build/debug
        - (cd build/debug && cmake -DEXPLICIT_EXCEPTIONS=TRUE -DCMAKE_BUILD_TYPE=Debug ../.. && cmake --build .)
        - build/debug/test/unittest -s "[tpch]"


    - os: linux
      dist: bionic
      name: Solaris VM
      if: (type = push AND branch = master) OR type = pull_request OR tag =~ /^v\d+\.\d+\.\d+$/
      sudo: true

      install:
        - wget -q https://www.virtualbox.org/download/oracle_vbox_2016.asc -O- | sudo apt-key add -
        - echo -e "\ndeb [arch=amd64] https://download.virtualbox.org/virtualbox/debian bionic contrib\n" | sudo tee -a /etc/apt/sources.list
        - sudo apt-get update > /dev/null
        - sudo apt-get install -y linux-headers-$(uname -r) virtualbox-5.2 rsync
        - wget -q "https://homepages.cwi.nl/~hannes/86Cv27lf5353lJR/Solaris10_1-13-2.ova"
        - VBoxManage import Solaris10_1-13-2.ova
        - rm Solaris10_1-13-2.ova
        - VBoxManage modifyvm "Solaris10_1-13" --usb off --usbehci off --usbxhci off --cpus 2 --hwvirtex on --memory 6114
        - VBoxManage startvm "Solaris10_1-13" --type headless
        - echo -e "-----BEGIN OPENSSH PRIVATE KEY-----\nb3BlbnNzaC1rZXktdjEAAAAABG5vbmUAAAAEbm9uZQAAAAAAAAABAAABFwAAAAdzc2gtcn\nNhAAAAAwEAAQAAAQEArPN99L/D9jXUwtFjoAzhnzA5a7t/YJiSrcTm+hKSxPp/nklfu1Km\ntDbMBOrXsAqLRcMz5JZoF8G1jebXOO3u2LRB+INFsxqDV76TZjUC1y4SAX17h5UvstT3sn\naPPt+TzwX3PmF8ooN+L8hDIZpvty6m+7b09QRFx4l7+j30MgO+kjwNHUyocn7qokoyH2p4\nfzvtoWePNyL191O9GNg6LmjneG25nN/NBoFYc/Zu+XfDY3gMECNurGHVV3W4ZNpoqjpZWU\nFx4eG0tShBZ+pvuFPy669+H8b5laNEjPGYclInW8unW6T9nuaoQjc/metBwaODgkOsAR0u\nddRxR8nIUwAAA9C2NMXdtjTF3QAAAAdzc2gtcnNhAAABAQCs8330v8P2NdTC0WOgDOGfMD\nlru39gmJKtxOb6EpLE+n+eSV+7Uqa0NswE6tewCotFwzPklmgXwbWN5tc47e7YtEH4g0Wz\nGoNXvpNmNQLXLhIBfXuHlS+y1Peydo8+35PPBfc+YXyig34vyEMhmm+3Lqb7tvT1BEXHiX\nv6PfQyA76SPA0dTKhyfuqiSjIfanh/O+2hZ483IvX3U70Y2DouaOd4bbmc380GgVhz9m75\nd8NjeAwQI26sYdVXdbhk2miqOllZQXHh4bS1KEFn6m+4U/Lrr34fxvmVo0SM8ZhyUidby6\ndbpP2e5qhCNz+Z60HBo4OCQ6wBHS511HFHychTAAAAAwEAAQAAAQEAl3IwnZ0+z96bjG0m\nvAQLngXwgjIRfFieOKPvTpPtCagBEG5X8gSSDcTeKoAqlvDkvBYO3uAGDqeFf9jgJe3T9N\ncD3cW1xvw0fyVWlW1eK2cgRUXIYhV1SzfKHvBKx1eoauRieLGNHhHe8aB/iHFf2hx0BH9V\nSSiQogX2Fk8iAphr9qLuR+M0eMtsZmq9nNpk0iXiohw7b3xNb1QrewoeiXiSI4xANdbkmx\n7R2Jnm132toa+ofPZWbpRptYyzv5TWRhEob4GQSknEvS7NEep3cxnv71d1wQvCfhkMKLXH\nKrIck4X46fLa+65OV8Bq37x91kRagOl4VFBZBT61Y9+DoQAAAIEAltUA8Zx5ETlUOXdGCQ\n+ftbCLZlmlPGGabFdg/EKM+M96Q3sj7L2lIP0Htt5w/HmM3Hz9uLk/d/m20zPq8xkltwCo\nF4R80K5HA38Q26fPRpJzDhch+k7AYuQwjziPSH1uzP3BdQo74KVuyvaTk+9VoeeFslF13P\njflhvUmCyquNkAAACBANtkmGdXwaMHrFKAibQreQuQD9CBRFRDRYNWOP4nPOp7YyCY4xbf\n02kHfFUmf7UqvY36v+jTC4RJ1mJH9KVlqJOB/JLhb6Wrv3xuddcxbwaMwb6dGgsZM+iB7G\nqBlcHlrxnWi6bXXK9WpQWaLNYdE4MKgRvKTSq20glezRWDijznAAAAgQDJzyCedgs5ibpb\nhvtNy5TGXPyX2lI9qoMDV2LSJZhp5TPL/mZqITUrehs0siM9IQ4DqhL4DgKBkYOLI/W6mW\nCXkQVFkGGLovzFUMM/wpK1Ua20k+0XakblI11yK3fjd0XJ0K5FyQ1YzG9XXZ8EuZo/2p2A\n8Y/K54JYuMflOJVftQAAABZoYW5uZXNAZGFrYXIuZGEuY3dpLm5sAQID\n-----END OPENSSH PRIVATE KEY-----\n" > id_rsa_solaris
        - chmod 400 id_rsa_solaris
        - export SSHFLAGS="-o LogLevel=ERROR -o StrictHostKeyChecking=no -o UserKnownHostsFile=/dev/null -i id_rsa_solaris"
        - export SCMD="ssh $SSHFLAGS -p 2222 root@localhost"
        - sleep 60
        - while ! $SCMD ls ; do sleep 30 ; done
        - $SCMD 'bash -c "echo 'nameserver 8.8.8.8' > /etc/resolv.conf"'

      script:
        - python scripts/amalgamation.py > /dev/null
        - rsync -a -e "ssh $SSHFLAGS -p 2222" --exclude=.git --exclude=build --exclude=third_party/sqllogictest --exclude=third_party/imdb .  root@localhost:/duckdb
        - travis_wait 50 $SCMD 'rm -rf /duckdb/build && mkdir -p /duckdb/build && cd /duckdb/build && export PATH=/opt/csw/bin/:$PATH CXX=g++ CC=gcc  && cmake -DCMAKE_AR=/opt/csw/bin/gar -DCMAKE_BUILD_TYPE=Debug -DAMALGAMATION_BUILD=1 .. && gmake -j2'
        - $SCMD /duckdb/build/test/unittest "~[copy]~[file_system]~[.]"


    # - os: linux
    #   dist: bionic
    #   name: OpenBSD VM
    #   if: (type = push AND branch = master) OR type = pull_request OR tag =~ /^v\d+\.\d+\.\d+$/
    #   sudo: true

    #   install:
    #     - wget -q https://www.virtualbox.org/download/oracle_vbox_2016.asc -O- | sudo apt-key add -
    #     - echo -e "\ndeb [arch=amd64] https://download.virtualbox.org/virtualbox/debian bionic contrib\n" | sudo tee -a /etc/apt/sources.list
    #     - sudo apt-get update > /dev/null
    #     - sudo apt-get install -y linux-headers-$(uname -r) virtualbox-5.2 rsync
    #     - wget -q "https://homepages.cwi.nl/~hannes/86Cv27lf5353lJR/OpenBSD.ova"
    #     - VBoxManage import OpenBSD.ova
    #     - rm OpenBSD.ova
    #     - VBoxManage modifyvm "OpenBSD" --usb off --usbehci off --usbxhci off --cpus 2 --hwvirtex on --memory 6114
    #     - VBoxManage startvm "OpenBSD" --type headless
    #     - echo -e "-----BEGIN OPENSSH PRIVATE KEY-----\nb3BlbnNzaC1rZXktdjEAAAAABG5vbmUAAAAEbm9uZQAAAAAAAAABAAABFwAAAAdzc2gtcn\nNhAAAAAwEAAQAAAQEA0I/POwsFY/l5DGvybl1amd9pqzP5ADPQGWupcNuKbSYq+sD4g5Jr\nqZ0vG9sULeYlZZFHzdbUqzdbK9rMZZOUwUwHbxViS2UlhCo0onB9bbzm6kQ2gSBaXxa8SC\nwllEdHq6c/kK50MZKVwqpBrxIJtGN08pNauhMPNMdniQZD5slkKrneTgGYnm30xNtkHStB\nY/btURWNlVd8Qedx8gSEV5628cAeKJAPOn4nrCYvy7uMWBOYqrqZii38uxdrhnZKKKENcA\ndUuFRdmFDK/0d+/0PeUYUacZm3HRU5F21440u51OdBMzBYe9AaQXQGrwKwY+YxlczlVh8g\n9XMWYBzJ3wAAA9B959FqfefRagAAAAdzc2gtcnNhAAABAQDQj887CwVj+XkMa/JuXVqZ32\nmrM/kAM9AZa6lw24ptJir6wPiDkmupnS8b2xQt5iVlkUfN1tSrN1sr2sxlk5TBTAdvFWJL\nZSWEKjSicH1tvObqRDaBIFpfFrxILCWUR0erpz+QrnQxkpXCqkGvEgm0Y3Tyk1q6Ew80x2\neJBkPmyWQqud5OAZiebfTE22QdK0Fj9u1RFY2VV3xB53HyBIRXnrbxwB4okA86fiesJi/L\nu4xYE5iqupmKLfy7F2uGdkoooQ1wB1S4VF2YUMr/R37/Q95RhRpxmbcdFTkXbXjjS7nU50\nEzMFh70BpBdAavArBj5jGVzOVWHyD1cxZgHMnfAAAAAwEAAQAAAQB6iVPfQ81p/MRDKRUq\nBM1bhKkH/qQ4mziUBu5psYN2N6ue4kvgueFpqUFpY2FKymKEd0QxyxvucLqvXIEk2P3YR/\nxCJtU2qPnO2iFMozz+gbNGRsejPEf8gFYlLVLy+KJCVySAtA7upUo6MmAfJUDwbFLkxvDS\nTKptfw70seqpJ/CdUXqrd/YAfwqGO0ZgQC59MDTGS1rXViRbTEMOxbWg9TMmvWb36vJG8i\nvSGimXL0gvhB7himZzK0z9tl8r3gHIHpiKy+67tzXyDdzXxpTJ7krBIwVgMgHwZpSy++c6\n9e6ag9LH217gWSDX4C0tAnHhjc5QqlCBwZVe/n2Kyg3pAAAAgQC1zeKHT3XLt9NfBVjhfq\nS3lMByGNCR90RS1vZe+wYVuChFCs7ztraWgMX9n7m3HvaGj+lqDPBD6mkoaYFCqKVr5GcH\nq1fij2sZeEpymhOUjX/aWGr9kdnxkvpSzYt33OU7hQIv34ViSXuyiEVb/SYXxqmwaYhCbW\noAlXqS57U3ZAAAAIEA58ImmEbbHDbA+mUZ1xugtb2heIQyVm+B1FtWtOY3B7LKgfgP5kaw\nhhVAlOfpxSyn/aNWdokE6JsFU/Vs/eiEXmn253ofF0J2kQuVD8+0m+yUMkbDYbfyc9FPsR\n1OS4cqjM8ET77EvLiqIHXO8aWr4eCOJxjDJLC0xVKOicgk/JUAAACBAOZghEZOuUgLjB1K\nQ0kMX+CTNvyKB44eY24kbp22KI4hsEw4BwyqPvCyRZsx7EBGXdGO0giVc41T6WJxwLVCbW\nmG1AC03KQ/lPXf/lzuwT4/N52hw+s4EmHlcPfoPyRFtbZuUyJqlhL4txWZdI31Ot0jxiQK\nxePoxUuMva2261ujAAAAFWhhbm5lc0BoZXJiZXJ0Mi5sb2NhbAECAwQF\n-----END OPENSSH PRIVATE KEY-----\n" > id_rsa_openbsd
    #     - chmod 400 id_rsa_openbsd
    #     - export SSHFLAGS="-o LogLevel=ERROR -o StrictHostKeyChecking=no -o UserKnownHostsFile=/dev/null -i id_rsa_openbsd"
    #     - export SCMD="ssh $SSHFLAGS -p 2222 root@localhost"
    #     - sleep 60
    #     - while ! $SCMD ls ; do sleep 30 ; done
    #     - $SCMD pkg_add gmake rsync-3.1.3

    #   script:
    #     - python scripts/amalgamation.py > /dev/null
    #     - rsync -a -e "ssh $SSHFLAGS -p 2222" --exclude=.git --exclude=build --exclude=third_party/sqllogictest .  root@localhost:/home/duckdb
    #     - travis_wait 60 $SCMD 'rm -rf /home/duckdb/build && mkdir -p /home/duckdb/build && cd /home/duckdb/build && cmake -DCMAKE_BUILD_TYPE=Debug -DAMALGAMATION_BUILD=1 .. && gmake -j2'
    #     - $SCMD /home/duckdb/build/test/unittest "~[copy]~[sqlitelogic]~[sqlserver]~[parquet]~[.]"


# Fuzzing
    - os: linux
      dist: bionic
      name: SQLancer
      if: (type = push AND branch = master) OR type = pull_request OR tag =~ /^v\d+\.\d+\.\d+$/

      addons:
        apt:
          sources:
            - sourceline: 'ppa:ubuntu-toolchain-r/test'
          packages:
            - g++-10 openjdk-11-jdk openjdk-11-jre

      env:
        - JAVA_HOME='/usr/lib/jvm/java-11-openjdk-amd64'
        - CC=gcc-10
        - CXX=g++-10

      script:
        - export PATH=$JAVA_HOME/bin:$PATH
        - mkdir -p build/release
        - python3 scripts/amalgamation.py
        - (cd build/release && cmake -DCMAKE_BUILD_TYPE=RelWithDebInfo -DJDBC_DRIVER=1 -DBUILD_UNITTESTS=FALSE -DAMALGAMATION_BUILD=1 ../.. && cmake --build .)
        - java -cp build/release/tools/jdbc/duckdb_jdbc.jar org.duckdb.test.TestDuckDBJDBC
        - git clone https://github.com/sqlancer/sqlancer.git
        - (cd sqlancer && mvn package -q -DskipTests)
        - cp build/release/tools/jdbc/duckdb_jdbc.jar sqlancer/target/lib/duckdb_jdbc-*.jar
        - java -jar sqlancer/target/SQLancer-*.jar --num-queries 1000 --num-threads 1 --random-seed 0 --timeout-seconds 600 duckdb


    - os: linux
      dist: bionic
      name: SQLancer (with Address Sanitizer)
      if: (type = push AND branch = master) OR type = pull_request OR tag =~ /^v\d+\.\d+\.\d+$/

      addons:
        apt:
          sources:
            - sourceline: 'ppa:ubuntu-toolchain-r/test'
          packages:
            - g++-10 openjdk-11-jdk openjdk-11-jre

      env:
        - JAVA_HOME='/usr/lib/jvm/java-11-openjdk-amd64'
        - CC=gcc-10
        - CXX=g++-10

      script:
        - export PATH=$JAVA_HOME/bin:$PATH
        - mkdir -p build/debug
        - (cd build/debug && cmake -DCMAKE_BUILD_TYPE=Debug -DJDBC_DRIVER=1 -DBUILD_UNITTESTS=FALSE -DENABLE_SANITIZER=TRUE ../.. && cmake --build .)
        - ASAN_OPTIONS=detect_leaks=0 LD_PRELOAD="/usr/lib/x86_64-linux-gnu/libasan.so.6 /usr/lib/x86_64-linux-gnu/libstdc++.so.6" java -cp build/debug/tools/jdbc/duckdb_jdbc.jar org.duckdb.test.TestDuckDBJDBC
        - git clone https://github.com/sqlancer/sqlancer.git
        - (cd sqlancer && mvn package -q -DskipTests)
        - cp build/debug/tools/jdbc/duckdb_jdbc.jar sqlancer/target/lib/duckdb_jdbc-*.jar
        - ASAN_OPTIONS=detect_leaks=0 LD_PRELOAD="/usr/lib/x86_64-linux-gnu/libasan.so.6 /usr/lib/x86_64-linux-gnu/libstdc++.so.6" java -jar sqlancer/target/SQLancer-*.jar --num-queries 1000 --num-threads 1 --random-seed 0 --timeout-seconds 600 duckdb



# APIs: jdbc/ r / python packages

    - os: linux
      dist: bionic
      name: JDBC Compliance
      if: (type = push AND branch = master) OR type = pull_request OR tag =~ /^v\d+\.\d+\.\d+$/

      addons:
        apt:
          packages:
            - openjdk-8-jdk openjdk-8-jre

      env:
        - JAVA_HOME='/usr/lib/jvm/java-8-openjdk-amd64'

      script:
        - mkdir -p build/release
        - (cd build/release && cmake -DCMAKE_BUILD_TYPE=Release -DJDBC_DRIVER=1 -DBUILD_UNITTESTS=FALSE ../.. && cmake --build .)
        - java -cp build/release/tools/jdbc/duckdb_jdbc.jar org.duckdb.test.TestDuckDBJDBC
        - git clone https://github.com/cwida/jdbccts.git
        - (cd jdbccts && make DUCKDB_JAR=../build/release/tools/jdbc/duckdb_jdbc.jar test)




    - os: linux
      name: Python 3.7 Package

      dist: bionic
      language: python
      cache: pip
      env:
        - CIBW_BUILD='cp37-*'
      python: 3.7

      install:
        - pip install cibuildwheel==0.10.2 twine

      script:
        - cd tools/pythonpkg
        - python setup.py sdist
        - mkdir duckdb_tarball && tar xvf dist/duckdb-*.tar.gz --strip-components=1 -C duckdb_tarball
        - cibuildwheel --output-dir wheelhouse duckdb_tarball
        - cd ../..

        - python3 scripts/asset-upload.py duckdb_python_src.tar.gz=tools/pythonpkg/dist/duckdb-*.tar.gz
        - |
          if [[ $TRAVIS_TAG ]] || ([ $TRAVIS_BRANCH = master ] && [ $TRAVIS_PULL_REQUEST = false ]) ; then
            python -m twine upload --non-interactive --disable-progress-bar --skip-existing tools/pythonpkg/wheelhouse/*.whl tools/pythonpkg/dist/duckdb-*.tar.gz
          fi


<<<<<<< HEAD
    - os: linux
      name: Python 3.6 Package
      if: (type = push AND branch = master) OR type = pull_request OR tag =~ /^v\d+\.\d+\.\d+$/

      dist: bionic
      language: python
      cache: pip
      env:
        - CIBW_BUILD='cp36-*'
      python: 3.7

      install:
        - pip install cibuildwheel==0.10.2 twine

      script:
        - cd tools/pythonpkg
        - python setup.py sdist
        - mkdir duckdb_tarball && tar xvf dist/duckdb-*.tar.gz --strip-components=1 -C duckdb_tarball
        - cibuildwheel --output-dir wheelhouse duckdb_tarball
        - cd ../..

        - python3 scripts/asset-upload.py duckdb_python_src.tar.gz=tools/pythonpkg/dist/duckdb-*.tar.gz
        - |
          if [[ $TRAVIS_TAG ]] || ([ $TRAVIS_BRANCH = master ] && [ $TRAVIS_PULL_REQUEST = false ]) ; then
            python -m twine upload --non-interactive --disable-progress-bar --skip-existing tools/pythonpkg/wheelhouse/*.whl tools/pythonpkg/dist/duckdb-*.tar.gz
          fi


    - os: linux
      name: Python 2.7 Package
      if: (type = push AND branch = master) OR type = pull_request OR tag =~ /^v\d+\.\d+\.\d+$/

      dist: bionic
      language: python
      cache: pip
      env:
        - CIBW_BUILD='cp27-*'
      python: 3.7

      install:
        - pip install cibuildwheel==0.10.2 twine

      script:
        - cd tools/pythonpkg
        - python setup.py sdist
        - mkdir duckdb_tarball && tar xvf dist/duckdb-*.tar.gz --strip-components=1 -C duckdb_tarball
        - cibuildwheel --output-dir wheelhouse duckdb_tarball
        - cd ../..

        - python3 scripts/asset-upload.py duckdb_python_src.tar.gz=tools/pythonpkg/dist/duckdb-*.tar.gz
        - |
          if [[ $TRAVIS_TAG ]] || ([ $TRAVIS_BRANCH = master ] && [ $TRAVIS_PULL_REQUEST = false ]) ; then
            python -m twine upload --non-interactive --disable-progress-bar --skip-existing tools/pythonpkg/wheelhouse/*.whl tools/pythonpkg/dist/duckdb-*.tar.gz
          fi


=======
>>>>>>> 48dedccb
    - os: osx
      name: Python Package
      if: (type = push AND branch = master) OR type = pull_request OR tag =~ /^v\d+\.\d+\.\d+$/

      language: generic
      osx_image: xcode11.5

      install:
        - curl https://bootstrap.pypa.io/get-pip.py -o /tmp/get-pip.py
        - python3 /tmp/get-pip.py
        - python3 -m pip install cibuildwheel==0.10.2 twine

      script:
        - cd tools/pythonpkg
        - python3 setup.py sdist
        - mkdir duckdb_tarball && tar xvf dist/duckdb-*.tar.gz --strip-components=1 -C duckdb_tarball
        - cibuildwheel --output-dir wheelhouse duckdb_tarball
        - cd ../..
        - |
          if [[ $TRAVIS_TAG ]] || ([ $TRAVIS_BRANCH = master ] && [ $TRAVIS_PULL_REQUEST = false ]) ; then
            twine upload --non-interactive --disable-progress-bar --skip-existing tools/pythonpkg/wheelhouse/*.whl
          fi


    - os: windows
      name: Python Package
      if: (type = push AND branch = master) OR type = pull_request OR tag =~ /^v\d+\.\d+\.\d+$/

      language: cpp
      filter_secrets: false
      # no python 27 because no C++11 support in its windows toolchain
      env:
        - CIBW_BUILD='cp37-*'

      install:
        - choco install python3 --version 3.7.3 --sidebyside -y --forcex86 --force --params "/InstallDir:C:\Python37"
        - choco install python3 --version 3.7.3 --sidebyside -y --force --params "/InstallDir:C:\Python37-x64"
        # - choco install python3 --version 3.6.8 --sidebyside -y --force --params "/InstallDir:C:\Python36-x64"
        # - choco install python3 --version 3.6.8 --sidebyside -y --forcex86 --force --params "/InstallDir:C:\Python36"
        - choco install python2 --version 2.7.16 --sidebyside -y --forcex86 --force --params "/InstallDir:C:\Python27"
        - choco install python2 --version 2.7.16 --sidebyside -y --force --params "/InstallDir:C:\Python27-x64"
        - choco install curl -y --force
        - C:/Python37-x64/python.exe -m pip install --upgrade pip
        - C:/Python37-x64/python.exe -m pip install "cibuildwheel==0.10.2" "twine"
        - C:/Python37-x64/python.exe -m pip install "numpy>=1.16" "pandas>=0.24" "pytest>=4.3" "pybind11>=2.4"

      script:
        - cd tools/pythonpkg
        - C:/Python37-x64/python.exe setup.py sdist
        - mkdir duckdb_tarball && tar xvf dist/duckdb-*.tar.gz --strip-components=1 -C duckdb_tarball
        - C:/Python37-x64/python.exe -m cibuildwheel --platform windows --output-dir wheelhouse duckdb_tarball
        - cd ../..
        - |
          if [[ $TRAVIS_TAG ]] || ([ $TRAVIS_BRANCH = master ] && [ $TRAVIS_PULL_REQUEST = false ]) ; then
            C:/Python37-x64/python.exe -m twine upload --non-interactive --disable-progress-bar --skip-existing tools/pythonpkg/wheelhouse/*.whl
          fi


    - os: linux
      name: R Package
      if: (type = push AND branch = master) OR type = pull_request OR tag =~ /^v\d+\.\d+\.\d+$/

      dist: bionic
      language: r
      r: devel

      install:
        - cd tools/rpkg
        - R -f dependencies.R

      script:
        - ./configure
        - R CMD build .
        - R CMD INSTALL duckdb_*.tar.gz
        - (cd tests && R -f testthat.R)
        - R -f ../../examples/R/dbi.R
        - R -f ../../examples/R/dplyr.R

        - R -e "tools::write_PACKAGES(dir = '.', type = 'source')"
        - python ../upload-s3.py rstats/src/contrib duckdb_*.tar.gz PACKAGES*
        - python ../upload-s3.py rstats duckdb_*.tar.gz
        - python3 ../../scripts/asset-upload.py duckdb_r_src.tar.gz=duckdb_*.tar.gz


    - os: osx
      osx_image: xcode11.5
      name: R Package
      if: (type = push AND branch = master) OR type = pull_request OR tag =~ /^v\d+\.\d+\.\d+$/

      language: r
      #r: devel

      install:
        - cd tools/rpkg
        - R -f dependencies.R

      script:
        - ./configure
        - R CMD build .
        - R CMD INSTALL --build duckdb_*.tar.gz
        - R CMD INSTALL duckdb_*.tgz
        - (cd tests && R -f testthat.R)

        - R -e "tools::write_PACKAGES(dir = '.', type = 'mac.binary')"
        - python3 ../upload-s3.py rstats/bin/macosx/contrib/4.0 duckdb_*.tgz PACKAGES*
        - python3 ../upload-s3.py rstats duckdb_*.tgz
        - python3 ../../scripts/asset-upload.py duckdb_r_osx.tgz=duckdb_*.tgz


    - os: windows
      name: R Package
      filter_secrets: false
      if: (type = push AND branch = master) OR type = pull_request OR tag =~ /^v\d+\.\d+\.\d+$/

      language: cpp

      install:
        - choco install r.project -y --version 3.6.0
        - wget "https://github.com/hannesmuehleisen/choco-rtools/raw/master/rtools.3.5.0.nupkg"
        - choco install rtools -s rtools.3.5.0.nupkg -f -y
        - choco install python3 --version 3.7.3 -y --params "/InstallDir:C:\Python37-x64"
        - choco install curl -y --force

      script:
        - export "PATH=/c/Rtools/bin:$PATH"
        - cd tools/rpkg
        - C:/Program\ Files/R/R-3.6.0/bin/R.exe -f dependencies.R
        - sh configure
        - C:/Program\ Files/R/R-3.6.0/bin/R.exe CMD build .
        - C:/Program\ Files/R/R-3.6.0/bin/R.exe CMD INSTALL --build --no-multiarch duckdb_*.tar.gz
        - C:/Program\ Files/R/R-3.6.0/bin/R.exe CMD INSTALL duckdb_*.zip
        - (cd tests; C:/Program\ Files/R/R-3.6.0/bin/R.exe -f testthat.R)

        - C:/Python37-x64/python.exe ../upload-s3.py rstats duckdb_*.zip
        - C:/Program\ Files/R/R-3.6.0/bin/R.exe -e "tools::write_PACKAGES(dir = '.', type = 'win.binary')"
        - C:/Python37-x64/python.exe ../upload-s3.py rstats/bin/windows/contrib/4.0 duckdb_*.zip PACKAGES*
        - C:/Python37-x64/python.exe ../../scripts/asset-upload.py duckdb_r_windows.zip=duckdb_*.zip<|MERGE_RESOLUTION|>--- conflicted
+++ resolved
@@ -417,8 +417,6 @@
         - (cd jdbccts && make DUCKDB_JAR=../build/release/tools/jdbc/duckdb_jdbc.jar test)
 
 
-
-
     - os: linux
       name: Python 3.7 Package
 
@@ -446,7 +444,6 @@
           fi
 
 
-<<<<<<< HEAD
     - os: linux
       name: Python 3.6 Package
       if: (type = push AND branch = master) OR type = pull_request OR tag =~ /^v\d+\.\d+\.\d+$/
@@ -502,9 +499,6 @@
             python -m twine upload --non-interactive --disable-progress-bar --skip-existing tools/pythonpkg/wheelhouse/*.whl tools/pythonpkg/dist/duckdb-*.tar.gz
           fi
 
-
-=======
->>>>>>> 48dedccb
     - os: osx
       name: Python Package
       if: (type = push AND branch = master) OR type = pull_request OR tag =~ /^v\d+\.\d+\.\d+$/
