--- conflicted
+++ resolved
@@ -417,89 +417,7 @@
         - (cd jdbccts && make DUCKDB_JAR=../build/release/tools/jdbc/duckdb_jdbc.jar test)
 
 
-<<<<<<< HEAD
-=======
-    
-    - os: linux
-      name: R Package
-
-      dist: xenial
-      language: r
-      r: devel
-
-      install:
-        - cd tools/rpkg
-        - R -f dependencies.R
-
-      script:
-        - ./configure
-        - R CMD build .
-        - R CMD INSTALL duckdb_*.tar.gz
-        - (cd tests && R -f testthat.R)
-        - R -f ../../examples/R/dbi.R
-        - R -f ../../examples/R/dplyr.R
-
-        - R -e "tools::write_PACKAGES(dir = '.', type = 'source')"
-        - python ../upload-s3.py rstats/src/contrib duckdb_*.tar.gz PACKAGES*
-        - python ../upload-s3.py rstats duckdb_*.tar.gz
-        - python3 ../../scripts/asset-upload.py duckdb_r_src.tar.gz=duckdb_*.tar.gz
-
-
-    - os: osx
-      osx_image: xcode11.5
-      name: R Package
-      if: (type = push AND branch = master) OR type = pull_request OR tag =~ /^v\d+\.\d+\.\d+$/
-
-      language: r
-      #r: devel
-
-      install:
-        - cd tools/rpkg
-        - R -f dependencies.R
-
-      script:
-        - ./configure
-        - R CMD build .
-        - R CMD INSTALL --build duckdb_*.tar.gz
-        - R CMD INSTALL duckdb_*.tgz
-        - (cd tests && R -f testthat.R)
-
-        - R -e "tools::write_PACKAGES(dir = '.', type = 'mac.binary')"
-        - python3 ../upload-s3.py rstats/bin/macosx/contrib/4.0 duckdb_*.tgz PACKAGES*
-        - python3 ../upload-s3.py rstats duckdb_*.tgz
-        - python3 ../../scripts/asset-upload.py duckdb_r_osx.tgz=duckdb_*.tgz
-
-
-    - os: windows
-      name: R Package
-      filter_secrets: false
-      if: (type = push AND branch = master) OR type = pull_request OR tag =~ /^v\d+\.\d+\.\d+$/
-
-      language: cpp
-
-      install:
-        - choco install r.project -y --version 3.6.0
-        - wget "https://github.com/hannesmuehleisen/choco-rtools/raw/master/rtools.3.5.0.nupkg"
-        - choco install rtools -s rtools.3.5.0.nupkg -f -y
-        - choco install python3 --version 3.7.3 -y --params "/InstallDir:C:\Python37-x64"
-        - choco install curl -y --force
-
-      script:
-        - export "PATH=/c/Rtools/bin:$PATH"
-        - cd tools/rpkg
-        - C:/Program\ Files/R/R-3.6.0/bin/R.exe -f dependencies.R
-        - sh configure
-        - C:/Program\ Files/R/R-3.6.0/bin/R.exe CMD build .
-        - C:/Program\ Files/R/R-3.6.0/bin/R.exe CMD INSTALL --build --no-multiarch duckdb_*.tar.gz
-        - C:/Program\ Files/R/R-3.6.0/bin/R.exe CMD INSTALL duckdb_*.zip
-        - (cd tests; C:/Program\ Files/R/R-3.6.0/bin/R.exe -f testthat.R)
-
-        - C:/Python37-x64/python.exe ../upload-s3.py rstats duckdb_*.zip
-        - C:/Program\ Files/R/R-3.6.0/bin/R.exe -e "tools::write_PACKAGES(dir = '.', type = 'win.binary')"
-        - C:/Python37-x64/python.exe ../upload-s3.py rstats/bin/windows/contrib/4.0 duckdb_*.zip PACKAGES*
-        - C:/Python37-x64/python.exe ../../scripts/asset-upload.py duckdb_r_windows.zip=duckdb_*.zip
-
->>>>>>> 7d6c338b
+
 
     - os: linux
       name: Python 3 Package
