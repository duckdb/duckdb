--- conflicted
+++ resolved
@@ -92,15 +92,9 @@
         - pip install --user boto3
 
       script:
-<<<<<<< HEAD
-        - mkdir -p build/release && cd build/release
-        - cmake -DCMAKE_BUILD_TYPE=Release ../.. && cmake --build . && cd ..
+        - mkdir -p build/release
+        - (cd build/release && cmake -DCMAKE_BUILD_TYPE=Release ../.. && cmake --build .)
         - ./build/release/test/unittest
-=======
-        - mkdir -p build/coverage
-        - (cd build/coverage && cmake -E env CXXFLAGS="--coverage" cmake -DCMAKE_BUILD_TYPE=Debug ../.. && make)
-        - build/coverage/test/unittest
->>>>>>> 55a1c860
 
       after_success:
         - python tools/upload-s3.py lib-linux-amd64 build/release/src/libduckdb*.so build/release/src/libduckdb*.a
@@ -122,11 +116,11 @@
 
       script: 
         - mkdir -p build/coverage
-        - (cd build/coverage && cmake -E env CXXFLAGS="--coverage" cmake -DCMAKE_BUILD_TYPE=Debug ../.. && make)
+        - (cd build/coverage && cmake -E env CXXFLAGS="--coverage" cmake -DCMAKE_BUILD_TYPE=Debug ../.. && cmake --build .)
         - build/coverage/test/unittest
 
       after_success:
-        - coveralls -b build/coverage --exclude tools --exclude benchmark --exclude examples --exclude third_party --exclude test --gcov-options '\-lp'
+        - coveralls -b build/coverage --exclude tools --exclude build --exclude benchmark --exclude examples --exclude third_party --exclude test --gcov-options '\-lp'
 
     - os: windows
       name: VS 2017
