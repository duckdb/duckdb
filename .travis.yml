language: cpp
script: make unit
dist: trusty

before_install:
  - eval "${MATRIX_EVAL}"

env:
  global:
    - CIBW_BUILD='cp37-* cp27-*'
    - CIBW_TEST_REQUIRES='pytest'
    - CIBW_BEFORE_BUILD='pip install "numpy>=1.16" && pip install "pandas>=0.24" && pip install "pytest>=4.3" && pip install "cmake==3.13.3" && pip install "pybind11>=2.4"'
    - CIBW_TEST_COMMAND='python -m pytest {project}/tests'


matrix:
  include:

    - os: linux
      if: tag != master-builds
      dist: bionic
      name: GCC 9
      python: 3.7

      addons:
        apt:
          sources:
            - sourceline: 'ppa:ubuntu-toolchain-r/test'
            - sourceline: 'ppa:deadsnakes/ppa'
          packages:
            - g++-9 python3.7
      env:
        - MATRIX_EVAL="CC=gcc-9 && CXX=g++-9"
      before_install:
        - eval "${MATRIX_EVAL}"
        - pip install --user boto3
      script:
        - mkdir -p build/release
        - (cd build/release && cmake -DCMAKE_BUILD_TYPE=Release -DBUILD_ICU_EXTENSION=1 -DJDBC_DRIVER=1 ../.. && cmake --build .)
        - build/release/test/unittest "*"
        - python3.7 tools/shell/shell-test.py build/release/duckdb_cli
        - (cd examples/embedded-c; make)
        - (cd examples/embedded-c++; make)
        - (cd examples/programmatic-querying; make)
<<<<<<< HEAD
        - (cd examples/jdbc; make)
        - java -cp build/release/tools/jdbc/DuckDBJ.jar nl.cwi.da.duckdb.test.TestDuckDBJDBC
=======
        - java -cp build/release/tools/jdbc/duckdb_jdbc.jar nl.cwi.da.duckdb.test.TestDuckDBJDBC
>>>>>>> 7df19bf8
        - build/release/extension/icu/test/icu_test

      after_success:
        - python tools/upload-s3.py lib-linux-amd64 build/release/src/libduckdb*.so build/release/src/libduckdb*.a build/release/duckdb_cli build/release/tools/jdbc/duckdb_jdbc.jar
        - python3 scripts/asset-upload.py libduckdb-linux-amd64.so=build/release/src/libduckdb*.so duckdb_cli-linux-amd64=build/release/duckdb_cli duckdb_jdbc-linux-amd64.jar=build/release/tools/jdbc/duckdb_jdbc.jar


    - os: osx
      if: tag != master-builds
      name: Xcode 11.3
      osx_image: xcode11.3

      before_install:
        - curl https://bootstrap.pypa.io/get-pip.py -o /tmp/get-pip.py
        - python3 /tmp/get-pip.py
        - python3 -m pip install --user boto3

      script:
        - (mkdir -p build/release && cd build/release && cmake -DCMAKE_BUILD_TYPE=Release -DBUILD_ICU_EXTENSION=1 -DJDBC_DRIVER=1 ../.. && cmake --build .)
        - build/release/test/unittest
        - python3 tools/shell/shell-test.py build/release/duckdb_cli
        - java -cp build/release/tools/jdbc/duckdb_jdbc.jar nl.cwi.da.duckdb.test.TestDuckDBJDBC
        - build/release/extension/icu/test/icu_test

      after_success:
        - python3 tools/upload-s3.py lib-osx build/release/src/libduckdb.dylib build/release/src/libduckdb_static.a build/release/duckdb_cli build/release/tools/jdbc/duckdb_jdbc.jar
        - python3 scripts/asset-upload.py libduckdb-osx-amd64.dylib=build/release/src/libduckdb*.dylib duckdb_cli-osx-amd64=build/release/duckdb_cli duckdb_jdbc-osx-amd64.jar=build/release/tools/jdbc/duckdb_jdbc.jar


    - os: windows
      if: tag != master-builds
      name: VS 2017
      filter_secrets: false

      language: c

      before_script:
        - choco install python3 --version 3.7.3 -y --params "/InstallDir:C:\Python37-x64"
        - choco install jdk8 --version 8.0.211 -y --force

      script:
        - cmake -DCMAKE_BUILD_TYPE=Release -DCMAKE_GENERATOR_PLATFORM=x64 -DJDBC_DRIVER=1 -DBUILD_ICU_EXTENSION=1
        - cmake --build . --target duckdb --config Release
        - cmake --build . --target unittest --config Release
        - cmake --build . --target shell --config Release
        - cmake --build . --target jdbc --config Release
        - cmake --build . --target icu_test --config Release
        - test/Release/unittest.exe
        - C:/Python37-x64/python.exe tools/shell/shell-test.py Release/duckdb_cli.exe
        - C:/Program\ Files/Java/jdk1.8.0_211/bin/java -cp tools/jdbc/duckdb_jdbc.jar nl.cwi.da.duckdb.test.TestDuckDBJDBC
        - extension/icu/test/Release/icu_test.exe

      after_success:
        - C:/Python37-x64/python.exe tools/upload-s3.py lib-windows-amd64 src/Release/duckdb.dll Release/duckdb_cli.exe tools/jdbc/duckdb_jdbc.jar
        - C:/Python37-x64/python.exe scripts/asset-upload.py libduckdb-windows-amd64.dll=src/Release/duckdb.dll duckdb_cli-windows-amd64.exe=Release/duckdb_cli.exe duckdb_jdbc-windows-amd64.jar=tools/jdbc/duckdb_jdbc.jar


# checks: debug mode (with sanitizers), coveralls, valgrind, vector sizes

    - os: linux
      if: tag != master-builds
      dist: xenial
      name: GCC 9 Debug

      addons:
        apt:
          sources:
            - ubuntu-toolchain-r-test
          packages:
            - g++-9
      env:
        - MATRIX_EVAL="CC=gcc-9 && CXX=g++-9"
        - TREAT_WARNINGS_AS_ERRORS=1

    - os: osx
      name: Xcode 11.3 Debug
      if: (type = push AND branch = master) OR type = pull_request OR tag =~ /^v\d+\.\d+\.\d+$/

      osx_image: xcode11.3


    - os: linux
      dist: xenial
      name: Code Coverage
      if: (type = push AND branch = master) OR type = pull_request OR tag =~ /^v\d+\.\d+\.\d+$/

      addons:
        apt:
          sources:
            - ubuntu-toolchain-r-test

      before_install:
        - pip install --user cpp-coveralls

      script:
        - mkdir -p build/coverage
        - (cd build/coverage && cmake -E env CXXFLAGS="--coverage" cmake -DCMAKE_BUILD_TYPE=Debug ../.. && make)
        - build/coverage/test/unittest

      after_success:
        - coveralls -b build/coverage -E '.*CMakeCXXCompilerId.cpp' --exclude tools --exclude benchmark --exclude examples --exclude third_party --exclude test --exclude src/common/enums --exclude src/parser/transform/helpers/nodetype_to_string.cpp --exclude build/coverage/third_party/libpg_query/grammar --gcov-options '\-lp'


    - os: linux
      dist: bionic
      name: Valgrind
      if: (type = push AND branch = master) OR type = pull_request OR tag =~ /^v\d+\.\d+\.\d+$/

      addons:
        apt:
          sources:
            - ubuntu-toolchain-r-test
          packages:
            - valgrind

      script:
        - mkdir -p build/debug
        - (cd build/debug && cmake -DCMAKE_BUILD_TYPE=Debug -DENABLE_SANITIZER=FALSE ../.. && cmake --build .)
        - valgrind ./build/debug/test/unittest -s "Test TPC-H SF0.01"


    - os: linux
      dist: bionic
      name: GCC 9 (Vector Sizes)
      if: (type = push AND branch = master) OR type = pull_request OR tag =~ /^v\d+\.\d+\.\d+$/

      python: 3.7

      addons:
        apt:
          sources:
            - ubuntu-toolchain-r-test
      script:
        - python3 scripts/test_vector_sizes.py


# old compilers

    - os: linux
      name: Clang 6
      if: (type = push AND branch = master) OR type = pull_request OR tag =~ /^v\d+\.\d+\.\d+$/
      dist: xenial
      addons:
        apt:
          sources:
            - ubuntu-toolchain-r-test
          packages:
            - clang-6.0
      env:
        - MATRIX_EVAL="CC=clang-6.0 && CXX=clang++-6.0"
        - TREAT_WARNINGS_AS_ERRORS=1
        - DISABLE_UNITY=1


    - os: linux
      name: GCC 4.9
      if: (type = push AND branch = master) OR type = pull_request OR tag =~ /^v\d+\.\d+\.\d+$/
      addons:
         apt:
          sources:
            - ubuntu-toolchain-r-test
          packages:
            - g++-4.9 binutils-2.26
      env:
         - MATRIX_EVAL="CC=gcc-4.9 && CXX=g++-4.9"


# amalgamations

    - os: linux
      dist: xenial
      name: GCC 9 (Amalgamation)
      if: (type = push AND branch = master) OR type = pull_request OR tag =~ /^v\d+\.\d+\.\d+$/

      addons:
        apt:
          sources:
            - ubuntu-toolchain-r-test
          packages:
            - g++-9
      env:
        - MATRIX_EVAL="CC=gcc-9 && CXX=g++-9"
      before_install:
        - eval "${MATRIX_EVAL}"
        - pip install --user boto3

      script:
        - python scripts/amalgamation.py
        - mkdir -p build/release
        - (cd build/release && cmake -DAMALGAMATION_BUILD=1 -DCMAKE_BUILD_TYPE=Release ../.. && cmake --build .)
        - build/release/test/unittest "*"

      after_success:
        - (cd src/amalgamation; zip ../../build/duckdb.zip duckdb.*)
        - python tools/upload-s3.py src-amalgamation build/duckdb.zip
        - python3 scripts/asset-upload.py duckdb_amalgamation.zip=build/duckdb.zip


    - os: osx
      name: Xcode 11.3 (Amalgamation)
      if: (type = push AND branch = master) OR type = pull_request OR tag =~ /^v\d+\.\d+\.\d+$/

      osx_image: xcode11.3
      script:
        - python3 scripts/amalgamation.py
        - (mkdir -p build/release && cd build/release && cmake -DAMALGAMATION_BUILD=1 -DCMAKE_BUILD_TYPE=Release ../.. && cmake --build .)
        - build/release/test/unittest


    - os: windows
      name: VS 2017 (Amalgamation)
      if: (type = push AND branch = master) OR type = pull_request OR tag =~ /^v\d+\.\d+\.\d+$/

      filter_secrets: false
      language: c
      before_script:
        - choco install python3 --version 3.7.3 -y --params "/InstallDir:C:\Python37-x64"
      script:
        - C:/Python37-x64/python.exe scripts/amalgamation.py
        - cmake -DAMALGAMATION_BUILD=1 -DCMAKE_BUILD_TYPE=Release -DCMAKE_GENERATOR_PLATFORM=x64
        - cmake --build . --target duckdb --config Release
        - cmake --build . --target unittest --config Release
        - test/Release/unittest.exe


# weird platforms: 32 bit linux & windows, arm, solaris, openbsd


    - os: linux
      dist: xenial
      name: GCC 9 32 Bit
      if: (type = push AND branch = master) OR type = pull_request OR tag =~ /^v\d+\.\d+\.\d+$/

      addons:
        apt:
          sources:
            - ubuntu-toolchain-r-test
          packages:
            - g++-9 libc6-dev-i386 g++-9-multilib gcc-9-multilib gcc-multilib g++-multilib lib32readline6-dev lib32readline6

      env:
        - MATRIX_EVAL="CC=gcc-9 && CXX=g++-9"
      before_install:
        - eval "${MATRIX_EVAL}"
        - pip install --user boto3
      script:
        - mkdir -p build/release
        - (cd build/release && cmake -DFORCE_32_BIT=1 -DCMAKE_BUILD_TYPE=Release ../.. && cmake --build .)
        - build/release/test/unittest "*"

      after_success:
        - python tools/upload-s3.py lib-linux-i386 build/release/src/libduckdb*.so build/release/src/libduckdb*.a build/release/duckdb_cli
        - python3 scripts/asset-upload.py libduckdb-linux-i386.so=build/release/src/libduckdb.so duckdb_cli-linux-i386=build/release/duckdb_cli


    - os: windows
      name: VS 2017 32 Bit
      if: (type = push AND branch = master) OR type = pull_request OR tag =~ /^v\d+\.\d+\.\d+$/

      filter_secrets: false

      language: c

      before_script:
        - choco install python3 --version 3.7.3 -y --params "/InstallDir:C:\Python37-x64"
        - choco install curl -y --force

      script:
        - cmake -DCMAKE_BUILD_TYPE=Release -DCMAKE_GENERATOR_PLATFORM=Win32
        - cmake --build . --target duckdb --config Release
        - cmake --build . --target unittest --config Release
        - cmake --build . --target shell --config Release
        - test/Release/unittest.exe
        - C:/Python37-x64/python.exe tools/shell/shell-test.py Release/duckdb_cli.exe

      after_success:
        - C:/Python37-x64/python.exe tools/upload-s3.py lib-windows-i386 src/Release/duckdb.dll Release/duckdb_cli.exe
        - C:/Python37-x64/python.exe scripts/asset-upload.py libduckdb-windows-i386.dll=src/Release/duckdb.dll duckdb_cli-windows-i386.exe=Release/duckdb_cli.exe duckdb_jdbc-windows-i386.jar=tools/jdbc/duckdb_jdbc.jar


    - os: linux
      dist: xenial
      name: GCC 5 (ARM64)
      if: (type = push AND branch = master) OR type = pull_request OR tag =~ /^v\d+\.\d+\.\d+$/

      arch: arm64

      script:
        - mkdir -p build/debug
        - (cd build/debug && cmake -DEXPLICIT_EXCEPTIONS=TRUE -DCMAKE_BUILD_TYPE=Debug ../.. && cmake --build .)
        - build/debug/test/unittest -s "[tpch]"


    - os: linux
      dist: bionic
      name: Solaris VM
      if: (type = push AND branch = master) OR type = pull_request OR tag =~ /^v\d+\.\d+\.\d+$/
      sudo: true

      install:
        - wget -q https://www.virtualbox.org/download/oracle_vbox_2016.asc -O- | sudo apt-key add -
        - echo -e "\ndeb [arch=amd64] https://download.virtualbox.org/virtualbox/debian bionic contrib\n" | sudo tee -a /etc/apt/sources.list
        - sudo apt-get update > /dev/null
        - sudo apt-get install -y linux-headers-$(uname -r) virtualbox-5.2 rsync
        - wget -q "https://homepages.cwi.nl/~hannes/86Cv27lf5353lJR/Solaris10_1-13-2.ova"
        - VBoxManage import Solaris10_1-13-2.ova
        - rm Solaris10_1-13-2.ova
        - VBoxManage modifyvm "Solaris10_1-13" --usb off --usbehci off --usbxhci off --cpus 2 --hwvirtex on --memory 6114
        - VBoxManage startvm "Solaris10_1-13" --type headless
        - echo -e "-----BEGIN OPENSSH PRIVATE KEY-----\nb3BlbnNzaC1rZXktdjEAAAAABG5vbmUAAAAEbm9uZQAAAAAAAAABAAABFwAAAAdzc2gtcn\nNhAAAAAwEAAQAAAQEArPN99L/D9jXUwtFjoAzhnzA5a7t/YJiSrcTm+hKSxPp/nklfu1Km\ntDbMBOrXsAqLRcMz5JZoF8G1jebXOO3u2LRB+INFsxqDV76TZjUC1y4SAX17h5UvstT3sn\naPPt+TzwX3PmF8ooN+L8hDIZpvty6m+7b09QRFx4l7+j30MgO+kjwNHUyocn7qokoyH2p4\nfzvtoWePNyL191O9GNg6LmjneG25nN/NBoFYc/Zu+XfDY3gMECNurGHVV3W4ZNpoqjpZWU\nFx4eG0tShBZ+pvuFPy669+H8b5laNEjPGYclInW8unW6T9nuaoQjc/metBwaODgkOsAR0u\nddRxR8nIUwAAA9C2NMXdtjTF3QAAAAdzc2gtcnNhAAABAQCs8330v8P2NdTC0WOgDOGfMD\nlru39gmJKtxOb6EpLE+n+eSV+7Uqa0NswE6tewCotFwzPklmgXwbWN5tc47e7YtEH4g0Wz\nGoNXvpNmNQLXLhIBfXuHlS+y1Peydo8+35PPBfc+YXyig34vyEMhmm+3Lqb7tvT1BEXHiX\nv6PfQyA76SPA0dTKhyfuqiSjIfanh/O+2hZ483IvX3U70Y2DouaOd4bbmc380GgVhz9m75\nd8NjeAwQI26sYdVXdbhk2miqOllZQXHh4bS1KEFn6m+4U/Lrr34fxvmVo0SM8ZhyUidby6\ndbpP2e5qhCNz+Z60HBo4OCQ6wBHS511HFHychTAAAAAwEAAQAAAQEAl3IwnZ0+z96bjG0m\nvAQLngXwgjIRfFieOKPvTpPtCagBEG5X8gSSDcTeKoAqlvDkvBYO3uAGDqeFf9jgJe3T9N\ncD3cW1xvw0fyVWlW1eK2cgRUXIYhV1SzfKHvBKx1eoauRieLGNHhHe8aB/iHFf2hx0BH9V\nSSiQogX2Fk8iAphr9qLuR+M0eMtsZmq9nNpk0iXiohw7b3xNb1QrewoeiXiSI4xANdbkmx\n7R2Jnm132toa+ofPZWbpRptYyzv5TWRhEob4GQSknEvS7NEep3cxnv71d1wQvCfhkMKLXH\nKrIck4X46fLa+65OV8Bq37x91kRagOl4VFBZBT61Y9+DoQAAAIEAltUA8Zx5ETlUOXdGCQ\n+ftbCLZlmlPGGabFdg/EKM+M96Q3sj7L2lIP0Htt5w/HmM3Hz9uLk/d/m20zPq8xkltwCo\nF4R80K5HA38Q26fPRpJzDhch+k7AYuQwjziPSH1uzP3BdQo74KVuyvaTk+9VoeeFslF13P\njflhvUmCyquNkAAACBANtkmGdXwaMHrFKAibQreQuQD9CBRFRDRYNWOP4nPOp7YyCY4xbf\n02kHfFUmf7UqvY36v+jTC4RJ1mJH9KVlqJOB/JLhb6Wrv3xuddcxbwaMwb6dGgsZM+iB7G\nqBlcHlrxnWi6bXXK9WpQWaLNYdE4MKgRvKTSq20glezRWDijznAAAAgQDJzyCedgs5ibpb\nhvtNy5TGXPyX2lI9qoMDV2LSJZhp5TPL/mZqITUrehs0siM9IQ4DqhL4DgKBkYOLI/W6mW\nCXkQVFkGGLovzFUMM/wpK1Ua20k+0XakblI11yK3fjd0XJ0K5FyQ1YzG9XXZ8EuZo/2p2A\n8Y/K54JYuMflOJVftQAAABZoYW5uZXNAZGFrYXIuZGEuY3dpLm5sAQID\n-----END OPENSSH PRIVATE KEY-----\n" > id_rsa_solaris
        - chmod 400 id_rsa_solaris
        - export SSHFLAGS="-o LogLevel=ERROR -o StrictHostKeyChecking=no -o UserKnownHostsFile=/dev/null -i id_rsa_solaris"
        - export SCMD="ssh $SSHFLAGS -p 2222 root@localhost"
        - sleep 60
        - while ! $SCMD ls ; do sleep 30 ; done
        - $SCMD 'bash -c "echo 'nameserver 8.8.8.8' > /etc/resolv.conf"'

      script:
        - python scripts/amalgamation.py > /dev/null
        - rsync -a -e "ssh $SSHFLAGS -p 2222" --exclude=.git --exclude=build --exclude=third_party/sqllogictest --exclude=third_party/imdb .  root@localhost:/duckdb
        - travis_wait 50 $SCMD 'rm -rf /duckdb/build && mkdir -p /duckdb/build && cd /duckdb/build && export PATH=/opt/csw/bin/:$PATH CXX=g++ CC=gcc  && cmake -DCMAKE_AR=/opt/csw/bin/gar -DCMAKE_BUILD_TYPE=Debug -DAMALGAMATION_BUILD=1 .. && gmake -j2'
        - $SCMD /duckdb/build/test/unittest "~[copy]~[file_system]~[.]"


    # - os: linux
    #   dist: bionic
    #   name: OpenBSD VM
    #   if: (type = push AND branch = master) OR type = pull_request OR tag =~ /^v\d+\.\d+\.\d+$/
    #   sudo: true

    #   install:
    #     - wget -q https://www.virtualbox.org/download/oracle_vbox_2016.asc -O- | sudo apt-key add -
    #     - echo -e "\ndeb [arch=amd64] https://download.virtualbox.org/virtualbox/debian bionic contrib\n" | sudo tee -a /etc/apt/sources.list
    #     - sudo apt-get update > /dev/null
    #     - sudo apt-get install -y linux-headers-$(uname -r) virtualbox-5.2 rsync
    #     - wget -q "https://homepages.cwi.nl/~hannes/86Cv27lf5353lJR/OpenBSD.ova"
    #     - VBoxManage import OpenBSD.ova
    #     - rm OpenBSD.ova
    #     - VBoxManage modifyvm "OpenBSD" --usb off --usbehci off --usbxhci off --cpus 2 --hwvirtex on --memory 6114
    #     - VBoxManage startvm "OpenBSD" --type headless
    #     - echo -e "-----BEGIN OPENSSH PRIVATE KEY-----\nb3BlbnNzaC1rZXktdjEAAAAABG5vbmUAAAAEbm9uZQAAAAAAAAABAAABFwAAAAdzc2gtcn\nNhAAAAAwEAAQAAAQEA0I/POwsFY/l5DGvybl1amd9pqzP5ADPQGWupcNuKbSYq+sD4g5Jr\nqZ0vG9sULeYlZZFHzdbUqzdbK9rMZZOUwUwHbxViS2UlhCo0onB9bbzm6kQ2gSBaXxa8SC\nwllEdHq6c/kK50MZKVwqpBrxIJtGN08pNauhMPNMdniQZD5slkKrneTgGYnm30xNtkHStB\nY/btURWNlVd8Qedx8gSEV5628cAeKJAPOn4nrCYvy7uMWBOYqrqZii38uxdrhnZKKKENcA\ndUuFRdmFDK/0d+/0PeUYUacZm3HRU5F21440u51OdBMzBYe9AaQXQGrwKwY+YxlczlVh8g\n9XMWYBzJ3wAAA9B959FqfefRagAAAAdzc2gtcnNhAAABAQDQj887CwVj+XkMa/JuXVqZ32\nmrM/kAM9AZa6lw24ptJir6wPiDkmupnS8b2xQt5iVlkUfN1tSrN1sr2sxlk5TBTAdvFWJL\nZSWEKjSicH1tvObqRDaBIFpfFrxILCWUR0erpz+QrnQxkpXCqkGvEgm0Y3Tyk1q6Ew80x2\neJBkPmyWQqud5OAZiebfTE22QdK0Fj9u1RFY2VV3xB53HyBIRXnrbxwB4okA86fiesJi/L\nu4xYE5iqupmKLfy7F2uGdkoooQ1wB1S4VF2YUMr/R37/Q95RhRpxmbcdFTkXbXjjS7nU50\nEzMFh70BpBdAavArBj5jGVzOVWHyD1cxZgHMnfAAAAAwEAAQAAAQB6iVPfQ81p/MRDKRUq\nBM1bhKkH/qQ4mziUBu5psYN2N6ue4kvgueFpqUFpY2FKymKEd0QxyxvucLqvXIEk2P3YR/\nxCJtU2qPnO2iFMozz+gbNGRsejPEf8gFYlLVLy+KJCVySAtA7upUo6MmAfJUDwbFLkxvDS\nTKptfw70seqpJ/CdUXqrd/YAfwqGO0ZgQC59MDTGS1rXViRbTEMOxbWg9TMmvWb36vJG8i\nvSGimXL0gvhB7himZzK0z9tl8r3gHIHpiKy+67tzXyDdzXxpTJ7krBIwVgMgHwZpSy++c6\n9e6ag9LH217gWSDX4C0tAnHhjc5QqlCBwZVe/n2Kyg3pAAAAgQC1zeKHT3XLt9NfBVjhfq\nS3lMByGNCR90RS1vZe+wYVuChFCs7ztraWgMX9n7m3HvaGj+lqDPBD6mkoaYFCqKVr5GcH\nq1fij2sZeEpymhOUjX/aWGr9kdnxkvpSzYt33OU7hQIv34ViSXuyiEVb/SYXxqmwaYhCbW\noAlXqS57U3ZAAAAIEA58ImmEbbHDbA+mUZ1xugtb2heIQyVm+B1FtWtOY3B7LKgfgP5kaw\nhhVAlOfpxSyn/aNWdokE6JsFU/Vs/eiEXmn253ofF0J2kQuVD8+0m+yUMkbDYbfyc9FPsR\n1OS4cqjM8ET77EvLiqIHXO8aWr4eCOJxjDJLC0xVKOicgk/JUAAACBAOZghEZOuUgLjB1K\nQ0kMX+CTNvyKB44eY24kbp22KI4hsEw4BwyqPvCyRZsx7EBGXdGO0giVc41T6WJxwLVCbW\nmG1AC03KQ/lPXf/lzuwT4/N52hw+s4EmHlcPfoPyRFtbZuUyJqlhL4txWZdI31Ot0jxiQK\nxePoxUuMva2261ujAAAAFWhhbm5lc0BoZXJiZXJ0Mi5sb2NhbAECAwQF\n-----END OPENSSH PRIVATE KEY-----\n" > id_rsa_openbsd
    #     - chmod 400 id_rsa_openbsd
    #     - export SSHFLAGS="-o LogLevel=ERROR -o StrictHostKeyChecking=no -o UserKnownHostsFile=/dev/null -i id_rsa_openbsd"
    #     - export SCMD="ssh $SSHFLAGS -p 2222 root@localhost"
    #     - sleep 60
    #     - while ! $SCMD ls ; do sleep 30 ; done
    #     - $SCMD pkg_add gmake rsync-3.1.3

    #   script:
    #     - python scripts/amalgamation.py > /dev/null
    #     - rsync -a -e "ssh $SSHFLAGS -p 2222" --exclude=.git --exclude=build --exclude=third_party/sqllogictest .  root@localhost:/home/duckdb
    #     - travis_wait 60 $SCMD 'rm -rf /home/duckdb/build && mkdir -p /home/duckdb/build && cd /home/duckdb/build && cmake -DCMAKE_BUILD_TYPE=Debug -DAMALGAMATION_BUILD=1 .. && gmake -j2'
    #     - $SCMD /home/duckdb/build/test/unittest "~[copy]~[sqlitelogic]~[sqlserver]~[parquet]~[.]"


# APIs: REST, r / python packages


    - os: linux
      dist: xenial
      name: REST Server
      if: (type = push AND branch = master) OR type = pull_request OR tag =~ /^v\d+\.\d+\.\d+$/

      before_install:
        - pip install --user boto3

      script:
        - cd tools/rest
        - python3 test_the_rest.py

      # after_success:
      #   - python tools/upload-s3.py lib-linux-amd64 build/release/src/libduckdb*.so build/release/src/libduckdb*.a


    - os: linux
      dist: xenial
      name: JDBC Compliance
      if: (type = push AND branch = master) OR type = pull_request OR tag =~ /^v\d+\.\d+\.\d+$/

      env:
        - JAVA_HOME='/usr/lib/jvm/java-8-openjdk-amd64'

      before_install:
        - sudo apt-get update > /dev/null
        - sudo apt-get install -y openjdk-8-jdk openjdk-8-jre

      script:
        - mkdir -p build/release
        - (cd build/release && cmake -DCMAKE_BUILD_TYPE=Release -DJDBC_DRIVER=1 ../.. && cmake --build .)
        - java -cp build/release/tools/jdbc/duckdb_jdbc.jar nl.cwi.da.duckdb.test.TestDuckDBJDBC
        - git clone https://github.com/cwida/jdbccts.git
        - (cd jdbccts && make DUCKDB_JAR=../build/release/tools/jdbc/duckdb_jdbc.jar test)


    - os: linux
      if: tag != master-builds
      name: R Package

      dist: xenial
      language: r
      r: devel

      before_install:
        - pip install --user boto3
        - cd tools/rpkg
        - R -f dependencies.R

      install:
        - ./configure
        - R CMD build .
        - R CMD INSTALL duckdb_*.tar.gz

      script:
        - (cd tests && R -f testthat.R)
        - R -f ../../examples/R/dbi.R
        - R -f ../../examples/R/dplyr.R

      after_success:
        - R -e "tools::write_PACKAGES(dir = '.', type = 'source')"
        - python ../upload-s3.py rstats/src/contrib duckdb_*.tar.gz PACKAGES*
        - python ../upload-s3.py rstats duckdb_*.tar.gz
        - python3 ../../scripts/asset-upload.py duckdb_r_src.tar.gz=duckdb_*.tar.gz


    - os: osx
      osx_image: xcode11.3
      name: R Package
      if: (type = push AND branch = master) OR type = pull_request OR tag =~ /^v\d+\.\d+\.\d+$/

      language: r
      #r: devel

      before_install:
        - curl https://bootstrap.pypa.io/get-pip.py -o /tmp/get-pip.py
        - python3 /tmp/get-pip.py
        - python3 -m pip install --user boto3
        - cd tools/rpkg
        - R -f dependencies.R

      install:
        - ./configure
        - R CMD build .
        - R CMD INSTALL --build duckdb_*.tar.gz
        - R CMD INSTALL duckdb_*.tgz

      script:
        - (cd tests && R -f testthat.R)

      after_success:
        - R -e "tools::write_PACKAGES(dir = '.', type = 'mac.binary')"
        - python3 ../upload-s3.py rstats/bin/macosx/el-capitan/contrib/3.6 duckdb_*.tgz PACKAGES*
        - python3 ../upload-s3.py rstats duckdb_*.tgz
        - python3 ../../scripts/asset-upload.py duckdb_r_osx.tgz=duckdb_*.tgz


    - os: windows
      name: R Package
      filter_secrets: false
      if: (type = push AND branch = master) OR type = pull_request OR tag =~ /^v\d+\.\d+\.\d+$/

      language: cpp

      before_script:
        - choco install r.project -y --version 3.6.0
        - wget "https://github.com/hannesmuehleisen/choco-rtools/raw/master/rtools.3.5.0.nupkg"
        - choco install rtools -s rtools.3.5.0.nupkg -f -y
        - choco install python3 --version 3.7.3 -y --params "/InstallDir:C:\Python37-x64"
        - choco install curl -y --force

      script:
        - export "PATH=/c/Rtools/bin:$PATH"
        - cd tools/rpkg
        - C:/Program\ Files/R/R-3.6.0/bin/R.exe -f dependencies.R
        - sh configure
        - C:/Program\ Files/R/R-3.6.0/bin/R.exe CMD build .
        - C:/Program\ Files/R/R-3.6.0/bin/R.exe CMD INSTALL --build --no-multiarch duckdb_*.tar.gz
        - C:/Program\ Files/R/R-3.6.0/bin/R.exe CMD INSTALL duckdb_*.zip
        - (cd tests; C:/Program\ Files/R/R-3.6.0/bin/R.exe -f testthat.R)

      after_success:
        - C:/Python37-x64/python.exe ../upload-s3.py rstats duckdb_*.zip
        - C:/Program\ Files/R/R-3.6.0/bin/R.exe -e "tools::write_PACKAGES(dir = '.', type = 'win.binary')"
        - C:/Python37-x64/python.exe ../upload-s3.py rstats/bin/windows/contrib/3.6 duckdb_*.zip PACKAGES*
        - C:/Python37-x64/python.exe ../../scripts/asset-upload.py duckdb_r_windows.zip=duckdb_*.zip


    - os: linux
      if: tag != master-builds
      name: Python 3 Package
      dist: xenial
      language: python
      cache: pip
      env:
        - CIBW_BUILD='cp37-*'
      python: 3.7

      script:
        - pip install cibuildwheel==0.10.2 boto3
        - cd tools/pythonpkg
        - python setup.py sdist
        - mkdir duckdb_tarball && tar xvf dist/duckdb-*.tar.gz --strip-components=1 -C duckdb_tarball
        - cibuildwheel --output-dir wheelhouse duckdb_tarball
        - cd ../..
      after_success:
        - python tools/upload-s3.py python tools/pythonpkg/wheelhouse/*.whl tools/pythonpkg/dist/duckdb-*.tar.gz
       # - python3 scripts/asset-upload.py duckdb_python_src.tar.gz=tools/pythonpkg/dist/duckdb-*.tar.gz tools/pythonpkg/wheelhouse/*.whl


    - os: linux
      name: Python 2 Package
      if: (type = push AND branch = master) OR type = pull_request OR tag =~ /^v\d+\.\d+\.\d+$/

      dist: xenial
      language: python
      cache: pip
      env:
        - CIBW_BUILD='cp27-*'
      python: 2.7

      script:
        - pip install boto3 numpy pandas pytest
        - cd tools/pythonpkg
        - python setup.py install
        - python -m pytest tests
        - python setup.py sdist
        - mkdir duckdb_tarball && tar xvf dist/duckdb-*.tar.gz --strip-components=1 -C duckdb_tarball


    - os: osx
      name: Python Package
      if: (type = push AND branch = master) OR type = pull_request OR tag =~ /^v\d+\.\d+\.\d+$/

      language: generic
      osx_image: xcode11.3

      before_install:
        - curl https://bootstrap.pypa.io/get-pip.py -o /tmp/get-pip.py
        - python3 /tmp/get-pip.py
        - python3 -m pip install cibuildwheel==0.10.2 boto3

      script:
        - cd tools/pythonpkg
        - python3 setup.py sdist
        - mkdir duckdb_tarball && tar xvf dist/duckdb-*.tar.gz --strip-components=1 -C duckdb_tarball
        - cibuildwheel --output-dir wheelhouse duckdb_tarball
        - cd ../..

      after_success:
        - python3 tools/upload-s3.py python tools/pythonpkg/wheelhouse/*.whl
       # - python3 scripts/asset-upload.py tools/pythonpkg/wheelhouse/*.whl


    - os: windows
      name: Python Package
      if: (type = push AND branch = master) OR type = pull_request OR tag =~ /^v\d+\.\d+\.\d+$/

      language: cpp
      filter_secrets: false
      # no python 27 because no C++11 support in its windows toolchain
      env:
        - CIBW_BUILD='cp37-*'

      before_install:
        - choco install python3 --version 3.7.3 --sidebyside -y --forcex86 --force --params "/InstallDir:C:\Python37"
        - choco install python3 --version 3.7.3 --sidebyside -y --force --params "/InstallDir:C:\Python37-x64"
        - choco install python3 --version 3.6.8 --sidebyside -y --force --params "/InstallDir:C:\Python36-x64"
        - choco install python3 --version 3.6.8 --sidebyside -y --forcex86 --force --params "/InstallDir:C:\Python36"
        - choco install python2 --version 2.7.16 --sidebyside -y --forcex86 --force --params "/InstallDir:C:\Python27"
        - choco install python2 --version 2.7.16 --sidebyside -y --force --params "/InstallDir:C:\Python27-x64"
        - choco install curl -y --force
        - C:/Python37-x64/python.exe -m pip install --upgrade pip
        - C:/Python37-x64/python.exe -m pip install "cibuildwheel==0.10.2"
        - C:/Python37-x64/python.exe -m pip install "numpy>=1.16" "pandas>=0.24" "pytest>=4.3" "pybind11>=2.4"

      script:
        - cd tools/pythonpkg
        - C:/Python37-x64/python.exe setup.py sdist
        - mkdir duckdb_tarball && tar xvf dist/duckdb-*.tar.gz --strip-components=1 -C duckdb_tarball
        - C:/Python37-x64/python.exe -m cibuildwheel --platform windows --output-dir wheelhouse duckdb_tarball
        - cd ../..

      after_success:
        - C:/Python37-x64/python.exe tools/upload-s3.py python tools/pythonpkg/wheelhouse/*.whl
        # - C:/Python37-x64/python.exe scripts/asset-upload.py tools/pythonpkg/wheelhouse/*.whl
<|MERGE_RESOLUTION|>--- conflicted
+++ resolved
@@ -39,16 +39,13 @@
         - (cd build/release && cmake -DCMAKE_BUILD_TYPE=Release -DBUILD_ICU_EXTENSION=1 -DJDBC_DRIVER=1 ../.. && cmake --build .)
         - build/release/test/unittest "*"
         - python3.7 tools/shell/shell-test.py build/release/duckdb_cli
+        - build/release/extension/icu/test/icu_test
+        - python3.7 tools/rest/test_the_rest.py build/release/tools/rest
+        - java -cp build/release/tools/jdbc/duckdb_jdbc.jar nl.cwi.da.duckdb.test.TestDuckDBJDBC
         - (cd examples/embedded-c; make)
         - (cd examples/embedded-c++; make)
         - (cd examples/programmatic-querying; make)
-<<<<<<< HEAD
         - (cd examples/jdbc; make)
-        - java -cp build/release/tools/jdbc/DuckDBJ.jar nl.cwi.da.duckdb.test.TestDuckDBJDBC
-=======
-        - java -cp build/release/tools/jdbc/duckdb_jdbc.jar nl.cwi.da.duckdb.test.TestDuckDBJDBC
->>>>>>> 7df19bf8
-        - build/release/extension/icu/test/icu_test
 
       after_success:
         - python tools/upload-s3.py lib-linux-amd64 build/release/src/libduckdb*.so build/release/src/libduckdb*.a build/release/duckdb_cli build/release/tools/jdbc/duckdb_jdbc.jar
@@ -403,24 +400,7 @@
     #     - $SCMD /home/duckdb/build/test/unittest "~[copy]~[sqlitelogic]~[sqlserver]~[parquet]~[.]"
 
 
-# APIs: REST, r / python packages
-
-
-    - os: linux
-      dist: xenial
-      name: REST Server
-      if: (type = push AND branch = master) OR type = pull_request OR tag =~ /^v\d+\.\d+\.\d+$/
-
-      before_install:
-        - pip install --user boto3
-
-      script:
-        - cd tools/rest
-        - python3 test_the_rest.py
-
-      # after_success:
-      #   - python tools/upload-s3.py lib-linux-amd64 build/release/src/libduckdb*.so build/release/src/libduckdb*.a
-
+# APIs: r / python packages
 
     - os: linux
       dist: xenial
