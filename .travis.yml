--- conflicted
+++ resolved
@@ -5,12 +5,17 @@
 before_install:
   - eval "${MATRIX_EVAL}"
 
+env:
+  global:
+    - CIBW_BUILD='cp37-* cp27-*'
+    - CIBW_TEST_REQUIRES='pytest'
+    - CIBW_BEFORE_BUILD='pip install "numpy>=1.16" && pip install "pandas>=0.24" && pip install "pytest>=4.3" && pip install cmake==3.13.3'
+    - CIBW_TEST_COMMAND='python -m pytest {project}/tests'
+
 
 matrix:
   include:
 
-<<<<<<< HEAD
-=======
     - os: osx
       name: Xcode 11.0 Debug
       osx_image: xcode11
@@ -106,7 +111,369 @@
 
 
 
->>>>>>> 6d6fba05
+    - os: linux
+      dist: bionic
+      name: GCC 9
+      python: 3.7
+
+      addons:
+        apt:
+          sources:
+            - sourceline: 'ppa:ubuntu-toolchain-r/test'
+            - sourceline: 'ppa:deadsnakes/ppa'
+          packages:
+            - g++-9 python3.7
+      env:
+        - MATRIX_EVAL="CC=gcc-9 && CXX=g++-9"
+      before_install:
+        - eval "${MATRIX_EVAL}"
+        - pip install --user boto3
+      script:
+        - mkdir -p build/release
+        - (cd build/release && cmake -DCMAKE_BUILD_TYPE=Release ../.. && cmake --build .)
+        - build/release/test/unittest "*"
+        - python3.7 tools/shell/shell-test.py build/release/duckdb_cli
+        - (cd examples/embedded-c; make)
+        - (cd examples/embedded-c++; make)
+        - (cd examples/programmatic-querying; make)
+
+
+      after_success:
+        - python tools/upload-s3.py lib-linux-amd64 build/release/src/libduckdb*.so build/release/src/libduckdb*.a build/release/duckdb_cli
+
+
+    - os: linux
+      dist: xenial
+      name: GCC 9 32 Bit
+
+      addons:
+        apt:
+          sources:
+            - ubuntu-toolchain-r-test
+          packages:
+            - g++-9 libc6-dev-i386 g++-9-multilib gcc-9-multilib gcc-multilib g++-multilib lib32readline6-dev lib32readline6
+
+      env:
+        - MATRIX_EVAL="CC=gcc-9 && CXX=g++-9"
+      before_install:
+        - eval "${MATRIX_EVAL}"
+        - pip install --user boto3
+      script:
+        - mkdir -p build/release
+        - (cd build/release && cmake -DFORCE_32_BIT=1 -DCMAKE_BUILD_TYPE=Release ../.. && cmake --build .)
+        - build/release/test/unittest "*"
+
+      after_success:
+        - python tools/upload-s3.py lib-linux-i386 build/release/src/libduckdb*.so build/release/src/libduckdb*.a build/release/duckdb_cli
+
+
+    - os: linux
+      dist: bionic
+      name: GCC 9 (Vector Sizes)
+      python: 3.7
+
+      addons:
+        apt:
+          sources:
+            - ubuntu-toolchain-r-test
+      script:
+        - python3 scripts/test_vector_sizes.py
+
+
+    - os: linux
+      dist: xenial
+      name: Code Coverage
+
+      addons:
+        apt:
+          sources:
+            - ubuntu-toolchain-r-test
+
+      before_install:
+        - pip install --user cpp-coveralls
+
+      script:
+        - mkdir -p build/coverage
+        - (cd build/coverage && cmake -E env CXXFLAGS="--coverage" cmake -DCMAKE_BUILD_TYPE=Debug ../.. && make)
+        - build/coverage/test/unittest
+
+      after_success:
+        - coveralls -b build/coverage -E '.*CMakeCXXCompilerId.cpp' --exclude tools --exclude benchmark --exclude examples --exclude third_party --exclude test --exclude src/common/enums --exclude src/parser/transform/helpers/nodetype_to_string.cpp --exclude build/coverage/third_party/libpg_query/grammar --gcov-options '\-lp'
+
+
+    - os: linux
+      dist: xenial
+      name: GCC 5 (ARM64)
+      arch: arm64
+
+      script:
+        - mkdir -p build/debug
+        - (cd build/debug && cmake -DEXPLICIT_EXCEPTIONS=TRUE -DCMAKE_BUILD_TYPE=Debug ../.. && cmake --build .)
+        - build/debug/test/unittest -s "[tpch]"
+
+
+    - os: windows
+      name: VS 2017
+      filter_secrets: false
+
+      language: c
+
+      before_script:
+        - choco install python3 --version 3.7.3 -y --params "/InstallDir:C:\Python37-x64"
+        - choco install curl -y --force
+
+      script:
+        - cmake -DCMAKE_BUILD_TYPE=Release -DCMAKE_GENERATOR_PLATFORM=x64
+        - cmake --build . --target duckdb --config Release
+        - cmake --build . --target unittest --config Release
+        - cmake --build . --target shell --config Release
+        - test/Release/unittest.exe
+        - C:/Python37-x64/python.exe tools/shell/shell-test.py Release/duckdb_cli.exe
+
+      after_success:
+        - C:/Python37-x64/python.exe tools/upload-s3.py lib-windows-amd64 src/Release/duckdb.dll Release/duckdb_cli.exe
+
+
+    - os: windows
+      name: VS 2017 32 Bit
+      filter_secrets: false
+
+      language: c
+
+      before_script:
+        - choco install python3 --version 3.7.3 -y --params "/InstallDir:C:\Python37-x64"
+        - choco install curl -y --force
+
+      script:
+        - cmake -DCMAKE_BUILD_TYPE=Release -DCMAKE_GENERATOR_PLATFORM=Win32
+        - cmake --build . --target duckdb --config Release
+        - cmake --build . --target unittest --config Release
+        - cmake --build . --target shell --config Release
+        - test/Release/unittest.exe
+        - C:/Python37-x64/python.exe tools/shell/shell-test.py Release/duckdb_cli.exe
+
+      after_success:
+        - C:/Python37-x64/python.exe tools/upload-s3.py lib-windows-i386 src/Release/duckdb.dll Release/duckdb_cli.exe
+
+
+    - os: linux
+      name: R Package
+
+      dist: xenial
+      language: r
+      r: devel
+
+      before_install:
+        - pip install --user boto3
+        - cd tools/rpkg
+        - R -f dependencies.R
+
+      install:
+        - ./configure
+        - R CMD build .
+        - R CMD INSTALL duckdb_*.tar.gz
+
+      script:
+        - (cd tests && R -f testthat.R)
+        - R -f ../../examples/R/dbi.R
+        - R -f ../../examples/R/dplyr.R
+
+      after_success:
+        - R -e "tools::write_PACKAGES(dir = '.', type = 'source')"
+        - python ../upload-s3.py rstats/src/contrib duckdb_*.tar.gz PACKAGES*
+        - python ../upload-s3.py rstats duckdb_*.tar.gz
+
+
+    - os: osx
+      osx_image: xcode11
+      name: R Package
+
+      language: r
+      #r: devel
+
+      before_install:
+        - pip install --user boto3
+        - cd tools/rpkg
+        - R -f dependencies.R
+
+      install:
+        - ./configure
+        - R CMD build .
+        - R CMD INSTALL --build duckdb_*.tar.gz
+        - R CMD INSTALL duckdb_*.tgz
+
+      script:
+        - (cd tests && R -f testthat.R)
+
+      after_success:
+        - R -e "tools::write_PACKAGES(dir = '.', type = 'mac.binary')"
+        - python ../upload-s3.py rstats/bin/macosx/el-capitan/contrib/3.6 duckdb_*.tgz PACKAGES*
+        - python ../upload-s3.py rstats duckdb_*.tgz
+
+
+    - os: windows
+      name: R Package
+      filter_secrets: false
+
+      language: cpp
+
+      before_script:
+        - choco install r.project -y --version 3.6.0
+        - wget "https://github.com/hannesmuehleisen/choco-rtools/raw/master/rtools.3.5.0.nupkg"
+        - choco install rtools -s rtools.3.5.0.nupkg -f -y
+        - choco install python3 --version 3.7.3 -y --params "/InstallDir:C:\Python37-x64"
+        - choco install curl -y --force
+
+      script:
+        - export "PATH=/c/Rtools/bin:$PATH"
+        - cd tools/rpkg
+        - C:/Program\ Files/R/R-3.6.0/bin/R.exe -f dependencies.R
+        - sh configure
+        - C:/Program\ Files/R/R-3.6.0/bin/R.exe CMD build .
+        - C:/Program\ Files/R/R-3.6.0/bin/R.exe CMD INSTALL --build --no-multiarch duckdb_*.tar.gz
+        - C:/Program\ Files/R/R-3.6.0/bin/R.exe CMD INSTALL duckdb_*.zip
+        - (cd tests; C:/Program\ Files/R/R-3.6.0/bin/R.exe -f testthat.R)
+
+      after_success:
+        - C:/Python37-x64/python.exe ../upload-s3.py rstats duckdb_*.zip
+        - C:/Program\ Files/R/R-3.6.0/bin/R.exe -e "tools::write_PACKAGES(dir = '.', type = 'win.binary')"
+        - C:/Python37-x64/python.exe ../upload-s3.py rstats/bin/windows/contrib/3.6 duckdb_*.zip PACKAGES*
+
+
+    - os: linux
+      name: Python 3 Package
+
+      dist: xenial
+      language: python
+      cache: pip
+      env:
+        - CIBW_BUILD='cp37-*'
+      python: 3.7
+
+      script:
+        - pip install cibuildwheel==0.10.2 boto3
+        - cd tools/pythonpkg
+        - python setup.py sdist
+        - mkdir duckdb_tarball && tar xvf dist/duckdb-*.tar.gz --strip-components=1 -C duckdb_tarball
+        - cibuildwheel --output-dir wheelhouse duckdb_tarball
+        - cd ../..
+      after_success:
+        python tools/upload-s3.py python tools/pythonpkg/wheelhouse/*.whl tools/pythonpkg/dist/duckdb-*.tar.gz
+
+    - os: linux
+      name: Python 2 Package
+
+      dist: xenial
+      language: python
+      cache: pip
+      env:
+        - CIBW_BUILD='cp27-*'
+      python: 3.7
+
+      script:
+        - pip install cibuildwheel==0.10.2 boto3
+        - cd tools/pythonpkg
+        - python setup.py sdist
+        - mkdir duckdb_tarball && tar xvf dist/duckdb-*.tar.gz --strip-components=1 -C duckdb_tarball
+        - cibuildwheel --output-dir wheelhouse duckdb_tarball
+        - cd ../..
+      after_success:
+        python tools/upload-s3.py python tools/pythonpkg/wheelhouse/*.whl tools/pythonpkg/dist/duckdb-*.tar.gz
+
+
+    - os: osx
+      name: Python Package
+      language: generic
+      osx_image: xcode11
+
+      script:
+        - pip install cibuildwheel==0.10.2 boto3
+        - cd tools/pythonpkg
+        - python setup.py sdist
+        - mkdir duckdb_tarball && tar xvf dist/duckdb-*.tar.gz --strip-components=1 -C duckdb_tarball
+        - cibuildwheel --output-dir wheelhouse duckdb_tarball
+        - cd ../..
+
+      after_success:
+        python tools/upload-s3.py python tools/pythonpkg/wheelhouse/*.whl
+
+
+    - os: windows
+      name: Python Package
+      language: cpp
+      filter_secrets: false
+      # no python 27 because no C++11 support in its windows toolchain
+      env:
+        - CIBW_BUILD='cp37-*'
+
+      before_install:
+        - choco install python3 --version 3.7.3 --sidebyside -y --forcex86 --force --params "/InstallDir:C:\Python37"
+        - choco install python3 --version 3.7.3 --sidebyside -y --force --params "/InstallDir:C:\Python37-x64"
+        - choco install python3 --version 3.6.8 --sidebyside -y --force --params "/InstallDir:C:\Python36-x64"
+        - choco install python3 --version 3.6.8 --sidebyside -y --forcex86 --force --params "/InstallDir:C:\Python36"
+        - choco install python2 --version 2.7.16 --sidebyside -y --forcex86 --force --params "/InstallDir:C:\Python27"
+        - choco install python2 --version 2.7.16 --sidebyside -y --force --params "/InstallDir:C:\Python27-x64"
+        - choco install curl -y --force
+        - C:/Python37-x64/python.exe -m pip install --upgrade pip
+        - C:/Python37-x64/python.exe -m pip install "cibuildwheel==0.10.2"
+        - C:/Python37-x64/python.exe -m pip install "numpy>=1.16" "pandas>=0.24" "pytest>=4.3"
+
+      script:
+        - cd tools/pythonpkg
+        - C:/Python37-x64/python.exe  setup.py sdist
+        - mkdir duckdb_tarball && tar xvf dist/duckdb-*.tar.gz --strip-components=1 -C duckdb_tarball
+        - C:/Python37-x64/python.exe -m cibuildwheel --platform windows --output-dir wheelhouse duckdb_tarball
+        - cd ../..
+
+      after_success:
+        C:/Python37-x64/python.exe tools/upload-s3.py python tools/pythonpkg/wheelhouse/*.whl
+
+    - os: osx
+      name: Xcode 11.0 (Amalgamation)
+      osx_image: xcode11
+      script:
+        - python scripts/amalgamation.py
+        - (mkdir -p build/release && cd build/release && cmake -DAMALGAMATION_BUILD=1 -DCMAKE_BUILD_TYPE=Release ../.. && cmake --build .)
+        - build/release/test/unittest
+
+    - os: linux
+      dist: xenial
+      name: GCC 9 (Amalgamation)
+      addons:
+        apt:
+          sources:
+            - ubuntu-toolchain-r-test
+          packages:
+            - g++-9
+      env:
+        - MATRIX_EVAL="CC=gcc-9 && CXX=g++-9"
+      before_install:
+        - eval "${MATRIX_EVAL}"
+      script:
+        - python scripts/amalgamation.py
+        - mkdir -p build/release
+        - (cd build/release && cmake -DAMALGAMATION_BUILD=1 -DCMAKE_BUILD_TYPE=Release ../.. && cmake --build .)
+        - build/release/test/unittest "*"
+
+      after_success:
+        - (cd src/amalgamation; zip ../../build/duckdb.zip duckdb.*)
+        - python tools/upload-s3.py src-amalgamation build/duckdb.zip
+
+
+    - os: windows
+      name: VS 2017 (Amalgamation)
+      filter_secrets: false
+      language: c
+      before_script:
+        - choco install python3 --version 3.7.3 -y --params "/InstallDir:C:\Python37-x64"
+      script:
+        - C:/Python37-x64/python.exe scripts/amalgamation.py
+        - cmake -DAMALGAMATION_BUILD=1 -DCMAKE_BUILD_TYPE=Release -DCMAKE_GENERATOR_PLATFORM=x64
+        - cmake --build . --target duckdb --config Release
+        - cmake --build . --target unittest --config Release
+        - test/Release/unittest.exe
+
+
     - os: linux
       dist: bionic
       name: Solaris VM
