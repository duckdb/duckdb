--- conflicted
+++ resolved
@@ -110,12 +110,8 @@
       BUILD_FTS: 1
       BUILD_VISUALIZER: 1
       BUILD_JSON: 1
+      BUILD_EXCEL: 1
       BUILD_JEMALLOC: 1
-<<<<<<< HEAD
-      BUILD_EXTENSIONS: ""
-      RUN_SLOW_VERIFIERS: 1
-=======
->>>>>>> 1205216a
 
     steps:
     - uses: actions/checkout@v3
@@ -157,8 +153,8 @@
       BUILD_FTS: 1
       BUILD_VISUALIZER: 1
       BUILD_JSON: 1
+      BUILD_EXCEL: 1
       BUILD_JEMALLOC: 1
-      BUILD_EXTENSIONS: "inet"
 
     steps:
     - uses: actions/checkout@v3
