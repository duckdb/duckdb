name: Regression
on:
  workflow_call:
    inputs:
      base_hash:
        type: string
  workflow_dispatch:
    inputs:
      base_hash:
        description: 'Base hash'
        type: string
  repository_dispatch:
  push:
    branches-ignore:
      - 'main'
      - 'feature'
      - 'v*.*-*'
    paths-ignore:
      - '**.md'
      - 'test/configs/**'
      - 'tools/**'
      - '.github/patches/duckdb-wasm/**'
      - '.github/workflows/**'
      - '!.github/workflows/Regression.yml'
      - '.github/config/out_of_tree_extensions.cmake'
      - '.github/config/extensions/*.cmake'
      - '.github/patches/extensions/**/*.patch'
      - '!.github/patches/extensions/httpfs/*.patch' # httpfs used in some jobs
      - '!.github/config/extensions/httpfs.cmake'
  merge_group:
  pull_request:
    types: [opened, reopened, ready_for_review, converted_to_draft]
    paths-ignore:
      - '**.md'
      - 'test/configs/**'
      - 'tools/**'
      - '.github/patches/duckdb-wasm/**'
      - '.github/workflows/**'
      - '!.github/workflows/Regression.yml'
      - '.github/config/extensions/*.cmake'
      - '.github/patches/extensions/**/*.patch'
      - '!.github/patches/extensions/httpfs/*.patch' # httpfs used in some jobs
      - '!.github/config/extensions/httpfs.cmake'

concurrency:
  group: ${{ github.workflow }}-${{ github.ref }}-${{ github.head_ref || '' }}-${{ github.base_ref || '' }}-${{ github.ref != 'refs/heads/main' || github.sha }}
  cancel-in-progress: true

env:
  GH_TOKEN: ${{ secrets.GH_TOKEN }}
  BASE_BRANCH: ${{ github.base_ref || (endsWith(github.ref, '_feature') && 'feature' || 'main') }}
  BASE_HASH: ${{ inputs.base_hash }}

jobs:
  check-draft:
    # We run all other jobs on PRs only if they are not draft PR
    if: github.event_name != 'pull_request' || github.event.pull_request.draft == false
    runs-on: ubuntu-24.04
    steps:
      - name: Preliminary checks on CI 
        run: echo "Event name is ${{ github.event_name }}"
      
  regression-test-benchmark-runner:
    name: Regression Tests
    needs: check-draft
    runs-on: ubuntu-22.04
    env:
      CC: gcc-10
      CXX: g++-10
      GEN: ninja
      BUILD_BENCHMARK: 1
      BUILD_JEMALLOC: 1
      CORE_EXTENSIONS: "json;tpch;tpcds;httpfs;inet;icu"

    steps:
      - uses: actions/checkout@v4
        with:
          fetch-depth: 0

      - uses: actions/setup-python@v5
        with:
          python-version: '3.12'

      - name: Install
        shell: bash
        run: sudo apt-get update -y -qq && sudo apt-get install -y -qq ninja-build libcurl4-openssl-dev && pip install requests

      - name: Setup Ccache
        uses: hendrikmuhs/ccache-action@main
        with:
          key: ${{ github.job }}
          save: ${{ vars.BRANCHES_TO_BE_CACHED == '' || contains(vars.BRANCHES_TO_BE_CACHED, github.ref) }}

      - name: Checkout Private Regression
        if: ${{ github.repository == 'duckdb/duckdb' && github.ref == 'refs/heads/main' }}
        uses: actions/checkout@v4
        with:
          repository: duckdblabs/fivetran_regression
          ref: main
          token: ${{ secrets.DUCKDBLABS_BOT_TOKEN }}
          path: benchmark/fivetran

      # For PRs we compare against the base branch
      - name: Build Current and Base Branch
        if: ${{ !(github.repository == 'duckdb/duckdb' && github.ref == 'refs/heads/main') }}
        shell: bash
        run: |
          make
          git clone --branch ${{ env.BASE_BRANCH }} https://github.com/duckdb/duckdb.git --depth=1
          cd duckdb
          make
          cd ..

      # For NightlyTest we fetch the last commit hash that ran Regression on main
      - name: Build Main and Previous Successful Regression Hash
        if: ${{ github.repository == 'duckdb/duckdb' && github.ref == 'refs/heads/main' }}
        shell: bash
        run: |
          make
          git clone https://github.com/duckdb/duckdb.git
          cd duckdb
          if [[ -z "${BASE_HASH}" ]]; then
            export CHECKOUT_HASH=$(gh run list --repo duckdb/duckdb --branch=main --workflow=Regression --event=repository_dispatch --status=completed --json=headSha --limit=1 --jq '.[0].headSha')
          else
            export CHECKOUT_HASH="$BASE_HASH"
          fi
          git checkout $CHECKOUT_HASH
          make
          cd ..

      - name: Set up benchmarks
        shell: bash
        run: |
          cp -r benchmark duckdb/

      - name: Regression Test Fivetran
        if: ${{ github.repository == 'duckdb/duckdb' && github.ref == 'refs/heads/main' }}
        shell: bash
        run: |
          python scripts/regression/test_runner.py --old duckdb/build/release/benchmark/benchmark_runner --new build/release/benchmark/benchmark_runner --benchmarks benchmark/fivetran/benchmark_list.csv --verbose --threads 2 --clear-benchmark-cache

      - name: Regression Test Micro
        if: always()
        shell: bash
        run: |
          python scripts/regression/test_runner.py --old duckdb/build/release/benchmark/benchmark_runner --new build/release/benchmark/benchmark_runner --benchmarks .github/regression/micro.csv --verbose --threads 2 --clear-benchmark-cache

      - name: Regression Test Ingestion Perf
        if: always()
        shell: bash
        run: |
          python scripts/regression/test_runner.py --old duckdb/build/release/benchmark/benchmark_runner --new build/release/benchmark/benchmark_runner --benchmarks .github/regression/ingestion.csv --verbose --threads 2 --clear-benchmark-cache

      - name: Regression Test TPCH
        if: always()
        shell: bash
        run: |
          python scripts/regression/test_runner.py --old duckdb/build/release/benchmark/benchmark_runner --new build/release/benchmark/benchmark_runner --benchmarks .github/regression/tpch.csv --verbose --threads 2 --clear-benchmark-cache

      - name: Regression Test TPCH-PARQUET
        if: always()
        shell: bash
        run: |
          python scripts/regression/test_runner.py --old duckdb/build/release/benchmark/benchmark_runner --new build/release/benchmark/benchmark_runner --benchmarks .github/regression/tpch_parquet.csv --verbose --threads 2 --clear-benchmark-cache

      - name: Regression Test TPCDS
        if: always()
        shell: bash
        run: |
          python scripts/regression/test_runner.py --old duckdb/build/release/benchmark/benchmark_runner --new build/release/benchmark/benchmark_runner --benchmarks .github/regression/tpcds.csv --verbose --threads 2 --clear-benchmark-cache

      - name: Regression Test H2OAI
        if: always()
        shell: bash
        run: |
          python scripts/regression/test_runner.py --old duckdb/build/release/benchmark/benchmark_runner --new build/release/benchmark/benchmark_runner --benchmarks .github/regression/h2oai.csv --verbose --threads 2 --clear-benchmark-cache

      - name: Regression Test IMDB
        if: always()
        shell: bash
        run: |
          python scripts/regression/test_runner.py --old duckdb/build/release/benchmark/benchmark_runner --new build/release/benchmark/benchmark_runner --benchmarks .github/regression/imdb.csv --verbose --threads 2 --clear-benchmark-cache

      - name: Regression Test CSV
        if: always()
        shell: bash
        run: |
<<<<<<< HEAD
          mkdir -p duckdb_benchmark_data
          rm -R duckdb/duckdb_benchmark_data
          mkdir -p duckdb/duckdb_benchmark_data
          python scripts/regression/test_runner.py --old duckdb/build/release/benchmark/benchmark_runner --new build/release/benchmark/benchmark_runner --benchmarks .github/regression/csv.csv --verbose --threads 2
=======
          python scripts/regression/test_runner.py --old duckdb/build/release/benchmark/benchmark_runner --new build/release/benchmark/benchmark_runner --benchmarks .github/regression/csv.csv --verbose --threads 2 --clear-benchmark-cache
>>>>>>> cddb8091

      - name: Regression Test RealNest 
        if: always()
        shell: bash
        run: |
          mkdir -p duckdb_benchmark_data
          rm -R duckdb/duckdb_benchmark_data
          mkdir -p duckdb/duckdb_benchmark_data
          wget -q https://blobs.duckdb.org/data/realnest/realnest.duckdb --output-document=duckdb_benchmark_data/real_nest.duckdb
          cp duckdb_benchmark_data/real_nest.duckdb duckdb/duckdb_benchmark_data/real_nest.duckdb
          python scripts/regression/test_runner.py --old duckdb/build/release/benchmark/benchmark_runner --new build/release/benchmark/benchmark_runner --benchmarks .github/regression/realnest.csv --verbose --threads 2

  regression-test-storage:
    name: Storage Size Regression Test
    needs: check-draft
    runs-on: ubuntu-22.04
    env:
      CC: gcc-10
      CXX: g++-10
      GEN: ninja
      CORE_EXTENSIONS: "tpch;tpcds"

    steps:
      - uses: actions/checkout@v4
        with:
          fetch-depth: 0

      - uses: actions/setup-python@v5
        with:
          python-version: '3.12'

      - name: Install
        shell: bash
        run: sudo apt-get update -y -qq && sudo apt-get install -y -qq ninja-build && pip install requests

      - name: Setup Ccache
        uses: hendrikmuhs/ccache-action@main
        with:
          key: ${{ github.job }}
          save: ${{ vars.BRANCHES_TO_BE_CACHED == '' || contains(vars.BRANCHES_TO_BE_CACHED, github.ref) }}

      - name: Build
        shell: bash
        run: |
          make
          git clone --branch ${{ env.BASE_BRANCH }} https://github.com/duckdb/duckdb.git --depth=1
          cd duckdb
          make
          cd ..

      - name: Regression Test
        shell: bash
        run: |
          python scripts/regression_test_storage_size.py --old duckdb/build/release/duckdb --new build/release/duckdb

      - name: Test for incompatibility
        shell: bash
        run: |
          if (cmp test/sql/storage_version/storage_version.db duckdb/test/sql/storage_version/storage_version.db); then
            echo "storage_changed=false" >> $GITHUB_ENV
          else
            echo "storage_changed=true" >> $GITHUB_ENV
          fi

      - name: Regression Compatibility Test (testing bidirectional compatibility)
        shell: bash
        if: env.storage_changed == 'false'
        run: |
          # Regenerate test/sql/storage_version.db with newer version -> read with older version
          python3 scripts/generate_storage_version.py
          ./duckdb/build/release/duckdb test/sql/storage_version/storage_version.db
          # Regenerate test/sql/storage_version.db with older version -> read with newer version (already performed as part of test.slow)
          cd duckdb
          python3 ../scripts/generate_storage_version.py
          ../build/release/duckdb test/sql/storage_version/storage_version.db
          cd ..

      - name: Regression Compatibility Test (testing storage version has been bumped)
        shell: bash
        if: env.storage_changed == 'true'
        run: |
          python3 scripts/generate_storage_version.py
          cd duckdb
          python3 scripts/generate_storage_version.py
          cd ..
          if (cmp -i 8 -n 12 test/sql/storage_version.db duckdb/test/sql/storage_version.db); then
            echo "Expected storage format to be bumped, but this is not the case"
            echo "This might fail spuriously if changes to content of test database / generation script happened"
            exit 1
          else
            echo "Storage bump detected, all good!"
          fi

  regression-test-binary-size:
    name: Regression test binary size
    needs: check-draft
    runs-on: ubuntu-22.04
    env:
      CC: gcc-10
      CXX: g++-10
      GEN: ninja
      CORE_EXTENSIONS: "tpch;tpcds;json;parquet"
      EXTENSION_STATIC_BUILD: 1
    steps:
      - uses: actions/checkout@v4
        with:
          fetch-depth: 0

      - uses: actions/setup-python@v5
        with:
          python-version: '3.12'

      - name: Install
        shell: bash
        run: sudo apt-get update -y -qq && sudo apt-get install -y -qq ninja-build && pip install requests

      - name: Setup Ccache
        uses: hendrikmuhs/ccache-action@main
        with:
          key: ${{ github.job }}
          save: ${{ vars.BRANCHES_TO_BE_CACHED == '' || contains(vars.BRANCHES_TO_BE_CACHED, github.ref) }}

      - name: Build
        shell: bash
        run: |
          make
          git clone --branch ${{ env.BASE_BRANCH }} https://github.com/duckdb/duckdb.git --depth=1
          cd duckdb
          make
          cd ..

      - name: Regression Test Extension binary size
        shell: bash
        run: |
          python scripts/regression_test_extension_size.py --old 'duckdb/build/release/extension' --new build/release/extension --expect json,parquet,tpch,tpcds

  regression-test-plan-cost:
    name: Regression Test Join Order Plan Cost
    needs: check-draft
    runs-on: ubuntu-22.04
    env:
      CC: gcc-10
      CXX: g++-10
      GEN: ninja
      CORE_EXTENSIONS: "tpch;httpfs"

    steps:
      - uses: actions/checkout@v4
        with:
          fetch-depth: 0

      - uses: actions/setup-python@v5
        with:
          python-version: '3.12'

      - name: Install
        shell: bash
        run: sudo apt-get update -y -qq && sudo apt-get install -y -qq ninja-build libcurl4-openssl-dev && pip install tqdm

      - name: Setup Ccache
        uses: hendrikmuhs/ccache-action@main
        with:
          key: ${{ github.job }}
          save: ${{ vars.BRANCHES_TO_BE_CACHED == '' || contains(vars.BRANCHES_TO_BE_CACHED, github.ref) }}

      - name: Build
        shell: bash
        run: |
          make
          git clone --branch ${{ env.BASE_BRANCH }} https://github.com/duckdb/duckdb.git --depth=1
          cd duckdb
          make
          cd ..

      - name: Set up benchmarks
        shell: bash
        run: |
          cp -r benchmark duckdb/

      - name: Regression Test IMDB
        if: always()
        shell: bash
        run: |
          python scripts/plan_cost_runner.py --old duckdb/build/release/duckdb --new build/release/duckdb --dir=benchmark/imdb_plan_cost

      - name: Regression Test TPCH
        if: always()
        shell: bash
        run: |
          python scripts/plan_cost_runner.py --old duckdb/build/release/duckdb --new build/release/duckdb --dir=benchmark/tpch_plan_cost

<|MERGE_RESOLUTION|>--- conflicted
+++ resolved
@@ -185,14 +185,7 @@
         if: always()
         shell: bash
         run: |
-<<<<<<< HEAD
-          mkdir -p duckdb_benchmark_data
-          rm -R duckdb/duckdb_benchmark_data
-          mkdir -p duckdb/duckdb_benchmark_data
-          python scripts/regression/test_runner.py --old duckdb/build/release/benchmark/benchmark_runner --new build/release/benchmark/benchmark_runner --benchmarks .github/regression/csv.csv --verbose --threads 2
-=======
           python scripts/regression/test_runner.py --old duckdb/build/release/benchmark/benchmark_runner --new build/release/benchmark/benchmark_runner --benchmarks .github/regression/csv.csv --verbose --threads 2 --clear-benchmark-cache
->>>>>>> cddb8091
 
       - name: Regression Test RealNest 
         if: always()
