name: Windows
on: [push, pull_request]

concurrency:
  group: ${{ github.workflow }}-${{ github.ref }}-${{ github.head_ref || '' }}-${{ github.base_ref || '' }}
  cancel-in-progress: true

defaults:
  run:
    shell: bash

env:
  GH_TOKEN: ${{ secrets.GH_TOKEN }}
  TWINE_PASSWORD: ${{ secrets.TWINE_PASSWORD }}
  AWS_ACCESS_KEY_ID: AKIAVBLKPL2ZW2T7TYFQ
  AWS_SECRET_ACCESS_KEY: ${{ secrets.NODE_PRE_GYP_SECRETACCESSKEY }}
  NODE_AUTH_TOKEN: ${{secrets.NODE_AUTH_TOKEN}}

jobs:
 win-release-64:
    name: Windows (64 Bit)
    runs-on: windows-latest
    steps:
    - uses: actions/checkout@v2
      with:
        fetch-depth: 0

    - uses: actions/setup-python@v2
      with:
        python-version: '3.7'

    - name: Build
      run: |
        python scripts/windows_ci.py
<<<<<<< HEAD
        cmake -DCMAKE_BUILD_TYPE=Release -DCMAKE_GENERATOR_PLATFORM=x64 -DBUILD_ICU_EXTENSION=1 -DBUILD_PARQUET_EXTENSION=1 -DBUILD_TPCH_EXTENSION=1 -DBUILD_TPCDS_EXTENSION=1 -DBUILD_FTS_EXTENSION=1 -DBUILD_JSON_EXTENSION=1 -DBUILD_REST=1 -DJDBC_DRIVER=1 -DBUILD_VISUALIZER_EXTENSION=1 -DBUILD_ODBC_DRIVER=1 -DDISABLE_UNITY=1
=======
        cmake -DCMAKE_BUILD_TYPE=Release -DCMAKE_GENERATOR_PLATFORM=x64 -DBUILD_ICU_EXTENSION=1 -DBUILD_PARQUET_EXTENSION=1 -DBUILD_TPCH_EXTENSION=1 -DBUILD_TPCDS_EXTENSION=1 -DBUILD_FTS_EXTENSION=1 -DBUILD_EXCEL_EXTENSION=1 -DBUILD_REST=1 -DJDBC_DRIVER=1 -DBUILD_VISUALIZER_EXTENSION=1 -DBUILD_ODBC_DRIVER=1 -DDISABLE_UNITY=1
>>>>>>> 08d5c73e
        cmake --build . --config Release

    - name: Test
      run: test/Release/unittest.exe

    - name: Tools Test
      run: |
        python tools/shell/shell-test.py Release/duckdb.exe
        java -cp tools/jdbc/duckdb_jdbc.jar org.duckdb.test.TestDuckDBJDBC

    - name: Deploy
      run: |
        python scripts/amalgamation.py
        choco install zip -y --force
        zip -j duckdb_cli-windows-amd64.zip Release/duckdb.exe
        zip -j libduckdb-windows-amd64.zip src/Release/duckdb.dll src/amalgamation/duckdb.hpp src/include/duckdb.h
        zip -j duckdb_odbc-windows-amd64.zip tools/odbc/bin/Release/*
        python scripts/asset-upload-gha.py libduckdb-windows-amd64.zip duckdb_cli-windows-amd64.zip duckdb_jdbc-windows-amd64.jar=tools/jdbc/duckdb_jdbc.jar duckdb_odbc-windows-amd64.zip

    - uses: actions/upload-artifact@v2
      with:
        name: duckdb-binaries-windows
        path: |
          libduckdb-windows-amd64.zip
          duckdb_cli-windows-amd64.zip
          tools/jdbc/duckdb_jdbc.jar

    - uses: ilammy/msvc-dev-cmd@v1
    - name: Duckdb.dll export symbols with C++ on Windows
      run: cl -I src/include examples/embedded-c++-windows/cppintegration.cpp -link src/Release/duckdb.lib

 win-release-32:
    name: Windows (32 Bit)
    runs-on: windows-latest
    needs: win-release-64

    steps:
    - uses: actions/checkout@v2
      with:
        fetch-depth: 0

    - uses: actions/setup-python@v2
      with:
        python-version: '3.7'

    - name: Build
      run: |
<<<<<<< HEAD
        cmake -DCMAKE_BUILD_TYPE=Release -DCMAKE_GENERATOR_PLATFORM=Win32 -DBUILD_ICU_EXTENSION=1 -DBUILD_PARQUET_EXTENSION=1 -DBUILD_TPCH_EXTENSION=1 -DBUILD_TPCDS_EXTENSION=1 -DBUILD_FTS_EXTENSION=1 -DBUILD_JSON_EXTENSION=1 -DJDBC_DRIVER=1 -DBUILD_VISUALIZER_EXTENSION=1
=======
        cmake -DCMAKE_BUILD_TYPE=Release -DCMAKE_GENERATOR_PLATFORM=Win32 -DBUILD_ICU_EXTENSION=1 -DBUILD_PARQUET_EXTENSION=1 -DBUILD_TPCH_EXTENSION=1 -DBUILD_TPCDS_EXTENSION=1 -DBUILD_FTS_EXTENSION=1 -DBUILD_EXCEL_EXTENSION=1 -DJDBC_DRIVER=1 -DBUILD_VISUALIZER_EXTENSION=1
>>>>>>> 08d5c73e
        cmake --build . --config Release

    - name: Test
      run: test/Release/unittest.exe

    - name: Tools Test
      run: |
        python tools/shell/shell-test.py Release/duckdb.exe

    - name: Deploy
      run: |
        python scripts/amalgamation.py
        choco install zip -y --force
        zip -j duckdb_cli-windows-i386.zip Release/duckdb.exe
        zip -j libduckdb-windows-i386.zip src/Release/duckdb.dll src/amalgamation/duckdb.hpp src/include/duckdb.h
        python scripts/asset-upload-gha.py libduckdb-windows-i386.zip duckdb_cli-windows-i386.zip duckdb_jdbc-windows-i386.jar=tools/jdbc/duckdb_jdbc.jar

    - uses: actions/upload-artifact@v2
      with:
        name: duckdb-binaries-windows
        path: |
          libduckdb-windows-i386.zip
          duckdb_cli-windows-i386.zip
          tools/jdbc/duckdb_jdbc.jar


 mingw:
     name: MingW (64 Bit)
     runs-on: windows-latest
     needs: win-release-64
     defaults:
       run:
         shell: msys2 {0}
     steps:
       - uses: actions/checkout@v2
       - uses: msys2/setup-msys2@v2
         with:
           msystem: MINGW64
           update: true
           install: git mingw-w64-x86_64-toolchain mingw-w64-x86_64-cmake mingw-w64-x86_64-ninja git
       # see here: https://gist.github.com/scivision/1de4fd6abea9ba6b2d87dc1e86b5d2ce
       - name: Put MSYS2_MinGW64 on PATH
         # there is not yet an environment variable for this path from msys2/setup-msys2
         run: export PATH=D:/a/_temp/msys/msys64/mingw64/bin:$PATH

       - name: Build
         run: |
           cmake -G "Ninja" -DCMAKE_BUILD_TYPE=Release -DBUILD_PARQUET_EXTENSION=1
           cmake --build . --config Release

       - name: Test
         run: |
           cp src/libduckdb.dll .
           test/unittest.exe

 odbc-win-64:
    name: ODBC Windows
    runs-on: windows-latest
    needs: win-release-64
    steps:
    - uses: actions/checkout@v2
      with:
        fetch-depth: 0

    - uses: actions/setup-python@v2
      with:
        python-version: '3.7'

    - name: Build
      run: |
<<<<<<< HEAD
        cmake -DCMAKE_BUILD_TYPE=Release -DCMAKE_GENERATOR_PLATFORM=x64 -DBUILD_ICU_EXTENSION=1 -DBUILD_PARQUET_EXTENSION=1 -DBUILD_TPCH_EXTENSION=1 -DBUILD_TPCDS_EXTENSION=1 -DBUILD_FTS_EXTENSION=1 -DBUILD_JSON_EXTENSION=1 -DBUILD_REST=1 -DJDBC_DRIVER=1 -DBUILD_VISUALIZER_EXTENSION=1 -DBUILD_ODBC_DRIVER=1 -DDISABLE_UNITY=1
=======
        cmake -DCMAKE_BUILD_TYPE=Release -DCMAKE_GENERATOR_PLATFORM=x64 -DBUILD_ICU_EXTENSION=1 -DBUILD_PARQUET_EXTENSION=1 -DBUILD_TPCH_EXTENSION=1 -DBUILD_TPCDS_EXTENSION=1 -DBUILD_FTS_EXTENSION=1 -DBUILD_EXCEL_EXTENSION=1 -DBUILD_REST=1 -DJDBC_DRIVER=1 -DBUILD_VISUALIZER_EXTENSION=1 -DBUILD_ODBC_DRIVER=1 -DDISABLE_UNITY=1
>>>>>>> 08d5c73e
        cmake --build . --config Release

    - name: Install ODBC Driver
      run:  |
        tools/odbc/bin/Release/odbc_install.exe //CI //Install
        Reg Query "HKLM\SOFTWARE\ODBC\ODBC.INI\ODBC Data Sources"
        Reg Query "HKLM\SOFTWARE\ODBC\ODBC.INI\DuckDB"
        Reg Query "HKLM\SOFTWARE\ODBC\ODBCINST.INI\DuckDB Driver"

    - name: Enable ODBC Trace HKCU
      run: |
        REG ADD "HKCU\SOFTWARE\ODBC\ODBC.INI\ODBC" //f
        REG ADD "HKCU\SOFTWARE\ODBC\ODBC.INI\ODBC" //v Trace //t REG_SZ //d 1
        REG ADD "HKCU\SOFTWARE\ODBC\ODBC.INI\ODBC" //v TraceDll //t REG_SZ //d "C:\Windows\system32\odbctrac.dll"
        REG ADD "HKCU\SOFTWARE\ODBC\ODBC.INI\ODBC" //v TraceFile //t REG_SZ //d "D:\a\duckdb\duckdb\ODBC_TRACE.log"
        echo "----------------------------------------------------------------"
        Reg Query "HKCU\SOFTWARE\ODBC\ODBC.INI\ODBC"

    - name: Install psqlodbc
      run: |
        curl -L https://github.com/Mytherin/psqlodbc/archive/refs/heads/main.zip -o psqlodbc-main.zip
        unzip psqlodbc-main.zip
        (cd psqlodbc-main && make release)

    - name: Test psqlodbc
      run: |
        cd psqlodbc-main
        export PSQLODBC_TEST_DSN=DuckDB
        build/release/Release/psql_odbc_test.exe -f ../tools/odbc/test/psql_supported_tests

    - name: Print ODBC trace on failure
      if: ${{ failure() }}
      run: cat ODBC_TRACE.log

 win-extensions-64:
   name: Windows Extensions (64-bit)
   runs-on: windows-latest
   needs: win-release-64
   env:
     BUILD_VISUALIZER: 1
     BUILD_ICU: 1
     BUILD_TPCH: 1
     BUILD_TPCDS: 1
     BUILD_FTS: 1
     BUILD_HTTPFS: 1
<<<<<<< HEAD
     BUILD_JSON: 1
=======
     BUILD_EXCEL: 1
>>>>>>> 08d5c73e
     STATIC_OPENSSL: 1
     AWS_ACCESS_KEY_ID: ${{secrets.S3_ID}}
     AWS_SECRET_ACCESS_KEY: ${{secrets.S3_KEY}}
     AWS_DEFAULT_REGION: us-east-1
   steps:
     - uses: actions/checkout@v2
       with:
         fetch-depth: 0

     - uses: actions/setup-python@v2
       with:
         python-version: '3.7'

     - name: Install OpenSSL
       run: |
         choco install openssl -y --force

     - name: Build
       run: |
         make

     - name: Uninstall OpenSSL
       run: |
         choco uninstall openssl -y --force

     - name: Deploy
       run: |
         if [[ "$GITHUB_REF" =~ ^(refs/heads/master|refs/tags/v.+)$ && "$GITHUB_REPOSITORY" = "duckdb/duckdb" ]] ; then
           pip install awscli
           ./scripts/extension-upload.sh windows_amd64
           ./scripts/extension-upload-test.sh
         else
           ./scripts/extension-upload-test.sh local
         fi<|MERGE_RESOLUTION|>--- conflicted
+++ resolved
@@ -32,11 +32,7 @@
     - name: Build
       run: |
         python scripts/windows_ci.py
-<<<<<<< HEAD
-        cmake -DCMAKE_BUILD_TYPE=Release -DCMAKE_GENERATOR_PLATFORM=x64 -DBUILD_ICU_EXTENSION=1 -DBUILD_PARQUET_EXTENSION=1 -DBUILD_TPCH_EXTENSION=1 -DBUILD_TPCDS_EXTENSION=1 -DBUILD_FTS_EXTENSION=1 -DBUILD_JSON_EXTENSION=1 -DBUILD_REST=1 -DJDBC_DRIVER=1 -DBUILD_VISUALIZER_EXTENSION=1 -DBUILD_ODBC_DRIVER=1 -DDISABLE_UNITY=1
-=======
-        cmake -DCMAKE_BUILD_TYPE=Release -DCMAKE_GENERATOR_PLATFORM=x64 -DBUILD_ICU_EXTENSION=1 -DBUILD_PARQUET_EXTENSION=1 -DBUILD_TPCH_EXTENSION=1 -DBUILD_TPCDS_EXTENSION=1 -DBUILD_FTS_EXTENSION=1 -DBUILD_EXCEL_EXTENSION=1 -DBUILD_REST=1 -DJDBC_DRIVER=1 -DBUILD_VISUALIZER_EXTENSION=1 -DBUILD_ODBC_DRIVER=1 -DDISABLE_UNITY=1
->>>>>>> 08d5c73e
+        cmake -DCMAKE_BUILD_TYPE=Release -DCMAKE_GENERATOR_PLATFORM=x64 -DBUILD_ICU_EXTENSION=1 -DBUILD_PARQUET_EXTENSION=1 -DBUILD_TPCH_EXTENSION=1 -DBUILD_TPCDS_EXTENSION=1 -DBUILD_FTS_EXTENSION=1 -DBUILD_JSON_EXTENSION=1 -DBUILD_EXCEL_EXTENSION=1 -DBUILD_REST=1 -DJDBC_DRIVER=1 -DBUILD_VISUALIZER_EXTENSION=1 -DBUILD_ODBC_DRIVER=1 -DDISABLE_UNITY=1
         cmake --build . --config Release
 
     - name: Test
@@ -84,11 +80,7 @@
 
     - name: Build
       run: |
-<<<<<<< HEAD
-        cmake -DCMAKE_BUILD_TYPE=Release -DCMAKE_GENERATOR_PLATFORM=Win32 -DBUILD_ICU_EXTENSION=1 -DBUILD_PARQUET_EXTENSION=1 -DBUILD_TPCH_EXTENSION=1 -DBUILD_TPCDS_EXTENSION=1 -DBUILD_FTS_EXTENSION=1 -DBUILD_JSON_EXTENSION=1 -DJDBC_DRIVER=1 -DBUILD_VISUALIZER_EXTENSION=1
-=======
-        cmake -DCMAKE_BUILD_TYPE=Release -DCMAKE_GENERATOR_PLATFORM=Win32 -DBUILD_ICU_EXTENSION=1 -DBUILD_PARQUET_EXTENSION=1 -DBUILD_TPCH_EXTENSION=1 -DBUILD_TPCDS_EXTENSION=1 -DBUILD_FTS_EXTENSION=1 -DBUILD_EXCEL_EXTENSION=1 -DJDBC_DRIVER=1 -DBUILD_VISUALIZER_EXTENSION=1
->>>>>>> 08d5c73e
+        cmake -DCMAKE_BUILD_TYPE=Release -DCMAKE_GENERATOR_PLATFORM=Win32 -DBUILD_ICU_EXTENSION=1 -DBUILD_PARQUET_EXTENSION=1 -DBUILD_TPCH_EXTENSION=1 -DBUILD_TPCDS_EXTENSION=1 -DBUILD_FTS_EXTENSION=1 -DBUILD_JSON_EXTENSION=1 -DBUILD_EXCEL_EXTENSION -DJDBC_DRIVER=1 -DBUILD_VISUALIZER_EXTENSION=1
         cmake --build . --config Release
 
     - name: Test
@@ -159,11 +151,7 @@
 
     - name: Build
       run: |
-<<<<<<< HEAD
-        cmake -DCMAKE_BUILD_TYPE=Release -DCMAKE_GENERATOR_PLATFORM=x64 -DBUILD_ICU_EXTENSION=1 -DBUILD_PARQUET_EXTENSION=1 -DBUILD_TPCH_EXTENSION=1 -DBUILD_TPCDS_EXTENSION=1 -DBUILD_FTS_EXTENSION=1 -DBUILD_JSON_EXTENSION=1 -DBUILD_REST=1 -DJDBC_DRIVER=1 -DBUILD_VISUALIZER_EXTENSION=1 -DBUILD_ODBC_DRIVER=1 -DDISABLE_UNITY=1
-=======
-        cmake -DCMAKE_BUILD_TYPE=Release -DCMAKE_GENERATOR_PLATFORM=x64 -DBUILD_ICU_EXTENSION=1 -DBUILD_PARQUET_EXTENSION=1 -DBUILD_TPCH_EXTENSION=1 -DBUILD_TPCDS_EXTENSION=1 -DBUILD_FTS_EXTENSION=1 -DBUILD_EXCEL_EXTENSION=1 -DBUILD_REST=1 -DJDBC_DRIVER=1 -DBUILD_VISUALIZER_EXTENSION=1 -DBUILD_ODBC_DRIVER=1 -DDISABLE_UNITY=1
->>>>>>> 08d5c73e
+        cmake -DCMAKE_BUILD_TYPE=Release -DCMAKE_GENERATOR_PLATFORM=x64 -DBUILD_ICU_EXTENSION=1 -DBUILD_PARQUET_EXTENSION=1 -DBUILD_TPCH_EXTENSION=1 -DBUILD_TPCDS_EXTENSION=1 -DBUILD_FTS_EXTENSION=1 -DBUILD_JSON_EXTENSION=1 -DBUILD_EXCEL_EXTENSION=1 -DBUILD_REST=1 -DJDBC_DRIVER=1 -DBUILD_VISUALIZER_EXTENSION=1 -DBUILD_ODBC_DRIVER=1 -DDISABLE_UNITY=1
         cmake --build . --config Release
 
     - name: Install ODBC Driver
@@ -209,11 +197,8 @@
      BUILD_TPCDS: 1
      BUILD_FTS: 1
      BUILD_HTTPFS: 1
-<<<<<<< HEAD
      BUILD_JSON: 1
-=======
      BUILD_EXCEL: 1
->>>>>>> 08d5c73e
      STATIC_OPENSSL: 1
      AWS_ACCESS_KEY_ID: ${{secrets.S3_ID}}
      AWS_SECRET_ACCESS_KEY: ${{secrets.S3_KEY}}
