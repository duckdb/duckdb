--- conflicted
+++ resolved
@@ -130,57 +130,6 @@
         build/release/benchmark/benchmark_runner benchmark/micro/update/update_with_join.benchmark
         build/release/duckdb -c "COPY (SELECT 42) TO '/dev/stdout' (FORMAT PARQUET)" | cat
 
-<<<<<<< HEAD
- linux-release-aarch64:
-   # Builds binaries for linux_arm64
-   name: Linux (aarch64)
-   runs-on: ubuntu-latest
-   needs: linux-extensions-64
-   if: ${{ github.ref == 'refs/heads/main' || github.ref == 'refs/heads/feature' }}
-
-   steps:
-     - uses: actions/checkout@v3
-       with:
-         fetch-depth: 0
-         submodules: 'recursive'
-         ref: ${{ inputs.git_ref }}
-
-     - name: Build
-       shell: bash
-       run: |
-         docker run                                                             \
-         -v.:/duckdb                                                            \
-         -e CC=aarch64-linux-gnu-gcc                                            \
-         -e CXX=aarch64-linux-gnu-g++                                           \
-         -e CMAKE_BUILD_PARALLEL_LEVEL=2                                        \
-         -e OVERRIDE_GIT_DESCRIBE=$OVERRIDE_GIT_DESCRIBE                        \
-         -e EXTENSION_CONFIGS='/duckdb/.github/config/bundled_extensions.cmake' \
-         -e ENABLE_EXTENSION_AUTOLOADING=1                                      \
-         -e ENABLE_EXTENSION_AUTOINSTALL=1                                      \
-         -e FORCE_WARN_UNUSED=1                                                 \
-         -e DUCKDB_PLATFORM=linux_arm64                                         \
-         ubuntu:18.04                                                           \
-         bash -c "/duckdb/scripts/setup_ubuntu1804.sh && git config --global --add safe.directory /duckdb && make -C /duckdb"
-
-     - name: Deploy
-       shell: bash
-       env:
-         AWS_ACCESS_KEY_ID: ${{ secrets.S3_DUCKDB_STAGING_ID }}
-         AWS_SECRET_ACCESS_KEY: ${{ secrets.S3_DUCKDB_STAGING_KEY }}
-       run: |
-         python3 scripts/amalgamation.py
-         zip -j duckdb_cli-linux-aarch64.zip build/release/duckdb
-         zip -j libduckdb-linux-aarch64.zip build/release/src/libduckdb*.* src/amalgamation/duckdb.hpp src/include/duckdb.h
-         ./scripts/upload-assets-to-staging.sh github_release libduckdb-linux-aarch64.zip duckdb_cli-linux-aarch64.zip
-
-     - uses: actions/upload-artifact@v4
-       with:
-         name: duckdb-binaries-linux-aarch64
-         path: |
-           libduckdb-linux-aarch64.zip
-           duckdb_cli-linux-aarch64.zip
-=======
->>>>>>> 6fa3b7a5
 
  # Linux extensions for builds that use C++11 ABI, currently these are all linux builds based on ubuntu >= 18 (e.g. NodeJS)
  # note that the linux-release-64 is based on the manylinux-based extensions, which are built in .github/workflows/Python.yml
