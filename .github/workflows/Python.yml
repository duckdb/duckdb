--- conflicted
+++ resolved
@@ -73,9 +73,9 @@
     if: github.event_name != 'pull_request' || github.event.pull_request.draft == false
     runs-on: ubuntu-24.04
     steps:
-      - name: Preliminary checks on CI 
+      - name: Preliminary checks on CI
         run: echo "Event name is ${{ github.event_name }}"
-      
+
 # This is just a sanity check of Python 3.10 running with Arrow / Spark
   linux-python3-10:
     name: Python 3.10 Linux
@@ -391,12 +391,8 @@
         ./scripts/upload-assets-to-staging.sh twine_upload tools/pythonpkg/wheelhouse/*.whl
 
   linux-release-cleanup:
-<<<<<<< HEAD
-=======
-     if: github.ref == 'refs/heads/v1.3-ossivalis' || github.ref == 'refs/heads/main'
->>>>>>> b889deb3
      name: PyPi Release Cleanup
-     needs: 
+     needs:
       - twine-upload
      if: ${{ github.ref == 'refs/heads/v1.2-histrionicus' || github.ref == 'refs/heads/main' }}
      runs-on: ubuntu-22.04
