--- conflicted
+++ resolved
@@ -349,8 +349,6 @@
         run: |
           ./scripts/run_extension_medata_tests.sh
 
-<<<<<<< HEAD
-=======
   force-blocking-sink-source:
     name: Forcing async Sinks/Sources
     runs-on: ubuntu-24.04
@@ -385,7 +383,6 @@
         shell: bash
         run: python3 scripts/run_tests_one_by_one.py build/relassert/test/unittest --no-exit --timeout 600
 
->>>>>>> 0761d5cc
   regression-test-memory-safety:
    name: Regression Tests between safe and unsafe builds
    runs-on: ubuntu-22.04
