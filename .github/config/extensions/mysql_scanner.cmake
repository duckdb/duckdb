--- conflicted
+++ resolved
@@ -3,11 +3,6 @@
             DONT_LINK
             LOAD_TESTS
             GIT_URL https://github.com/duckdb/duckdb-mysql
-<<<<<<< HEAD
-            GIT_TAG 7a8c7269dcf452665e7fe05cce0f6e7cab137300
-            APPLY_PATCHES
-=======
             GIT_TAG 97e3c89a0887ecc3f16e5735fe661bc76a8cf00f
->>>>>>> f2512ab3
             )
 endif()