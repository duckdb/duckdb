--- conflicted
+++ resolved
@@ -1,10 +1,5 @@
 duckdb_extension_load(ducklake
     DONT_LINK
     GIT_URL https://github.com/duckdb/ducklake
-<<<<<<< HEAD
-    GIT_TAG 2328fbeac1bb2bca247bc3994f4ed31fe3a49993
-    APPLY_PATCHES
-=======
     GIT_TAG ce40b303c0dbaf474d2949988bcb93eceb215cc8
->>>>>>> f2512ab3
 )