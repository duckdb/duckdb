--- conflicted
+++ resolved
@@ -8,11 +8,7 @@
     duckdb_extension_load(iceberg
 #            ${LOAD_ICEBERG_TESTS} TODO: re-enable once autoloading test is fixed
             GIT_URL https://github.com/duckdb/duckdb-iceberg
-<<<<<<< HEAD
             GIT_TAG 49d67e45a6f15ad855f3760658b4ab42967d9cdc
             APPLY_PATCHES
-=======
-            GIT_TAG 4f3c5499e5feec9fe17a69a8ca74d81aaf472fd2
->>>>>>> 716e1742
             )
 endif()