--- conflicted
+++ resolved
@@ -35,22 +35,14 @@
 }
 
 void CommitState::WriteCatalogEntry(CatalogEntry &entry, data_ptr_t dataptr) {
-<<<<<<< HEAD
-	if (entry.temporary || entry.Parent()->temporary) {
-=======
 	if (entry.temporary || entry.Parent().temporary) {
->>>>>>> 588e9ae4
 		return;
 	}
 	D_ASSERT(log);
 
 	// look at the type of the parent entry
-<<<<<<< HEAD
-	auto &parent = *entry.Parent();
-=======
 	auto &parent = entry.Parent();
 
->>>>>>> 588e9ae4
 	switch (parent.type) {
 	case CatalogType::TABLE_ENTRY:
 		if (entry.type == CatalogType::RENAMED_ENTRY || entry.type == CatalogType::TABLE_ENTRY) {
@@ -122,12 +114,9 @@
 		break;
 	case CatalogType::TYPE_ENTRY:
 		log->WriteCreateType(parent.Cast<TypeCatalogEntry>());
-<<<<<<< HEAD
-=======
 		break;
 	case CatalogType::RENAMED_ENTRY:
 		// This is a rename, nothing needs to be done for this
->>>>>>> 588e9ae4
 		break;
 	case CatalogType::DELETED_ENTRY:
 		switch (entry.type) {
@@ -168,12 +157,7 @@
 		case CatalogType::PREPARED_STATEMENT:
 		case CatalogType::SCALAR_FUNCTION_ENTRY:
 		case CatalogType::DEPENDENCY_ENTRY:
-<<<<<<< HEAD
-		case CatalogType::DEPENDENCY_SET:
-			// do nothing, indexes/prepared statements/functions aren't persisted to disk
-=======
 			// do nothing, prepared statements and scalar functions aren't persisted to disk
->>>>>>> 588e9ae4
 			break;
 		default:
 			throw InternalException("Don't know how to drop this type!");
@@ -187,10 +171,6 @@
 	case CatalogType::PRAGMA_FUNCTION_ENTRY:
 	case CatalogType::COLLATION_ENTRY:
 	case CatalogType::DEPENDENCY_ENTRY:
-<<<<<<< HEAD
-	case CatalogType::DEPENDENCY_SET:
-=======
->>>>>>> 588e9ae4
 		// do nothing, these entries are not persisted to disk
 		break;
 	default:
@@ -285,13 +265,8 @@
 		auto &duck_catalog = catalog.Cast<DuckCatalog>();
 		lock_guard<mutex> write_lock(duck_catalog.GetWriteLock());
 		lock_guard<mutex> read_lock(catalog_entry->set->GetCatalogLock());
-<<<<<<< HEAD
-		catalog_entry->set->UpdateTimestamp(*catalog_entry->Parent(), commit_id);
-		if (!StringUtil::CIEquals(catalog_entry->name, catalog_entry->Parent()->name)) {
-=======
 		catalog_entry->set->UpdateTimestamp(catalog_entry->Parent(), commit_id);
 		if (!StringUtil::CIEquals(catalog_entry->name, catalog_entry->Parent().name)) {
->>>>>>> 588e9ae4
 			catalog_entry->set->UpdateTimestamp(*catalog_entry, commit_id);
 		}
 		if (HAS_LOG) {
@@ -341,13 +316,8 @@
 		// set the commit timestamp of the catalog entry to the given id
 		auto catalog_entry = Load<CatalogEntry *>(data);
 		D_ASSERT(catalog_entry->HasParent());
-<<<<<<< HEAD
-		catalog_entry->set->UpdateTimestamp(*catalog_entry->Parent(), transaction_id);
-		if (catalog_entry->name != catalog_entry->Parent()->name) {
-=======
 		catalog_entry->set->UpdateTimestamp(catalog_entry->Parent(), transaction_id);
 		if (catalog_entry->name != catalog_entry->Parent().name) {
->>>>>>> 588e9ae4
 			catalog_entry->set->UpdateTimestamp(*catalog_entry, transaction_id);
 		}
 		break;
