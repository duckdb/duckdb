--- conflicted
+++ resolved
@@ -24,25 +24,6 @@
 	return op;
 }
 
-static bool FindStorageIndex(LogicalGet &logical_get, const ColumnIndex &column_index, StorageIndex &out_index) {
-	auto table = logical_get.GetTable();
-	if (!table || !table->IsDuckTable()) {
-		//! If there's no table (or the table is not a DuckDB table) we assume there's no mismatch between
-		//! logical/storage index
-		out_index = StorageIndex::FromColumnIndex(column_index);
-		return true;
-	}
-
-	auto &column = table->GetColumn(LogicalIndex(column_index.GetPrimaryIndex()));
-	if (column.Generated()) {
-		//! This is a generated column, can't use the row group pruner
-		return false;
-	}
-	out_index = StorageIndex::FromColumnIndex(column_index);
-	out_index.SetIndex(column.StorageOid());
-	return true;
-}
-
 bool RowGroupPruner::TryOptimize(LogicalOperator &op) const {
 	optional_idx row_limit;
 	optional_idx row_offset;
@@ -89,7 +70,7 @@
 		return false;
 	}
 	StorageIndex storage_index;
-	if (!FindStorageIndex(*logical_get, column_index, storage_index)) {
+	if (!logical_get->TryGetStorageIndex(column_index, storage_index)) {
 		return false;
 	}
 
@@ -217,12 +198,8 @@
 		}
 	}
 	// Only sort row groups by primary order column and prune with limit if set
-<<<<<<< HEAD
-	return make_uniq<RowGroupOrderOptions>(storage_index, order_by, order_type, column_type, combined_limit, 0);
-=======
-	return make_uniq<RowGroupOrderOptions>(column_index, order_by, order_type, column_type, combined_limit,
+	return make_uniq<RowGroupOrderOptions>(storage_index, order_by, order_type, column_type, combined_limit,
 	                                       NumericCast<uint64_t>(0));
->>>>>>> 22c930dd
 }
 
 } // namespace duckdb