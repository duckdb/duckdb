--- conflicted
+++ resolved
@@ -347,14 +347,9 @@
 
 	if (op.type == LogicalOperatorType::LOGICAL_CREATE_BF) {
 		auto &create_bf = op.Cast<LogicalCreateBF>();
-<<<<<<< HEAD
-		for (auto cell : create_bf.bf_to_create_plans) {
-			for (auto &v : cell->build) {
-=======
 		for (const auto &cell : create_bf.bf_to_create_plans) {
 			for (auto &expr : cell->build) {
 				auto &v = expr->Cast<BoundColumnRefExpression>().binding;
->>>>>>> 4661d10d
 				if (column_references.find(v) != column_references.end()) {
 					auto exprs = column_references[v];
 					v = exprs.bindings[0].get().binding;
@@ -365,12 +360,8 @@
 	if (op.type == LogicalOperatorType::LOGICAL_USE_BF) {
 		auto &use_bf = op.Cast<LogicalUseBF>();
 		auto &cell = use_bf.bf_to_use_plan;
-<<<<<<< HEAD
-		for (auto &v : cell->apply) {
-=======
 		for (auto &expr : cell->apply) {
 			auto &v = expr->Cast<BoundColumnRefExpression>().binding;
->>>>>>> 4661d10d
 			if (column_references.find(v) != column_references.end()) {
 				auto exprs = column_references[v];
 				v = exprs.bindings[0].get().binding;
