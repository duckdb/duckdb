#include "duckdb/optimizer/join_order_optimizer.hpp"

#include "duckdb/planner/expression/list.hpp"
#include "duckdb/planner/expression_iterator.hpp"
#include "duckdb/planner/operator/list.hpp"

#include <algorithm>

namespace duckdb {
using namespace std;

using JoinNode = JoinOrderOptimizer::JoinNode;

//! Returns true if A and B are disjoint, false otherwise
template <class T> static bool Disjoint(unordered_set<T> &a, unordered_set<T> &b) {
	for (auto &entry : a) {
		if (b.find(entry) != b.end()) {
			return false;
		}
	}
	return true;
}

//! Extract the set of relations referred to inside an expression
bool JoinOrderOptimizer::ExtractBindings(Expression &expression, unordered_set<idx_t> &bindings) {
	if (expression.type == ExpressionType::BOUND_COLUMN_REF) {
		auto &colref = (BoundColumnRefExpression &)expression;
		D_ASSERT(colref.depth == 0);
		D_ASSERT(colref.binding.table_index != INVALID_INDEX);
		// map the base table index to the relation index used by the JoinOrderOptimizer
		D_ASSERT(relation_mapping.find(colref.binding.table_index) != relation_mapping.end());
		bindings.insert(relation_mapping[colref.binding.table_index]);
	}
	if (expression.type == ExpressionType::BOUND_REF) {
		// bound expression
		bindings.clear();
		return false;
	}
	D_ASSERT(expression.type != ExpressionType::SUBQUERY);
	bool can_reorder = true;
	ExpressionIterator::EnumerateChildren(expression, [&](Expression &expr) {
		if (!ExtractBindings(expr, bindings)) {
			can_reorder = false;
			return;
		}
	});
	return can_reorder;
}

static unique_ptr<LogicalOperator> PushFilter(unique_ptr<LogicalOperator> node, unique_ptr<Expression> expr) {
	// push an expression into a filter
	// first check if we have any filter to push it into
	if (node->type != LogicalOperatorType::LOGICAL_FILTER) {
		// we don't, we need to create one
		auto filter = make_unique<LogicalFilter>();
		filter->children.push_back(move(node));
		node = move(filter);
	}
	// push the filter into the LogicalFilter
<<<<<<< HEAD
	assert(node->type == LogicalOperatorType::LOGICAL_FILTER);
=======
	D_ASSERT(node->type == LogicalOperatorType::FILTER);
>>>>>>> 96a41996
	auto filter = (LogicalFilter *)node.get();
	filter->expressions.push_back(move(expr));
	return node;
}

bool JoinOrderOptimizer::ExtractJoinRelations(LogicalOperator &input_op, vector<LogicalOperator *> &filter_operators,
                                              LogicalOperator *parent) {
	LogicalOperator *op = &input_op;
	while (op->children.size() == 1 &&
	       (op->type != LogicalOperatorType::LOGICAL_PROJECTION && op->type != LogicalOperatorType::LOGICAL_EXPRESSION_GET)) {
		if (op->type == LogicalOperatorType::LOGICAL_FILTER) {
			// extract join conditions from filter
			filter_operators.push_back(op);
		}
		if (op->type == LogicalOperatorType::LOGICAL_AGGREGATE_AND_GROUP_BY || op->type == LogicalOperatorType::LOGICAL_WINDOW) {
			// don't push filters through projection or aggregate and group by
			JoinOrderOptimizer optimizer;
			op->children[0] = optimizer.Optimize(move(op->children[0]));
			return false;
		}
		op = op->children[0].get();
	}
	bool non_reorderable_operation = false;
	if (op->type == LogicalOperatorType::LOGICAL_UNION || op->type == LogicalOperatorType::LOGICAL_EXCEPT ||
	    op->type == LogicalOperatorType::LOGICAL_INTERSECT || op->type == LogicalOperatorType::LOGICAL_DELIM_JOIN ||
	    op->type == LogicalOperatorType::LOGICAL_ANY_JOIN) {
		// set operation, optimize separately in children
		non_reorderable_operation = true;
	}

	if (op->type == LogicalOperatorType::LOGICAL_COMPARISON_JOIN) {
		LogicalJoin *join = (LogicalJoin *)op;
		if (join->join_type == JoinType::INNER) {
			// extract join conditions from inner join
			filter_operators.push_back(op);
		} else {
			// non-inner join, not reordarable yet
			non_reorderable_operation = true;
		}
	}
	if (non_reorderable_operation) {
		// we encountered a non-reordable operation (setop or non-inner join)
		// we do not reorder non-inner joins yet, however we do want to expand the potential join graph around them
		// non-inner joins are also tricky because we can't freely make conditions through them
		// e.g. suppose we have (left LEFT OUTER JOIN right WHERE right IS NOT NULL), the join can generate
		// new NULL values in the right side, so pushing this condition through the join leads to incorrect results
		// for this reason, we just start a new JoinOptimizer pass in each of the children of the join
		for (idx_t i = 0; i < op->children.size(); i++) {
			JoinOrderOptimizer optimizer;
			op->children[i] = optimizer.Optimize(move(op->children[i]));
		}
		// after this we want to treat this node as one  "end node" (like e.g. a base relation)
		// however the join refers to multiple base relations
		// enumerate all base relations obtained from this join and add them to the relation mapping
		// also, we have to resolve the join conditions for the joins here
		// get the left and right bindings
		unordered_set<idx_t> bindings;
		LogicalJoin::GetTableReferences(*op, bindings);
		// now create the relation that refers to all these bindings
		auto relation = make_unique<SingleJoinRelation>(&input_op, parent);
		for (idx_t it : bindings) {
			relation_mapping[it] = relations.size();
		}
		relations.push_back(move(relation));
		return true;
	}
	if (op->type == LogicalOperatorType::LOGICAL_COMPARISON_JOIN || op->type == LogicalOperatorType::LOGICAL_CROSS_PRODUCT) {
		// inner join or cross product
		bool can_reorder_left = ExtractJoinRelations(*op->children[0], filter_operators, op);
		bool can_reorder_right = ExtractJoinRelations(*op->children[1], filter_operators, op);
		return can_reorder_left && can_reorder_right;
	} else if (op->type == LogicalOperatorType::LOGICAL_GET) {
		// base table scan, add to set of relations
		auto get = (LogicalGet *)op;
		auto relation = make_unique<SingleJoinRelation>(&input_op, parent);
		relation_mapping[get->table_index] = relations.size();
		relations.push_back(move(relation));
		return true;
	} else if (op->type == LogicalOperatorType::LOGICAL_EXPRESSION_GET) {
		// base table scan, add to set of relations
		auto get = (LogicalExpressionGet *)op;
		auto relation = make_unique<SingleJoinRelation>(&input_op, parent);
		relation_mapping[get->table_index] = relations.size();
		relations.push_back(move(relation));
		return true;
	} else if (op->type == LogicalOperatorType::LOGICAL_DUMMY_SCAN) {
		// table function call, add to set of relations
		auto dummy_scan = (LogicalDummyScan *)op;
		auto relation = make_unique<SingleJoinRelation>(&input_op, parent);
		relation_mapping[dummy_scan->table_index] = relations.size();
		relations.push_back(move(relation));
		return true;
	} else if (op->type == LogicalOperatorType::LOGICAL_PROJECTION) {
		auto proj = (LogicalProjection *)op;
		// we run the join order optimizer witin the subquery as well
		JoinOrderOptimizer optimizer;
		op->children[0] = optimizer.Optimize(move(op->children[0]));
		// projection, add to the set of relations
		auto relation = make_unique<SingleJoinRelation>(&input_op, parent);
		relation_mapping[proj->table_index] = relations.size();
		relations.push_back(move(relation));
		return true;
	}
	return false;
}

//! Update the exclusion set with all entries in the subgraph
static void UpdateExclusionSet(JoinRelationSet *node, unordered_set<idx_t> &exclusion_set) {
	for (idx_t i = 0; i < node->count; i++) {
		exclusion_set.insert(node->relations[i]);
	}
}

//! Create a new JoinTree node by joining together two previous JoinTree nodes
static unique_ptr<JoinNode> CreateJoinTree(JoinRelationSet *set, NeighborInfo *info, JoinNode *left, JoinNode *right) {
	// for the hash join we want the right side (build side) to have the smallest cardinality
	// also just a heuristic but for now...
	// FIXME: we should probably actually benchmark that as well
	// FIXME: should consider different join algorithms, should we pick a join algorithm here as well? (probably)
	if (left->cardinality < right->cardinality) {
		return CreateJoinTree(set, info, right, left);
	}
	// the expected cardinality is the max of the child cardinalities
	// FIXME: we should obviously use better cardinality estimation here
	// but for now we just assume foreign key joins only
	idx_t expected_cardinality;
	if (info->filters.size() == 0) {
		// cross product
		expected_cardinality = left->cardinality * right->cardinality;
	} else {
		// normal join, expect foreign key join
		expected_cardinality = MaxValue(left->cardinality, right->cardinality);
	}
	// cost is expected_cardinality plus the cost of the previous plans
	idx_t cost = expected_cardinality;
	return make_unique<JoinNode>(set, info, left, right, expected_cardinality, cost);
}

JoinNode *JoinOrderOptimizer::EmitPair(JoinRelationSet *left, JoinRelationSet *right, NeighborInfo *info) {
	// get the left and right join plans
	auto &left_plan = plans[left];
	auto &right_plan = plans[right];
	auto new_set = set_manager.Union(left, right);
	// create the join tree based on combining the two plans
	auto new_plan = CreateJoinTree(new_set, info, left_plan.get(), right_plan.get());
	// check if this plan is the optimal plan we found for this set of relations
	auto entry = plans.find(new_set);
	if (entry == plans.end() || new_plan->cost < entry->second->cost) {
		// the plan is the optimal plan, move it into the dynamic programming tree
		auto result = new_plan.get();
		plans[new_set] = move(new_plan);
		return result;
	}
	return entry->second.get();
}

bool JoinOrderOptimizer::TryEmitPair(JoinRelationSet *left, JoinRelationSet *right, NeighborInfo *info) {
	pairs++;
	if (pairs >= 2000) {
		// when the amount of pairs gets too large we exit the dynamic programming and resort to a greedy algorithm
		// FIXME: simple heuristic currently
		// at 10K pairs stop searching exactly and switch to heuristic
		return false;
	}
	EmitPair(left, right, info);
	return true;
}

bool JoinOrderOptimizer::EmitCSG(JoinRelationSet *node) {
	// create the exclusion set as everything inside the subgraph AND anything with members BELOW it
	unordered_set<idx_t> exclusion_set;
	for (idx_t i = 0; i < node->relations[0]; i++) {
		exclusion_set.insert(i);
	}
	UpdateExclusionSet(node, exclusion_set);
	// find the neighbors given this exclusion set
	auto neighbors = query_graph.GetNeighbors(node, exclusion_set);
	if (neighbors.size() == 0) {
		return true;
	}
	// we iterate over the neighbors ordered by their first node
	sort(neighbors.begin(), neighbors.end());
	for (auto neighbor : neighbors) {
		// since the GetNeighbors only returns the smallest element in a list, the entry might not be connected to
		// (only!) this neighbor,  hence we have to do a connectedness check before we can emit it
		auto neighbor_relation = set_manager.GetJoinRelation(neighbor);
		auto connection = query_graph.GetConnection(node, neighbor_relation);
		if (connection) {
			if (!TryEmitPair(node, neighbor_relation, connection)) {
				return false;
			}
		}
		if (!EnumerateCmpRecursive(node, neighbor_relation, exclusion_set)) {
			return false;
		}
	}
	return true;
}

bool JoinOrderOptimizer::EnumerateCmpRecursive(JoinRelationSet *left, JoinRelationSet *right,
                                               unordered_set<idx_t> exclusion_set) {
	// get the neighbors of the second relation under the exclusion set
	auto neighbors = query_graph.GetNeighbors(right, exclusion_set);
	if (neighbors.size() == 0) {
		return true;
	}
	vector<JoinRelationSet *> union_sets;
	union_sets.resize(neighbors.size());
	for (idx_t i = 0; i < neighbors.size(); i++) {
		auto neighbor = set_manager.GetJoinRelation(neighbors[i]);
		// emit the combinations of this node and its neighbors
		auto combined_set = set_manager.Union(right, neighbor);
		if (plans.find(combined_set) != plans.end()) {
			auto connection = query_graph.GetConnection(left, combined_set);
			if (connection) {
				if (!TryEmitPair(left, combined_set, connection)) {
					return false;
				}
			}
		}
		union_sets[i] = combined_set;
	}
	// recursively enumerate the sets
	for (idx_t i = 0; i < neighbors.size(); i++) {
		// updated the set of excluded entries with this neighbor
		unordered_set<idx_t> new_exclusion_set = exclusion_set;
		new_exclusion_set.insert(neighbors[i]);
		if (!EnumerateCmpRecursive(left, union_sets[i], new_exclusion_set)) {
			return false;
		}
	}
	return true;
}

bool JoinOrderOptimizer::EnumerateCSGRecursive(JoinRelationSet *node, unordered_set<idx_t> &exclusion_set) {
	// find neighbors of S under the exlusion set
	auto neighbors = query_graph.GetNeighbors(node, exclusion_set);
	if (neighbors.size() == 0) {
		return true;
	}
	// now first emit the connected subgraphs of the neighbors
	vector<JoinRelationSet *> union_sets;
	union_sets.resize(neighbors.size());
	for (idx_t i = 0; i < neighbors.size(); i++) {
		auto neighbor = set_manager.GetJoinRelation(neighbors[i]);
		// emit the combinations of this node and its neighbors
		auto new_set = set_manager.Union(node, neighbor);
		if (plans.find(new_set) != plans.end()) {
			if (!EmitCSG(new_set)) {
				return false;
			}
		}
		union_sets[i] = new_set;
	}
	// recursively enumerate the sets
	for (idx_t i = 0; i < neighbors.size(); i++) {
		// updated the set of excluded entries with this neighbor
		unordered_set<idx_t> new_exclusion_set = exclusion_set;
		new_exclusion_set.insert(neighbors[i]);
		if (!EnumerateCSGRecursive(union_sets[i], new_exclusion_set)) {
			return false;
		}
	}
	return true;
}

bool JoinOrderOptimizer::SolveJoinOrderExactly() {
	// now we perform the actual dynamic programming to compute the final result
	// we enumerate over all the possible pairs in the neighborhood
	for (idx_t i = relations.size(); i > 0; i--) {
		// for every node in the set, we consider it as the start node once
		auto start_node = set_manager.GetJoinRelation(i - 1);
		// emit the start node
		if (!EmitCSG(start_node)) {
			return false;
		}
		// initialize the set of exclusion_set as all the nodes with a number below this
		unordered_set<idx_t> exclusion_set;
		for (idx_t j = 0; j < i - 1; j++) {
			exclusion_set.insert(j);
		}
		// then we recursively search for neighbors that do not belong to the banned entries
		if (!EnumerateCSGRecursive(start_node, exclusion_set)) {
			return false;
		}
	}
	return true;
}

void JoinOrderOptimizer::SolveJoinOrderApproximately() {
	// at this point, we exited the dynamic programming but did not compute the final join order because it took too
	// long instead, we use a greedy heuristic to obtain a join ordering now we use Greedy Operator Ordering to
	// construct the result tree first we start out with all the base relations (the to-be-joined relations)
	vector<JoinRelationSet *> T;
	for (idx_t i = 0; i < relations.size(); i++) {
		T.push_back(set_manager.GetJoinRelation(i));
	}
	while (T.size() > 1) {
		// now in every step of the algorithm, we greedily pick the join between the to-be-joined relations that has the
		// smallest cost. This is O(r^2) per step, and every step will reduce the total amount of relations to-be-joined
		// by 1, so the total cost is O(r^3) in the amount of relations
		idx_t best_left = 0, best_right = 0;
		JoinNode *best_connection = nullptr;
		for (idx_t i = 0; i < T.size(); i++) {
			auto left = T[i];
			for (idx_t j = i + 1; j < T.size(); j++) {
				auto right = T[j];
				// check if we can connect these two relations
				auto connection = query_graph.GetConnection(left, right);
				if (connection) {
					// we can! check the cost of this connection
					auto node = EmitPair(left, right, connection);
					if (!best_connection || node->cost < best_connection->cost) {
						// best pair found so far
						best_connection = node;
						best_left = i;
						best_right = j;
					}
				}
			}
		}
		if (!best_connection) {
			// could not find a connection, but we were not done with finding a completed plan
			// we have to add a cross product; we add it between the two smallest relations
			JoinNode *smallest_plans[2] = {nullptr};
			idx_t smallest_index[2];
			for (idx_t i = 0; i < T.size(); i++) {
				// get the plan for this relation
				auto current_plan = plans[T[i]].get();
				// check if the cardinality is smaller than the smallest two found so far
				for (idx_t j = 0; j < 2; j++) {
					if (!smallest_plans[j] || smallest_plans[j]->cardinality > current_plan->cardinality) {
						smallest_plans[j] = current_plan;
						smallest_index[j] = i;
						break;
					}
				}
			}
			D_ASSERT(smallest_plans[0] && smallest_plans[1]);
			D_ASSERT(smallest_index[0] != smallest_index[1]);
			auto left = smallest_plans[0]->set, right = smallest_plans[1]->set;
			// create a cross product edge (i.e. edge with empty filter) between these two sets in the query graph
			query_graph.CreateEdge(left, right, nullptr);
			// now emit the pair and continue with the algorithm
			auto connection = query_graph.GetConnection(left, right);
			D_ASSERT(connection);

			best_connection = EmitPair(left, right, connection);
			best_left = smallest_index[0];
			best_right = smallest_index[1];
			// the code below assumes best_right > best_left
			if (best_left > best_right) {
				swap(best_left, best_right);
			}
		}
		// now update the to-be-checked pairs
		// remove left and right, and add the combination

		// important to erase the biggest element first
		// if we erase the smallest element first the index of the biggest element changes
		D_ASSERT(best_right > best_left);
		T.erase(T.begin() + best_right);
		T.erase(T.begin() + best_left);
		T.push_back(best_connection->set);
	}
}

void JoinOrderOptimizer::SolveJoinOrder() {
	// first try to solve the join order exactly
	if (!SolveJoinOrderExactly()) {
		// otherwise, if that times out we resort to a greedy algorithm
		SolveJoinOrderApproximately();
	}
}

void JoinOrderOptimizer::GenerateCrossProducts() {
	// generate a set of cross products to combine the currently available plans into a full join plan
	// we create edges between every relation with a high cost
	for (idx_t i = 0; i < relations.size(); i++) {
		auto left = set_manager.GetJoinRelation(i);
		for (idx_t j = 0; j < relations.size(); j++) {
			if (i != j) {
				auto right = set_manager.GetJoinRelation(j);
				query_graph.CreateEdge(left, right, nullptr);
				query_graph.CreateEdge(right, left, nullptr);
			}
		}
	}
}

static unique_ptr<LogicalOperator> ExtractJoinRelation(SingleJoinRelation &rel) {
	auto &children = rel.parent->children;
	for (idx_t i = 0; i < children.size(); i++) {
		if (children[i].get() == rel.op) {
			// found it! take ownership of it from the parent
			auto result = move(children[i]);
			children.erase(children.begin() + i);
			return result;
		}
	}
	throw Exception("Could not find relation in parent node (?)");
}

pair<JoinRelationSet *, unique_ptr<LogicalOperator>>
JoinOrderOptimizer::GenerateJoins(vector<unique_ptr<LogicalOperator>> &extracted_relations, JoinNode *node) {
	JoinRelationSet *left_node = nullptr, *right_node = nullptr;
	JoinRelationSet *result_relation;
	unique_ptr<LogicalOperator> result_operator;
	if (node->left && node->right) {
		// generate the left and right children
		auto left = GenerateJoins(extracted_relations, node->left);
		auto right = GenerateJoins(extracted_relations, node->right);

		if (node->info->filters.size() == 0) {
			// no filters, create a cross product
			auto join = make_unique<LogicalCrossProduct>();
			join->children.push_back(move(left.second));
			join->children.push_back(move(right.second));
			result_operator = move(join);
		} else {
			// we have filters, create a join node
			auto join = make_unique<LogicalComparisonJoin>(JoinType::INNER);
			join->children.push_back(move(left.second));
			join->children.push_back(move(right.second));
			// set the join conditions from the join node
			for (auto &f : node->info->filters) {
				// extract the filter from the operator it originally belonged to
				D_ASSERT(filters[f->filter_index]);
				auto condition = move(filters[f->filter_index]);
				// now create the actual join condition
				D_ASSERT((JoinRelationSet::IsSubset(left.first, f->left_set) &&
				        JoinRelationSet::IsSubset(right.first, f->right_set)) ||
				       (JoinRelationSet::IsSubset(left.first, f->right_set) &&
				        JoinRelationSet::IsSubset(right.first, f->left_set)));
				JoinCondition cond;
				D_ASSERT(condition->GetExpressionClass() == ExpressionClass::BOUND_COMPARISON);
				auto &comparison = (BoundComparisonExpression &)*condition;
				// we need to figure out which side is which by looking at the relations available to us
				bool invert = JoinRelationSet::IsSubset(left.first, f->left_set) ? false : true;
				cond.left = !invert ? move(comparison.left) : move(comparison.right);
				cond.right = !invert ? move(comparison.right) : move(comparison.left);
				cond.comparison = condition->type;
				if (invert) {
					// reverse comparison expression if we reverse the order of the children
					cond.comparison = FlipComparisionExpression(cond.comparison);
				}
				join->conditions.push_back(move(cond));
			}
			D_ASSERT(join->conditions.size() > 0);
			result_operator = move(join);
		}
		left_node = left.first;
		right_node = right.first;
		result_relation = set_manager.Union(left_node, right_node);
	} else {
		// base node, get the entry from the list of extracted relations
		D_ASSERT(node->set->count == 1);
		D_ASSERT(extracted_relations[node->set->relations[0]]);
		result_relation = node->set;
		result_operator = move(extracted_relations[node->set->relations[0]]);
	}
	// check if we should do a pushdown on this node
	// basically, any remaining filter that is a subset of the current relation will no longer be used in joins
	// hence we should push it here
	for (idx_t i = 0; i < filter_infos.size(); i++) {
		// check if the filter has already been extracted
		auto info = filter_infos[i].get();
		if (filters[info->filter_index]) {
			// now check if the filter is a subset of the current relation
			// note that infos with an empty relation set are a special case and we do not push them down
			if (info->set->count > 0 && JoinRelationSet::IsSubset(result_relation, info->set)) {
				auto filter = move(filters[info->filter_index]);
				// if it is, we can push the filter
				// we can push it either into a join or as a filter
				// check if we are in a join or in a base table
				if (!left_node || !info->left_set) {
					// base table or non-comparison expression, push it as a filter
					result_operator = PushFilter(move(result_operator), move(filter));
					continue;
				}
				// the node below us is a join or cross product and the expression is a comparison
				// check if the nodes can be split up into left/right
				bool found_subset = false;
				bool invert = false;
				if (JoinRelationSet::IsSubset(left_node, info->left_set) &&
				    JoinRelationSet::IsSubset(right_node, info->right_set)) {
					found_subset = true;
				} else if (JoinRelationSet::IsSubset(right_node, info->left_set) &&
				           JoinRelationSet::IsSubset(left_node, info->right_set)) {
					invert = true;
					found_subset = true;
				}
				if (!found_subset) {
					// could not be split up into left/right
					result_operator = PushFilter(move(result_operator), move(filter));
					continue;
				}
				// create the join condition
				JoinCondition cond;
				D_ASSERT(filter->GetExpressionClass() == ExpressionClass::BOUND_COMPARISON);
				auto &comparison = (BoundComparisonExpression &)*filter;
				// we need to figure out which side is which by looking at the relations available to us
				cond.left = !invert ? move(comparison.left) : move(comparison.right);
				cond.right = !invert ? move(comparison.right) : move(comparison.left);
				cond.comparison = comparison.type;
				if (invert) {
					// reverse comparison expression if we reverse the order of the children
					cond.comparison = FlipComparisionExpression(comparison.type);
				}
				// now find the join to push it into
				auto node = result_operator.get();
				if (node->type == LogicalOperatorType::LOGICAL_FILTER) {
					node = node->children[0].get();
				}
				if (node->type == LogicalOperatorType::LOGICAL_CROSS_PRODUCT) {
					// turn into comparison join
					auto comp_join = make_unique<LogicalComparisonJoin>(JoinType::INNER);
					comp_join->children.push_back(move(node->children[0]));
					comp_join->children.push_back(move(node->children[1]));
					comp_join->conditions.push_back(move(cond));
					if (node == result_operator.get()) {
						result_operator = move(comp_join);
					} else {
<<<<<<< HEAD
						assert(result_operator->type == LogicalOperatorType::LOGICAL_FILTER);
						result_operator->children[0] = move(comp_join);
					}
				} else {
					assert(node->type == LogicalOperatorType::LOGICAL_COMPARISON_JOIN);
=======
						D_ASSERT(result_operator->type == LogicalOperatorType::FILTER);
						result_operator->children[0] = move(comp_join);
					}
				} else {
					D_ASSERT(node->type == LogicalOperatorType::COMPARISON_JOIN);
>>>>>>> 96a41996
					auto &comp_join = (LogicalComparisonJoin &)*node;
					comp_join.conditions.push_back(move(cond));
				}
			}
		}
	}
	return make_pair(result_relation, move(result_operator));
}

unique_ptr<LogicalOperator> JoinOrderOptimizer::RewritePlan(unique_ptr<LogicalOperator> plan, JoinNode *node) {
	// now we have to rewrite the plan
	bool root_is_join = plan->children.size() > 1;

	// first we will extract all relations from the main plan
	vector<unique_ptr<LogicalOperator>> extracted_relations;
	for (idx_t i = 0; i < relations.size(); i++) {
		extracted_relations.push_back(ExtractJoinRelation(*relations[i]));
	}
	// now we generate the actual joins
	auto join_tree = GenerateJoins(extracted_relations, node);
	// perform the final pushdown of remaining filters
	for (idx_t i = 0; i < filters.size(); i++) {
		// check if the filter has already been extracted
		if (filters[i]) {
			// if not we need to push it
			join_tree.second = PushFilter(move(join_tree.second), move(filters[i]));
		}
	}

	// find the first join in the relation to know where to place this node
	if (root_is_join) {
		// first node is the join, return it immediately
		return move(join_tree.second);
	}
	D_ASSERT(plan->children.size() == 1);
	// have to move up through the relations
	auto op = plan.get();
	auto parent = plan.get();
<<<<<<< HEAD
	while (op->type != LogicalOperatorType::LOGICAL_CROSS_PRODUCT && op->type != LogicalOperatorType::LOGICAL_COMPARISON_JOIN) {
		assert(op->children.size() == 1);
=======
	while (op->type != LogicalOperatorType::CROSS_PRODUCT && op->type != LogicalOperatorType::COMPARISON_JOIN) {
		D_ASSERT(op->children.size() == 1);
>>>>>>> 96a41996
		parent = op;
		op = op->children[0].get();
	}
	// have to replace at this node
	parent->children[0] = move(join_tree.second);
	return plan;
}

// the join ordering is pretty much a straight implementation of the paper "Dynamic Programming Strikes Back" by Guido
// Moerkotte and Thomas Neumannn, see that paper for additional info/documentation bonus slides:
// https://db.in.tum.de/teaching/ws1415/queryopt/chapter3.pdf?lang=de
// FIXME: incorporate cardinality estimation into the plans, possibly by pushing samples?
unique_ptr<LogicalOperator> JoinOrderOptimizer::Optimize(unique_ptr<LogicalOperator> plan) {
	D_ASSERT(filters.size() == 0 && relations.size() == 0); // assert that the JoinOrderOptimizer has not been used before
	LogicalOperator *op = plan.get();
	// now we optimize the current plan
	// we skip past until we find the first projection, we do this because the HAVING clause inserts a Filter AFTER the
	// group by and this filter cannot be reordered
	// extract a list of all relations that have to be joined together
	// and a list of all conditions that is applied to them
	vector<LogicalOperator *> filter_operators;
	if (!ExtractJoinRelations(*op, filter_operators)) {
		// do not support reordering this type of plan
		return plan;
	}
	if (relations.size() <= 1) {
		// at most one relation, nothing to reorder
		return plan;
	}
	// now that we know we are going to perform join ordering we actually extract the filters, eliminating duplicate
	// filters in the process
	expression_set_t filter_set;
	for (auto &op : filter_operators) {
		if (op->type == LogicalOperatorType::LOGICAL_COMPARISON_JOIN) {
			auto &join = (LogicalComparisonJoin &)*op;
			D_ASSERT(join.join_type == JoinType::INNER);
			D_ASSERT(join.expressions.size() == 0);
			for (auto &cond : join.conditions) {
				auto comparison =
				    make_unique<BoundComparisonExpression>(cond.comparison, move(cond.left), move(cond.right));
				if (filter_set.find(comparison.get()) == filter_set.end()) {
					filter_set.insert(comparison.get());
					filters.push_back(move(comparison));
				}
			}
			join.conditions.clear();
		} else {
			for (idx_t i = 0; i < op->expressions.size(); i++) {
				if (filter_set.find(op->expressions[i].get()) == filter_set.end()) {
					filter_set.insert(op->expressions[i].get());
					filters.push_back(move(op->expressions[i]));
				}
			}
			op->expressions.clear();
		}
	}
	// create potential edges from the comparisons
	for (idx_t i = 0; i < filters.size(); i++) {
		auto &filter = filters[i];
		auto info = make_unique<FilterInfo>();
		auto filter_info = info.get();
		filter_infos.push_back(move(info));
		// first extract the relation set for the entire filter
		unordered_set<idx_t> bindings;
		ExtractBindings(*filter, bindings);
		filter_info->set = set_manager.GetJoinRelation(bindings);
		filter_info->filter_index = i;
		// now check if it can be used as a join predicate
		if (filter->GetExpressionClass() == ExpressionClass::BOUND_COMPARISON) {
			auto comparison = (BoundComparisonExpression *)filter.get();
			// extract the bindings that are required for the left and right side of the comparison
			unordered_set<idx_t> left_bindings, right_bindings;
			ExtractBindings(*comparison->left, left_bindings);
			ExtractBindings(*comparison->right, right_bindings);
			if (left_bindings.size() > 0 && right_bindings.size() > 0) {
				// both the left and the right side have bindings
				// first create the relation sets, if they do not exist
				filter_info->left_set = set_manager.GetJoinRelation(left_bindings);
				filter_info->right_set = set_manager.GetJoinRelation(right_bindings);
				// we can only create a meaningful edge if the sets are not exactly the same
				if (filter_info->left_set != filter_info->right_set) {
					// check if the sets are disjoint
					if (Disjoint(left_bindings, right_bindings)) {
						// they are disjoint, we only need to create one set of edges in the join graph
						query_graph.CreateEdge(filter_info->left_set, filter_info->right_set, filter_info);
						query_graph.CreateEdge(filter_info->right_set, filter_info->left_set, filter_info);
					} else {
						continue;
						// the sets are not disjoint, we create two sets of edges
						// auto left_difference = set_manager.Difference(filter_info->left_set, filter_info->right_set);
						// auto right_difference = set_manager.Difference(filter_info->right_set,
						// filter_info->left_set);
						// // -> LEFT <-> RIGHT \ LEFT
						// query_graph.CreateEdge(filter_info->left_set, right_difference, filter_info);
						// query_graph.CreateEdge(right_difference, filter_info->left_set, filter_info);
						// // -> RIGHT <-> LEFT \ RIGHT
						// query_graph.CreateEdge(left_difference, filter_info->right_set, filter_info);
						// query_graph.CreateEdge(filter_info->right_set, left_difference, filter_info);
					}
					continue;
				}
			}
		}
	}
	// now use dynamic programming to figure out the optimal join order
	// First we initialize each of the single-node plans with themselves and with their cardinalities these are the leaf
	// nodes of the join tree NOTE: we can just use pointers to JoinRelationSet* here because the GetJoinRelation
	// function ensures that a unique combination of relations will have a unique JoinRelationSet object.
	for (idx_t i = 0; i < relations.size(); i++) {
		auto &rel = *relations[i];
		auto node = set_manager.GetJoinRelation(i);
		plans[node] = make_unique<JoinNode>(node, rel.op->EstimateCardinality());
	}
	// now we perform the actual dynamic programming to compute the final result
	SolveJoinOrder();
	// now the optimal join path should have been found
	// get it from the node
	unordered_set<idx_t> bindings;
	for (idx_t i = 0; i < relations.size(); i++) {
		bindings.insert(i);
	}
	auto total_relation = set_manager.GetJoinRelation(bindings);
	auto final_plan = plans.find(total_relation);
	if (final_plan == plans.end()) {
		// could not find the final plan
		// this should only happen in case the sets are actually disjunct
		// in this case we need to generate cross product to connect the disjoint sets
		GenerateCrossProducts();
		//! solve the join order again
		SolveJoinOrder();
		// now we can obtain the final plan!
		final_plan = plans.find(total_relation);
		D_ASSERT(final_plan != plans.end());
	}
	// now perform the actual reordering
	return RewritePlan(move(plan), final_plan->second.get());
}

} // namespace duckdb<|MERGE_RESOLUTION|>--- conflicted
+++ resolved
@@ -57,11 +57,7 @@
 		node = move(filter);
 	}
 	// push the filter into the LogicalFilter
-<<<<<<< HEAD
-	assert(node->type == LogicalOperatorType::LOGICAL_FILTER);
-=======
-	D_ASSERT(node->type == LogicalOperatorType::FILTER);
->>>>>>> 96a41996
+	D_ASSERT(node->type == LogicalOperatorType::LOGICAL_FILTER);
 	auto filter = (LogicalFilter *)node.get();
 	filter->expressions.push_back(move(expr));
 	return node;
@@ -585,19 +581,11 @@
 					if (node == result_operator.get()) {
 						result_operator = move(comp_join);
 					} else {
-<<<<<<< HEAD
-						assert(result_operator->type == LogicalOperatorType::LOGICAL_FILTER);
+						D_ASSERT(result_operator->type == LogicalOperatorType::LOGICAL_FILTER);
 						result_operator->children[0] = move(comp_join);
 					}
 				} else {
-					assert(node->type == LogicalOperatorType::LOGICAL_COMPARISON_JOIN);
-=======
-						D_ASSERT(result_operator->type == LogicalOperatorType::FILTER);
-						result_operator->children[0] = move(comp_join);
-					}
-				} else {
-					D_ASSERT(node->type == LogicalOperatorType::COMPARISON_JOIN);
->>>>>>> 96a41996
+					D_ASSERT(node->type == LogicalOperatorType::LOGICAL_COMPARISON_JOIN);
 					auto &comp_join = (LogicalComparisonJoin &)*node;
 					comp_join.conditions.push_back(move(cond));
 				}
@@ -636,13 +624,8 @@
 	// have to move up through the relations
 	auto op = plan.get();
 	auto parent = plan.get();
-<<<<<<< HEAD
 	while (op->type != LogicalOperatorType::LOGICAL_CROSS_PRODUCT && op->type != LogicalOperatorType::LOGICAL_COMPARISON_JOIN) {
-		assert(op->children.size() == 1);
-=======
-	while (op->type != LogicalOperatorType::CROSS_PRODUCT && op->type != LogicalOperatorType::COMPARISON_JOIN) {
 		D_ASSERT(op->children.size() == 1);
->>>>>>> 96a41996
 		parent = op;
 		op = op->children[0].get();
 	}
