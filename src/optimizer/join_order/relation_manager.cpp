--- conflicted
+++ resolved
@@ -53,13 +53,9 @@
 	auto relation_id = relations.size();
 
 	auto table_indexes = op.GetTableIndex();
-<<<<<<< HEAD
 	bool is_mark = op.type == LogicalOperatorType::LOGICAL_COMPARISON_JOIN &&
 	               op.Cast<LogicalComparisonJoin>().join_type == JoinType::MARK;
-	bool is_unnest_or_get_with_unnest = op.type == LogicalOperatorType::LOGICAL_UNNEST;
-=======
 	bool get_all_child_bindings = op.type == LogicalOperatorType::LOGICAL_UNNEST;
->>>>>>> 3c4456b3
 	if (op.type == LogicalOperatorType::LOGICAL_GET) {
 		get_all_child_bindings = !op.children.empty();
 	}
