#include "duckdb/optimizer/rule/like_optimizations.hpp"

#include "duckdb/execution/expression_executor.hpp"
#include "duckdb/planner/expression/bound_function_expression.hpp"
#include "duckdb/planner/expression/bound_constant_expression.hpp"
#include "duckdb/planner/expression/bound_operator_expression.hpp"
#include "duckdb/planner/expression/bound_comparison_expression.hpp"

namespace duckdb {

LikeOptimizationRule::LikeOptimizationRule(ExpressionRewriter &rewriter) : Rule(rewriter) {
	// match on a FunctionExpression that has a foldable ConstantExpression
	auto func = make_uniq<FunctionExpressionMatcher>();
	func->matchers.push_back(make_uniq<ExpressionMatcher>());
	func->matchers.push_back(make_uniq<ConstantExpressionMatcher>());
	func->policy = SetMatcher::Policy::ORDERED;
	// we match on LIKE ("~~") and NOT LIKE ("!~~")
	func->function = make_uniq<ManyFunctionMatcher>(unordered_set<string> {"!~~", "~~"});
	root = std::move(func);
}

static bool PatternIsConstant(const string &pattern) {
	for (idx_t i = 0; i < pattern.size(); i++) {
		if (pattern[i] == '%' || pattern[i] == '_') {
			return false;
		}
	}
	return true;
}

static bool PatternIsPrefix(const string &pattern) {
	idx_t i;
	for (i = pattern.size(); i > 0; i--) {
		if (pattern[i - 1] != '%') {
			break;
		}
	}
	if (i == pattern.size()) {
		// no trailing %
		// cannot be a prefix
		return false;
	}
	// continue to look in the string
	// if there is a % or _ in the string (besides at the very end) this is not a prefix match
	for (; i > 0; i--) {
		if (pattern[i - 1] == '%' || pattern[i - 1] == '_') {
			return false;
		}
	}
	return true;
}

static bool PatternIsSuffix(const string &pattern) {
	idx_t i;
	for (i = 0; i < pattern.size(); i++) {
		if (pattern[i] != '%') {
			break;
		}
	}
	if (i == 0) {
		// no leading %
		// cannot be a suffix
		return false;
	}
	// continue to look in the string
	// if there is a % or _ in the string (besides at the beginning) this is not a suffix match
	for (; i < pattern.size(); i++) {
		if (pattern[i] == '%' || pattern[i] == '_') {
			return false;
		}
	}
	return true;
}

static bool PatternIsContains(const string &pattern) {
	idx_t start;
	idx_t end;
	for (start = 0; start < pattern.size(); start++) {
		if (pattern[start] != '%') {
			break;
		}
	}
	for (end = pattern.size(); end > 0; end--) {
		if (pattern[end - 1] != '%') {
			break;
		}
	}
	if (start == 0 || end == pattern.size()) {
		// contains requires both a leading AND a trailing %
		return false;
	}
	// check if there are any other special characters in the string
	// if there is a % or _ in the string (besides at the beginning/end) this is not a contains match
	for (idx_t i = start; i < end; i++) {
		if (pattern[i] == '%' || pattern[i] == '_') {
			return false;
		}
	}
	return true;
}

unique_ptr<Expression> LikeOptimizationRule::Apply(LogicalOperator &op, vector<reference<Expression>> &bindings,
                                                   bool &changes_made, bool is_root) {
<<<<<<< HEAD
	auto &root = bindings[0]->Cast<BoundFunctionExpression>();
	auto &constant_expr = bindings[2]->Cast<BoundConstantExpression>();
=======
	auto &root = bindings[0].get().Cast<BoundFunctionExpression>();
	auto &constant_expr = bindings[2].get().Cast<BoundConstantExpression>();
>>>>>>> da69aeaa
	D_ASSERT(root.children.size() == 2);

	if (constant_expr.value.IsNull()) {
		return make_uniq<BoundConstantExpression>(Value(root.return_type));
	}

	// the constant_expr is a scalar expression that we have to fold
	if (!constant_expr.IsFoldable()) {
		return nullptr;
	}

	auto constant_value = ExpressionExecutor::EvaluateScalar(GetContext(), constant_expr);
	D_ASSERT(constant_value.type() == constant_expr.return_type);
	auto &patt_str = StringValue::Get(constant_value);

	bool is_not_like = root.function.name == "!~~";
	if (PatternIsConstant(patt_str)) {
		// Pattern is constant
		return make_uniq<BoundComparisonExpression>(is_not_like ? ExpressionType::COMPARE_NOTEQUAL
		                                                        : ExpressionType::COMPARE_EQUAL,
		                                            std::move(root.children[0]), std::move(root.children[1]));
	} else if (PatternIsPrefix(patt_str)) {
		// Prefix LIKE pattern : [^%_]*[%]+, ignoring underscore
		return ApplyRule(root, PrefixFun::GetFunction(), patt_str, is_not_like);
	} else if (PatternIsSuffix(patt_str)) {
		// Suffix LIKE pattern: [%]+[^%_]*, ignoring underscore
		return ApplyRule(root, SuffixFun::GetFunction(), patt_str, is_not_like);
	} else if (PatternIsContains(patt_str)) {
		// Contains LIKE pattern: [%]+[^%_]*[%]+, ignoring underscore
		return ApplyRule(root, ContainsFun::GetFunction(), patt_str, is_not_like);
	}
	return nullptr;
}

unique_ptr<Expression> LikeOptimizationRule::ApplyRule(BoundFunctionExpression &expr, ScalarFunction function,
                                                       string pattern, bool is_not_like) {
	// replace LIKE by an optimized function
	unique_ptr<Expression> result;
	auto new_function =
	    make_uniq<BoundFunctionExpression>(expr.return_type, std::move(function), std::move(expr.children), nullptr);

	// removing "%" from the pattern
	pattern.erase(std::remove(pattern.begin(), pattern.end(), '%'), pattern.end());

	new_function->children[1] = make_uniq<BoundConstantExpression>(Value(std::move(pattern)));

	result = std::move(new_function);
	if (is_not_like) {
		auto negation = make_uniq<BoundOperatorExpression>(ExpressionType::OPERATOR_NOT, LogicalType::BOOLEAN);
		negation->children.push_back(std::move(result));
		result = std::move(negation);
	}

	return result;
}

} // namespace duckdb<|MERGE_RESOLUTION|>--- conflicted
+++ resolved
@@ -101,13 +101,8 @@
 
 unique_ptr<Expression> LikeOptimizationRule::Apply(LogicalOperator &op, vector<reference<Expression>> &bindings,
                                                    bool &changes_made, bool is_root) {
-<<<<<<< HEAD
-	auto &root = bindings[0]->Cast<BoundFunctionExpression>();
-	auto &constant_expr = bindings[2]->Cast<BoundConstantExpression>();
-=======
 	auto &root = bindings[0].get().Cast<BoundFunctionExpression>();
 	auto &constant_expr = bindings[2].get().Cast<BoundConstantExpression>();
->>>>>>> da69aeaa
 	D_ASSERT(root.children.size() == 2);
 
 	if (constant_expr.value.IsNull()) {
