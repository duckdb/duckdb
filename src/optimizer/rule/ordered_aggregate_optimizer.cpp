--- conflicted
+++ resolved
@@ -92,18 +92,14 @@
 unique_ptr<Expression> OrderedAggregateOptimizer::Apply(LogicalOperator &op, vector<reference<Expression>> &bindings,
                                                         bool &changes_made, bool is_root) {
 	auto &aggr = bindings[0].get().Cast<BoundAggregateExpression>();
-<<<<<<< HEAD
 
 	// only apply to LogicalAggregate nodes
 	if (op.type != LogicalOperatorType::LOGICAL_AGGREGATE_AND_GROUP_BY) {
 		return nullptr;
 	}
 
-	return Apply(rewriter.context, aggr, op.Cast<LogicalAggregate>().groups, changes_made);
-=======
 	return Apply(rewriter.context, aggr, op.Cast<LogicalAggregate>().groups, op.Cast<LogicalAggregate>().grouping_sets,
 	             changes_made);
->>>>>>> b8ddb0be
 }
 
 } // namespace duckdb