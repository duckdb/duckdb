--- conflicted
+++ resolved
@@ -152,14 +152,8 @@
 	// put the filter into the Top-N clause
 	op.dynamic_filter = filter_data;
 
-<<<<<<< HEAD
 	bool use_custom_rowgroup_order = !nulls_first && CanReorderRowGroups(op) &&
 	                                 (colref.return_type.IsNumeric() || colref.return_type.IsTemporal());
-=======
-	bool use_limit = false;
-	bool use_custom_rowgroup_order =
-	    CanReorderRowGroups(op, use_limit) && (colref.return_type.IsNumeric() || colref.return_type.IsTemporal());
->>>>>>> 58781d71
 
 	for (auto &target : pushdown_targets) {
 		auto &get = target.get;
