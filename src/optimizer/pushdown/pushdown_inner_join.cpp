#include "duckdb/optimizer/filter_pushdown.hpp"
#include "duckdb/planner/operator/logical_any_join.hpp"
#include "duckdb/planner/operator/logical_comparison_join.hpp"
#include "duckdb/planner/operator/logical_cross_product.hpp"
#include "duckdb/planner/operator/logical_empty_result.hpp"

namespace duckdb {
using namespace std;

using Filter = FilterPushdown::Filter;

unique_ptr<LogicalOperator> FilterPushdown::PushdownInnerJoin(unique_ptr<LogicalOperator> op,
                                                              unordered_set<idx_t> &left_bindings,
                                                              unordered_set<idx_t> &right_bindings) {
	auto &join = (LogicalJoin &)*op;
<<<<<<< HEAD
	assert(join.join_type == JoinType::INNER);
	assert(op->type != LogicalOperatorType::LOGICAL_DELIM_JOIN);
=======
	D_ASSERT(join.join_type == JoinType::INNER);
	D_ASSERT(op->type != LogicalOperatorType::DELIM_JOIN);
>>>>>>> 96a41996
	// inner join: gather all the conditions of the inner join and add to the filter list
	if (op->type == LogicalOperatorType::LOGICAL_ANY_JOIN) {
		auto &any_join = (LogicalAnyJoin &)join;
		// any join: only one filter to add
		if (AddFilter(move(any_join.condition)) == FilterResult::UNSATISFIABLE) {
			// filter statically evaluates to false, strip tree
			return make_unique<LogicalEmptyResult>(move(op));
		}
	} else {
		// comparison join
<<<<<<< HEAD
		assert(op->type == LogicalOperatorType::LOGICAL_COMPARISON_JOIN);
=======
		D_ASSERT(op->type == LogicalOperatorType::COMPARISON_JOIN);
>>>>>>> 96a41996
		auto &comp_join = (LogicalComparisonJoin &)join;
		// turn the conditions into filters
		for (idx_t i = 0; i < comp_join.conditions.size(); i++) {
			auto condition = JoinCondition::CreateExpression(move(comp_join.conditions[i]));
			if (AddFilter(move(condition)) == FilterResult::UNSATISFIABLE) {
				// filter statically evaluates to false, strip tree
				return make_unique<LogicalEmptyResult>(move(op));
			}
		}
	}
	GenerateFilters();

	// turn the inner join into a cross product
	auto cross_product = make_unique<LogicalCrossProduct>();
	cross_product->children.push_back(move(op->children[0]));
	cross_product->children.push_back(move(op->children[1]));
	// then push down cross product
	return PushdownCrossProduct(move(cross_product));
}

} // namespace duckdb<|MERGE_RESOLUTION|>--- conflicted
+++ resolved
@@ -13,13 +13,8 @@
                                                               unordered_set<idx_t> &left_bindings,
                                                               unordered_set<idx_t> &right_bindings) {
 	auto &join = (LogicalJoin &)*op;
-<<<<<<< HEAD
-	assert(join.join_type == JoinType::INNER);
-	assert(op->type != LogicalOperatorType::LOGICAL_DELIM_JOIN);
-=======
 	D_ASSERT(join.join_type == JoinType::INNER);
-	D_ASSERT(op->type != LogicalOperatorType::DELIM_JOIN);
->>>>>>> 96a41996
+	D_ASSERT(op->type != LogicalOperatorType::LOGICAL_DELIM_JOIN);
 	// inner join: gather all the conditions of the inner join and add to the filter list
 	if (op->type == LogicalOperatorType::LOGICAL_ANY_JOIN) {
 		auto &any_join = (LogicalAnyJoin &)join;
@@ -30,11 +25,7 @@
 		}
 	} else {
 		// comparison join
-<<<<<<< HEAD
-		assert(op->type == LogicalOperatorType::LOGICAL_COMPARISON_JOIN);
-=======
-		D_ASSERT(op->type == LogicalOperatorType::COMPARISON_JOIN);
->>>>>>> 96a41996
+		D_ASSERT(op->type == LogicalOperatorType::LOGICAL_COMPARISON_JOIN);
 		auto &comp_join = (LogicalComparisonJoin &)join;
 		// turn the conditions into filters
 		for (idx_t i = 0; i < comp_join.conditions.size(); i++) {
