--- conflicted
+++ resolved
@@ -8,11 +8,7 @@
 using Filter = FilterPushdown::Filter;
 
 unique_ptr<LogicalOperator> FilterPushdown::PushdownFilter(unique_ptr<LogicalOperator> op) {
-<<<<<<< HEAD
-	assert(op->type == LogicalOperatorType::LOGICAL_FILTER);
-=======
-	D_ASSERT(op->type == LogicalOperatorType::FILTER);
->>>>>>> 96a41996
+	D_ASSERT(op->type == LogicalOperatorType::LOGICAL_FILTER);
 	auto &filter = (LogicalFilter &)*op;
 	// filter: gather the filters and remove the filter from the set of operations
 	for (idx_t i = 0; i < filter.expressions.size(); i++) {
