--- conflicted
+++ resolved
@@ -12,14 +12,8 @@
 }
 
 SwizzleablePointer::SwizzleablePointer(duckdb::MetaBlockReader &reader) {
-<<<<<<< HEAD
 	auto block_pointer = BlockPointer::Deserialize(reader);
 	if (block_pointer.IsInvalid()) {
-=======
-	idx_t block_id = reader.Read<block_id_t>();
-	uint32_t offset = reader.Read<uint32_t>();
-	if (block_id == DConstants::INVALID_INDEX || offset == (uint32_t)DConstants::INVALID_INDEX) {
->>>>>>> 661b09da
 		pointer = 0;
 		return;
 	}
