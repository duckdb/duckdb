#include "duckdb/execution/index/art/art.hpp"

#include "duckdb/common/radix.hpp"
#include "duckdb/common/vector_operations/vector_operations.hpp"
#include "duckdb/execution/expression_executor.hpp"
#include "duckdb/storage/arena_allocator.hpp"
#include "duckdb/execution/index/art/art_key.hpp"

#include <algorithm>
#include <cstring>
#include <ctgmath>

namespace duckdb {

ART::ART(const vector<column_t> &column_ids, TableIOManager &table_io_manager,
         const vector<unique_ptr<Expression>> &unbound_expressions, IndexConstraintType constraint_type,
         DatabaseInstance &db, idx_t block_id, idx_t block_offset)
    : Index(IndexType::ART, table_io_manager, column_ids, unbound_expressions, constraint_type), db(db) {
	if (block_id != DConstants::INVALID_INDEX) {
		tree = Node::Deserialize(*this, block_id, block_offset);
	} else {
		tree = nullptr;
	}
	for (idx_t i = 0; i < types.size(); i++) {
		switch (types[i]) {
		case PhysicalType::BOOL:
		case PhysicalType::INT8:
		case PhysicalType::INT16:
		case PhysicalType::INT32:
		case PhysicalType::INT64:
		case PhysicalType::INT128:
		case PhysicalType::UINT8:
		case PhysicalType::UINT16:
		case PhysicalType::UINT32:
		case PhysicalType::UINT64:
		case PhysicalType::FLOAT:
		case PhysicalType::DOUBLE:
		case PhysicalType::VARCHAR:
			break;
		default:
			throw InvalidTypeException(logical_types[i], "Invalid type for index");
		}
	}
}

ART::~ART() {
	if (tree) {
		delete tree;
		tree = nullptr;
	}
}

unique_ptr<IndexScanState> ART::InitializeScanSinglePredicate(Transaction &transaction, Value value,
                                                              ExpressionType expression_type) {
	auto result = make_unique<ARTIndexScanState>();
	result->values[0] = value;
	result->expressions[0] = expression_type;
	return move(result);
}

unique_ptr<IndexScanState> ART::InitializeScanTwoPredicates(Transaction &transaction, Value low_value,
                                                            ExpressionType low_expression_type, Value high_value,
                                                            ExpressionType high_expression_type) {
	auto result = make_unique<ARTIndexScanState>();
	result->values[0] = low_value;
	result->expressions[0] = low_expression_type;
	result->values[1] = high_value;
	result->expressions[1] = high_expression_type;
	return move(result);
}

//===--------------------------------------------------------------------===//
// Keys
//===--------------------------------------------------------------------===//

template <class T>
static void TemplatedGenerateKeys(ArenaAllocator &allocator, Vector &input, idx_t count, vector<Key> &keys) {
	UnifiedVectorFormat idata;
	input.ToUnifiedFormat(count, idata);

	D_ASSERT(keys.size() >= count);
	auto input_data = (T *)idata.data;
	for (idx_t i = 0; i < count; i++) {
		auto idx = idata.sel->get_index(i);
		if (idata.validity.RowIsValid(idx)) {
			Key::CreateKey<T>(allocator, keys[i], input_data[idx]);
		}
	}
}

template <class T>
static void ConcatenateKeys(ArenaAllocator &allocator, Vector &input, idx_t count, vector<Key> &keys) {
	UnifiedVectorFormat idata;
	input.ToUnifiedFormat(count, idata);

	auto input_data = (T *)idata.data;
	for (idx_t i = 0; i < count; i++) {
		auto idx = idata.sel->get_index(i);

		// key is not NULL (no previous column entry was NULL)
		if (!keys[i].Empty()) {
			if (!idata.validity.RowIsValid(idx)) {
				// this column entry is NULL, set whole key to NULL
				keys[i] = Key();
			} else {
				auto other_key = Key::CreateKey<T>(allocator, input_data[idx]);
				keys[i].ConcatenateKey(allocator, other_key);
			}
		}
	}
}

void ART::GenerateKeys(ArenaAllocator &allocator, DataChunk &input, vector<Key> &keys) {
	// generate keys for the first input column
	switch (input.data[0].GetType().InternalType()) {
	case PhysicalType::BOOL:
		TemplatedGenerateKeys<bool>(allocator, input.data[0], input.size(), keys);
		break;
	case PhysicalType::INT8:
		TemplatedGenerateKeys<int8_t>(allocator, input.data[0], input.size(), keys);
		break;
	case PhysicalType::INT16:
		TemplatedGenerateKeys<int16_t>(allocator, input.data[0], input.size(), keys);
		break;
	case PhysicalType::INT32:
		TemplatedGenerateKeys<int32_t>(allocator, input.data[0], input.size(), keys);
		break;
	case PhysicalType::INT64:
		TemplatedGenerateKeys<int64_t>(allocator, input.data[0], input.size(), keys);
		break;
	case PhysicalType::INT128:
		TemplatedGenerateKeys<hugeint_t>(allocator, input.data[0], input.size(), keys);
		break;
	case PhysicalType::UINT8:
		TemplatedGenerateKeys<uint8_t>(allocator, input.data[0], input.size(), keys);
		break;
	case PhysicalType::UINT16:
		TemplatedGenerateKeys<uint16_t>(allocator, input.data[0], input.size(), keys);
		break;
	case PhysicalType::UINT32:
		TemplatedGenerateKeys<uint32_t>(allocator, input.data[0], input.size(), keys);
		break;
	case PhysicalType::UINT64:
		TemplatedGenerateKeys<uint64_t>(allocator, input.data[0], input.size(), keys);
		break;
	case PhysicalType::FLOAT:
		TemplatedGenerateKeys<float>(allocator, input.data[0], input.size(), keys);
		break;
	case PhysicalType::DOUBLE:
		TemplatedGenerateKeys<double>(allocator, input.data[0], input.size(), keys);
		break;
	case PhysicalType::VARCHAR:
		TemplatedGenerateKeys<string_t>(allocator, input.data[0], input.size(), keys);
		break;
	default:
		throw InternalException("Invalid type for index");
	}

	for (idx_t i = 1; i < input.ColumnCount(); i++) {
		// for each of the remaining columns, concatenate
		switch (input.data[i].GetType().InternalType()) {
		case PhysicalType::BOOL:
			ConcatenateKeys<bool>(allocator, input.data[i], input.size(), keys);
			break;
		case PhysicalType::INT8:
			ConcatenateKeys<int8_t>(allocator, input.data[i], input.size(), keys);
			break;
		case PhysicalType::INT16:
			ConcatenateKeys<int16_t>(allocator, input.data[i], input.size(), keys);
			break;
		case PhysicalType::INT32:
			ConcatenateKeys<int32_t>(allocator, input.data[i], input.size(), keys);
			break;
		case PhysicalType::INT64:
			ConcatenateKeys<int64_t>(allocator, input.data[i], input.size(), keys);
			break;
		case PhysicalType::INT128:
			ConcatenateKeys<hugeint_t>(allocator, input.data[i], input.size(), keys);
			break;
		case PhysicalType::UINT8:
			ConcatenateKeys<uint8_t>(allocator, input.data[i], input.size(), keys);
			break;
		case PhysicalType::UINT16:
			ConcatenateKeys<uint16_t>(allocator, input.data[i], input.size(), keys);
			break;
		case PhysicalType::UINT32:
			ConcatenateKeys<uint32_t>(allocator, input.data[i], input.size(), keys);
			break;
		case PhysicalType::UINT64:
			ConcatenateKeys<uint64_t>(allocator, input.data[i], input.size(), keys);
			break;
		case PhysicalType::FLOAT:
			ConcatenateKeys<float>(allocator, input.data[i], input.size(), keys);
			break;
		case PhysicalType::DOUBLE:
			ConcatenateKeys<double>(allocator, input.data[i], input.size(), keys);
			break;
		case PhysicalType::VARCHAR:
			ConcatenateKeys<string_t>(allocator, input.data[i], input.size(), keys);
			break;
		default:
			throw InternalException("Invalid type for index");
		}
	}
}

<<<<<<< HEAD
bool ART::Insert(IndexLock &lock, DataChunk &input, Vector &row_ids, bool skip_remove) {
=======
//===--------------------------------------------------------------------===//
// Insert
//===--------------------------------------------------------------------===//

struct KeySection {
	KeySection(idx_t start_p, idx_t end_p, idx_t depth_p, data_t key_byte_p)
	    : start(start_p), end(end_p), depth(depth_p), key_byte(key_byte_p) {};
	KeySection(idx_t start_p, idx_t end_p, vector<Key> &keys, KeySection &key_section)
	    : start(start_p), end(end_p), depth(key_section.depth + 1), key_byte(keys[end_p].data[key_section.depth]) {};
	idx_t start;
	idx_t end;
	idx_t depth;
	data_t key_byte;
};

void GetChildSections(vector<KeySection> &child_sections, vector<Key> &keys, KeySection &key_section) {

	idx_t child_start_idx = key_section.start;
	for (idx_t i = key_section.start + 1; i <= key_section.end; i++) {
		if (keys[i - 1].data[key_section.depth] != keys[i].data[key_section.depth]) {
			child_sections.emplace_back(child_start_idx, i - 1, keys, key_section);
			child_start_idx = i;
		}
	}
	child_sections.emplace_back(child_start_idx, key_section.end, keys, key_section);
}

void Construct(vector<Key> &keys, row_t *row_ids, Node *&node, KeySection &key_section, bool &has_constraint) {

	D_ASSERT(key_section.start < keys.size());
	D_ASSERT(key_section.end < keys.size());
	D_ASSERT(key_section.start <= key_section.end);

	auto &start_key = keys[key_section.start];
	auto &end_key = keys[key_section.end];

	// increment the depth until we reach a leaf or find a mismatching byte
	auto prefix_start = key_section.depth;
	while (start_key.len != key_section.depth && start_key.ByteMatches(end_key, key_section.depth)) {
		key_section.depth++;
	}

	// we reached a leaf, i.e. all the bytes of start_key and end_key match
	if (start_key.len == key_section.depth) {

		// end_idx is inclusive
		auto num_row_ids = key_section.end - key_section.start + 1;

		// check for possible constraint violation
		if (has_constraint && num_row_ids != 1) {
			throw ConstraintException("New data contains duplicates on indexed column(s)");
		}

		// new row ids of this leaf
		auto new_row_ids = unique_ptr<row_t[]>(new row_t[num_row_ids]);
		for (idx_t i = 0; i < num_row_ids; i++) {
			new_row_ids[i] = row_ids[key_section.start + i];
		}

		node = new Leaf(start_key, prefix_start, move(new_row_ids), num_row_ids);

	} else { // create a new node and recurse

		// we will find at least two child entries of this node, otherwise we'd have reached a leaf
		vector<KeySection> child_sections;
		GetChildSections(child_sections, keys, key_section);

		auto node_type = Node::GetTypeBySize(child_sections.size());
		Node::New(node_type, node);

		auto prefix_length = key_section.depth - prefix_start;
		node->prefix = Prefix(start_key, prefix_start, prefix_length);

		// recurse on each child section
		for (auto &child_section : child_sections) {
			Node *new_child = nullptr;
			Construct(keys, row_ids, new_child, child_section, has_constraint);
			Node::InsertChild(node, child_section.key_byte, new_child);
		}
	}
}

void FindFirstNotNullKey(vector<Key> &keys, bool &skipped_all_nulls, idx_t &start_idx) {

	if (!skipped_all_nulls) {
		for (idx_t i = 0; i < keys.size(); i++) {
			if (!keys[i].Empty()) {
				start_idx = i;
				skipped_all_nulls = true;
				return;
			}
		}
	}
}

void ART::ConstructAndMerge(IndexLock &lock, PayloadScanner &scanner, Allocator &allocator) {

	auto payload_types = logical_types;
	payload_types.emplace_back(LogicalType::ROW_TYPE);

	ArenaAllocator arena_allocator(allocator);
	vector<Key> keys(STANDARD_VECTOR_SIZE);

	auto skipped_all_nulls = false;
	auto temp_art = make_unique<ART>(this->column_ids, this->table_io_manager, this->unbound_expressions,
	                                 this->constraint_type, this->db);

	for (;;) {
		DataChunk ordered_chunk;
		ordered_chunk.Initialize(allocator, payload_types);
		ordered_chunk.SetCardinality(0);
		scanner.Scan(ordered_chunk);
		if (ordered_chunk.size() == 0) {
			break;
		}

		// get the key chunk and the row_identifiers vector
		DataChunk row_id_chunk;
		ordered_chunk.Split(row_id_chunk, ordered_chunk.ColumnCount() - 1);
		auto &row_identifiers = row_id_chunk.data[0];

		D_ASSERT(row_identifiers.GetType().InternalType() == ROW_TYPE);
		D_ASSERT(logical_types[0] == ordered_chunk.data[0].GetType());

		// generate the keys for the given input
		arena_allocator.Reset();
		GenerateKeys(arena_allocator, ordered_chunk, keys);

		// we order NULLS FIRST, so we might have to skip nulls at the start of our sorted data
		idx_t start_idx = 0;
		FindFirstNotNullKey(keys, skipped_all_nulls, start_idx);

		if (start_idx != 0 && IsPrimary()) {
			throw ConstraintException("NULLs in new data violate the primary key constraint of the index");
		}

		if (!skipped_all_nulls) {
			if (IsPrimary()) {
				// chunk consists only of NULLs
				throw ConstraintException("NULLs in new data violate the primary key constraint of the index");
			}
			continue;
		}

		// prepare the row_identifiers
		row_identifiers.Flatten(ordered_chunk.size());
		auto row_ids = FlatVector::GetData<row_t>(row_identifiers);

		// construct the ART of this chunk
		auto art = make_unique<ART>(this->column_ids, this->table_io_manager, this->unbound_expressions,
		                            this->constraint_type, this->db);
		auto key_section = KeySection(start_idx, ordered_chunk.size() - 1, 0, 0);
		auto has_constraint = IsUnique();
		Construct(keys, row_ids, art->tree, key_section, has_constraint);

		// merge art into temp_art
		if (!temp_art->MergeIndexes(lock, art.get())) {
			throw ConstraintException("Data contains duplicates on indexed column(s)");
		}
	}

	// NOTE: currently this code is only used for index creation, so we can assume that there are no
	// duplicate violations between the existing index and the new data,
	// so we do not need to revert any changes
	if (!this->MergeIndexes(lock, temp_art.get())) {
		throw ConstraintException("Data contains duplicates on indexed column(s)");
	}
}

bool ART::Insert(IndexLock &lock, DataChunk &input, Vector &row_ids) {
>>>>>>> 37960df9
	D_ASSERT(row_ids.GetType().InternalType() == ROW_TYPE);
	D_ASSERT(logical_types[0] == input.data[0].GetType());

	// generate the keys for the given input
	ArenaAllocator arena_allocator(Allocator::DefaultAllocator());
	vector<Key> keys(input.size());
	GenerateKeys(arena_allocator, input, keys);

	// now insert the elements into the index
	row_ids.Flatten(input.size());
	auto row_identifiers = FlatVector::GetData<row_t>(row_ids);
	idx_t failed_index = DConstants::INVALID_INDEX;
	for (idx_t i = 0; i < input.size(); i++) {
		if (keys[i].Empty()) {
			continue;
		}

		row_t row_id = row_identifiers[i];
		if (!Insert(tree, keys[i], 0, row_id)) {
			if (skip_remove) {
				return false;
			}
			// failed to insert because of constraint violation
			failed_index = i;
			break;
		}
	}
	if (failed_index != DConstants::INVALID_INDEX) {

		// failed to insert because of constraint violation: remove previously inserted entries
		for (idx_t i = 0; i < failed_index; i++) {
			if (keys[i].Empty()) {
				continue;
			}
			row_t row_id = row_identifiers[i];
			Erase(tree, keys[i], 0, row_id);
		}
		return false;
	}
	return true;
}

bool ART::Append(IndexLock &lock, DataChunk &appended_data, Vector &row_identifiers) {
	DataChunk expression_result;
	expression_result.Initialize(Allocator::DefaultAllocator(), logical_types);

	// first resolve the expressions for the index
	ExecuteExpressions(appended_data, expression_result);

	// now insert into the index
	return Insert(lock, expression_result, row_identifiers, false);
}

void ART::VerifyAppend(DataChunk &chunk) {
	VerifyExistence(chunk, VerifyExistenceType::APPEND);
}

void ART::VerifyAppendForeignKey(DataChunk &chunk, string *err_msg_ptr) {
	VerifyExistence(chunk, VerifyExistenceType::APPEND_FK, err_msg_ptr);
}

void ART::VerifyDeleteForeignKey(DataChunk &chunk, string *err_msg_ptr) {
	VerifyExistence(chunk, VerifyExistenceType::DELETE_FK, err_msg_ptr);
}

bool ART::InsertToLeaf(Leaf &leaf, row_t row_id) {
#ifdef DEBUG
	for (idx_t k = 0; k < leaf.count; k++) {
		D_ASSERT(leaf.GetRowId(k) != row_id);
	}
#endif
	if (IsUnique() && leaf.count != 0) {
		return false;
	}
	leaf.Insert(row_id);
	return true;
}

bool ART::Insert(Node *&node, Key &key, idx_t depth, row_t row_id) {

	if (!node) {
		// node is currently empty, create a leaf here with the key
		node = new Leaf(key, depth, row_id);
		return true;
	}

	if (node->type == NodeType::NLeaf) {
		// Replace leaf with Node4 and store both leaves in it
		auto leaf = (Leaf *)node;

		auto &leaf_prefix = leaf->prefix;
		uint32_t new_prefix_length = 0;

		// Leaf node is already there (its key matches the current key), update row_id vector
		if (new_prefix_length == leaf->prefix.Size() && depth + leaf->prefix.Size() == key.len) {
			return InsertToLeaf(*leaf, row_id);
		}
		while (leaf_prefix[new_prefix_length] == key[depth + new_prefix_length]) {
			new_prefix_length++;
			// Leaf node is already there (its key matches the current key), update row_id vector
			if (new_prefix_length == leaf->prefix.Size() && depth + leaf->prefix.Size() == key.len) {
				return InsertToLeaf(*leaf, row_id);
			}
		}

		Node *new_node = new Node4();
		new_node->prefix = Prefix(key, depth, new_prefix_length);
		auto key_byte = node->prefix.Reduce(new_prefix_length);
		Node4::InsertChild(new_node, key_byte, node);
		Node *leaf_node = new Leaf(key, depth + new_prefix_length + 1, row_id);
		Node4::InsertChild(new_node, key[depth + new_prefix_length], leaf_node);
		node = new_node;
		return true;
	}

	// Handle prefix of inner node
	if (node->prefix.Size()) {
		uint32_t mismatch_pos = node->prefix.KeyMismatchPosition(key, depth);
		if (mismatch_pos != node->prefix.Size()) {
			// Prefix differs, create new node
			Node *new_node = new Node4();
			new_node->prefix = Prefix(key, depth, mismatch_pos);
			// Break up prefix
			auto key_byte = node->prefix.Reduce(mismatch_pos);
			Node4::InsertChild(new_node, key_byte, node);

			Node *leaf_node = new Leaf(key, depth + mismatch_pos + 1, row_id);
			Node4::InsertChild(new_node, key[depth + mismatch_pos], leaf_node);
			node = new_node;
			return true;
		}
		depth += node->prefix.Size();
	}

	// Recurse
	D_ASSERT(depth < key.len);
	idx_t pos = node->GetChildPos(key[depth]);
	if (pos != DConstants::INVALID_INDEX) {
		auto child = node->GetChild(*this, pos);
		bool insertion_result = Insert(child, key, depth + 1, row_id);
		node->ReplaceChildPointer(pos, child);
		return insertion_result;
	}
	Node *new_node = new Leaf(key, depth + 1, row_id);
	Node::InsertChild(node, key[depth], new_node);
	return true;
}

//===--------------------------------------------------------------------===//
// Delete
//===--------------------------------------------------------------------===//
void ART::Delete(IndexLock &state, DataChunk &input, Vector &row_ids) {
	DataChunk expression;
	expression.Initialize(Allocator::DefaultAllocator(), logical_types);

	// first resolve the expressions
	ExecuteExpressions(input, expression);

	// then generate the keys for the given input
	ArenaAllocator arena_allocator(Allocator::DefaultAllocator());
	vector<Key> keys(expression.size());
	GenerateKeys(arena_allocator, expression, keys);

	// now erase the elements from the database
	row_ids.Flatten(input.size());
	auto row_identifiers = FlatVector::GetData<row_t>(row_ids);

	for (idx_t i = 0; i < input.size(); i++) {
		if (keys[i].Empty()) {
			continue;
		}
		Erase(tree, keys[i], 0, row_identifiers[i]);
#ifdef DEBUG
		auto node = Lookup(tree, keys[i], 0);
		if (node) {
			auto leaf = static_cast<Leaf *>(node);
			for (idx_t k = 0; k < leaf->count; k++) {
				D_ASSERT(leaf->GetRowId(k) != row_identifiers[i]);
			}
		}
#endif
	}
}

void ART::Erase(Node *&node, Key &key, idx_t depth, row_t row_id) {
	if (!node) {
		return;
	}
	// Delete a leaf from a tree
	if (node->type == NodeType::NLeaf) {
		// Make sure we have the right leaf
		auto leaf = static_cast<Leaf *>(node);
		leaf->Remove(row_id);
		if (leaf->count == 0) {
			delete node;
			node = nullptr;
		}

		return;
	}

	// Handle prefix
	if (node->prefix.Size()) {
		if (node->prefix.KeyMismatchPosition(key, depth) != node->prefix.Size()) {
			return;
		}
		depth += node->prefix.Size();
	}
	idx_t pos = node->GetChildPos(key[depth]);
	if (pos != DConstants::INVALID_INDEX) {
		auto child = node->GetChild(*this, pos);
		D_ASSERT(child);

		if (child->type == NodeType::NLeaf) {
			// Leaf found, remove entry
			auto leaf = (Leaf *)child;
			leaf->Remove(row_id);
			if (leaf->count == 0) {
				// Leaf is empty, delete leaf, decrement node counter and maybe shrink node
				Node::EraseChild(node, pos, *this);
			}
		} else {
			// Recurse
			Erase(child, key, depth + 1, row_id);
			node->ReplaceChildPointer(pos, child);
		}
	}
}

//===--------------------------------------------------------------------===//
// Point Query
//===--------------------------------------------------------------------===//
static Key CreateKey(ArenaAllocator &allocator, PhysicalType type, Value &value) {
	D_ASSERT(type == value.type().InternalType());
	switch (type) {
	case PhysicalType::BOOL:
		return Key::CreateKey<bool>(allocator, value);
	case PhysicalType::INT8:
		return Key::CreateKey<int8_t>(allocator, value);
	case PhysicalType::INT16:
		return Key::CreateKey<int16_t>(allocator, value);
	case PhysicalType::INT32:
		return Key::CreateKey<int32_t>(allocator, value);
	case PhysicalType::INT64:
		return Key::CreateKey<int64_t>(allocator, value);
	case PhysicalType::UINT8:
		return Key::CreateKey<uint8_t>(allocator, value);
	case PhysicalType::UINT16:
		return Key::CreateKey<uint16_t>(allocator, value);
	case PhysicalType::UINT32:
		return Key::CreateKey<uint32_t>(allocator, value);
	case PhysicalType::UINT64:
		return Key::CreateKey<uint64_t>(allocator, value);
	case PhysicalType::INT128:
		return Key::CreateKey<hugeint_t>(allocator, value);
	case PhysicalType::FLOAT:
		return Key::CreateKey<float>(allocator, value);
	case PhysicalType::DOUBLE:
		return Key::CreateKey<double>(allocator, value);
	case PhysicalType::VARCHAR:
		return Key::CreateKey<string_t>(allocator, value);
	default:
		throw InternalException("Invalid type for index");
	}
}

bool ART::SearchEqual(Key &key, idx_t max_count, vector<row_t> &result_ids) {

	auto leaf = static_cast<Leaf *>(Lookup(tree, key, 0));
	if (!leaf) {
		return true;
	}
	if (leaf->count > max_count) {
		return false;
	}
	for (idx_t i = 0; i < leaf->count; i++) {
		row_t row_id = leaf->GetRowId(i);
		result_ids.push_back(row_id);
	}
	return true;
}

void ART::SearchEqualJoinNoFetch(Key &key, idx_t &result_size) {

	// we need to look for a leaf
	auto leaf = Lookup(tree, key, 0);
	if (!leaf) {
		return;
	}
	result_size = leaf->count;
}

Leaf *ART::Lookup(Node *node, Key &key, idx_t depth) {
	while (node) {
		if (node->type == NodeType::NLeaf) {
			auto leaf = (Leaf *)node;
			auto &leaf_prefix = leaf->prefix;
			//! Check leaf
			for (idx_t i = 0; i < leaf->prefix.Size(); i++) {
				if (leaf_prefix[i] != key[i + depth]) {
					return nullptr;
				}
			}
			return (Leaf *)node;
		}
		if (node->prefix.Size()) {
			for (idx_t pos = 0; pos < node->prefix.Size(); pos++) {
				if (key[depth + pos] != node->prefix[pos]) {
					return nullptr;
				}
			}
			depth += node->prefix.Size();
		}
		idx_t pos = node->GetChildPos(key[depth]);
		if (pos == DConstants::INVALID_INDEX) {
			return nullptr;
		}
		node = node->GetChild(*this, pos);
		D_ASSERT(node);
		depth++;
	}
	return nullptr;
}

//===--------------------------------------------------------------------===//
// Greater Than
// Returns: True (If found leaf >= key)
//          False (Otherwise)
//===--------------------------------------------------------------------===//
bool ART::SearchGreater(ARTIndexScanState *state, Key &key, bool inclusive, idx_t max_count,
                        vector<row_t> &result_ids) {

	Iterator *it = &state->iterator;

	// greater than scan: first set the iterator to the node at which we will start our scan by finding the lowest node
	// that satisfies our requirement
	if (!it->art) {
		it->art = this;
		bool found = it->LowerBound(tree, key, inclusive);
		if (!found) {
			return true;
		}
	}
	// after that we continue the scan; we don't need to check the bounds as any value following this value is
	// automatically bigger and hence satisfies our predicate
	Key empty_key = Key();
	return it->Scan(empty_key, max_count, result_ids, false);
}

//===--------------------------------------------------------------------===//
// Less Than
//===--------------------------------------------------------------------===//
bool ART::SearchLess(ARTIndexScanState *state, Key &upper_bound, bool inclusive, idx_t max_count,
                     vector<row_t> &result_ids) {

	if (!tree) {
		return true;
	}

	Iterator *it = &state->iterator;

	if (!it->art) {
		it->art = this;
		// first find the minimum value in the ART: we start scanning from this value
		it->FindMinimum(*tree);
		// early out min value higher than upper bound query
		if (it->cur_key > upper_bound) {
			return true;
		}
	}
	// now continue the scan until we reach the upper bound
	return it->Scan(upper_bound, max_count, result_ids, inclusive);
}

//===--------------------------------------------------------------------===//
// Closed Range Query
//===--------------------------------------------------------------------===//
bool ART::SearchCloseRange(ARTIndexScanState *state, Key &lower_bound, Key &upper_bound, bool left_inclusive,
                           bool right_inclusive, idx_t max_count, vector<row_t> &result_ids) {

	Iterator *it = &state->iterator;

	// first find the first node that satisfies the left predicate
	if (!it->art) {
		it->art = this;
		bool found = it->LowerBound(tree, lower_bound, left_inclusive);
		if (!found) {
			return true;
		}
	}
	// now continue the scan until we reach the upper bound
	return it->Scan(upper_bound, max_count, result_ids, right_inclusive);
}

bool ART::Scan(Transaction &transaction, DataTable &table, IndexScanState &table_state, idx_t max_count,
               vector<row_t> &result_ids) {

	auto state = (ARTIndexScanState *)&table_state;
	vector<row_t> row_ids;
	bool success;

	// FIXME: the key directly owning the data for a single key might be more efficient
	D_ASSERT(state->values[0].type().InternalType() == types[0]);
	ArenaAllocator arena_allocator(Allocator::DefaultAllocator());
	auto key = CreateKey(arena_allocator, types[0], state->values[0]);

	if (state->values[1].IsNull()) {

		// single predicate
		lock_guard<mutex> l(lock);
		switch (state->expressions[0]) {
		case ExpressionType::COMPARE_EQUAL:
			success = SearchEqual(key, max_count, row_ids);
			break;
		case ExpressionType::COMPARE_GREATERTHANOREQUALTO:
			success = SearchGreater(state, key, true, max_count, row_ids);
			break;
		case ExpressionType::COMPARE_GREATERTHAN:
			success = SearchGreater(state, key, false, max_count, row_ids);
			break;
		case ExpressionType::COMPARE_LESSTHANOREQUALTO:
			success = SearchLess(state, key, true, max_count, row_ids);
			break;
		case ExpressionType::COMPARE_LESSTHAN:
			success = SearchLess(state, key, false, max_count, row_ids);
			break;
		default:
			throw InternalException("Operation not implemented");
		}

	} else {

		// two predicates
		lock_guard<mutex> l(lock);

		D_ASSERT(state->values[1].type().InternalType() == types[0]);
		auto upper_bound = CreateKey(arena_allocator, types[0], state->values[1]);

		bool left_inclusive = state->expressions[0] == ExpressionType ::COMPARE_GREATERTHANOREQUALTO;
		bool right_inclusive = state->expressions[1] == ExpressionType ::COMPARE_LESSTHANOREQUALTO;
		success = SearchCloseRange(state, key, upper_bound, left_inclusive, right_inclusive, max_count, row_ids);
	}

	if (!success) {
		return false;
	}
	if (row_ids.empty()) {
		return true;
	}

	// sort the row ids
	sort(row_ids.begin(), row_ids.end());
	// duplicate eliminate the row ids and append them to the row ids of the state
	result_ids.reserve(row_ids.size());

	result_ids.push_back(row_ids[0]);
	for (idx_t i = 1; i < row_ids.size(); i++) {
		if (row_ids[i] != row_ids[i - 1]) {
			result_ids.push_back(row_ids[i]);
		}
	}
	return true;
}

void ART::VerifyExistence(DataChunk &chunk, VerifyExistenceType verify_type, string *err_msg_ptr) {
	if (verify_type != VerifyExistenceType::DELETE_FK && !IsUnique()) {
		return;
	}

	DataChunk expression_chunk;
	expression_chunk.Initialize(Allocator::DefaultAllocator(), logical_types);

	// unique index, check
	lock_guard<mutex> l(lock);
	// first resolve the expressions for the index
	ExecuteExpressions(chunk, expression_chunk);

	// generate the keys for the given input
	ArenaAllocator arena_allocator(Allocator::DefaultAllocator());
	vector<Key> keys(expression_chunk.size());
	GenerateKeys(arena_allocator, expression_chunk, keys);

	for (idx_t i = 0; i < chunk.size(); i++) {
		if (keys[i].Empty()) {
			continue;
		}
		Node *node_ptr = Lookup(tree, keys[i], 0);
		bool throw_exception =
		    verify_type == VerifyExistenceType::APPEND_FK ? node_ptr == nullptr : node_ptr != nullptr;
		if (!throw_exception) {
			continue;
		}
		string key_name;
		for (idx_t k = 0; k < expression_chunk.ColumnCount(); k++) {
			if (k > 0) {
				key_name += ", ";
			}
			key_name += unbound_expressions[k]->GetName() + ": " + expression_chunk.data[k].GetValue(i).ToString();
		}
		string exception_msg;
		switch (verify_type) {
		case VerifyExistenceType::APPEND: {
			// node already exists in tree
			string type = IsPrimary() ? "primary key" : "unique";
			exception_msg = "duplicate key \"" + key_name + "\" violates ";
			exception_msg += type + " constraint";
			break;
		}
		case VerifyExistenceType::APPEND_FK: {
			// found node no exists in tree
			exception_msg =
			    "violates foreign key constraint because key \"" + key_name + "\" does not exist in referenced table";
			break;
		}
		case VerifyExistenceType::DELETE_FK: {
			// found node exists in tree
			exception_msg =
			    "violates foreign key constraint because key \"" + key_name + "\" exist in table has foreign key";
			break;
		}
		}
		if (err_msg_ptr) {
			err_msg_ptr[i] = exception_msg;
		} else {
			throw ConstraintException(exception_msg);
		}
	}
}

//===--------------------------------------------------------------------===//
// Serialization
//===--------------------------------------------------------------------===//
BlockPointer ART::Serialize(duckdb::MetaBlockWriter &writer) {
	lock_guard<mutex> l(lock);
	if (tree) {
		return tree->Serialize(*this, writer);
	}
	return {(block_id_t)DConstants::INVALID_INDEX, (uint32_t)DConstants::INVALID_INDEX};
}

//===--------------------------------------------------------------------===//
// Merge ARTs
//===--------------------------------------------------------------------===//
bool ART::MergeIndexes(IndexLock &state, Index *other_index) {

	auto other_art = (ART *)other_index;

	if (!this->tree) {
		this->tree = other_art->tree;
		other_art->tree = nullptr;
		return true;
	}

	return Node::MergeARTs(this, other_art);
}

string ART::ToString() {
	if (tree) {
		return tree->ToString(*this);
	}
	return "[empty]";
}

} // namespace duckdb<|MERGE_RESOLUTION|>--- conflicted
+++ resolved
@@ -4,7 +4,6 @@
 #include "duckdb/common/vector_operations/vector_operations.hpp"
 #include "duckdb/execution/expression_executor.hpp"
 #include "duckdb/storage/arena_allocator.hpp"
-#include "duckdb/execution/index/art/art_key.hpp"
 
 #include <algorithm>
 #include <cstring>
@@ -204,180 +203,11 @@
 	}
 }
 
-<<<<<<< HEAD
+//===--------------------------------------------------------------------===//
+// Insert
+//===--------------------------------------------------------------------===//
+
 bool ART::Insert(IndexLock &lock, DataChunk &input, Vector &row_ids, bool skip_remove) {
-=======
-//===--------------------------------------------------------------------===//
-// Insert
-//===--------------------------------------------------------------------===//
-
-struct KeySection {
-	KeySection(idx_t start_p, idx_t end_p, idx_t depth_p, data_t key_byte_p)
-	    : start(start_p), end(end_p), depth(depth_p), key_byte(key_byte_p) {};
-	KeySection(idx_t start_p, idx_t end_p, vector<Key> &keys, KeySection &key_section)
-	    : start(start_p), end(end_p), depth(key_section.depth + 1), key_byte(keys[end_p].data[key_section.depth]) {};
-	idx_t start;
-	idx_t end;
-	idx_t depth;
-	data_t key_byte;
-};
-
-void GetChildSections(vector<KeySection> &child_sections, vector<Key> &keys, KeySection &key_section) {
-
-	idx_t child_start_idx = key_section.start;
-	for (idx_t i = key_section.start + 1; i <= key_section.end; i++) {
-		if (keys[i - 1].data[key_section.depth] != keys[i].data[key_section.depth]) {
-			child_sections.emplace_back(child_start_idx, i - 1, keys, key_section);
-			child_start_idx = i;
-		}
-	}
-	child_sections.emplace_back(child_start_idx, key_section.end, keys, key_section);
-}
-
-void Construct(vector<Key> &keys, row_t *row_ids, Node *&node, KeySection &key_section, bool &has_constraint) {
-
-	D_ASSERT(key_section.start < keys.size());
-	D_ASSERT(key_section.end < keys.size());
-	D_ASSERT(key_section.start <= key_section.end);
-
-	auto &start_key = keys[key_section.start];
-	auto &end_key = keys[key_section.end];
-
-	// increment the depth until we reach a leaf or find a mismatching byte
-	auto prefix_start = key_section.depth;
-	while (start_key.len != key_section.depth && start_key.ByteMatches(end_key, key_section.depth)) {
-		key_section.depth++;
-	}
-
-	// we reached a leaf, i.e. all the bytes of start_key and end_key match
-	if (start_key.len == key_section.depth) {
-
-		// end_idx is inclusive
-		auto num_row_ids = key_section.end - key_section.start + 1;
-
-		// check for possible constraint violation
-		if (has_constraint && num_row_ids != 1) {
-			throw ConstraintException("New data contains duplicates on indexed column(s)");
-		}
-
-		// new row ids of this leaf
-		auto new_row_ids = unique_ptr<row_t[]>(new row_t[num_row_ids]);
-		for (idx_t i = 0; i < num_row_ids; i++) {
-			new_row_ids[i] = row_ids[key_section.start + i];
-		}
-
-		node = new Leaf(start_key, prefix_start, move(new_row_ids), num_row_ids);
-
-	} else { // create a new node and recurse
-
-		// we will find at least two child entries of this node, otherwise we'd have reached a leaf
-		vector<KeySection> child_sections;
-		GetChildSections(child_sections, keys, key_section);
-
-		auto node_type = Node::GetTypeBySize(child_sections.size());
-		Node::New(node_type, node);
-
-		auto prefix_length = key_section.depth - prefix_start;
-		node->prefix = Prefix(start_key, prefix_start, prefix_length);
-
-		// recurse on each child section
-		for (auto &child_section : child_sections) {
-			Node *new_child = nullptr;
-			Construct(keys, row_ids, new_child, child_section, has_constraint);
-			Node::InsertChild(node, child_section.key_byte, new_child);
-		}
-	}
-}
-
-void FindFirstNotNullKey(vector<Key> &keys, bool &skipped_all_nulls, idx_t &start_idx) {
-
-	if (!skipped_all_nulls) {
-		for (idx_t i = 0; i < keys.size(); i++) {
-			if (!keys[i].Empty()) {
-				start_idx = i;
-				skipped_all_nulls = true;
-				return;
-			}
-		}
-	}
-}
-
-void ART::ConstructAndMerge(IndexLock &lock, PayloadScanner &scanner, Allocator &allocator) {
-
-	auto payload_types = logical_types;
-	payload_types.emplace_back(LogicalType::ROW_TYPE);
-
-	ArenaAllocator arena_allocator(allocator);
-	vector<Key> keys(STANDARD_VECTOR_SIZE);
-
-	auto skipped_all_nulls = false;
-	auto temp_art = make_unique<ART>(this->column_ids, this->table_io_manager, this->unbound_expressions,
-	                                 this->constraint_type, this->db);
-
-	for (;;) {
-		DataChunk ordered_chunk;
-		ordered_chunk.Initialize(allocator, payload_types);
-		ordered_chunk.SetCardinality(0);
-		scanner.Scan(ordered_chunk);
-		if (ordered_chunk.size() == 0) {
-			break;
-		}
-
-		// get the key chunk and the row_identifiers vector
-		DataChunk row_id_chunk;
-		ordered_chunk.Split(row_id_chunk, ordered_chunk.ColumnCount() - 1);
-		auto &row_identifiers = row_id_chunk.data[0];
-
-		D_ASSERT(row_identifiers.GetType().InternalType() == ROW_TYPE);
-		D_ASSERT(logical_types[0] == ordered_chunk.data[0].GetType());
-
-		// generate the keys for the given input
-		arena_allocator.Reset();
-		GenerateKeys(arena_allocator, ordered_chunk, keys);
-
-		// we order NULLS FIRST, so we might have to skip nulls at the start of our sorted data
-		idx_t start_idx = 0;
-		FindFirstNotNullKey(keys, skipped_all_nulls, start_idx);
-
-		if (start_idx != 0 && IsPrimary()) {
-			throw ConstraintException("NULLs in new data violate the primary key constraint of the index");
-		}
-
-		if (!skipped_all_nulls) {
-			if (IsPrimary()) {
-				// chunk consists only of NULLs
-				throw ConstraintException("NULLs in new data violate the primary key constraint of the index");
-			}
-			continue;
-		}
-
-		// prepare the row_identifiers
-		row_identifiers.Flatten(ordered_chunk.size());
-		auto row_ids = FlatVector::GetData<row_t>(row_identifiers);
-
-		// construct the ART of this chunk
-		auto art = make_unique<ART>(this->column_ids, this->table_io_manager, this->unbound_expressions,
-		                            this->constraint_type, this->db);
-		auto key_section = KeySection(start_idx, ordered_chunk.size() - 1, 0, 0);
-		auto has_constraint = IsUnique();
-		Construct(keys, row_ids, art->tree, key_section, has_constraint);
-
-		// merge art into temp_art
-		if (!temp_art->MergeIndexes(lock, art.get())) {
-			throw ConstraintException("Data contains duplicates on indexed column(s)");
-		}
-	}
-
-	// NOTE: currently this code is only used for index creation, so we can assume that there are no
-	// duplicate violations between the existing index and the new data,
-	// so we do not need to revert any changes
-	if (!this->MergeIndexes(lock, temp_art.get())) {
-		throw ConstraintException("Data contains duplicates on indexed column(s)");
-	}
-}
-
-bool ART::Insert(IndexLock &lock, DataChunk &input, Vector &row_ids) {
->>>>>>> 37960df9
 	D_ASSERT(row_ids.GetType().InternalType() == ROW_TYPE);
 	D_ASSERT(logical_types[0] == input.data[0].GetType());
 
