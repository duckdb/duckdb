--- conflicted
+++ resolved
@@ -185,15 +185,9 @@
                                      const ValidityMask &filter_mask_p, WindowAggregationMode mode_p)
     : aggr(std::move(aggr_p)), result_type(result_type_p), state(aggr.function.state_size()),
       statep(Value::POINTER(CastPointerToValue(state.data()))), frame(0, 0), statel(LogicalType::POINTER),
-<<<<<<< HEAD
-      statef(Value::POINTER(CastPointerToValue(state.data()))), internal_nodes(0), input_ref(input),
-      filter_mask(filter_mask_p), mode(mode_p) {
-	statep.Flatten(input->size());
-=======
       statef(Value::POINTER(CastPointerToValue(state.data()))), flush_count(0), internal_nodes(0), input_ref(input),
       filter_mask(filter_mask_p), mode(mode_p) {
 	statep.Flatten(STANDARD_VECTOR_SIZE);
->>>>>>> 78113e08
 	statef.SetVectorType(VectorType::FLAT_VECTOR); // Prevent conversion of results to constants
 
 	if (input_ref && input_ref->ColumnCount() > 0) {
@@ -261,24 +255,9 @@
 	}
 }
 
-<<<<<<< HEAD
-void WindowSegmentTree::ExtractFrame(idx_t begin, idx_t end) {
-	const auto count = end - begin;
-
-	auto &leaves = *input_ref;
-	const auto leaf_columns = leaves.ColumnCount();
-	inputs.SetCardinality(count);
-	for (idx_t i = 0; i < leaf_columns; ++i) {
-		auto &input = inputs.data[i];
-		auto &leaf = leaves.data[i];
-
-		input.Slice(leaf, begin, end);
-		input.Verify(count);
-=======
 void WindowSegmentTree::FlushStates(idx_t l_idx) {
 	if (!flush_count) {
 		return;
->>>>>>> 78113e08
 	}
 
 	AggregateInputData aggr_input_data(aggr.GetFunctionData(), Allocator::DefaultAllocator());
@@ -336,10 +315,6 @@
 	}
 
 	const auto count = end - begin;
-<<<<<<< HEAD
-	auto &s = statep; // Vector s(statep, 0, count);
-=======
->>>>>>> 78113e08
 	if (l_idx == 0) {
 		ExtractFrame(begin, end);
 	} else {
@@ -348,21 +323,12 @@
 		// set up a vector of pointers that point towards the set of states
 		auto pdata = FlatVector::GetData<data_ptr_t>(statel);
 		for (idx_t i = 0; i < count; i++) {
-<<<<<<< HEAD
-			pdata[i] = begin_ptr;
-			begin_ptr += state.size();
-		}
-		statel.Verify(count);
-		AggregateInputData aggr_input_data(aggr.GetFunctionData(), Allocator::DefaultAllocator());
-		aggr.function.combine(statel, s, aggr_input_data, count);
-=======
 			pdata[flush_count++] = begin_ptr;
 			begin_ptr += state.size();
 			if (flush_count >= STANDARD_VECTOR_SIZE) {
 				FlushStates(l_idx);
 			}
 		}
->>>>>>> 78113e08
 	}
 }
 
@@ -387,10 +353,6 @@
 	// iterate over the levels of the segment tree
 	while ((level_size = (level_current == 0 ? input_ref->size()
 	                                         : levels_flat_offset - levels_flat_start[level_current - 1])) > 1) {
-		// Initialise the combine buffer to hold enough values for the bottom level of the state tree
-		if (level_current == 1) {
-			statel.Initialize(false, level_size);
-		}
 		for (idx_t pos = 0; pos < level_size; pos += TREE_FANOUT) {
 			// compute the aggregate for this entry in the segment tree
 			AggregateInit();
