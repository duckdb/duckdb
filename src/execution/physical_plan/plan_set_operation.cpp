--- conflicted
+++ resolved
@@ -23,11 +23,7 @@
 		return make_unique<PhysicalUnion>(op.types, move(left), move(right));
 	default: {
 		// EXCEPT/INTERSECT
-<<<<<<< HEAD
-		assert(op.type == LogicalOperatorType::LOGICAL_EXCEPT || op.type == LogicalOperatorType::LOGICAL_INTERSECT);
-=======
-		D_ASSERT(op.type == LogicalOperatorType::EXCEPT || op.type == LogicalOperatorType::INTERSECT);
->>>>>>> 96a41996
+		D_ASSERT(op.type == LogicalOperatorType::LOGICAL_EXCEPT || op.type == LogicalOperatorType::LOGICAL_INTERSECT);
 		auto &types = left->GetTypes();
 		vector<JoinCondition> conditions;
 		// create equality condition for all columns
