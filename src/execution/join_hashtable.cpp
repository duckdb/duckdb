#include "duckdb/execution/join_hashtable.hpp"

#include "duckdb/common/exception.hpp"
#include "duckdb/common/row_operations/row_operations.hpp"
#include "duckdb/common/types/column/column_data_collection_segment.hpp"
#include "duckdb/common/vector_operations/vector_operations.hpp"
#include "duckdb/main/client_context.hpp"
#include "duckdb/storage/buffer_manager.hpp"

namespace duckdb {
using ValidityBytes = JoinHashTable::ValidityBytes;
using ScanStructure = JoinHashTable::ScanStructure;
using ProbeSpill = JoinHashTable::ProbeSpill;
using ProbeSpillLocalState = JoinHashTable::ProbeSpillLocalAppendState;

JoinHashTable::ProbeState::ProbeState()
    : hash_salts_v(LogicalType::UBIGINT), ht_offsets_v(LogicalType::UBIGINT), row_ptr_insert_to_v(LogicalType::POINTER),
      key_no_match_sel(STANDARD_VECTOR_SIZE), salt_match_sel(STANDARD_VECTOR_SIZE) {
}

JoinHashTable::InsertState::InsertState(unique_ptr<TupleDataCollection> &data_collection) {
	data_collection->InitializeChunk(lhs_data);
	data_collection->InitializeChunkState(chunk_state);
}
JoinHashTable::JoinHashTable(BufferManager &buffer_manager_p, const vector<JoinCondition> &conditions_p,
                             vector<LogicalType> btypes, JoinType type_p, const vector<idx_t> &output_columns_p)
    : buffer_manager(buffer_manager_p), conditions(conditions_p), build_types(std::move(btypes)),
      output_columns(output_columns_p), entry_size(0), tuple_size(0), vfound(Value::BOOLEAN(false)), join_type(type_p),
      finalized(false), has_null(false), radix_bits(INITIAL_RADIX_BITS), partition_start(0), partition_end(0) {

	for (idx_t i = 0; i < conditions.size(); ++i) {
		auto &condition = conditions[i];
		D_ASSERT(condition.left->return_type == condition.right->return_type);
		auto type = condition.left->return_type;
		if (condition.comparison == ExpressionType::COMPARE_EQUAL ||
		    condition.comparison == ExpressionType::COMPARE_NOT_DISTINCT_FROM) {

			// ensure that all equality conditions are at the front,
			// and that all other conditions are at the back
			D_ASSERT(equality_types.size() == condition_types.size());
			equality_types.push_back(type);
			equality_predicates.push_back(condition.comparison);

		} else {
			// all non-equality conditions are at the back
			non_equality_predicates.push_back(condition.comparison);
			non_equality_predicate_columns.push_back(i);
		}

		null_values_are_equal.push_back(condition.comparison == ExpressionType::COMPARE_DISTINCT_FROM ||
		                                condition.comparison == ExpressionType::COMPARE_NOT_DISTINCT_FROM);

		condition_types.push_back(type);
	}
	// at least one equality is necessary
	D_ASSERT(!equality_types.empty());

	// Types for the layout
	vector<LogicalType> layout_types(condition_types);
	layout_types.insert(layout_types.end(), build_types.begin(), build_types.end());
	if (PropagatesBuildSide(join_type)) {
		// full/right outer joins need an extra bool to keep track of whether or not a tuple has found a matching entry
		// we place the bool before the NEXT pointer
		layout_types.emplace_back(LogicalType::BOOLEAN);
	}
	layout_types.emplace_back(LogicalType::HASH);
	layout.Initialize(layout_types, false);

	// Initialize the row matcher that are used for filtering during the probing only if there are non-equality
	if (!non_equality_predicates.empty()) {

		row_matcher_probe = unique_ptr<RowMatcher>(new RowMatcher());
		row_matcher_probe_no_match_sel = unique_ptr<RowMatcher>(new RowMatcher());

		row_matcher_probe->Initialize(false, layout, non_equality_predicates, non_equality_predicate_columns);
		row_matcher_probe_no_match_sel->Initialize(true, layout, non_equality_predicates,
		                                           non_equality_predicate_columns);

		needs_chain_matcher = true;
	} else {
		needs_chain_matcher = false;
	}

	// todo: What happens if there is a predicate that is dependent on the probe side? Need to filter this out
	row_matcher_build.Initialize(true, layout, equality_predicates);

	const auto &offsets = layout.GetOffsets();
	tuple_size = offsets[condition_types.size() + build_types.size()];
	pointer_offset = offsets.back();
	entry_size = layout.GetRowWidth();

	data_collection = make_uniq<TupleDataCollection>(buffer_manager, layout);
	sink_collection =
	    make_uniq<RadixPartitionedTupleData>(buffer_manager, layout, radix_bits, layout.ColumnCount() - 1);
}

JoinHashTable::~JoinHashTable() {
}

void JoinHashTable::Merge(JoinHashTable &other) {
	{
		lock_guard<mutex> guard(data_lock);
		data_collection->Combine(*other.data_collection);
	}

	if (join_type == JoinType::MARK) {
		auto &info = correlated_mark_join_info;
		lock_guard<mutex> mj_lock(info.mj_lock);
		has_null = has_null || other.has_null;
		if (!info.correlated_types.empty()) {
			auto &other_info = other.correlated_mark_join_info;
			info.correlated_counts->Combine(*other_info.correlated_counts);
		}
	}

	sink_collection->Combine(*other.sink_collection);
}

static void ApplyBitmaskAndGetSalt(Vector &hashes_v, const idx_t &count, const idx_t &bitmask, Vector &ht_offsets_v,
                                   Vector &hash_salts_v, const SelectionVector &sel) {

	auto hash_salts = FlatVector::GetData<idx_t>(hash_salts_v);
	auto ht_offsets = FlatVector::GetData<idx_t>(ht_offsets_v);

	if (hashes_v.GetVectorType() == VectorType::CONSTANT_VECTOR) {
		D_ASSERT(!ConstantVector::IsNull(hashes_v));
		auto indices = ConstantVector::GetData<hash_t>(hashes_v);
		hash_t salt = aggr_ht_entry_t::ExtractSalt(*indices);
		idx_t offset = *indices & bitmask;
		hashes_v.Flatten(count);

		for (idx_t i = 0; i < count; i++) {
			hash_salts[i] = salt;
			ht_offsets[i] = offset;
		}
	} else {
		UnifiedVectorFormat hashes_v_unified;
		hashes_v.ToUnifiedFormat(count, hashes_v_unified);

		auto hash_data = UnifiedVectorFormat::GetData<hash_t>(hashes_v_unified);

		for (idx_t i = 0; i < count; i++) {
			auto row_index = sel.get_index(i);
			auto hash_index = hashes_v_unified.sel->get_index(row_index);
			auto hash = hash_data[hash_index];

			auto ht_offset = hash & bitmask;
			ht_offsets[row_index] = ht_offset;
			hash_salts[row_index] = aggr_ht_entry_t::ExtractSalt(hash);
		}
	}
}

// uses an AND operation to apply the bitmask instead of an in condition
inline void IncrementAndWrap(idx_t &value, idx_t increment, uint64_t bitmask) {
	value += increment;
	value &= bitmask;
}

inline void IncrementAndWrap(idx_t &value, uint64_t bitmask) {
	IncrementAndWrap(value, 1, bitmask);
}

void JoinHashTable::GetRowPointers(DataChunk &keys, TupleDataChunkState &key_state, ProbeState &state, Vector &hashes_v,
<<<<<<< HEAD
                                   const SelectionVector &sel, idx_t count, Vector &pointers) {
=======
                                   const SelectionVector &sel, idx_t &count, Vector &pointers,
                                   SelectionVector &match_sel) {
>>>>>>> 457d8ef4

	ApplyBitmaskAndGetSalt(hashes_v, count, bitmask, state.ht_offsets_v, state.hash_salts_v, sel);

	// After teh ApplyBitmaskAndGetSalt the hashes_v will contain the exact offsets into the HT
	auto ht_offsets = FlatVector::GetData<idx_t>(state.ht_offsets_v);
	auto hash_salts = FlatVector::GetData<idx_t>(state.hash_salts_v);
	auto pointers_data = FlatVector::GetData<data_ptr_t>(pointers);
	auto row_ptr_insert_to = FlatVector::GetData<data_ptr_t>(state.row_ptr_insert_to_v);

	const SelectionVector *remaining_sel = &sel;
	idx_t remaining_count = count;

	idx_t &match_count = count;
	match_count = 0;

	// untill every entry has been processed
	while (remaining_count > 0) {

		idx_t salt_match_count = 0;
		idx_t key_no_match_count = 0;

		// for each entry, linear probing until
		// a) an empty entry is found -> return nullptr (do nothing, as vector is zeroed)
		// b) an entry is found where the salt matches -> need to compare the keys
		for (idx_t i = 0; i < remaining_count; i++) {
			const auto row_index = remaining_sel->get_index(i);
			auto &ht_offset = ht_offsets[row_index];

			idx_t increment;

			// increment the ht_offset of the entry as long as next entry is occupied and salt does not match
			do {

				auto &entry = entries[ht_offset];
				bool occupied = entry.IsOccupied();

				// no need to do anything, as the vector is zeroed
				if (!occupied) {
					break;
				}

				bool salt_match = entry.GetSalt() == hash_salts[row_index];

				// the entries we need to process in the next iteration are the ones that are occupied and the salt
				// does not match, the ones that are empty need no further processing
				state.salt_match_sel.set_index(salt_match_count, row_index);
				salt_match_count += salt_match;

<<<<<<< HEAD
=======
				// condition for incrementing the ht_offset: occupied and salt does not match -> move to next entry
				increment = !salt_match;
				IncrementAndWrap(ht_offset, increment, bitmask);

			} while (increment);
		}

		// at this step, for all the pointers we stepped either until we found an empty entry or an entry with a
		// matching salt, we need to compare the keys for the ones that have a matching salt

>>>>>>> 457d8ef4
		if (salt_match_count > 0) {
			// Get the pointers to the rows that need to be compared
			for (idx_t need_compare_idx = 0; need_compare_idx < salt_match_count; need_compare_idx++) {
				const auto row_index = state.salt_match_sel.get_index(need_compare_idx);
				const auto &entry = entries[ht_offsets[row_index]];
				row_ptr_insert_to[row_index] = entry.GetPointer();
			}

			// Perform row comparisons, after function call salt_match_sel will point to the keys that match

			idx_t key_match_count =
			    row_matcher_build.Match(keys, key_state.vector_data, state.salt_match_sel, salt_match_count, layout,
			                            state.row_ptr_insert_to_v, &state.key_no_match_sel, key_no_match_count);

			D_ASSERT(key_match_count + key_no_match_count == salt_match_count);

			// Set a pointer to the matching row
			for (idx_t i = 0; i < key_match_count; i++) {
				const auto row_index = state.salt_match_sel.get_index(i);
				auto &entry = entries[ht_offsets[row_index]];
				pointers_data[row_index] = entry.GetPointer();
<<<<<<< HEAD
			}
		}

		// update the overall selection vector to only point the entries that still need to be inserted
		// as there was no match found for them yet or the salt did not match
		// todo: after the second iteration the state.key_no_match_sel will be bigger as the state.salt_no_match_sel
		// will be empty
		AppendSelectionVector(state.salt_no_match_sel, salt_no_match_count, state.key_no_match_sel, key_no_match_count);
		idx_t remaining_after_iteration = salt_no_match_count + key_no_match_count;

		// again find the entries where the salt matches by linear probing until either finding an empty entry or
		// an entry where the salt does not match
		salt_match_count = 0;

		// linear probing for all entries that remain
		for (idx_t i = 0; i < remaining_after_iteration; i++) {
			const auto row_index = state.salt_no_match_sel.get_index(i);
			auto &ht_offset = ht_offsets[row_index];

			bool occupied;
			bool salt_match;

			// increment the ht_offset of the entry as long as next entry is occupied and salt does not match
			do {
=======
>>>>>>> 457d8ef4

				match_sel.set_index(match_count, row_index);
				match_count++;
			}

			// update the ht_offset to point to the next entry for the ones that did not match
			for (idx_t i = 0; i < key_no_match_count; i++) {
				const auto row_index = state.key_no_match_sel.get_index(i);
				auto &ht_offset = ht_offsets[row_index];

				IncrementAndWrap(ht_offset, 1, bitmask);
			}
		}

		remaining_sel = &state.key_no_match_sel;
		remaining_count = key_no_match_count;
	}
}

void JoinHashTable::Hash(DataChunk &keys, const SelectionVector &sel, idx_t count, Vector &hashes) {
	if (count == keys.size()) {
		// no null values are filtered: use regular hash functions
		VectorOperations::Hash(keys.data[0], hashes, keys.size());
		for (idx_t i = 1; i < equality_types.size(); i++) {
			VectorOperations::CombineHash(hashes, keys.data[i], keys.size());
		}
	} else {
		// null values were filtered: use selection vector
		VectorOperations::Hash(keys.data[0], hashes, sel, count);
		for (idx_t i = 1; i < equality_types.size(); i++) {
			VectorOperations::CombineHash(hashes, keys.data[i], sel, count);
		}
	}
}

static idx_t FilterNullValues(UnifiedVectorFormat &vdata, const SelectionVector &sel, idx_t count,
                              SelectionVector &result) {
	idx_t result_count = 0;
	for (idx_t i = 0; i < count; i++) {
		auto idx = sel.get_index(i);
		auto key_idx = vdata.sel->get_index(idx);
		if (vdata.validity.RowIsValid(key_idx)) {
			result.set_index(result_count++, idx);
		}
	}
	return result_count;
}

void JoinHashTable::Build(PartitionedTupleDataAppendState &append_state, DataChunk &keys, DataChunk &payload) {
	D_ASSERT(!finalized);
	D_ASSERT(keys.size() == payload.size());
	if (keys.size() == 0) {
		return;
	}
	// special case: correlated mark join
	if (join_type == JoinType::MARK && !correlated_mark_join_info.correlated_types.empty()) {
		auto &info = correlated_mark_join_info;
		lock_guard<mutex> mj_lock(info.mj_lock);
		// Correlated MARK join
		// for the correlated mark join we need to keep track of COUNT(*) and COUNT(COLUMN) for each of the correlated
		// columns push into the aggregate hash table
		D_ASSERT(info.correlated_counts);
		info.group_chunk.SetCardinality(keys);
		for (idx_t i = 0; i < info.correlated_types.size(); i++) {
			info.group_chunk.data[i].Reference(keys.data[i]);
		}
		if (info.correlated_payload.data.empty()) {
			vector<LogicalType> types;
			types.push_back(keys.data[info.correlated_types.size()].GetType());
			info.correlated_payload.InitializeEmpty(types);
		}
		info.correlated_payload.SetCardinality(keys);
		info.correlated_payload.data[0].Reference(keys.data[info.correlated_types.size()]);
		info.correlated_counts->AddChunk(info.group_chunk, info.correlated_payload, AggregateType::NON_DISTINCT);
	}

	// build a chunk to append to the data collection [keys, payload, (optional "found" boolean), hash]
	DataChunk source_chunk;
	source_chunk.InitializeEmpty(layout.GetTypes());
	for (idx_t i = 0; i < keys.ColumnCount(); i++) {
		source_chunk.data[i].Reference(keys.data[i]);
	}
	idx_t col_offset = keys.ColumnCount();
	D_ASSERT(build_types.size() == payload.ColumnCount());
	for (idx_t i = 0; i < payload.ColumnCount(); i++) {
		source_chunk.data[col_offset + i].Reference(payload.data[i]);
	}
	col_offset += payload.ColumnCount();
	if (PropagatesBuildSide(join_type)) {
		// for FULL/RIGHT OUTER joins initialize the "found" boolean to false
		source_chunk.data[col_offset].Reference(vfound);
		col_offset++;
	}
	Vector hash_values(LogicalType::HASH);
	source_chunk.data[col_offset].Reference(hash_values);
	source_chunk.SetCardinality(keys);

	// ToUnifiedFormat the source chunk
	TupleDataCollection::ToUnifiedFormat(append_state.chunk_state, source_chunk);

	// prepare the keys for processing
	const SelectionVector *current_sel;
	SelectionVector sel(STANDARD_VECTOR_SIZE);
	idx_t added_count = PrepareKeys(keys, append_state.chunk_state.vector_data, current_sel, sel, true);
	if (added_count < keys.size()) {
		has_null = true;
	}
	if (added_count == 0) {
		return;
	}

	// hash the keys and obtain an entry in the list
	// note that we only hash the keys used in the equality comparison
	Hash(keys, *current_sel, added_count, hash_values);

	// Re-reference and ToUnifiedFormat the hash column after computing it
	source_chunk.data[col_offset].Reference(hash_values);
	hash_values.ToUnifiedFormat(source_chunk.size(), append_state.chunk_state.vector_data.back().unified);

	// We already called TupleDataCollection::ToUnifiedFormat, so we can AppendUnified here
	sink_collection->AppendUnified(append_state, source_chunk, *current_sel, added_count);
}

idx_t JoinHashTable::PrepareKeys(DataChunk &keys, vector<TupleDataVectorFormat> &vector_data,
                                 const SelectionVector *&current_sel, SelectionVector &sel, bool build_side) {
	// figure out which keys are NULL, and create a selection vector out of them
	current_sel = FlatVector::IncrementalSelectionVector();
	idx_t added_count = keys.size();
	if (build_side && (PropagatesBuildSide(join_type))) {
		// in case of a right or full outer join, we cannot remove NULL keys from the build side
		return added_count;
	}

	for (idx_t col_idx = 0; col_idx < keys.ColumnCount(); col_idx++) {
		if (!null_values_are_equal[col_idx]) {
			auto &col_key_data = vector_data[col_idx].unified;
			if (col_key_data.validity.AllValid()) {
				continue;
			}
			added_count = FilterNullValues(col_key_data, *current_sel, added_count, sel);
			// null values are NOT equal for this column, filter them out
			current_sel = &sel;
		}
	}
	return added_count;
}

template <bool PARALLEL>
static inline void InsertRowToEntry(atomic<aggr_ht_entry_t> &entry, data_ptr_t row_ptr_to_insert, const hash_t salt,
                                    const idx_t pointer_offset) {

	if (PARALLEL) {
		aggr_ht_entry_t current_entry = entry.load();
		aggr_ht_entry_t new_entry;
		do {
			data_ptr_t current_row_pointer = current_entry.GetPointerOrNull();
			Store<data_ptr_t>(current_row_pointer, row_ptr_to_insert + pointer_offset);
			new_entry = aggr_ht_entry_t::GetDesiredEntry(row_ptr_to_insert, salt);
		} while (!std::atomic_compare_exchange_weak(&entry, &current_entry, new_entry));

	} else {
		aggr_ht_entry_t current_entry = entry.load();
		data_ptr_t current_row_pointer = current_entry.GetPointerOrNull();
		Store<data_ptr_t>(current_row_pointer, row_ptr_to_insert + pointer_offset);

		entry = aggr_ht_entry_t::GetDesiredEntry(row_ptr_to_insert, salt);
	}
}

template <bool PARALLEL>
static void InsertHashesLoop(atomic<aggr_ht_entry_t> entries[], Vector row_locations, Vector &hashes_v, idx_t count,
                             JoinHashTable::InsertState &state, const idx_t pointer_offset, const idx_t capacity,
                             unique_ptr<TupleDataCollection> &data_collection, RowMatcher &row_matcher_build,
                             const TupleDataLayout &layout, const idx_t bitmask) {

	D_ASSERT(hashes_v.GetType().id() == LogicalType::HASH);

	// we start out with all entries [0, 1, 2, ..., groups.size()]
	const SelectionVector *sel_vector = FlatVector::IncrementalSelectionVector();

	ApplyBitmaskAndGetSalt(hashes_v, count, bitmask, state.ht_offsets_v, state.hash_salts_v, *sel_vector);

	// the offset for each row to insert
	auto ht_offsets = FlatVector::GetData<idx_t>(state.ht_offsets_v);
	auto hash_salts = FlatVector::GetData<idx_t>(state.hash_salts_v);
	auto row_ptr_insert_to = FlatVector::GetData<data_ptr_t>(state.row_ptr_insert_to_v);
	auto row_ptrs_to_insert = FlatVector::GetData<data_ptr_t>(row_locations);

	idx_t remaining_entries = count;

	// This vector will select all rows we need to compare
	SelectionVector entry_compare_sel_vector(STANDARD_VECTOR_SIZE);

	// Will hold all rows that where compared and did not match
	SelectionVector no_match_sel(STANDARD_VECTOR_SIZE);

	while (remaining_entries > 0) {

		idx_t need_compare_count = 0;
		idx_t no_match_count = 0;

		// iterate over each entry to find out whether it belongs to an existing list or will start
		// a new list
		for (idx_t i = 0; i < remaining_entries; i++) {
			const auto entry_index = sel_vector->get_index(i);
			auto &ht_offset = ht_offsets[entry_index];
			auto salt = hash_salts[entry_index];

			// This loop either stops if an empty entry is found or if the value to insert needs to be compared
			// with a row for potential insertion
			while (true) {
				atomic<aggr_ht_entry_t> &entry = entries[ht_offset];

				if (entry.load().IsOccupied()) {

					if (entry.load().GetSalt() == salt) {
						// Same salt, compare group keys
						entry_compare_sel_vector.set_index(need_compare_count, entry_index);
						need_compare_count++;
						break;
					} else {
						// Different salts, move to next entry (linear probing)
						ht_offset++;
						if (ht_offset >= capacity) {
							ht_offset = 0;
						}
						continue;
					}
				} else { // entry is not occupied, so let's claim it and start a new list

					// Still need to set nullptr at the end to mark the end of the list
					data_ptr_t row_ptr = row_ptrs_to_insert[entry_index];
					InsertRowToEntry<PARALLEL>(entry, row_ptr, salt, pointer_offset);
					printf("Inserting after empty entry: row_ptr=%p, salt=%lu, pointer_offset=%lu\n", row_ptr, salt,
					       pointer_offset);
					break;
				}
			}
		}

		if (need_compare_count != 0) {

			// makes sure DataChunk has the right size, we will use the same index space for the chunk as for the
			// overall hashes_v so make sure they have the same size. The DataChunk will however only be sparsely
			// filled based on the entries that need a comparison
			state.lhs_data.SetCardinality(count);

			// The target selection vector says where to write the results into the lhs_data, we just want to write
			// sequentially
			// We can't use the standard flat vector as this one has no internal selection vector and the Match
			// Function Also marks the found rows in the selection vector, so we need to make sure there is one
			data_collection->Gather(row_locations, entry_compare_sel_vector, need_compare_count, state.lhs_data,
			                        entry_compare_sel_vector, state.chunk_state.cached_cast_vectors);

			TupleDataCollection::ToUnifiedFormat(state.chunk_state, state.lhs_data);

			vector<TupleDataVectorFormat> &lhs_formats = state.chunk_state.vector_data;

			// Get the pointers to the rows that need to be compared
			for (idx_t need_compare_idx = 0; need_compare_idx < need_compare_count; need_compare_idx++) {
				const auto entry_index = entry_compare_sel_vector.get_index(need_compare_idx);
				const auto &entry = entries[ht_offsets[entry_index]];
				row_ptr_insert_to[entry_index] = entry.load().GetPointer();
			}

			// Perform row comparisons
			idx_t match_count =
			    row_matcher_build.Match(state.lhs_data, lhs_formats, entry_compare_sel_vector, need_compare_count,
			                            layout, state.row_ptr_insert_to_v, &no_match_sel, no_match_count);

			D_ASSERT(match_count + no_match_count == need_compare_count);
			// Insert the rows that match
			for (idx_t i = 0; i < match_count; i++) {
				const auto entry_index = entry_compare_sel_vector.get_index(i);

				auto &entry = entries[ht_offsets[entry_index]];
				data_ptr_t row_ptr = row_ptrs_to_insert[entry_index];
				auto salt = hash_salts[entry_index];
				printf("Inserting after key match: row_ptr=%p, salt=%lu, ht_offset=%lu, pointer_offset=%lu\n", row_ptr,
				       salt, ht_offsets[entry_index], pointer_offset);
				InsertRowToEntry<PARALLEL>(entry, row_ptr, salt, pointer_offset);
			}
		}

		// Linear probing: each of the entries that do not match move to the next entry in the HT
		for (idx_t i = 0; i < no_match_count; i++) {
			const auto entry_index = no_match_sel.get_index(i);
			auto &ht_offset = ht_offsets[entry_index];
			auto &row_ptr = row_ptrs_to_insert[entry_index];

			printf("Stepping after no key match: row_ptr=%p, ht_offset=%lu, pointer_offset=%lu\n", row_ptr, ht_offset,
			       pointer_offset);
			ht_offset++;
			if (ht_offset >= capacity) {
				ht_offset = 0;
			}
		}

		// update the overall selection vector to only point the entries that still need to be inserted
		// as there was no match found for them yet
		sel_vector = &no_match_sel;
		remaining_entries = no_match_count;
	}
}

void JoinHashTable::InsertHashes(Vector &hashes_v, idx_t count, TupleDataChunkState &chunk_state,
                                 InsertState &insert_state, bool parallel) {
	auto atomic_entries = reinterpret_cast<atomic<aggr_ht_entry_t> *>(this->entries);
	auto row_locations = chunk_state.row_locations;

	if (parallel) {
		InsertHashesLoop<true>(atomic_entries, row_locations, hashes_v, count, insert_state, pointer_offset, capacity,
		                       data_collection, row_matcher_build, layout, bitmask);
	} else {
		InsertHashesLoop<false>(atomic_entries, row_locations, hashes_v, count, insert_state, pointer_offset, capacity,
		                        data_collection, row_matcher_build, layout, bitmask);
	}
}

void JoinHashTable::InitializePointerTable() {
	capacity = PointerTableCapacity(Count());
	D_ASSERT(IsPowerOfTwo(capacity));

	if (hash_map.get()) {
		// There is already a hash map
		auto current_capacity = hash_map.GetSize() / sizeof(aggr_ht_entry_t);
		if (capacity != current_capacity) {
			// Different size, re-allocate
			hash_map = buffer_manager.GetBufferAllocator().Allocate(capacity * sizeof(aggr_ht_entry_t));
			entries = reinterpret_cast<aggr_ht_entry_t *>(hash_map.get());
		}
	} else {
		// Allocate a hash map
		hash_map = buffer_manager.GetBufferAllocator().Allocate(capacity * sizeof(aggr_ht_entry_t));
		entries = reinterpret_cast<aggr_ht_entry_t *>(hash_map.get());
	}
	D_ASSERT(hash_map.GetSize() == capacity * sizeof(aggr_ht_entry_t));

	// initialize HT with all-zero entries
	std::fill_n(entries, capacity, aggr_ht_entry_t(0));

	bitmask = capacity - 1;
}

void JoinHashTable::Finalize(idx_t chunk_idx_from, idx_t chunk_idx_to, bool parallel) {

	// Pointer table should be allocated
	D_ASSERT(hash_map.get());

	Vector hashes(LogicalType::HASH);
	auto hash_data = FlatVector::GetData<hash_t>(hashes);

	TupleDataChunkIterator iterator(*data_collection, TupleDataPinProperties::KEEP_EVERYTHING_PINNED, chunk_idx_from,
	                                chunk_idx_to, false);
	const auto row_locations = iterator.GetRowLocations();

	InsertState insert_state(data_collection);

	do {

		const auto count = iterator.GetCurrentChunkCount();
		for (idx_t i = 0; i < count; i++) {
			hash_data[i] = Load<hash_t>(row_locations[i] + pointer_offset);
		}
		TupleDataChunkState &chunkState = iterator.GetChunkState();

		InsertHashes(hashes, count, chunkState, insert_state, parallel);
	} while (iterator.Next());
}

unique_ptr<ScanStructure> JoinHashTable::InitializeScanStructure(DataChunk &keys, TupleDataChunkState &key_state,
                                                                 const SelectionVector *&current_sel) {
	D_ASSERT(Count() > 0); // should be handled before
	D_ASSERT(finalized);

	// set up the scan structure
	auto ss = make_uniq<ScanStructure>(*this, key_state);

	if (join_type != JoinType::INNER) {
		ss->found_match = make_unsafe_uniq_array<bool>(STANDARD_VECTOR_SIZE);
		memset(ss->found_match.get(), 0, sizeof(bool) * STANDARD_VECTOR_SIZE);
	}

	// first prepare the keys for probing
	TupleDataCollection::ToUnifiedFormat(key_state, keys);
	ss->count = PrepareKeys(keys, key_state.vector_data, current_sel, ss->sel_vector, false);
	return ss;
}

unique_ptr<ScanStructure> JoinHashTable::Probe(DataChunk &keys, TupleDataChunkState &key_state, ProbeState &probe_state,
                                               Vector *precomputed_hashes) {
	const SelectionVector *current_sel;
	auto ss = InitializeScanStructure(keys, key_state, current_sel);
	if (ss->count == 0) {
		return ss;
	}

	if (precomputed_hashes) {
		GetRowPointers(keys, key_state, probe_state, *precomputed_hashes, *current_sel, ss->count, ss->pointers,
		               ss->sel_vector);
	} else {
		// hash all the keys
		Vector hashes(LogicalType::HASH);
		Hash(keys, *current_sel, ss->count, hashes);

		// now initialize the pointers of the scan structure based on the hashes
		GetRowPointers(keys, key_state, probe_state, hashes, *current_sel, ss->count, ss->pointers, ss->sel_vector);
	}

	return ss;
}

ScanStructure::ScanStructure(JoinHashTable &ht_p, TupleDataChunkState &key_state_p)
    : key_state(key_state_p), pointers(LogicalType::POINTER), sel_vector(STANDARD_VECTOR_SIZE),
      chain_match_sel_vector(STANDARD_VECTOR_SIZE), chain_no_match_sel_vector(STANDARD_VECTOR_SIZE), ht(ht_p),
      finished(false) {
}

void ScanStructure::Next(DataChunk &keys, DataChunk &left, DataChunk &result) {
	if (finished) {
		return;
	}
	switch (ht.join_type) {
	case JoinType::INNER:
	case JoinType::RIGHT:
	case JoinType::RIGHT_ANTI:
	case JoinType::RIGHT_SEMI:
		NextInnerJoin(keys, left, result);
		break;
	case JoinType::SEMI:
		NextSemiJoin(keys, left, result);
		break;
	case JoinType::MARK:
		NextMarkJoin(keys, left, result);
		break;
	case JoinType::ANTI:
		NextAntiJoin(keys, left, result);
		break;
	case JoinType::OUTER:
	case JoinType::LEFT:
		NextLeftJoin(keys, left, result);
		break;
	case JoinType::SINGLE:
		NextSingleJoin(keys, left, result);
		break;
	default:
		throw InternalException("Unhandled join type in JoinHashTable");
	}
}

bool ScanStructure::PointersExhausted() const {
	// AdvancePointers creates a "new_count" for every pointer advanced during the
	// previous advance pointers call. If no pointers are advanced, new_count = 0.
	// count is then set ot new_count.
	return count == 0;
}

idx_t ScanStructure::ResolvePredicates(DataChunk &keys, SelectionVector &match_sel, SelectionVector *no_match_sel) {

	// Initialize the found_match array to the current sel_vector
	for (idx_t i = 0; i < this->count; ++i) {
		chain_match_sel_vector.set_index(i, this->sel_vector.get_index(i));
	}

	// If there is a matcher for the probing side because of non-equality predicates, use it
	if (ht.needs_chain_matcher) {

		idx_t no_match_count = 0;

		auto &matcher = no_match_sel ? ht.row_matcher_probe_no_match_sel : ht.row_matcher_probe;

		D_ASSERT(matcher);

		// we need to only use the vectors with the indices of the columns that are used in the probe phase, namely
		// the non-equality columns

		return matcher->Match(keys, key_state.vector_data, match_sel, this->count, ht.layout, pointers, no_match_sel,
		                      no_match_count);
	} else {
		// no match sel is the opposite of match sel
		return this->count;
	}
}

idx_t ScanStructure::ScanInnerJoin(DataChunk &keys, SelectionVector &result_vector) {
	while (true) {

		// resolve the equality_predicates for this set of keys
		idx_t result_count = ResolvePredicates(keys, result_vector, nullptr);

		// after doing all the comparisons set the found_match vector
		if (found_match) {
			for (idx_t i = 0; i < result_count; i++) {
				auto idx = result_vector.get_index(i);
				found_match[idx] = true;
			}
		}
		if (result_count > 0) {
			return result_count;
		}
		// no matches found: check the next set of pointers
		AdvancePointers();
		if (this->count == 0) {
			return 0;
		}
	}
}

void ScanStructure::AdvancePointers(const SelectionVector &sel, idx_t sel_count) {
	// now for all the pointers, we move on to the next set of pointers
	idx_t new_count = 0;
	auto ptrs = FlatVector::GetData<data_ptr_t>(this->pointers);
	for (idx_t i = 0; i < sel_count; i++) {
		auto idx = sel.get_index(i);
		ptrs[idx] = Load<data_ptr_t>(ptrs[idx] + ht.pointer_offset);
		if (ptrs[idx]) {
			this->sel_vector.set_index(new_count++, idx);
		}
	}
	this->count = new_count;
}

void ScanStructure::AdvancePointers() {
	AdvancePointers(this->sel_vector, this->count);
}

void ScanStructure::GatherResult(Vector &result, const SelectionVector &result_vector,
                                 const SelectionVector &sel_vector, const idx_t count, const idx_t col_no) {
	ht.data_collection->Gather(pointers, sel_vector, count, col_no, result, result_vector, nullptr);
}

void ScanStructure::GatherResult(Vector &result, const SelectionVector &sel_vector, const idx_t count,
                                 const idx_t col_idx) {
	GatherResult(result, *FlatVector::IncrementalSelectionVector(), sel_vector, count, col_idx);
}

void ScanStructure::NextInnerJoin(DataChunk &keys, DataChunk &left, DataChunk &result) {
	if (ht.join_type != JoinType::RIGHT_SEMI && ht.join_type != JoinType::RIGHT_ANTI) {
		D_ASSERT(result.ColumnCount() == left.ColumnCount() + ht.output_columns.size());
	}
	if (this->count == 0) {
		// no pointers left to chase
		return;
	}

	idx_t result_count = ScanInnerJoin(keys, chain_match_sel_vector);

	if (result_count > 0) {
		if (PropagatesBuildSide(ht.join_type)) {
			// full/right outer join: mark join matches as FOUND in the HT
			auto ptrs = FlatVector::GetData<data_ptr_t>(pointers);
			for (idx_t i = 0; i < result_count; i++) {
				auto idx = chain_match_sel_vector.get_index(i);
				// NOTE: threadsan reports this as a data race because this can be set concurrently by separate
				// threads Technically it is, but it does not matter, since the only value that can be written is
				// "true"
				Store<bool>(true, ptrs[idx] + ht.tuple_size);
			}
		}
		// for right semi join, just mark the entry as found and move on. Propogation happens later
		if (ht.join_type != JoinType::RIGHT_SEMI && ht.join_type != JoinType::RIGHT_ANTI) {
			// matches were found
			// construct the result
			// on the LHS, we create a slice using the result vector
			result.Slice(left, chain_match_sel_vector, result_count);

			// on the RHS, we need to fetch the data from the hash table
			for (idx_t i = 0; i < ht.output_columns.size(); i++) {
				auto &vector = result.data[left.ColumnCount() + i];
				const auto output_col_idx = ht.output_columns[i];
				D_ASSERT(vector.GetType() == ht.layout.GetTypes()[output_col_idx]);
				GatherResult(vector, chain_match_sel_vector, result_count, output_col_idx);
			}
		}
		AdvancePointers();
	}
}

void ScanStructure::ScanKeyMatches(DataChunk &keys) {
	// the semi-join, anti-join and mark-join we handle a differently from the inner join
	// since there can be at most STANDARD_VECTOR_SIZE results
	// we handle the entire chunk in one call to Next().
	// for every pointer, we keep chasing pointers and doing comparisons.
	// this results in a boolean array indicating whether or not the tuple has a match
	// Start with the scan selection

	while (this->count > 0) {

		// resolve the equality_predicates for the current set of pointers
		idx_t match_count = ResolvePredicates(keys, chain_match_sel_vector, &chain_no_match_sel_vector);
		idx_t no_match_count = this->count - match_count;

		// mark each of the matches as found
		for (idx_t i = 0; i < match_count; i++) {
			found_match[chain_match_sel_vector.get_index(i)] = true;
		}
		// continue searching for the ones where we did not find a match yet
		AdvancePointers(chain_no_match_sel_vector, no_match_count);
	}
}

template <bool MATCH>
void ScanStructure::NextSemiOrAntiJoin(DataChunk &keys, DataChunk &left, DataChunk &result) {
	D_ASSERT(left.ColumnCount() == result.ColumnCount());
	D_ASSERT(keys.size() == left.size());
	// create the selection vector from the matches that were found
	SelectionVector sel(STANDARD_VECTOR_SIZE);
	idx_t result_count = 0;
	for (idx_t i = 0; i < keys.size(); i++) {
		if (found_match[i] == MATCH) {
			// part of the result
			sel.set_index(result_count++, i);
		}
	}
	// construct the final result
	if (result_count > 0) {
		// we only return the columns on the left side
		// reference the columns of the left side from the result
		result.Slice(left, sel, result_count);
	} else {
		D_ASSERT(result.size() == 0);
	}
}

void ScanStructure::NextSemiJoin(DataChunk &keys, DataChunk &left, DataChunk &result) {
	// first scan for key matches
	ScanKeyMatches(keys);
	// then construct the result from all tuples with a match
	NextSemiOrAntiJoin<true>(keys, left, result);

	finished = true;
}

void ScanStructure::NextAntiJoin(DataChunk &keys, DataChunk &left, DataChunk &result) {
	// first scan for key matches
	ScanKeyMatches(keys);
	// then construct the result from all tuples that did not find a match
	NextSemiOrAntiJoin<false>(keys, left, result);

	finished = true;
}

void ScanStructure::ConstructMarkJoinResult(DataChunk &join_keys, DataChunk &child, DataChunk &result) {
	// for the initial set of columns we just reference the left side
	result.SetCardinality(child);
	for (idx_t i = 0; i < child.ColumnCount(); i++) {
		result.data[i].Reference(child.data[i]);
	}
	auto &mark_vector = result.data.back();
	mark_vector.SetVectorType(VectorType::FLAT_VECTOR);
	// first we set the NULL values from the join keys
	// if there is any NULL in the keys, the result is NULL
	auto bool_result = FlatVector::GetData<bool>(mark_vector);
	auto &mask = FlatVector::Validity(mark_vector);
	for (idx_t col_idx = 0; col_idx < join_keys.ColumnCount(); col_idx++) {
		if (ht.null_values_are_equal[col_idx]) {
			continue;
		}
		UnifiedVectorFormat jdata;
		join_keys.data[col_idx].ToUnifiedFormat(join_keys.size(), jdata);
		if (!jdata.validity.AllValid()) {
			for (idx_t i = 0; i < join_keys.size(); i++) {
				auto jidx = jdata.sel->get_index(i);
				mask.Set(i, jdata.validity.RowIsValidUnsafe(jidx));
			}
		}
	}
	// now set the remaining entries to either true or false based on whether a match was found
	if (found_match) {
		for (idx_t i = 0; i < child.size(); i++) {
			bool_result[i] = found_match[i];
		}
	} else {
		memset(bool_result, 0, sizeof(bool) * child.size());
	}
	// if the right side contains NULL values, the result of any FALSE becomes NULL
	if (ht.has_null) {
		for (idx_t i = 0; i < child.size(); i++) {
			if (!bool_result[i]) {
				mask.SetInvalid(i);
			}
		}
	}
}

void ScanStructure::NextMarkJoin(DataChunk &keys, DataChunk &input, DataChunk &result) {
	D_ASSERT(result.ColumnCount() == input.ColumnCount() + 1);
	D_ASSERT(result.data.back().GetType() == LogicalType::BOOLEAN);
	// this method should only be called for a non-empty HT
	D_ASSERT(ht.Count() > 0);

	ScanKeyMatches(keys);
	if (ht.correlated_mark_join_info.correlated_types.empty()) {
		ConstructMarkJoinResult(keys, input, result);
	} else {
		auto &info = ht.correlated_mark_join_info;
		lock_guard<mutex> mj_lock(info.mj_lock);

		// there are correlated columns
		// first we fetch the counts from the aggregate hashtable corresponding to these entries
		D_ASSERT(keys.ColumnCount() == info.group_chunk.ColumnCount() + 1);
		info.group_chunk.SetCardinality(keys);
		for (idx_t i = 0; i < info.group_chunk.ColumnCount(); i++) {
			info.group_chunk.data[i].Reference(keys.data[i]);
		}
		info.correlated_counts->FetchAggregates(info.group_chunk, info.result_chunk);

		// for the initial set of columns we just reference the left side
		result.SetCardinality(input);
		for (idx_t i = 0; i < input.ColumnCount(); i++) {
			result.data[i].Reference(input.data[i]);
		}
		// create the result matching vector
		auto &last_key = keys.data.back();
		auto &result_vector = result.data.back();
		// first set the nullmask based on whether or not there were NULL values in the join key
		result_vector.SetVectorType(VectorType::FLAT_VECTOR);
		auto bool_result = FlatVector::GetData<bool>(result_vector);
		auto &mask = FlatVector::Validity(result_vector);
		switch (last_key.GetVectorType()) {
		case VectorType::CONSTANT_VECTOR:
			if (ConstantVector::IsNull(last_key)) {
				mask.SetAllInvalid(input.size());
			}
			break;
		case VectorType::FLAT_VECTOR:
			mask.Copy(FlatVector::Validity(last_key), input.size());
			break;
		default: {
			UnifiedVectorFormat kdata;
			last_key.ToUnifiedFormat(keys.size(), kdata);
			for (idx_t i = 0; i < input.size(); i++) {
				auto kidx = kdata.sel->get_index(i);
				mask.Set(i, kdata.validity.RowIsValid(kidx));
			}
			break;
		}
		}

		auto count_star = FlatVector::GetData<int64_t>(info.result_chunk.data[0]);
		auto count = FlatVector::GetData<int64_t>(info.result_chunk.data[1]);
		// set the entries to either true or false based on whether a match was found
		for (idx_t i = 0; i < input.size(); i++) {
			D_ASSERT(count_star[i] >= count[i]);
			bool_result[i] = found_match ? found_match[i] : false;
			if (!bool_result[i] && count_star[i] > count[i]) {
				// RHS has NULL value and result is false: set to null
				mask.SetInvalid(i);
			}
			if (count_star[i] == 0) {
				// count == 0, set nullmask to false (we know the result is false now)
				mask.SetValid(i);
			}
		}
	}
	finished = true;
}

void ScanStructure::NextLeftJoin(DataChunk &keys, DataChunk &left, DataChunk &result) {
	// a LEFT OUTER JOIN is identical to an INNER JOIN except all tuples that do
	// not have a match must return at least one tuple (with the right side set
	// to NULL in every column)
	NextInnerJoin(keys, left, result);
	if (result.size() == 0) {
		// no entries left from the normal join
		// fill in the result of the remaining left tuples
		// together with NULL values on the right-hand side
		idx_t remaining_count = 0;
		SelectionVector sel(STANDARD_VECTOR_SIZE);
		for (idx_t i = 0; i < left.size(); i++) {
			if (!found_match[i]) {
				sel.set_index(remaining_count++, i);
			}
		}
		if (remaining_count > 0) {
			// have remaining tuples
			// slice the left side with tuples that did not find a match
			result.Slice(left, sel, remaining_count);

			// now set the right side to NULL
			for (idx_t i = left.ColumnCount(); i < result.ColumnCount(); i++) {
				Vector &vec = result.data[i];
				vec.SetVectorType(VectorType::CONSTANT_VECTOR);
				ConstantVector::SetNull(vec, true);
			}
		}
		finished = true;
	}
}

void ScanStructure::NextSingleJoin(DataChunk &keys, DataChunk &input, DataChunk &result) {
	// single join
	// this join is similar to the semi join except that
	// (1) we actually return data from the RHS and
	// (2) we return NULL for that data if there is no match
	idx_t result_count = 0;
	SelectionVector result_sel(STANDARD_VECTOR_SIZE);

	while (this->count > 0) {

		// resolve the equality_predicates for the current set of pointers
		idx_t match_count = ResolvePredicates(keys, chain_match_sel_vector, &chain_no_match_sel_vector);
		idx_t no_match_count = this->count - match_count;

		// mark each of the matches as found
		for (idx_t i = 0; i < match_count; i++) {
			// found a match for this index
			auto index = chain_match_sel_vector.get_index(i);
			found_match[index] = true;
			result_sel.set_index(result_count++, index);
		}
		// continue searching for the ones where we did not find a match yet
		AdvancePointers(chain_no_match_sel_vector, no_match_count);
	}
	// reference the columns of the left side from the result
	D_ASSERT(input.ColumnCount() > 0);
	for (idx_t i = 0; i < input.ColumnCount(); i++) {
		result.data[i].Reference(input.data[i]);
	}
	// now fetch the data from the RHS
	for (idx_t i = 0; i < ht.output_columns.size(); i++) {
		auto &vector = result.data[input.ColumnCount() + i];
		// set NULL entries for every entry that was not found
		for (idx_t j = 0; j < input.size(); j++) {
			if (!found_match[j]) {
				FlatVector::SetNull(vector, j, true);
			}
		}
		const auto output_col_idx = ht.output_columns[i];
		D_ASSERT(vector.GetType() == ht.layout.GetTypes()[output_col_idx]);
		GatherResult(vector, result_sel, result_sel, result_count, output_col_idx);
	}
	result.SetCardinality(input.size());

	// like the SEMI, ANTI and MARK join types, the SINGLE join only ever does one pass over the HT per input chunk
	finished = true;
}

void JoinHashTable::ScanFullOuter(JoinHTScanState &state, Vector &addresses, DataChunk &result) {
	// scan the HT starting from the current position and check which rows from the build side did not find a match
	auto key_locations = FlatVector::GetData<data_ptr_t>(addresses);
	idx_t found_entries = 0;

	auto &iterator = state.iterator;
	if (iterator.Done()) {
		return;
	}

	// When scanning Full Outer for right semi joins, we only propagate matches that have true
	// Right Semi Joins do not propagate values during the probe phase, since we do not want to
	// duplicate RHS rows.
	bool match_propagation_value = false;
	if (join_type == JoinType::RIGHT_SEMI) {
		match_propagation_value = true;
	}

	const auto row_locations = iterator.GetRowLocations();
	do {
		const auto count = iterator.GetCurrentChunkCount();
		for (idx_t i = state.offset_in_chunk; i < count; i++) {

			auto found_match = Load<bool>(row_locations[i] + tuple_size);
			printf("Full Outer: Checking for match: row_ptr=%p, value=%d match=%d\n", row_locations[i],
			       Load<bool>(row_locations[i] + tuple_size), (found_match == match_propagation_value));

			if (found_match == match_propagation_value) {
				key_locations[found_entries++] = row_locations[i];
				if (found_entries == STANDARD_VECTOR_SIZE) {
					state.offset_in_chunk = i + 1;
					break;
				}
			}
		}
		if (found_entries == STANDARD_VECTOR_SIZE) {
			break;
		}
		state.offset_in_chunk = 0;
	} while (iterator.Next());

	// now gather from the found rows
	if (found_entries == 0) {
		return;
	}
	result.SetCardinality(found_entries);

	idx_t left_column_count = result.ColumnCount() - output_columns.size();
	if (join_type == JoinType::RIGHT_SEMI || join_type == JoinType::RIGHT_ANTI) {
		left_column_count = 0;
	}
	const auto &sel_vector = *FlatVector::IncrementalSelectionVector();
	// set the left side as a constant NULL
	for (idx_t i = 0; i < left_column_count; i++) {
		Vector &vec = result.data[i];
		vec.SetVectorType(VectorType::CONSTANT_VECTOR);
		ConstantVector::SetNull(vec, true);
	}

	// gather the values from the RHS
	for (idx_t i = 0; i < output_columns.size(); i++) {
		auto &vector = result.data[left_column_count + i];
		const auto output_col_idx = output_columns[i];
		D_ASSERT(vector.GetType() == layout.GetTypes()[output_col_idx]);
		data_collection->Gather(addresses, sel_vector, found_entries, output_col_idx, vector, sel_vector, nullptr);
	}
}

idx_t JoinHashTable::FillWithHTOffsets(JoinHTScanState &state, Vector &addresses) {
	// iterate over HT
	auto key_locations = FlatVector::GetData<data_ptr_t>(addresses);
	idx_t key_count = 0;

	auto &iterator = state.iterator;
	const auto row_locations = iterator.GetRowLocations();
	do {
		const auto count = iterator.GetCurrentChunkCount();
		for (idx_t i = 0; i < count; i++) {
			key_locations[key_count + i] = row_locations[i];
		}
		key_count += count;
	} while (iterator.Next());

	return key_count;
}

idx_t JoinHashTable::GetTotalSize(const vector<idx_t> &partition_sizes, const vector<idx_t> &partition_counts,
                                  idx_t &max_partition_size, idx_t &max_partition_count) const {
	const auto num_partitions = RadixPartitioning::NumberOfPartitions(radix_bits);

	idx_t total_size = 0;
	idx_t total_count = 0;
	idx_t max_partition_ht_size = 0;
	max_partition_size = 0;
	max_partition_count = 0;
	for (idx_t i = 0; i < num_partitions; i++) {
		total_size += partition_sizes[i];
		total_count += partition_counts[i];

		auto partition_size = partition_sizes[i] + PointerTableSize(partition_counts[i]);
		if (partition_size > max_partition_ht_size) {
			max_partition_ht_size = partition_size;
			max_partition_size = partition_sizes[i];
			max_partition_count = partition_counts[i];
		}
	}

	if (total_count == 0) {
		return 0;
	}

	return total_size + PointerTableSize(total_count);
}

idx_t JoinHashTable::GetTotalSize(vector<unique_ptr<JoinHashTable>> &local_hts, idx_t &max_partition_size,
                                  idx_t &max_partition_count) const {
	const auto num_partitions = RadixPartitioning::NumberOfPartitions(radix_bits);
	vector<idx_t> partition_sizes(num_partitions, 0);
	vector<idx_t> partition_counts(num_partitions, 0);
	for (auto &ht : local_hts) {
		ht->GetSinkCollection().GetSizesAndCounts(partition_sizes, partition_counts);
	}

	return GetTotalSize(partition_sizes, partition_counts, max_partition_size, max_partition_count);
}

idx_t JoinHashTable::GetRemainingSize() {
	const auto num_partitions = RadixPartitioning::NumberOfPartitions(radix_bits);
	auto &partitions = sink_collection->GetPartitions();

	idx_t count = 0;
	idx_t data_size = 0;
	for (idx_t partition_idx = partition_end; partition_idx < num_partitions; partition_idx++) {
		count += partitions[partition_idx]->Count();
		data_size += partitions[partition_idx]->SizeInBytes();
	}

	return data_size + PointerTableSize(count);
}

void JoinHashTable::Unpartition() {
	data_collection = sink_collection->GetUnpartitioned();
}

void JoinHashTable::SetRepartitionRadixBits(vector<unique_ptr<JoinHashTable>> &local_hts, const idx_t max_ht_size,
                                            const idx_t max_partition_size, const idx_t max_partition_count) {
	D_ASSERT(max_partition_size + PointerTableSize(max_partition_count) > max_ht_size);

	const auto max_added_bits = RadixPartitioning::MAX_RADIX_BITS - radix_bits;
	idx_t added_bits = 1;
	for (; added_bits < max_added_bits; added_bits++) {
		double partition_multiplier = RadixPartitioning::NumberOfPartitions(added_bits);

		auto new_estimated_size = double(max_partition_size) / partition_multiplier;
		auto new_estimated_count = double(max_partition_count) / partition_multiplier;
		auto new_estimated_ht_size = new_estimated_size + PointerTableSize(new_estimated_count);

		if (new_estimated_ht_size <= double(max_ht_size) / 4) {
			// Aim for an estimated partition size of max_ht_size / 4
			break;
		}
	}
	radix_bits += added_bits;
	sink_collection =
	    make_uniq<RadixPartitionedTupleData>(buffer_manager, layout, radix_bits, layout.ColumnCount() - 1);
}

void JoinHashTable::Repartition(JoinHashTable &global_ht) {
	auto new_sink_collection =
	    make_uniq<RadixPartitionedTupleData>(buffer_manager, layout, global_ht.radix_bits, layout.ColumnCount() - 1);
	sink_collection->Repartition(*new_sink_collection);
	sink_collection = std::move(new_sink_collection);
	global_ht.Merge(*this);
}

void JoinHashTable::Reset() {
	data_collection->Reset();
	finalized = false;
}

bool JoinHashTable::PrepareExternalFinalize(const idx_t max_ht_size) {
	if (finalized) {
		Reset();
	}

	const auto num_partitions = RadixPartitioning::NumberOfPartitions(radix_bits);
	if (partition_end == num_partitions) {
		return false;
	}

	// Start where we left off
	auto &partitions = sink_collection->GetPartitions();
	partition_start = partition_end;

	// Determine how many partitions we can do next (at least one)
	idx_t count = 0;
	idx_t data_size = 0;
	idx_t partition_idx;
	for (partition_idx = partition_start; partition_idx < num_partitions; partition_idx++) {
		auto incl_count = count + partitions[partition_idx]->Count();
		auto incl_data_size = data_size + partitions[partition_idx]->SizeInBytes();
		auto incl_ht_size = incl_data_size + PointerTableSize(incl_count);
		if (count > 0 && incl_ht_size > max_ht_size) {
			break;
		}
		count = incl_count;
		data_size = incl_data_size;
	}
	partition_end = partition_idx;

	// Move the partitions to the main data collection
	for (partition_idx = partition_start; partition_idx < partition_end; partition_idx++) {
		data_collection->Combine(*partitions[partition_idx]);
	}
	D_ASSERT(Count() == count);

	return true;
}

static void CreateSpillChunk(DataChunk &spill_chunk, DataChunk &keys, DataChunk &payload, Vector &hashes) {
	spill_chunk.Reset();
	idx_t spill_col_idx = 0;
	for (idx_t col_idx = 0; col_idx < keys.ColumnCount(); col_idx++) {
		spill_chunk.data[col_idx].Reference(keys.data[col_idx]);
	}
	spill_col_idx += keys.ColumnCount();
	for (idx_t col_idx = 0; col_idx < payload.data.size(); col_idx++) {
		spill_chunk.data[spill_col_idx + col_idx].Reference(payload.data[col_idx]);
	}
	spill_col_idx += payload.ColumnCount();
	spill_chunk.data[spill_col_idx].Reference(hashes);
}

unique_ptr<ScanStructure> JoinHashTable::ProbeAndSpill(DataChunk &keys, TupleDataChunkState &key_state,
                                                       ProbeState &probe_state, DataChunk &payload,
                                                       ProbeSpill &probe_spill, ProbeSpillLocalAppendState &spill_state,
                                                       DataChunk &spill_chunk) {
	// hash all the keys
	Vector hashes(LogicalType::HASH);
	Hash(keys, *FlatVector::IncrementalSelectionVector(), keys.size(), hashes);

	// find out which keys we can match with the current pinned partitions
	SelectionVector true_sel;
	SelectionVector false_sel;
	true_sel.Initialize();
	false_sel.Initialize();
	auto true_count = RadixPartitioning::Select(hashes, FlatVector::IncrementalSelectionVector(), keys.size(),
	                                            radix_bits, partition_end, &true_sel, &false_sel);
	auto false_count = keys.size() - true_count;

	CreateSpillChunk(spill_chunk, keys, payload, hashes);

	// can't probe these values right now, append to spill
	spill_chunk.Slice(false_sel, false_count);
	spill_chunk.Verify();
	probe_spill.Append(spill_chunk, spill_state);

	// slice the stuff we CAN probe right now
	hashes.Slice(true_sel, true_count);
	keys.Slice(true_sel, true_count);
	payload.Slice(true_sel, true_count);

	const SelectionVector *current_sel;
	auto ss = InitializeScanStructure(keys, key_state, current_sel);
	if (ss->count == 0) {
		return ss;
	}

	// now initialize the pointers of the scan structure based on the hashes
	GetRowPointers(keys, key_state, probe_state, hashes, *current_sel, ss->count, ss->pointers, ss->sel_vector);

	return ss;
}

ProbeSpill::ProbeSpill(JoinHashTable &ht, ClientContext &context, const vector<LogicalType> &probe_types)
    : ht(ht), context(context), probe_types(probe_types) {
	global_partitions =
	    make_uniq<RadixPartitionedColumnData>(context, probe_types, ht.radix_bits, probe_types.size() - 1);
	column_ids.reserve(probe_types.size());
	for (column_t column_id = 0; column_id < probe_types.size(); column_id++) {
		column_ids.emplace_back(column_id);
	}
}

ProbeSpillLocalState ProbeSpill::RegisterThread() {
	ProbeSpillLocalAppendState result;
	lock_guard<mutex> guard(lock);
	local_partitions.emplace_back(global_partitions->CreateShared());
	local_partition_append_states.emplace_back(make_uniq<PartitionedColumnDataAppendState>());
	local_partitions.back()->InitializeAppendState(*local_partition_append_states.back());

	result.local_partition = local_partitions.back().get();
	result.local_partition_append_state = local_partition_append_states.back().get();
	return result;
}

void ProbeSpill::Append(DataChunk &chunk, ProbeSpillLocalAppendState &local_state) {
	local_state.local_partition->Append(*local_state.local_partition_append_state, chunk);
}

void ProbeSpill::Finalize() {
	D_ASSERT(local_partitions.size() == local_partition_append_states.size());
	for (idx_t i = 0; i < local_partition_append_states.size(); i++) {
		local_partitions[i]->FlushAppendState(*local_partition_append_states[i]);
	}
	for (auto &local_partition : local_partitions) {
		global_partitions->Combine(*local_partition);
	}
	local_partitions.clear();
	local_partition_append_states.clear();
}

void ProbeSpill::PrepareNextProbe() {
	auto &partitions = global_partitions->GetPartitions();
	if (partitions.empty() || ht.partition_start == partitions.size()) {
		// Can't probe, just make an empty one
		global_spill_collection =
		    make_uniq<ColumnDataCollection>(BufferManager::GetBufferManager(context), probe_types);
	} else {
		// Move specific partitions to the global spill collection
		global_spill_collection = std::move(partitions[ht.partition_start]);
		for (idx_t i = ht.partition_start + 1; i < ht.partition_end; i++) {
			auto &partition = partitions[i];
			if (global_spill_collection->Count() == 0) {
				global_spill_collection = std::move(partition);
			} else {
				global_spill_collection->Combine(*partition);
			}
		}
	}
	consumer = make_uniq<ColumnDataConsumer>(*global_spill_collection, column_ids);
	consumer->InitializeScan();
}

} // namespace duckdb<|MERGE_RESOLUTION|>--- conflicted
+++ resolved
@@ -162,12 +162,8 @@
 }
 
 void JoinHashTable::GetRowPointers(DataChunk &keys, TupleDataChunkState &key_state, ProbeState &state, Vector &hashes_v,
-<<<<<<< HEAD
-                                   const SelectionVector &sel, idx_t count, Vector &pointers) {
-=======
                                    const SelectionVector &sel, idx_t &count, Vector &pointers,
                                    SelectionVector &match_sel) {
->>>>>>> 457d8ef4
 
 	ApplyBitmaskAndGetSalt(hashes_v, count, bitmask, state.ht_offsets_v, state.hash_salts_v, sel);
 
@@ -216,8 +212,6 @@
 				state.salt_match_sel.set_index(salt_match_count, row_index);
 				salt_match_count += salt_match;
 
-<<<<<<< HEAD
-=======
 				// condition for incrementing the ht_offset: occupied and salt does not match -> move to next entry
 				increment = !salt_match;
 				IncrementAndWrap(ht_offset, increment, bitmask);
@@ -228,7 +222,6 @@
 		// at this step, for all the pointers we stepped either until we found an empty entry or an entry with a
 		// matching salt, we need to compare the keys for the ones that have a matching salt
 
->>>>>>> 457d8ef4
 		if (salt_match_count > 0) {
 			// Get the pointers to the rows that need to be compared
 			for (idx_t need_compare_idx = 0; need_compare_idx < salt_match_count; need_compare_idx++) {
@@ -250,33 +243,6 @@
 				const auto row_index = state.salt_match_sel.get_index(i);
 				auto &entry = entries[ht_offsets[row_index]];
 				pointers_data[row_index] = entry.GetPointer();
-<<<<<<< HEAD
-			}
-		}
-
-		// update the overall selection vector to only point the entries that still need to be inserted
-		// as there was no match found for them yet or the salt did not match
-		// todo: after the second iteration the state.key_no_match_sel will be bigger as the state.salt_no_match_sel
-		// will be empty
-		AppendSelectionVector(state.salt_no_match_sel, salt_no_match_count, state.key_no_match_sel, key_no_match_count);
-		idx_t remaining_after_iteration = salt_no_match_count + key_no_match_count;
-
-		// again find the entries where the salt matches by linear probing until either finding an empty entry or
-		// an entry where the salt does not match
-		salt_match_count = 0;
-
-		// linear probing for all entries that remain
-		for (idx_t i = 0; i < remaining_after_iteration; i++) {
-			const auto row_index = state.salt_no_match_sel.get_index(i);
-			auto &ht_offset = ht_offsets[row_index];
-
-			bool occupied;
-			bool salt_match;
-
-			// increment the ht_offset of the entry as long as next entry is occupied and salt does not match
-			do {
-=======
->>>>>>> 457d8ef4
 
 				match_sel.set_index(match_count, row_index);
 				match_count++;
@@ -510,8 +476,6 @@
 					// Still need to set nullptr at the end to mark the end of the list
 					data_ptr_t row_ptr = row_ptrs_to_insert[entry_index];
 					InsertRowToEntry<PARALLEL>(entry, row_ptr, salt, pointer_offset);
-					printf("Inserting after empty entry: row_ptr=%p, salt=%lu, pointer_offset=%lu\n", row_ptr, salt,
-					       pointer_offset);
 					break;
 				}
 			}
@@ -555,8 +519,6 @@
 				auto &entry = entries[ht_offsets[entry_index]];
 				data_ptr_t row_ptr = row_ptrs_to_insert[entry_index];
 				auto salt = hash_salts[entry_index];
-				printf("Inserting after key match: row_ptr=%p, salt=%lu, ht_offset=%lu, pointer_offset=%lu\n", row_ptr,
-				       salt, ht_offsets[entry_index], pointer_offset);
 				InsertRowToEntry<PARALLEL>(entry, row_ptr, salt, pointer_offset);
 			}
 		}
@@ -565,10 +527,7 @@
 		for (idx_t i = 0; i < no_match_count; i++) {
 			const auto entry_index = no_match_sel.get_index(i);
 			auto &ht_offset = ht_offsets[entry_index];
-			auto &row_ptr = row_ptrs_to_insert[entry_index];
-
-			printf("Stepping after no key match: row_ptr=%p, ht_offset=%lu, pointer_offset=%lu\n", row_ptr, ht_offset,
-			       pointer_offset);
+
 			ht_offset++;
 			if (ht_offset >= capacity) {
 				ht_offset = 0;
@@ -1137,11 +1096,7 @@
 	do {
 		const auto count = iterator.GetCurrentChunkCount();
 		for (idx_t i = state.offset_in_chunk; i < count; i++) {
-
 			auto found_match = Load<bool>(row_locations[i] + tuple_size);
-			printf("Full Outer: Checking for match: row_ptr=%p, value=%d match=%d\n", row_locations[i],
-			       Load<bool>(row_locations[i] + tuple_size), (found_match == match_propagation_value));
-
 			if (found_match == match_propagation_value) {
 				key_locations[found_entries++] = row_locations[i];
 				if (found_entries == STANDARD_VECTOR_SIZE) {
