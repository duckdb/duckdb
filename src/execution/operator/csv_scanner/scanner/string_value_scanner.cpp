#include "duckdb/execution/operator/csv_scanner/string_value_scanner.hpp"

#include "duckdb/common/operator/decimal_cast_operators.hpp"
#include "duckdb/common/operator/double_cast_operator.hpp"
#include "duckdb/common/operator/integer_cast_operator.hpp"
#include "duckdb/common/types/time.hpp"
#include "duckdb/execution/operator/csv_scanner/csv_casting.hpp"
#include "duckdb/execution/operator/csv_scanner/csv_file_scanner.hpp"
#include "duckdb/execution/operator/csv_scanner/skip_scanner.hpp"
#include "duckdb/function/cast/cast_function_set.hpp"
#include "duckdb/main/client_data.hpp"
#include "utf8proc_wrapper.hpp"

#include <algorithm>

namespace duckdb {

constexpr idx_t StringValueScanner::LINE_FINDER_ID;

StringValueResult::StringValueResult(CSVStates &states, CSVStateMachine &state_machine,
                                     const shared_ptr<CSVBufferHandle> &buffer_handle, Allocator &buffer_allocator,
                                     idx_t result_size_p, idx_t buffer_position, CSVErrorHandler &error_hander_p,
                                     CSVIterator &iterator_p, bool store_line_size_p,
                                     shared_ptr<CSVFileScan> csv_file_scan_p, idx_t &lines_read_p, bool sniffing_p,
<<<<<<< HEAD
                                     const string &path_p, idx_t scan_id)
=======
                                     const string &path_p, idx_t scan_id, bool &used_unstrictness)
>>>>>>> 9525eea4
    : ScannerResult(states, state_machine, result_size_p),
      number_of_columns(NumericCast<uint32_t>(state_machine.dialect_options.num_cols)),
      null_padding(state_machine.options.null_padding), ignore_errors(state_machine.options.ignore_errors.GetValue()),
      extra_delimiter_bytes(state_machine.dialect_options.state_machine_options.delimiter.GetValue().empty()
                                ? 0
                                : state_machine.dialect_options.state_machine_options.delimiter.GetValue().size() - 1),
      error_handler(error_hander_p), iterator(iterator_p), store_line_size(store_line_size_p),
      csv_file_scan(std::move(csv_file_scan_p)), lines_read(lines_read_p), used_unstrictness(used_unstrictness),
      current_errors(scan_id, state_machine.options.IgnoreErrors()), sniffing(sniffing_p), path(path_p) {
	// Vector information
	D_ASSERT(number_of_columns > 0);
	if (!buffer_handle) {
		// It Was Over Before It Even Began
		D_ASSERT(iterator.done);
		return;
	}
	buffer_handles[buffer_handle->buffer_idx] = buffer_handle;
	// Buffer Information
	buffer_ptr = buffer_handle->Ptr();
	buffer_size = buffer_handle->actual_size;
	last_position = {buffer_handle->buffer_idx, buffer_position, buffer_size};
	requested_size = buffer_handle->requested_size;
	// Current Result information
	current_line_position.begin = {iterator.pos.buffer_idx, iterator.pos.buffer_pos, buffer_handle->actual_size};
	current_line_position.end = current_line_position.begin;
	// Fill out Parse Types
	vector<LogicalType> logical_types;
	parse_types = make_unsafe_uniq_array<ParseTypeInfo>(number_of_columns);
	LogicalType varchar_type = LogicalType::VARCHAR;
	if (!csv_file_scan) {
		for (idx_t i = 0; i < number_of_columns; i++) {
			parse_types[i] = ParseTypeInfo(varchar_type, true);
			logical_types.emplace_back(LogicalType::VARCHAR);
			string name = "Column_" + to_string(i);
			names.emplace_back(name);
		}
	} else {
		if (csv_file_scan->file_types.size() > number_of_columns) {
			throw InvalidInputException(
			    "Mismatch between the number of columns (%d) in the CSV file and what is expected in the scanner (%d).",
			    number_of_columns, csv_file_scan->file_types.size());
		}
		icu_loaded = csv_file_scan->buffer_manager->context.db->ExtensionIsLoaded("icu");
		for (idx_t i = 0; i < csv_file_scan->file_types.size(); i++) {
			auto type = csv_file_scan->file_types[i];
			if (type.IsJSONType()) {
				type = LogicalType::VARCHAR;
			}
			if (StringValueScanner::CanDirectlyCast(type, icu_loaded)) {
				parse_types[i] = ParseTypeInfo(type, true);
				logical_types.emplace_back(type);
			} else {
				parse_types[i] = ParseTypeInfo(varchar_type, type.id() == LogicalTypeId::VARCHAR || type.IsNested());
				logical_types.emplace_back(LogicalType::VARCHAR);
			}
		}
		names = csv_file_scan->GetNames();
		if (!csv_file_scan->projected_columns.empty()) {
			projecting_columns = false;
			projected_columns = make_unsafe_uniq_array<bool>(number_of_columns);
			for (idx_t col_idx = 0; col_idx < number_of_columns; col_idx++) {
				if (csv_file_scan->projected_columns.find(col_idx) == csv_file_scan->projected_columns.end()) {
					// Column is not projected
					projecting_columns = true;
					projected_columns[col_idx] = false;
				} else {
					projected_columns[col_idx] = true;
				}
			}
		}
		if (!projecting_columns) {
			for (idx_t j = logical_types.size(); j < number_of_columns; j++) {
				// This can happen if we have sneaky null columns at the end that we wish to ignore
				parse_types[j] = ParseTypeInfo(varchar_type, true);
				logical_types.emplace_back(LogicalType::VARCHAR);
			}
		}
	}

	// Initialize Parse Chunk
	parse_chunk.Initialize(buffer_allocator, logical_types, result_size);
	for (auto &col : parse_chunk.data) {
		vector_ptr.push_back(FlatVector::GetData(col));
		validity_mask.push_back(&FlatVector::Validity(col));
	}

	// Setup the NullStr information
	null_str_count = state_machine.options.null_str.size();
	null_str_ptr = make_unsafe_uniq_array_uninitialized<const char *>(null_str_count);
	null_str_size = make_unsafe_uniq_array_uninitialized<idx_t>(null_str_count);
	for (idx_t i = 0; i < null_str_count; i++) {
		null_str_ptr[i] = state_machine.options.null_str[i].c_str();
		null_str_size[i] = state_machine.options.null_str[i].size();
	}
	date_format = state_machine.options.dialect_options.date_format.at(LogicalTypeId::DATE).GetValue();
	timestamp_format = state_machine.options.dialect_options.date_format.at(LogicalTypeId::TIMESTAMP).GetValue();
	decimal_separator = state_machine.options.decimal_separator[0];

	if (iterator.first_one) {
		lines_read +=
		    state_machine.dialect_options.skip_rows.GetValue() + state_machine.dialect_options.header.GetValue();
		if (lines_read == 0) {
			SkipBOM();
		}
	}
	ignore_empty_values = state_machine.dialect_options.state_machine_options.delimiter.GetValue()[0] != ' ' &&
	                      state_machine.dialect_options.state_machine_options.quote != ' ' &&
	                      state_machine.dialect_options.state_machine_options.escape != ' ' &&
	                      state_machine.dialect_options.state_machine_options.comment != ' ';
}

StringValueResult::~StringValueResult() {
	// We have to insert the lines read by this scanner
	error_handler.Insert(iterator.GetBoundaryIdx(), lines_read);
	if (!iterator.done) {
		// Some operators, like Limit, might cause a future error to incorrectly report the wrong error line
		// Better to print nothing to print something wrong
		error_handler.DontPrintErrorLine();
	}
}

inline bool IsValueNull(const char *null_str_ptr, const char *value_ptr, const idx_t size) {
	for (idx_t i = 0; i < size; i++) {
		if (null_str_ptr[i] != value_ptr[i]) {
			return false;
		}
	}
	return true;
}

bool StringValueResult::HandleTooManyColumnsError(const char *value_ptr, const idx_t size) {
	if (cur_col_id >= number_of_columns) {
		if (state_machine.state_machine_options.strict_mode.GetValue()) {
			bool error = true;
			if (cur_col_id == number_of_columns && ((quoted && state_machine.options.allow_quoted_nulls) || !quoted)) {
				// we make an exception if the first over-value is null
				bool is_value_null = false;
				for (idx_t i = 0; i < null_str_count; i++) {
					is_value_null = is_value_null || IsValueNull(null_str_ptr[i], value_ptr, size);
				}
				error = !is_value_null;
			}
			if (error) {
				// We error pointing to the current value error.
				current_errors.Insert(TOO_MANY_COLUMNS, cur_col_id, chunk_col_id, last_position);
				cur_col_id++;
			}
			// We had an error
			return true;
		}
		used_unstrictness = true;
	}
	return false;
}

void StringValueResult::SetComment(StringValueResult &result, idx_t buffer_pos) {
	if (!result.comment) {
		result.position_before_comment = buffer_pos;
		result.comment = true;
	}
}

bool StringValueResult::UnsetComment(StringValueResult &result, idx_t buffer_pos) {
	bool done = false;
	if (result.last_position.buffer_pos < result.position_before_comment) {
		bool all_empty = true;
		for (idx_t i = result.last_position.buffer_pos; i < result.position_before_comment; i++) {
			if (result.buffer_ptr[i] != ' ') {
				all_empty = false;
				break;
			}
		}
		if (!all_empty) {
			done = AddRow(result, result.position_before_comment);
		}
	} else {
		if (result.cur_col_id != 0) {
			done = AddRow(result, result.position_before_comment);
		}
	}
	if (result.number_of_rows == 0) {
		result.first_line_is_comment = true;
	}
	result.comment = false;
	if (result.state_machine.dialect_options.state_machine_options.new_line.GetValue() != NewLineIdentifier::CARRY_ON) {
		result.last_position.buffer_pos = buffer_pos + 1;
	} else {
		result.last_position.buffer_pos = buffer_pos + 2;
	}
	LinePosition current_line_start = {result.iterator.pos.buffer_idx, result.iterator.pos.buffer_pos,
	                                   result.buffer_size};
	result.current_line_position.begin = result.current_line_position.end;
	result.current_line_position.end = current_line_start;
	result.cur_col_id = 0;
	result.chunk_col_id = 0;
	return done;
}

void FullLinePosition::SanitizeError(string &value) {
	std::vector<char> char_array(value.begin(), value.end());
	char_array.push_back('\0'); // Null-terminate the character array
	Utf8Proc::MakeValid(&char_array[0], char_array.size());
	value = {char_array.begin(), char_array.end() - 1};
}

void StringValueResult::AddValueToVector(const char *value_ptr, idx_t size, bool allocate) {
	if (HandleTooManyColumnsError(value_ptr, size)) {
		return;
	}
	if (cur_col_id >= number_of_columns) {
		if (!state_machine.state_machine_options.strict_mode.GetValue()) {
			used_unstrictness = true;
			return;
		}
		bool error = true;
		if (cur_col_id == number_of_columns && ((quoted && state_machine.options.allow_quoted_nulls) || !quoted)) {
			// we make an exception if the first over-value is null
			bool is_value_null = false;
			for (idx_t i = 0; i < null_str_count; i++) {
				is_value_null = is_value_null || IsValueNull(null_str_ptr[i], value_ptr, size);
			}
			error = !is_value_null;
		}
		if (error) {
			// We error pointing to the current value error.
			current_errors.Insert(TOO_MANY_COLUMNS, cur_col_id, chunk_col_id, last_position);
			cur_col_id++;
		}
		return;
	}

	if (projecting_columns) {
		if (!projected_columns[cur_col_id]) {
			cur_col_id++;
			return;
		}
	}

	if (((quoted && state_machine.options.allow_quoted_nulls) || !quoted)) {
		// Check for the occurrence of escaped null string like \N only if strict_mode is disabled
		const bool check_unquoted_escaped_null =
		    state_machine.state_machine_options.strict_mode.GetValue() == false && escaped && !quoted && size == 1;
		for (idx_t i = 0; i < null_str_count; i++) {
			bool is_null = false;
			if (null_str_size[i] == 2 && null_str_ptr[i][0] == state_machine.state_machine_options.escape.GetValue()) {
				is_null = check_unquoted_escaped_null && null_str_ptr[i][1] == value_ptr[0];
			} else if (size == null_str_size[i] && !check_unquoted_escaped_null) {
				is_null = IsValueNull(null_str_ptr[i], value_ptr, size);
			}
			if (is_null) {
				bool empty = false;
				if (chunk_col_id < state_machine.options.force_not_null.size()) {
					empty = state_machine.options.force_not_null[chunk_col_id];
				}
				if (empty) {
					if (parse_types[chunk_col_id].type_id != LogicalTypeId::VARCHAR) {
						// If it is not a varchar, empty values are not accepted, we must error.
						current_errors.Insert(CAST_ERROR, cur_col_id, chunk_col_id, last_position);
					} else {
						static_cast<string_t *>(vector_ptr[chunk_col_id])[number_of_rows] = string_t();
					}
				} else {
					if (chunk_col_id == number_of_columns) {
						// We check for a weird case, where we ignore an extra value, if it is a null value
						return;
					}
					validity_mask[chunk_col_id]->SetInvalid(static_cast<idx_t>(number_of_rows));
				}
				cur_col_id++;
				chunk_col_id++;
				return;
			}
		}
	}
	bool success = true;
	string strip_thousands;
	if (LogicalType::IsNumeric(parse_types[chunk_col_id].type_id) &&
	    state_machine.options.thousands_separator != '\0') {
		// If we have a thousands separator we should try to use that
		strip_thousands = BaseScanner::RemoveSeparator(value_ptr, size, state_machine.options.thousands_separator);
		value_ptr = strip_thousands.c_str();
		size = strip_thousands.size();
	}
	switch (parse_types[chunk_col_id].type_id) {
	case LogicalTypeId::BOOLEAN:
		success =
		    TryCastStringBool(value_ptr, size, static_cast<bool *>(vector_ptr[chunk_col_id])[number_of_rows], false);
		break;
	case LogicalTypeId::TINYINT:
		success = TrySimpleIntegerCast(value_ptr, size, static_cast<int8_t *>(vector_ptr[chunk_col_id])[number_of_rows],
		                               false);
		break;
	case LogicalTypeId::SMALLINT:
		success = TrySimpleIntegerCast(value_ptr, size,
		                               static_cast<int16_t *>(vector_ptr[chunk_col_id])[number_of_rows], false);
		break;
	case LogicalTypeId::INTEGER:
		success = TrySimpleIntegerCast(value_ptr, size,
		                               static_cast<int32_t *>(vector_ptr[chunk_col_id])[number_of_rows], false);
		break;
	case LogicalTypeId::BIGINT:
		success = TrySimpleIntegerCast(value_ptr, size,
		                               static_cast<int64_t *>(vector_ptr[chunk_col_id])[number_of_rows], false);
		break;
	case LogicalTypeId::UTINYINT:
		success = TrySimpleIntegerCast<uint8_t, false>(
		    value_ptr, size, static_cast<uint8_t *>(vector_ptr[chunk_col_id])[number_of_rows], false);
		break;
	case LogicalTypeId::USMALLINT:
		success = TrySimpleIntegerCast<uint16_t, false>(
		    value_ptr, size, static_cast<uint16_t *>(vector_ptr[chunk_col_id])[number_of_rows], false);
		break;
	case LogicalTypeId::UINTEGER:
		success = TrySimpleIntegerCast<uint32_t, false>(
		    value_ptr, size, static_cast<uint32_t *>(vector_ptr[chunk_col_id])[number_of_rows], false);
		break;
	case LogicalTypeId::UBIGINT:
		success = TrySimpleIntegerCast<uint64_t, false>(
		    value_ptr, size, static_cast<uint64_t *>(vector_ptr[chunk_col_id])[number_of_rows], false);
		break;
	case LogicalTypeId::DOUBLE:
		success =
		    TryDoubleCast<double>(value_ptr, size, static_cast<double *>(vector_ptr[chunk_col_id])[number_of_rows],
		                          false, state_machine.options.decimal_separator[0]);
		break;
	case LogicalTypeId::FLOAT:
		success = TryDoubleCast<float>(value_ptr, size, static_cast<float *>(vector_ptr[chunk_col_id])[number_of_rows],
		                               false, state_machine.options.decimal_separator[0]);
		break;
	case LogicalTypeId::DATE: {
		if (!date_format.Empty()) {
			success = date_format.TryParseDate(value_ptr, size,
			                                   static_cast<date_t *>(vector_ptr[chunk_col_id])[number_of_rows]);
		} else {
			idx_t pos;
			bool special;
			success = Date::TryConvertDate(value_ptr, size, pos,
			                               static_cast<date_t *>(vector_ptr[chunk_col_id])[number_of_rows], special,
			                               false) == DateCastResult::SUCCESS;
		}
		break;
	}
	case LogicalTypeId::TIME: {
		idx_t pos;
		success = Time::TryConvertTime(value_ptr, size, pos,
		                               static_cast<dtime_t *>(vector_ptr[chunk_col_id])[number_of_rows], false);
		break;
	}
	case LogicalTypeId::TIMESTAMP:
	case LogicalTypeId::TIMESTAMP_TZ: {
		if (!timestamp_format.Empty()) {
			success = timestamp_format.TryParseTimestamp(
			    value_ptr, size, static_cast<timestamp_t *>(vector_ptr[chunk_col_id])[number_of_rows]);
		} else {
			const bool use_offset = (parse_types[chunk_col_id].type_id == LogicalTypeId::TIMESTAMP_TZ);
			success = Timestamp::TryConvertTimestamp(
			              value_ptr, size, static_cast<timestamp_t *>(vector_ptr[chunk_col_id])[number_of_rows],
			              use_offset) == TimestampCastResult::SUCCESS;
		}
		break;
	}
	case LogicalTypeId::DECIMAL: {
		if (decimal_separator == ',') {
			switch (parse_types[chunk_col_id].internal_type) {
			case PhysicalType::INT16:
				success = TryDecimalStringCast<int16_t, ','>(
				    value_ptr, size, static_cast<int16_t *>(vector_ptr[chunk_col_id])[number_of_rows],
				    parse_types[chunk_col_id].width, parse_types[chunk_col_id].scale);
				break;
			case PhysicalType::INT32:
				success = TryDecimalStringCast<int32_t, ','>(
				    value_ptr, size, static_cast<int32_t *>(vector_ptr[chunk_col_id])[number_of_rows],
				    parse_types[chunk_col_id].width, parse_types[chunk_col_id].scale);
				break;
			case PhysicalType::INT64:
				success = TryDecimalStringCast<int64_t, ','>(
				    value_ptr, size, static_cast<int64_t *>(vector_ptr[chunk_col_id])[number_of_rows],
				    parse_types[chunk_col_id].width, parse_types[chunk_col_id].scale);
				break;
			case PhysicalType::INT128:
				success = TryDecimalStringCast<hugeint_t, ','>(
				    value_ptr, size, static_cast<hugeint_t *>(vector_ptr[chunk_col_id])[number_of_rows],
				    parse_types[chunk_col_id].width, parse_types[chunk_col_id].scale);
				break;
			default:
				throw InternalException("Invalid Physical Type for Decimal Value. Physical Type: " +
				                        TypeIdToString(parse_types[chunk_col_id].internal_type));
			}

		} else if (decimal_separator == '.') {
			switch (parse_types[chunk_col_id].internal_type) {
			case PhysicalType::INT16:
				success = TryDecimalStringCast(value_ptr, size,
				                               static_cast<int16_t *>(vector_ptr[chunk_col_id])[number_of_rows],
				                               parse_types[chunk_col_id].width, parse_types[chunk_col_id].scale);
				break;
			case PhysicalType::INT32:
				success = TryDecimalStringCast(value_ptr, size,
				                               static_cast<int32_t *>(vector_ptr[chunk_col_id])[number_of_rows],
				                               parse_types[chunk_col_id].width, parse_types[chunk_col_id].scale);
				break;
			case PhysicalType::INT64:
				success = TryDecimalStringCast(value_ptr, size,
				                               static_cast<int64_t *>(vector_ptr[chunk_col_id])[number_of_rows],
				                               parse_types[chunk_col_id].width, parse_types[chunk_col_id].scale);
				break;
			case PhysicalType::INT128:
				success = TryDecimalStringCast(value_ptr, size,
				                               static_cast<hugeint_t *>(vector_ptr[chunk_col_id])[number_of_rows],
				                               parse_types[chunk_col_id].width, parse_types[chunk_col_id].scale);
				break;
			default:
				throw InternalException("Invalid Physical Type for Decimal Value. Physical Type: " +
				                        TypeIdToString(parse_types[chunk_col_id].internal_type));
			}
		} else {
			throw InvalidInputException("Decimals can only have ',' and '.' as decimal separators");
		}
		break;
	}
	default: {
		// By default, we add a string
		// We only evaluate if a string is utf8 valid, if it's actually a varchar
		if (parse_types[chunk_col_id].validate_utf8 &&
		    !Utf8Proc::IsValid(value_ptr, UnsafeNumericCast<uint32_t>(size))) {
			bool force_error = !state_machine.options.ignore_errors.GetValue() && sniffing;
			// Invalid unicode, we must error
			if (force_error) {
				HandleUnicodeError(cur_col_id, last_position);
			}
			// If we got here, we are ignoring errors, hence we must ignore this line.
			current_errors.Insert(INVALID_ENCODING, cur_col_id, chunk_col_id, last_position);
			static_cast<string_t *>(vector_ptr[chunk_col_id])[number_of_rows] = StringVector::AddStringOrBlob(
			    parse_chunk.data[chunk_col_id], string_t(value_ptr, UnsafeNumericCast<uint32_t>(0)));
			break;
		}
		if (allocate) {
			// If it's a value produced over multiple buffers, we must allocate
			static_cast<string_t *>(vector_ptr[chunk_col_id])[number_of_rows] = StringVector::AddStringOrBlob(
			    parse_chunk.data[chunk_col_id], string_t(value_ptr, UnsafeNumericCast<uint32_t>(size)));
		} else {
			static_cast<string_t *>(vector_ptr[chunk_col_id])[number_of_rows] =
			    string_t(value_ptr, UnsafeNumericCast<uint32_t>(size));
		}
		break;
	}
	}
	if (!success) {
		current_errors.Insert(CAST_ERROR, cur_col_id, chunk_col_id, last_position);
		if (!state_machine.options.IgnoreErrors()) {
			// We have to write the cast error message.
			std::ostringstream error;
			// Casting Error Message
			error << "Could not convert string \"" << std::string(value_ptr, size) << "\" to \'"
			      << LogicalTypeIdToString(parse_types[chunk_col_id].type_id) << "\'";
			auto error_string = error.str();
			FullLinePosition::SanitizeError(error_string);

			current_errors.ModifyErrorMessageOfLastError(error_string);
		}
	}
	cur_col_id++;
	chunk_col_id++;
}

DataChunk &StringValueResult::ToChunk() {
	if (number_of_rows < 0) {
		throw InternalException("CSVScanner: ToChunk() function. Has a negative number of rows, this indicates an "
		                        "issue with the error handler.");
	}
	parse_chunk.SetCardinality(static_cast<idx_t>(number_of_rows));
	return parse_chunk;
}

void StringValueResult::Reset() {
	if (number_of_rows == 0) {
		return;
	}
	number_of_rows = 0;
	cur_col_id = 0;
	chunk_col_id = 0;
	for (auto &v : validity_mask) {
		v->SetAllValid(result_size);
	}
	// We keep a reference to the buffer from our current iteration if it already exists
	shared_ptr<CSVBufferHandle> cur_buffer;
	auto handle_iter = buffer_handles.find(iterator.GetBufferIdx());
	if (handle_iter != buffer_handles.end()) {
		cur_buffer = handle_iter->second;
	}
	buffer_handles.clear();
	idx_t actual_size = 0;
	if (cur_buffer) {
		buffer_handles[cur_buffer->buffer_idx] = cur_buffer;
		actual_size = cur_buffer->actual_size;
	}
	current_errors.Reset();
	borked_rows.clear();
	current_line_position.begin = {iterator.pos.buffer_idx, iterator.pos.buffer_pos, actual_size};
	current_line_position.end = current_line_position.begin;
}

void StringValueResult::AddQuotedValue(StringValueResult &result, const idx_t buffer_pos) {
	if (!result.unquoted) {
		result.current_errors.Insert(UNTERMINATED_QUOTES, result.cur_col_id, result.chunk_col_id, result.last_position);
	}
	// remove potential empty values
	idx_t length = buffer_pos - result.quoted_position - 1;
	while (length > 0 && result.ignore_empty_values &&
	       result.buffer_ptr[result.quoted_position + 1 + length - 1] == ' ') {
		length--;
	}
	length--;
	AddPossiblyEscapedValue(result, buffer_pos, result.buffer_ptr + result.quoted_position + 1, length,
	                        buffer_pos < result.last_position.buffer_pos + 2);
	result.quoted = false;
}

void StringValueResult::AddPossiblyEscapedValue(StringValueResult &result, const idx_t buffer_pos,
                                                const char *value_ptr, const idx_t length, const bool empty) {
	if (result.escaped) {
		if (result.projecting_columns) {
			if (!result.projected_columns[result.cur_col_id]) {
				result.cur_col_id++;
				result.escaped = false;
				return;
			}
		}
		if (result.cur_col_id >= result.number_of_columns &&
		    !result.state_machine.state_machine_options.strict_mode.GetValue()) {
			result.used_unstrictness = true;
			return;
		}
		if (!result.HandleTooManyColumnsError(value_ptr, length)) {
			// If it's an escaped value we have to remove all the escapes, this is not really great
			// If we are going to escape, this vector must be a varchar vector
			if (result.parse_chunk.data[result.chunk_col_id].GetType() != LogicalType::VARCHAR) {
				result.current_errors.Insert(CAST_ERROR, result.cur_col_id, result.chunk_col_id, result.last_position);
				if (!result.state_machine.options.IgnoreErrors()) {
					// We have to write the cast error message.
					std::ostringstream error;
					// Casting Error Message
					error << "Could not convert string \"" << std::string(value_ptr, length) << "\" to \'"
					      << LogicalTypeIdToString(result.parse_types[result.chunk_col_id].type_id) << "\'";
					auto error_string = error.str();
					FullLinePosition::SanitizeError(error_string);
					result.current_errors.ModifyErrorMessageOfLastError(error_string);
				}
				result.cur_col_id++;
				result.chunk_col_id++;
			} else {
				if (result.parse_chunk.data[result.chunk_col_id].GetType() != LogicalType::VARCHAR) {
					// We cant have escapes on non varchar columns
					result.current_errors.Insert(CAST_ERROR, result.cur_col_id, result.chunk_col_id,
					                             result.last_position);
					if (!result.state_machine.options.IgnoreErrors()) {
						// We have to write the cast error message.
						std::ostringstream error;
						// Casting Error Message
						error << "Could not convert string \"" << std::string(value_ptr, length) << "\" to \'"
						      << LogicalTypeIdToString(result.parse_types[result.chunk_col_id].type_id) << "\'";
						auto error_string = error.str();
						FullLinePosition::SanitizeError(error_string);
						result.current_errors.ModifyErrorMessageOfLastError(error_string);
					}
					return;
				}
				auto value = StringValueScanner::RemoveEscape(
				    value_ptr, length, result.state_machine.dialect_options.state_machine_options.escape.GetValue(),
				    result.state_machine.dialect_options.state_machine_options.quote.GetValue(),
				    result.state_machine.dialect_options.state_machine_options.strict_mode.GetValue(),
				    result.parse_chunk.data[result.chunk_col_id]);
				result.AddValueToVector(value.GetData(), value.GetSize());
			}
		}
	} else {
		if (empty) {
			// empty value
			auto value = string_t();
			result.AddValueToVector(value.GetData(), value.GetSize());
		} else {
			result.AddValueToVector(value_ptr, length);
		}
	}
	result.escaped = false;
}

inline idx_t StringValueResult::HandleMultiDelimiter(const idx_t buffer_pos) const {
	idx_t size = buffer_pos - last_position.buffer_pos - extra_delimiter_bytes;
	if (buffer_pos < last_position.buffer_pos + extra_delimiter_bytes) {
		// If this is a scenario where the value is null, that is fine (e.g., delim = '||' and line is: A||)
		if (buffer_pos == last_position.buffer_pos) {
			size = 0;
		} else {
			// Otherwise something went wrong.
			throw InternalException(
			    "Value size is lower than the number of extra delimiter bytes in the HandleMultiDelimiter(). "
			    "buffer_pos = %d, last_position.buffer_pos = %d, extra_delimiter_bytes = %d",
			    buffer_pos, last_position.buffer_pos, extra_delimiter_bytes);
		}
	}
	return size;
}

void StringValueResult::AddValue(StringValueResult &result, const idx_t buffer_pos) {
	if (result.last_position.buffer_pos > buffer_pos) {
		return;
	}
	if (result.quoted) {
		AddQuotedValue(result, buffer_pos - result.extra_delimiter_bytes);
	} else if (result.escaped) {
		AddPossiblyEscapedValue(result, buffer_pos, result.buffer_ptr + result.last_position.buffer_pos,
		                        buffer_pos - result.last_position.buffer_pos, false);
	} else {
		result.AddValueToVector(result.buffer_ptr + result.last_position.buffer_pos,
		                        result.HandleMultiDelimiter(buffer_pos));
	}
	result.last_position.buffer_pos = buffer_pos + 1;
}

void StringValueResult::HandleUnicodeError(idx_t col_idx, LinePosition &error_position) {
	bool first_nl = false;
	auto borked_line = current_line_position.ReconstructCurrentLine(first_nl, buffer_handles, PrintErrorLine());
	LinesPerBoundary lines_per_batch(iterator.GetBoundaryIdx(), lines_read);
	if (current_line_position.begin == error_position) {
		auto csv_error = CSVError::InvalidUTF8(state_machine.options, col_idx, lines_per_batch, borked_line,
		                                       current_line_position.begin.GetGlobalPosition(requested_size, first_nl),
		                                       error_position.GetGlobalPosition(requested_size, first_nl), path);
		error_handler.Error(csv_error, true);
	} else {
		auto csv_error = CSVError::InvalidUTF8(state_machine.options, col_idx, lines_per_batch, borked_line,
		                                       current_line_position.begin.GetGlobalPosition(requested_size, first_nl),
		                                       error_position.GetGlobalPosition(requested_size), path);
		error_handler.Error(csv_error, true);
	}
}

bool LineError::HandleErrors(StringValueResult &result) {
	bool skip_sniffing = false;
	for (auto &cur_error : current_errors) {
		if (cur_error.type == CSVErrorType::INVALID_ENCODING) {
			skip_sniffing = true;
		}
	}
	skip_sniffing = result.sniffing && skip_sniffing;

	if ((ignore_errors || skip_sniffing) && is_error_in_line && !result.figure_out_new_line) {
		result.RemoveLastLine();
		Reset();
		return true;
	}
	// Reconstruct CSV Line
	for (auto &cur_error : current_errors) {
		LinesPerBoundary lines_per_batch(result.iterator.GetBoundaryIdx(), result.lines_read);
		bool first_nl = false;
		auto borked_line = result.current_line_position.ReconstructCurrentLine(first_nl, result.buffer_handles,
		                                                                       result.PrintErrorLine());
		CSVError csv_error;
		auto col_idx = cur_error.col_idx;
		auto &line_pos = cur_error.error_position;

		switch (cur_error.type) {
		case TOO_MANY_COLUMNS:
		case TOO_FEW_COLUMNS:
			if (result.current_line_position.begin == line_pos) {
				csv_error = CSVError::IncorrectColumnAmountError(
				    result.state_machine.options, col_idx, lines_per_batch, borked_line,
				    result.current_line_position.begin.GetGlobalPosition(result.requested_size, first_nl),
				    line_pos.GetGlobalPosition(result.requested_size, first_nl), result.path);
			} else {
				csv_error = CSVError::IncorrectColumnAmountError(
				    result.state_machine.options, col_idx, lines_per_batch, borked_line,
				    result.current_line_position.begin.GetGlobalPosition(result.requested_size, first_nl),
				    line_pos.GetGlobalPosition(result.requested_size), result.path);
			}
			break;
		case INVALID_ENCODING: {
			if (result.current_line_position.begin == line_pos) {
				csv_error = CSVError::InvalidUTF8(
				    result.state_machine.options, col_idx, lines_per_batch, borked_line,
				    result.current_line_position.begin.GetGlobalPosition(result.requested_size, first_nl),
				    line_pos.GetGlobalPosition(result.requested_size, first_nl), result.path);
			} else {
				csv_error = CSVError::InvalidUTF8(
				    result.state_machine.options, col_idx, lines_per_batch, borked_line,
				    result.current_line_position.begin.GetGlobalPosition(result.requested_size, first_nl),
				    line_pos.GetGlobalPosition(result.requested_size), result.path);
			}
			if (!StringValueScanner::CanDirectlyCast(result.csv_file_scan->file_types[col_idx], result.icu_loaded)) {
				result.number_of_rows--;
			}
			break;
		}
		case UNTERMINATED_QUOTES:
			if (result.current_line_position.begin == line_pos) {
				csv_error = CSVError::UnterminatedQuotesError(
				    result.state_machine.options, col_idx, lines_per_batch, borked_line,
				    result.current_line_position.begin.GetGlobalPosition(result.requested_size, first_nl),
				    line_pos.GetGlobalPosition(result.requested_size, first_nl), result.path);
			} else {
				csv_error = CSVError::UnterminatedQuotesError(
				    result.state_machine.options, col_idx, lines_per_batch, borked_line,
				    result.current_line_position.begin.GetGlobalPosition(result.requested_size, first_nl),
				    line_pos.GetGlobalPosition(result.requested_size), result.path);
			}
			break;
		case CAST_ERROR: {
			string column_name;
			LogicalTypeId type_id = LogicalTypeId::INVALID;
			if (cur_error.col_idx < result.names.size()) {
				column_name = result.names[cur_error.col_idx];
			}
			if (cur_error.col_idx < result.number_of_columns) {
				type_id = result.parse_types[cur_error.chunk_idx].type_id;
			}
			if (result.current_line_position.begin == line_pos) {
				csv_error = CSVError::CastError(
				    result.state_machine.options, column_name, cur_error.error_message, cur_error.col_idx, borked_line,
				    lines_per_batch,
				    result.current_line_position.begin.GetGlobalPosition(result.requested_size, first_nl),
				    line_pos.GetGlobalPosition(result.requested_size, first_nl), type_id, result.path);
			} else {
				csv_error = CSVError::CastError(
				    result.state_machine.options, column_name, cur_error.error_message, cur_error.col_idx, borked_line,
				    lines_per_batch,
				    result.current_line_position.begin.GetGlobalPosition(result.requested_size, first_nl),
				    line_pos.GetGlobalPosition(result.requested_size), type_id, result.path);
			}
		} break;
		case MAXIMUM_LINE_SIZE:
			csv_error = CSVError::LineSizeError(
			    result.state_machine.options, lines_per_batch, borked_line,
			    result.current_line_position.begin.GetGlobalPosition(result.requested_size, first_nl), result.path);
			break;
		case INVALID_STATE:
			if (result.current_line_position.begin == line_pos) {
				csv_error = CSVError::InvalidState(
				    result.state_machine.options, col_idx, lines_per_batch, borked_line,
				    result.current_line_position.begin.GetGlobalPosition(result.requested_size, first_nl),
				    line_pos.GetGlobalPosition(result.requested_size, first_nl), result.path);
			} else {
				csv_error = CSVError::InvalidState(
				    result.state_machine.options, col_idx, lines_per_batch, borked_line,
				    result.current_line_position.begin.GetGlobalPosition(result.requested_size, first_nl),
				    line_pos.GetGlobalPosition(result.requested_size), result.path);
			}
			break;
		default:
			throw InvalidInputException("CSV Error not allowed when inserting row");
		}
		result.error_handler.Error(csv_error, result.try_row);
	}
	if (is_error_in_line && scan_id != StringValueScanner::LINE_FINDER_ID) {
		if (result.sniffing) {
			// If we are sniffing we just remove the line
			result.RemoveLastLine();
		} else {
			// Otherwise, we add it to the borked rows to remove it later and just cleanup the column variables.
			result.borked_rows.insert(static_cast<idx_t>(result.number_of_rows));
			result.cur_col_id = 0;
			result.chunk_col_id = 0;
		}
		Reset();
		return true;
	}
	return false;
}

void StringValueResult::QuotedNewLine(StringValueResult &result) {
	result.quoted_new_line = true;
}

void StringValueResult::NullPaddingQuotedNewlineCheck() const {
	// We do some checks for null_padding correctness
	if (state_machine.options.null_padding && iterator.IsBoundarySet() && quoted_new_line) {
		// If we have null_padding set, we found a quoted new line, we are scanning the file in parallel; We error.
		LinesPerBoundary lines_per_batch(iterator.GetBoundaryIdx(), lines_read);
		auto csv_error = CSVError::NullPaddingFail(state_machine.options, lines_per_batch, path);
		error_handler.Error(csv_error, true);
	}
}

bool StringValueResult::AddRowInternal() {
	LinePosition current_line_start = {iterator.pos.buffer_idx, iterator.pos.buffer_pos, buffer_size};
	idx_t current_line_size = current_line_start - current_line_position.end;
	if (store_line_size) {
		error_handler.NewMaxLineSize(current_line_size);
	}
	current_line_position.begin = current_line_position.end;
	current_line_position.end = current_line_start;
	if (current_line_size > state_machine.options.maximum_line_size.GetValue()) {
		current_errors.Insert(MAXIMUM_LINE_SIZE, 1, chunk_col_id, last_position, current_line_size);
	}
	if (!state_machine.options.null_padding) {
		for (idx_t col_idx = cur_col_id; col_idx < number_of_columns; col_idx++) {
			current_errors.Insert(TOO_FEW_COLUMNS, col_idx - 1, chunk_col_id, last_position);
		}
	}

	if (current_errors.HandleErrors(*this)) {
		D_ASSERT(buffer_handles.find(current_line_position.begin.buffer_idx) != buffer_handles.end());
		D_ASSERT(buffer_handles.find(current_line_position.end.buffer_idx) != buffer_handles.end());
		line_positions_per_row[static_cast<idx_t>(number_of_rows)] = current_line_position;
		number_of_rows++;
		if (static_cast<idx_t>(number_of_rows) >= result_size) {
			// We have a full chunk
			return true;
		}
		return false;
	}
	NullPaddingQuotedNewlineCheck();
	quoted_new_line = false;
	// We need to check if we are getting the correct number of columns here.
	// If columns are correct, we add it, and that's it.
	if (cur_col_id < number_of_columns) {
		// We have too few columns:
		if (null_padding) {
			while (cur_col_id < number_of_columns) {
				bool empty = false;
				if (cur_col_id < state_machine.options.force_not_null.size()) {
					empty = state_machine.options.force_not_null[cur_col_id];
				}
				if (projecting_columns) {
					if (!projected_columns[cur_col_id]) {
						cur_col_id++;
						continue;
					}
				}
				if (empty) {
					static_cast<string_t *>(vector_ptr[chunk_col_id])[number_of_rows] = string_t();
				} else {
					validity_mask[chunk_col_id]->SetInvalid(static_cast<idx_t>(number_of_rows));
				}
				cur_col_id++;
				chunk_col_id++;
			}
		} else {
			// If we are not null-padding this is an error
			if (!state_machine.options.IgnoreErrors()) {
				bool first_nl = false;
				auto borked_line =
				    current_line_position.ReconstructCurrentLine(first_nl, buffer_handles, PrintErrorLine());
				LinesPerBoundary lines_per_batch(iterator.GetBoundaryIdx(), lines_read);
				if (current_line_position.begin == last_position) {
					auto csv_error = CSVError::IncorrectColumnAmountError(
					    state_machine.options, cur_col_id - 1, lines_per_batch, borked_line,
					    current_line_position.begin.GetGlobalPosition(requested_size, first_nl),
					    last_position.GetGlobalPosition(requested_size, first_nl), path);
					error_handler.Error(csv_error, try_row);
				} else {
					auto csv_error = CSVError::IncorrectColumnAmountError(
					    state_machine.options, cur_col_id - 1, lines_per_batch, borked_line,
					    current_line_position.begin.GetGlobalPosition(requested_size, first_nl),
					    last_position.GetGlobalPosition(requested_size), path);
					error_handler.Error(csv_error, try_row);
				}
			}
			// If we are here we ignore_errors, so we delete this line
			RemoveLastLine();
		}
	}
	D_ASSERT(buffer_handles.find(current_line_position.begin.buffer_idx) != buffer_handles.end());
	D_ASSERT(buffer_handles.find(current_line_position.end.buffer_idx) != buffer_handles.end());
	line_positions_per_row[static_cast<idx_t>(number_of_rows)] = current_line_position;
	cur_col_id = 0;
	chunk_col_id = 0;
	number_of_rows++;
	if (static_cast<idx_t>(number_of_rows) >= result_size) {
		// We have a full chunk
		return true;
	}
	return false;
}

bool StringValueResult::AddRow(StringValueResult &result, const idx_t buffer_pos) {
	if (result.last_position.buffer_pos <= buffer_pos) {
		// We add the value
		if (result.quoted) {
			AddQuotedValue(result, buffer_pos);
		} else {
			char *value_ptr = result.buffer_ptr + result.last_position.buffer_pos;
			idx_t size = buffer_pos - result.last_position.buffer_pos;
			if (result.escaped) {
				AddPossiblyEscapedValue(result, buffer_pos, value_ptr, size, size == 0);
			} else {
				result.AddValueToVector(value_ptr, size);
			}
		}
		if (result.state_machine.dialect_options.state_machine_options.new_line == NewLineIdentifier::CARRY_ON) {
			if (result.states.states[1] == CSVState::RECORD_SEPARATOR) {
				// Even though this is marked as a carry on, this is a hippie mixie
				result.last_position.buffer_pos = buffer_pos + 1;
			} else {
				result.last_position.buffer_pos = buffer_pos + 2;
			}
		} else {
			result.last_position.buffer_pos = buffer_pos + 1;
		}
	}

	// We add the value
	return result.AddRowInternal();
}

void StringValueResult::InvalidState(StringValueResult &result) {
	if (result.quoted) {
		result.current_errors.Insert(UNTERMINATED_QUOTES, result.cur_col_id, result.chunk_col_id, result.last_position);
	} else {
		LinesPerBoundary lines_per_batch(result.iterator.GetBoundaryIdx(), result.lines_read);
		bool first_nl = false;
		auto borked_line = result.current_line_position.ReconstructCurrentLine(first_nl, result.buffer_handles,
		                                                                       result.PrintErrorLine());
		CSVError csv_error;
		auto error = CSVError::InvalidState(
		    result.state_machine.options, result.cur_col_id, lines_per_batch, borked_line,
		    result.current_line_position.begin.GetGlobalPosition(result.requested_size, first_nl),
		    result.last_position.GetGlobalPosition(result.requested_size, first_nl), result.path);
		result.error_handler.Error(error, true);
	}
}

bool StringValueResult::EmptyLine(StringValueResult &result, const idx_t buffer_pos) {
	// We care about empty lines if this is a single column csv file
	result.last_position = {result.iterator.pos.buffer_idx, result.iterator.pos.buffer_pos + 1, result.buffer_size};
	if (result.states.IsCarriageReturn() &&
	    result.state_machine.dialect_options.state_machine_options.new_line == NewLineIdentifier::CARRY_ON) {
		result.last_position.buffer_pos++;
	}
	if (result.number_of_columns == 1) {
		for (idx_t i = 0; i < result.null_str_count; i++) {
			if (result.null_str_size[i] == 0) {
				bool empty = false;
				if (!result.state_machine.options.force_not_null.empty()) {
					empty = result.state_machine.options.force_not_null[0];
				}
				if (empty) {
					static_cast<string_t *>(result.vector_ptr[0])[result.number_of_rows] = string_t();
				} else {
					result.validity_mask[0]->SetInvalid(static_cast<idx_t>(result.number_of_rows));
				}
				result.number_of_rows++;
			}
		}
		if (static_cast<idx_t>(result.number_of_rows) >= result.result_size) {
			// We have a full chunk
			return true;
		}
	}
	return false;
}

StringValueScanner::StringValueScanner(idx_t scanner_idx_p, const shared_ptr<CSVBufferManager> &buffer_manager,
                                       const shared_ptr<CSVStateMachine> &state_machine,
                                       const shared_ptr<CSVErrorHandler> &error_handler,
                                       const shared_ptr<CSVFileScan> &csv_file_scan, bool sniffing,
                                       const CSVIterator &boundary, idx_t result_size)
    : BaseScanner(buffer_manager, state_machine, error_handler, sniffing, csv_file_scan, boundary),
      scanner_idx(scanner_idx_p),
      result(states, *state_machine, cur_buffer_handle, BufferAllocator::Get(buffer_manager->context), result_size,
             iterator.pos.buffer_pos, *error_handler, iterator,
             buffer_manager->context.client_data->debug_set_max_line_length, csv_file_scan, lines_read, sniffing,
             buffer_manager->GetFilePath(), scanner_idx_p, used_unstrictness),
      start_pos(0) {
	if (scanner_idx == 0 && csv_file_scan) {
		lines_read += csv_file_scan->skipped_rows;
	}
	iterator.buffer_size = state_machine->options.buffer_size_option.GetValue();
	result.try_row = scanner_idx == LINE_FINDER_ID;
}

StringValueScanner::StringValueScanner(const shared_ptr<CSVBufferManager> &buffer_manager,
                                       const shared_ptr<CSVStateMachine> &state_machine,
                                       const shared_ptr<CSVErrorHandler> &error_handler, idx_t result_size,
                                       const CSVIterator &boundary)
    : BaseScanner(buffer_manager, state_machine, error_handler, false, nullptr, boundary), scanner_idx(0),
      result(states, *state_machine, cur_buffer_handle, Allocator::DefaultAllocator(), result_size,
             iterator.pos.buffer_pos, *error_handler, iterator,
             buffer_manager->context.client_data->debug_set_max_line_length, csv_file_scan, lines_read, sniffing,
             buffer_manager->GetFilePath(), 0, used_unstrictness),
      start_pos(0) {
	if (scanner_idx == 0 && csv_file_scan) {
		lines_read += csv_file_scan->skipped_rows;
	}
	iterator.buffer_size = state_machine->options.buffer_size_option.GetValue();
}

unique_ptr<StringValueScanner> StringValueScanner::GetCSVScanner(ClientContext &context, CSVReaderOptions &options,
                                                                 const MultiFileOptions &file_options) {
	auto state_machine = make_shared_ptr<CSVStateMachine>(options, options.dialect_options.state_machine_options,
	                                                      CSVStateMachineCache::Get(context));

	state_machine->dialect_options.num_cols = options.dialect_options.num_cols;
	state_machine->dialect_options.header = options.dialect_options.header;
	auto buffer_manager = make_shared_ptr<CSVBufferManager>(context, options, options.file_path, 0);
	idx_t rows_to_skip = state_machine->options.GetSkipRows() + state_machine->options.GetHeader();
	rows_to_skip = std::max(rows_to_skip, state_machine->dialect_options.rows_until_header +
	                                          state_machine->dialect_options.header.GetValue());
	auto it = BaseScanner::SkipCSVRows(buffer_manager, state_machine, rows_to_skip);
	auto scanner = make_uniq<StringValueScanner>(buffer_manager, state_machine, make_shared_ptr<CSVErrorHandler>(),
	                                             STANDARD_VECTOR_SIZE, it);
	scanner->csv_file_scan = make_shared_ptr<CSVFileScan>(context, options.file_path, options, file_options);
	scanner->csv_file_scan->InitializeProjection();
	return scanner;
}

bool StringValueScanner::FinishedIterator() const {
	return iterator.done;
}

StringValueResult &StringValueScanner::ParseChunk() {
	result.Reset();
	ParseChunkInternal(result);
	return result;
}

void StringValueScanner::Flush(DataChunk &insert_chunk) {
	bool continue_processing;
	do {
		continue_processing = false;
		auto &process_result = ParseChunk();
		// First Get Parsed Chunk
		auto &parse_chunk = process_result.ToChunk();
		insert_chunk.Reset();
		// We have to check if we got to error
		error_handler->ErrorIfNeeded();
		if (parse_chunk.size() == 0) {
			return;
		}
		// convert the columns in the parsed chunk to the types of the table
		insert_chunk.SetCardinality(parse_chunk);

		// We keep track of the borked lines, in case we are ignoring errors
		D_ASSERT(csv_file_scan);

		auto &names = csv_file_scan->GetNames();
		// Now Do the cast-aroo
		for (idx_t i = 0; i < csv_file_scan->column_ids.size(); i++) {
			idx_t result_idx = i;
			if (!csv_file_scan->projection_ids.empty()) {
				result_idx = csv_file_scan->projection_ids[i].second;
			}
			if (i >= parse_chunk.ColumnCount()) {
				throw InvalidInputException("Mismatch between the schema of different files");
			}
			auto &parse_vector = parse_chunk.data[i];
			auto &result_vector = insert_chunk.data[result_idx];
			auto &type = result_vector.GetType();
			auto &parse_type = parse_vector.GetType();
			if (!type.IsJSONType() && (type == LogicalType::VARCHAR ||
			                           (type != LogicalType::VARCHAR && parse_type != LogicalType::VARCHAR))) {
				// reinterpret rather than reference
				result_vector.Reinterpret(parse_vector);
			} else {
				string error_message;
				idx_t line_error = 0;
				if (VectorOperations::TryCast(buffer_manager->context, parse_vector, result_vector, parse_chunk.size(),
				                              &error_message, false, true)) {
					continue;
				}
				// An error happened, to propagate it we need to figure out the exact line where the casting failed.
				UnifiedVectorFormat inserted_column_data;
				result_vector.ToUnifiedFormat(parse_chunk.size(), inserted_column_data);
				UnifiedVectorFormat parse_column_data;
				parse_vector.ToUnifiedFormat(parse_chunk.size(), parse_column_data);

				for (; line_error < parse_chunk.size(); line_error++) {
					if (!inserted_column_data.validity.RowIsValid(line_error) &&
					    parse_column_data.validity.RowIsValid(line_error)) {
						break;
					}
				}
				{
					if (state_machine->options.ignore_errors.GetValue()) {
						vector<Value> row;
						for (idx_t col = 0; col < parse_chunk.ColumnCount(); col++) {
							row.push_back(parse_chunk.GetValue(col, line_error));
						}
					}
					if (!state_machine->options.IgnoreErrors()) {
						LinesPerBoundary lines_per_batch(iterator.GetBoundaryIdx(),
						                                 lines_read - parse_chunk.size() + line_error);
						bool first_nl = false;
						auto borked_line = result.line_positions_per_row[line_error].ReconstructCurrentLine(
						    first_nl, result.buffer_handles, result.PrintErrorLine());
						std::ostringstream error;
						error << "Could not convert string \"" << parse_vector.GetValue(line_error) << "\" to \'"
						      << type.ToString() << "\'";
						string error_msg = error.str();
						FullLinePosition::SanitizeError(error_msg);
						idx_t row_byte_pos = 0;
						if (!(result.line_positions_per_row[line_error].begin ==
						      result.line_positions_per_row[line_error].end)) {
							row_byte_pos = result.line_positions_per_row[line_error].begin.GetGlobalPosition(
							    result.result_size, first_nl);
						}
						auto csv_error = CSVError::CastError(
						    state_machine->options, names[i], error_msg, i, borked_line, lines_per_batch, row_byte_pos,
						    optional_idx::Invalid(), result_vector.GetType().id(), result.path);
						error_handler->Error(csv_error);
					}
				}
				result.borked_rows.insert(line_error++);
				D_ASSERT(state_machine->options.ignore_errors.GetValue());
				// We are ignoring errors. We must continue but ignoring borked-rows
				for (; line_error < parse_chunk.size(); line_error++) {
					if (!inserted_column_data.validity.RowIsValid(line_error) &&
					    parse_column_data.validity.RowIsValid(line_error)) {
						result.borked_rows.insert(line_error);
						vector<Value> row;
						for (idx_t col = 0; col < parse_chunk.ColumnCount(); col++) {
							row.push_back(parse_chunk.GetValue(col, line_error));
						}
						if (!state_machine->options.IgnoreErrors()) {
							LinesPerBoundary lines_per_batch(iterator.GetBoundaryIdx(),
							                                 lines_read - parse_chunk.size() + line_error);
							bool first_nl = false;
							auto borked_line = result.line_positions_per_row[line_error].ReconstructCurrentLine(
							    first_nl, result.buffer_handles, result.PrintErrorLine());
							std::ostringstream error;
							// Casting Error Message
							error << "Could not convert string \"" << parse_vector.GetValue(line_error) << "\" to \'"
							      << LogicalTypeIdToString(type.id()) << "\'";
							string error_msg = error.str();
							FullLinePosition::SanitizeError(error_msg);
							auto csv_error = CSVError::CastError(
							    state_machine->options, names[i], error_msg, i, borked_line, lines_per_batch,
							    result.line_positions_per_row[line_error].begin.GetGlobalPosition(result.result_size,
							                                                                      first_nl),
							    optional_idx::Invalid(), result_vector.GetType().id(), result.path);
							error_handler->Error(csv_error);
						}
					}
				}
			}
		}
		if (!result.borked_rows.empty()) {
			// We must remove the borked lines from our chunk
			SelectionVector successful_rows(parse_chunk.size());
			idx_t sel_idx = 0;
			for (idx_t row_idx = 0; row_idx < parse_chunk.size(); row_idx++) {
				if (result.borked_rows.find(row_idx) == result.borked_rows.end()) {
					successful_rows.set_index(sel_idx++, row_idx);
				}
			}
			// Now we slice the result
			insert_chunk.Slice(successful_rows, sel_idx);
			result.borked_rows.clear();
		}
		if (insert_chunk.size() == 0 && cur_buffer_handle) {
			idx_t to_pos;
			if (iterator.IsBoundarySet()) {
				to_pos = iterator.GetEndPos();
				if (to_pos > cur_buffer_handle->actual_size) {
					to_pos = cur_buffer_handle->actual_size;
				}
			} else {
				to_pos = cur_buffer_handle->actual_size;
			}
			if (iterator.pos.buffer_pos < to_pos) {
				// If a chunk is complete with errors, we might get to this situation where we must proceed with the
				// scanning
				continue_processing = true;
			}
		}
	} while (continue_processing);
}

void StringValueScanner::Initialize() {
	states.Initialize();

	if (result.result_size != 1 && !(sniffing && state_machine->options.null_padding &&
	                                 !state_machine->options.dialect_options.skip_rows.IsSetByUser())) {
		SetStart();
	} else {
		start_pos = iterator.GetGlobalCurrentPos();
	}

	result.last_position = {iterator.pos.buffer_idx, iterator.pos.buffer_pos, cur_buffer_handle->actual_size};
	result.current_line_position.begin = result.last_position;
	result.current_line_position.end = result.current_line_position.begin;
}

void StringValueScanner::ProcessExtraRow() {
	result.NullPaddingQuotedNewlineCheck();
	idx_t to_pos = cur_buffer_handle->actual_size;
	while (iterator.pos.buffer_pos < to_pos) {
		state_machine->Transition(states, buffer_handle_ptr[iterator.pos.buffer_pos]);
		switch (states.states[1]) {
		case CSVState::INVALID:
			result.InvalidState(result);
			iterator.pos.buffer_pos++;
			return;
		case CSVState::RECORD_SEPARATOR:
			if (states.states[0] == CSVState::RECORD_SEPARATOR) {
				result.EmptyLine(result, iterator.pos.buffer_pos);
				iterator.pos.buffer_pos++;
				lines_read++;
				return;
			} else if (states.states[0] != CSVState::CARRIAGE_RETURN) {
				if (result.IsCommentSet(result)) {
					result.UnsetComment(result, iterator.pos.buffer_pos);
				} else {
					result.AddRow(result, iterator.pos.buffer_pos);
				}
				iterator.pos.buffer_pos++;
				lines_read++;
				return;
			}
			lines_read++;
			iterator.pos.buffer_pos++;
			break;
		case CSVState::CARRIAGE_RETURN:
			if (states.states[0] != CSVState::RECORD_SEPARATOR) {
				if (result.IsCommentSet(result)) {
					result.UnsetComment(result, iterator.pos.buffer_pos);
				} else {
					result.AddRow(result, iterator.pos.buffer_pos);
				}
				iterator.pos.buffer_pos++;
				lines_read++;
				return;
			} else {
				result.EmptyLine(result, iterator.pos.buffer_pos);
				iterator.pos.buffer_pos++;
				lines_read++;
				return;
			}
			break;
		case CSVState::DELIMITER:
			result.AddValue(result, iterator.pos.buffer_pos);
			iterator.pos.buffer_pos++;
			break;
		case CSVState::QUOTED:
			if (states.states[0] == CSVState::UNQUOTED) {
				result.SetEscaped(result);
			}
			result.SetQuoted(result, iterator.pos.buffer_pos);
			iterator.pos.buffer_pos++;
			while (state_machine->transition_array
			           .skip_quoted[static_cast<uint8_t>(buffer_handle_ptr[iterator.pos.buffer_pos])] &&
			       iterator.pos.buffer_pos < to_pos - 1) {
				iterator.pos.buffer_pos++;
			}
			break;
		case CSVState::ESCAPE:
		case CSVState::UNQUOTED_ESCAPE:
		case CSVState::ESCAPED_RETURN:
			result.SetEscaped(result);
			iterator.pos.buffer_pos++;
			break;
		case CSVState::STANDARD:
			iterator.pos.buffer_pos++;
			while (state_machine->transition_array
			           .skip_standard[static_cast<uint8_t>(buffer_handle_ptr[iterator.pos.buffer_pos])] &&
			       iterator.pos.buffer_pos < to_pos - 1) {
				iterator.pos.buffer_pos++;
			}
			break;
		case CSVState::UNQUOTED: {
			result.SetUnquoted(result);
			iterator.pos.buffer_pos++;
			break;
		}
		case CSVState::COMMENT:
			result.SetComment(result, iterator.pos.buffer_pos);
			iterator.pos.buffer_pos++;
			while (state_machine->transition_array
			           .skip_comment[static_cast<uint8_t>(buffer_handle_ptr[iterator.pos.buffer_pos])] &&
			       iterator.pos.buffer_pos < to_pos - 1) {
				iterator.pos.buffer_pos++;
			}
			break;
		case CSVState::QUOTED_NEW_LINE:
			result.quoted_new_line = true;
			result.NullPaddingQuotedNewlineCheck();
			iterator.pos.buffer_pos++;
			break;
		default:
			iterator.pos.buffer_pos++;
			break;
		}
	}
}

string_t StringValueScanner::RemoveEscape(const char *str_ptr, idx_t end, char escape, char quote, bool strict_mode,
                                          Vector &vector) {
	// Figure out the exact size
	idx_t str_pos = 0;
	bool just_escaped = false;
	for (idx_t cur_pos = 0; cur_pos < end; cur_pos++) {
		if (str_ptr[cur_pos] == escape && !just_escaped) {
			just_escaped = true;
		} else if (str_ptr[cur_pos] == quote) {
			if (just_escaped || !strict_mode) {
				str_pos++;
			}
			just_escaped = false;
		} else {
			just_escaped = false;
			str_pos++;
		}
	}

	auto removed_escapes = StringVector::EmptyString(vector, str_pos);
	auto removed_escapes_ptr = removed_escapes.GetDataWriteable();
	// Allocate string and copy it
	str_pos = 0;
	just_escaped = false;
	for (idx_t cur_pos = 0; cur_pos < end; cur_pos++) {
		const char c = str_ptr[cur_pos];
		if (c == escape && !just_escaped) {
			just_escaped = true;
		} else if (str_ptr[cur_pos] == quote) {
			if (just_escaped || !strict_mode) {
				removed_escapes_ptr[str_pos++] = c;
			}
			just_escaped = false;
		} else {
			just_escaped = false;
			removed_escapes_ptr[str_pos++] = c;
		}
	}
	removed_escapes.Finalize();
	return removed_escapes;
}

void StringValueScanner::ProcessOverBufferValue() {
	// Process first string
	if (result.last_position.buffer_pos != previous_buffer_handle->actual_size) {
		states.Initialize();
	}

	string over_buffer_string;
	auto previous_buffer = previous_buffer_handle->Ptr();
	idx_t j = 0;
	result.quoted = false;
	for (idx_t i = result.last_position.buffer_pos; i < previous_buffer_handle->actual_size; i++) {
		state_machine->Transition(states, previous_buffer[i]);
		if (states.EmptyLine() || states.IsCurrentNewRow()) {
			continue;
		}
		if (states.NewRow() || states.NewValue()) {
			break;
		} else if (!result.comment) {
			over_buffer_string += previous_buffer[i];
		}
		if (states.IsQuoted()) {
			result.SetQuoted(result, j);
		}
		if (states.IsUnquoted()) {
			result.SetUnquoted(result);
		}
		if (states.IsEscaped() && result.state_machine.dialect_options.state_machine_options.escape != '\0') {
			result.escaped = true;
		}
		if (states.IsComment()) {
			result.SetComment(result, j);
		}
		if (states.IsInvalid()) {
			result.InvalidState(result);
		}
		j++;
	}
	if (over_buffer_string.empty() &&
	    state_machine->dialect_options.state_machine_options.new_line == NewLineIdentifier::CARRY_ON) {
		if (!iterator.IsBoundarySet()) {
			if (buffer_handle_ptr[iterator.pos.buffer_pos] == '\n') {
				iterator.pos.buffer_pos++;
			}
		} else {
			while (iterator.pos.buffer_pos < cur_buffer_handle->actual_size &&
			       (buffer_handle_ptr[iterator.pos.buffer_pos] == '\n' ||
			        buffer_handle_ptr[iterator.pos.buffer_pos] == '\r')) {
				if (buffer_handle_ptr[iterator.pos.buffer_pos] == '\r') {
					if (result.last_position.buffer_pos <= previous_buffer_handle->actual_size) {
						// we add the value
						result.AddValue(result, previous_buffer_handle->actual_size);
						if (result.IsCommentSet(result)) {
							result.UnsetComment(result, iterator.pos.buffer_pos);
						} else {
							result.AddRow(result, previous_buffer_handle->actual_size);
						}
						state_machine->Transition(states, buffer_handle_ptr[iterator.pos.buffer_pos++]);
						while (iterator.pos.buffer_pos < cur_buffer_handle->actual_size &&
						       (buffer_handle_ptr[iterator.pos.buffer_pos] == '\r' ||
						        buffer_handle_ptr[iterator.pos.buffer_pos] == '\n')) {
							state_machine->Transition(states, buffer_handle_ptr[iterator.pos.buffer_pos++]);
						}
						return;
					}
				} else {
					if (iterator.pos.buffer_pos + 1 == cur_buffer_handle->actual_size) {
						return;
					}
				}
				state_machine->Transition(states, buffer_handle_ptr[iterator.pos.buffer_pos]);
				iterator.pos.buffer_pos++;
			}
		}
	}
	// second buffer
	for (; iterator.pos.buffer_pos < cur_buffer_handle->actual_size; iterator.pos.buffer_pos++) {
		state_machine->Transition(states, buffer_handle_ptr[iterator.pos.buffer_pos]);
		if (states.EmptyLine()) {
			if (state_machine->dialect_options.num_cols == 1) {
				break;
			}
			continue;
		}
		if (states.NewRow() || states.NewValue()) {
			break;
		} else if (!result.comment && !states.IsComment()) {
			over_buffer_string += buffer_handle_ptr[iterator.pos.buffer_pos];
		}
		if (states.IsQuoted()) {
			result.SetQuoted(result, j);
		}
		if (states.IsComment()) {
			result.SetComment(result, j);
		}
		if (states.IsEscaped() && result.state_machine.dialect_options.state_machine_options.escape != '\0') {
			result.escaped = true;
		}
		if (states.IsInvalid()) {
			result.InvalidState(result);
		}
		j++;
	}
	bool skip_value = false;
	if (result.projecting_columns) {
		if (!result.projected_columns[result.cur_col_id] && result.cur_col_id != result.number_of_columns) {
			result.cur_col_id++;
			skip_value = true;
		}
	}
	if (!skip_value) {
		string_t value;
		if (result.quoted && !result.comment) {
			idx_t length = over_buffer_string.size() - 1 - result.quoted_position;
			while (length > 0 && result.ignore_empty_values &&
			       over_buffer_string.c_str()[result.quoted_position + length] == ' ') {
				length--;
			}
			value = string_t(over_buffer_string.c_str() + result.quoted_position, UnsafeNumericCast<uint32_t>(length));
			if (result.escaped) {
				if (!result.HandleTooManyColumnsError(over_buffer_string.c_str(), over_buffer_string.size())) {
					const auto str_ptr = over_buffer_string.c_str() + result.quoted_position;
					if (result.parse_chunk.data[result.chunk_col_id].GetType() != LogicalType::VARCHAR) {
						// We cant have escapes on non varchar columns
						result.current_errors.Insert(CAST_ERROR, result.cur_col_id, result.chunk_col_id,
						                             result.last_position);
						if (!result.state_machine.options.IgnoreErrors()) {
							// We have to write the cast error message.
							std::ostringstream error;
							// Casting Error Message
							error << "Could not convert string \""
							      << std::string(over_buffer_string.c_str(), over_buffer_string.size()) << "\" to \'"
							      << LogicalTypeIdToString(result.parse_types[result.chunk_col_id].type_id) << "\'";
							auto error_string = error.str();
							FullLinePosition::SanitizeError(error_string);
							result.current_errors.ModifyErrorMessageOfLastError(error_string);
						}
						return;
					}
					value =
					    RemoveEscape(str_ptr, over_buffer_string.size() - 2,
					                 state_machine->dialect_options.state_machine_options.escape.GetValue(),
					                 state_machine->dialect_options.state_machine_options.quote.GetValue(),
					                 result.state_machine.dialect_options.state_machine_options.strict_mode.GetValue(),
					                 result.parse_chunk.data[result.chunk_col_id]);
				}
			}
		} else {
			value = string_t(over_buffer_string.c_str(), UnsafeNumericCast<uint32_t>(over_buffer_string.size()));
			if (result.escaped) {
				if (result.parse_chunk.data[result.chunk_col_id].GetType() != LogicalType::VARCHAR) {
					// We cant have escapes on non varchar columns
					result.current_errors.Insert(CAST_ERROR, result.cur_col_id, result.chunk_col_id,
					                             result.last_position);
					if (!result.state_machine.options.IgnoreErrors()) {
						// We have to write the cast error message.
						std::ostringstream error;
						// Casting Error Message
						error << "Could not convert string \""
						      << std::string(over_buffer_string.c_str(), over_buffer_string.size()) << "\" to \'"
						      << LogicalTypeIdToString(result.parse_types[result.chunk_col_id].type_id) << "\'";
						auto error_string = error.str();
						FullLinePosition::SanitizeError(error_string);
						result.current_errors.ModifyErrorMessageOfLastError(error_string);
					}
					return;
				}
				if (!result.HandleTooManyColumnsError(over_buffer_string.c_str(), over_buffer_string.size())) {
					value =
					    RemoveEscape(over_buffer_string.c_str(), over_buffer_string.size(),
					                 state_machine->dialect_options.state_machine_options.escape.GetValue(),
					                 state_machine->dialect_options.state_machine_options.quote.GetValue(),
					                 result.state_machine.dialect_options.state_machine_options.strict_mode.GetValue(),
					                 result.parse_chunk.data[result.chunk_col_id]);
				}
			}
		}
		if (states.EmptyLine() && state_machine->dialect_options.num_cols == 1) {
			result.EmptyLine(result, iterator.pos.buffer_pos);
		} else if (!states.IsNotSet() && (!result.comment || !value.Empty())) {
			idx_t value_size = value.GetSize();
			if (states.IsDelimiter() &&
			    !result.state_machine.dialect_options.state_machine_options.delimiter.GetValue().empty()) {
				idx_t extra_delimiter_bytes =
				    result.state_machine.dialect_options.state_machine_options.delimiter.GetValue().size() - 1;
				if (extra_delimiter_bytes > value_size) {
					throw InternalException(
					    "Value size is lower than the number of extra delimiter bytes in the ProcessOverBufferValue()");
				}
				value_size -= extra_delimiter_bytes;
			}
			result.AddValueToVector(value.GetData(), value_size, true);
		}
	} else {
		if (states.EmptyLine() && state_machine->dialect_options.num_cols == 1) {
			result.EmptyLine(result, iterator.pos.buffer_pos);
		}
	}

	if (states.NewRow() && !states.IsNotSet()) {
		if (result.IsCommentSet(result)) {
			result.UnsetComment(result, iterator.pos.buffer_pos);
		} else {
			result.AddRowInternal();
		}
		lines_read++;
	}

	if (iterator.pos.buffer_pos >= cur_buffer_handle->actual_size && cur_buffer_handle->is_last_buffer) {
		result.added_last_line = true;
	}
	if (states.IsCarriageReturn() &&
	    state_machine->dialect_options.state_machine_options.new_line == NewLineIdentifier::CARRY_ON) {
		result.last_position = {iterator.pos.buffer_idx, ++iterator.pos.buffer_pos + 1, result.buffer_size};
	} else {
		result.last_position = {iterator.pos.buffer_idx, ++iterator.pos.buffer_pos, result.buffer_size};
	}
	// Be sure to reset the quoted and escaped variables
	result.quoted = false;
	result.escaped = false;
}

bool StringValueScanner::MoveToNextBuffer() {
	if (iterator.pos.buffer_pos >= cur_buffer_handle->actual_size) {
		previous_buffer_handle = cur_buffer_handle;
		cur_buffer_handle = buffer_manager->GetBuffer(++iterator.pos.buffer_idx);
		if (!cur_buffer_handle) {
			iterator.pos.buffer_idx--;
			buffer_handle_ptr = nullptr;
			// We do not care if it's a quoted new line on the last row of our file.
			result.quoted_new_line = false;
			// This means we reached the end of the file, we must add a last line if there is any to be added
			if (states.EmptyLine() || states.NewRow() || result.added_last_line || states.IsCurrentNewRow() ||
			    states.IsNotSet()) {
				if (result.cur_col_id == result.number_of_columns && !result.IsStateCurrent(CSVState::INVALID)) {
					result.number_of_rows++;
				}
				result.cur_col_id = 0;
				result.chunk_col_id = 0;
				return false;
			} else if (states.NewValue()) {
				// we add the value
				result.AddValue(result, previous_buffer_handle->actual_size);
				// And an extra empty value to represent what comes after the delimiter
				if (result.IsCommentSet(result)) {
					result.UnsetComment(result, iterator.pos.buffer_pos);
				} else {
					result.AddRow(result, previous_buffer_handle->actual_size);
				}
				lines_read++;
			} else if (states.IsQuotedCurrent() &&
			           state_machine->dialect_options.state_machine_options.strict_mode.GetValue()) {
				// Unterminated quote
				LinePosition current_line_start = {iterator.pos.buffer_idx, iterator.pos.buffer_pos,
				                                   result.buffer_size};
				result.current_line_position.begin = result.current_line_position.end;
				result.current_line_position.end = current_line_start;
				result.InvalidState(result);
			} else {
				if (result.IsCommentSet(result)) {
					result.UnsetComment(result, iterator.pos.buffer_pos);
				} else {
					if (result.quoted && states.IsDelimiterBytes() &&
					    state_machine->dialect_options.state_machine_options.strict_mode.GetValue()) {
						result.current_errors.Insert(UNTERMINATED_QUOTES, result.cur_col_id, result.chunk_col_id,
						                             result.last_position);
					}
					result.AddRow(result, previous_buffer_handle->actual_size);
				}
				lines_read++;
			}
			return false;
		}
		result.buffer_handles[cur_buffer_handle->buffer_idx] = cur_buffer_handle;

		iterator.pos.buffer_pos = 0;
		buffer_handle_ptr = cur_buffer_handle->Ptr();
		// Handle over-buffer value
		ProcessOverBufferValue();
		result.buffer_ptr = buffer_handle_ptr;
		result.buffer_size = cur_buffer_handle->actual_size;
		return true;
	}
	return false;
}

void StringValueResult::SkipBOM() const {
	StringUtil::SkipBOM(buffer_ptr, buffer_size, iterator.pos.buffer_pos);
}

void StringValueResult::RemoveLastLine() {
	// potentially de-nullify values
	for (idx_t i = 0; i < chunk_col_id; i++) {
		validity_mask[i]->SetValid(static_cast<idx_t>(number_of_rows));
	}
	// reset column trackers
	cur_col_id = 0;
	chunk_col_id = 0;
	// decrement row counter
	number_of_rows--;
}
bool StringValueResult::PrintErrorLine() const {
	// To print a lint, result size must be different, than one (i.e., this is a SetStart() trying to figure out new
	// lines) And must either not be ignoring errors OR must be storing them in a rejects table.
	return result_size != 1 &&
	       (state_machine.options.store_rejects.GetValue() || !state_machine.options.ignore_errors.GetValue());
}

bool StringValueScanner::FirstValueEndsOnQuote(CSVIterator iterator) const {
	CSVStates current_state;
	current_state.Initialize(CSVState::STANDARD);
	const idx_t to_pos = iterator.GetEndPos();
	while (iterator.pos.buffer_pos < to_pos) {
		state_machine->Transition(current_state, buffer_handle_ptr[iterator.pos.buffer_pos++]);
		if (current_state.IsState(CSVState::DELIMITER) || current_state.IsState(CSVState::CARRIAGE_RETURN) ||
		    current_state.IsState(CSVState::RECORD_SEPARATOR)) {
			return buffer_handle_ptr[iterator.pos.buffer_pos - 2] ==
			       state_machine->dialect_options.state_machine_options.quote.GetValue();
		}
	}
	return false;
}

bool StringValueScanner::SkipUntilState(CSVState initial_state, CSVState until_state, CSVIterator &current_iterator,
                                        bool &quoted) const {
	CSVStates current_state;
	current_state.Initialize(initial_state);
	bool first_column = true;
	const idx_t to_pos = current_iterator.GetEndPos();
	while (current_iterator.pos.buffer_pos < to_pos) {
		state_machine_strict->Transition(current_state, buffer_handle_ptr[current_iterator.pos.buffer_pos++]);
		if (current_state.IsState(CSVState::STANDARD) || current_state.IsState(CSVState::STANDARD_NEWLINE)) {
			while (current_iterator.pos.buffer_pos + 8 < to_pos) {
				uint64_t value = Load<uint64_t>(
				    reinterpret_cast<const_data_ptr_t>(&buffer_handle_ptr[current_iterator.pos.buffer_pos]));
				if (ContainsZeroByte((value ^ state_machine_strict->transition_array.delimiter) &
				                     (value ^ state_machine_strict->transition_array.new_line) &
				                     (value ^ state_machine_strict->transition_array.carriage_return) &
				                     (value ^ state_machine_strict->transition_array.comment))) {
					break;
				}
				current_iterator.pos.buffer_pos += 8;
			}
			while (state_machine_strict->transition_array
			           .skip_standard[static_cast<uint8_t>(buffer_handle_ptr[current_iterator.pos.buffer_pos])] &&
			       current_iterator.pos.buffer_pos < to_pos - 1) {
				current_iterator.pos.buffer_pos++;
			}
		}
		if (current_state.IsState(CSVState::QUOTED)) {
			while (current_iterator.pos.buffer_pos + 8 < to_pos) {
				uint64_t value = Load<uint64_t>(
				    reinterpret_cast<const_data_ptr_t>(&buffer_handle_ptr[current_iterator.pos.buffer_pos]));
				if (ContainsZeroByte((value ^ state_machine_strict->transition_array.quote) &
				                     (value ^ state_machine_strict->transition_array.escape))) {
					break;
				}
				current_iterator.pos.buffer_pos += 8;
			}

			while (state_machine_strict->transition_array
			           .skip_quoted[static_cast<uint8_t>(buffer_handle_ptr[current_iterator.pos.buffer_pos])] &&
			       current_iterator.pos.buffer_pos < to_pos - 1) {
				current_iterator.pos.buffer_pos++;
			}
		}
		if ((current_state.IsState(CSVState::DELIMITER) || current_state.IsState(CSVState::CARRIAGE_RETURN) ||
		     current_state.IsState(CSVState::RECORD_SEPARATOR)) &&
		    first_column) {
			if (buffer_handle_ptr[current_iterator.pos.buffer_pos - 1] ==
			    state_machine_strict->dialect_options.state_machine_options.quote.GetValue()) {
				quoted = true;
			}
		}
		if (current_state.WasState(CSVState::DELIMITER)) {
			first_column = false;
		}
		if (current_state.IsState(until_state)) {
			return true;
		}
		if (current_state.IsState(CSVState::INVALID)) {
			return false;
		}
	}
	return false;
}

bool StringValueScanner::CanDirectlyCast(const LogicalType &type, bool icu_loaded) {
	switch (type.id()) {
	case LogicalTypeId::TINYINT:
	case LogicalTypeId::SMALLINT:
	case LogicalTypeId::INTEGER:
	case LogicalTypeId::BIGINT:
	case LogicalTypeId::UTINYINT:
	case LogicalTypeId::USMALLINT:
	case LogicalTypeId::UINTEGER:
	case LogicalTypeId::UBIGINT:
	case LogicalTypeId::DOUBLE:
	case LogicalTypeId::FLOAT:
	case LogicalTypeId::DATE:
	case LogicalTypeId::TIMESTAMP:
	case LogicalTypeId::TIME:
	case LogicalTypeId::DECIMAL:
	case LogicalType::BOOLEAN:
		return true;
	case LogicalType::TIMESTAMP_TZ:
		// We only try to do direct cast of timestamp tz if the ICU extension is not loaded, otherwise, it needs to go
		// through string -> timestamp_tz casting
		return !icu_loaded;
	case LogicalType::VARCHAR:
		return !type.IsJSONType();
	default:
		return false;
	}
}

bool StringValueScanner::IsRowValid(CSVIterator &current_iterator) const {
	if (iterator.pos.buffer_pos == cur_buffer_handle->actual_size) {
		return false;
	}
	constexpr idx_t result_size = 1;
	auto scan_finder = make_uniq<StringValueScanner>(LINE_FINDER_ID, buffer_manager, state_machine_strict,
	                                                 make_shared_ptr<CSVErrorHandler>(), csv_file_scan, false,
	                                                 current_iterator, result_size);
	try {
		auto &tuples = scan_finder->ParseChunk();
		current_iterator.pos = scan_finder->GetIteratorPosition();
		bool has_error = false;
		if (tuples.current_errors.HasError()) {
			if (tuples.current_errors.Size() != 1 || !tuples.current_errors.HasErrorType(MAXIMUM_LINE_SIZE)) {
				// We ignore maximum line size errors
				has_error = true;
			}
		}
		return (tuples.number_of_rows == 1 || tuples.first_line_is_comment) && !has_error && tuples.borked_rows.empty();
	} catch (const Exception &e) {
		return false;
	}
	return true;
}

ValidRowInfo StringValueScanner::TryRow(CSVState state, idx_t start_pos, idx_t end_pos) const {
	auto current_iterator = iterator;
	current_iterator.SetStart(start_pos);
	current_iterator.SetEnd(end_pos);
	bool quoted = false;
	if (SkipUntilState(state, CSVState::RECORD_SEPARATOR, current_iterator, quoted)) {
		auto iterator_start = current_iterator;
		idx_t current_pos = current_iterator.pos.buffer_pos;
		current_iterator.SetEnd(iterator.GetEndPos());
		if (IsRowValid(current_iterator)) {
			if (!quoted) {
				quoted = FirstValueEndsOnQuote(iterator_start);
			}
			return {true, current_pos, current_iterator.pos.buffer_idx, current_iterator.pos.buffer_pos, quoted};
		}
	}
	return {false, current_iterator.pos.buffer_pos, current_iterator.pos.buffer_idx, current_iterator.pos.buffer_pos,
	        quoted};
}

void StringValueScanner::SetStart() {
	start_pos = iterator.GetGlobalCurrentPos();
	if (iterator.first_one) {
		if (result.store_line_size) {
			result.error_handler.NewMaxLineSize(iterator.pos.buffer_pos);
		}
		return;
	}
	if (iterator.GetEndPos() > cur_buffer_handle->actual_size) {
		iterator.SetEnd(cur_buffer_handle->actual_size);
	}
	if (!state_machine_strict) {
		// We need to initialize our strict state machine
		auto &state_machine_cache = CSVStateMachineCache::Get(buffer_manager->context);
		auto state_options = state_machine->state_machine_options;
		// To set the state machine to be strict we ensure that strict_mode is set to true
		if (!state_options.strict_mode.IsSetByUser()) {
			state_options.strict_mode = true;
		}
		state_machine_strict =
		    make_shared_ptr<CSVStateMachine>(state_machine_cache.Get(state_options), state_machine->options);
	}
	// At this point we have 3 options:
	// 1. We are at the start of a valid line
	ValidRowInfo best_row = TryRow(CSVState::STANDARD_NEWLINE, iterator.pos.buffer_pos, iterator.GetEndPos());
	// 2. We are in the middle of a quoted value
	if (state_machine->dialect_options.state_machine_options.quote.GetValue() != '\0') {
		idx_t end_pos = iterator.GetEndPos();
		if (best_row.is_valid && best_row.end_buffer_idx == iterator.pos.buffer_idx) {
			// If we got a valid row from the standard state, we limit our search up to that.
			end_pos = best_row.end_pos;
		}
		auto quoted_row = TryRow(CSVState::QUOTED, iterator.pos.buffer_pos, end_pos);
		if (quoted_row.is_valid && (!best_row.is_valid || best_row.last_state_quote)) {
			best_row = quoted_row;
		}
		if (!best_row.is_valid && !quoted_row.is_valid && best_row.start_pos < quoted_row.start_pos) {
			best_row = quoted_row;
		}
		if (quoted_row.is_valid && quoted_row.start_pos < best_row.start_pos) {
			best_row = quoted_row;
		}
	}
	// 3. We are in an escaped value
	if (!best_row.is_valid && state_machine->dialect_options.state_machine_options.quote.GetValue() != '\0') {
		auto escape_row = TryRow(CSVState::ESCAPE, iterator.pos.buffer_pos, iterator.GetEndPos());
		if (escape_row.is_valid) {
			best_row = escape_row;
		} else {
			if (best_row.start_pos < escape_row.start_pos) {
				best_row = escape_row;
			}
		}
	}
	if (!best_row.is_valid) {
		bool is_this_the_end =
		    best_row.start_pos >= cur_buffer_handle->actual_size && cur_buffer_handle->is_last_buffer;
		if (is_this_the_end) {
			iterator.pos.buffer_pos = best_row.start_pos;
			iterator.done = true;
		} else {
			bool mock;
			if (!SkipUntilState(CSVState::STANDARD_NEWLINE, CSVState::RECORD_SEPARATOR, iterator, mock)) {
				iterator.CheckIfDone();
			}
		}
	} else {
		iterator.pos.buffer_pos = best_row.start_pos;
		bool is_this_the_end =
		    best_row.start_pos >= cur_buffer_handle->actual_size && cur_buffer_handle->is_last_buffer;
		if (is_this_the_end) {
			iterator.done = true;
		}
	}

	// 4. We have an error, if we have an error, we let life go on, the scanner will either ignore it
	// or throw.
	result.last_position = {iterator.pos.buffer_idx, iterator.pos.buffer_pos, result.buffer_size};
	start_pos = iterator.GetGlobalCurrentPos();
}

void StringValueScanner::FinalizeChunkProcess() {
	if (static_cast<idx_t>(result.number_of_rows) >= result.result_size || iterator.done) {
		// We are done
		if (!sniffing) {
			if (csv_file_scan) {
				csv_file_scan->bytes_read += bytes_read;
				bytes_read = 0;
			}
		}
		return;
	}
	// If we are not done we have two options.
	// 1) If a boundary is set.
	if (iterator.IsBoundarySet()) {
		bool found_error = false;
		CSVErrorType type;
		if (!result.current_errors.HasErrorType(UNTERMINATED_QUOTES) &&
		    !result.current_errors.HasErrorType(INVALID_STATE)) {
			iterator.done = true;
		} else {
			found_error = true;
			if (result.current_errors.HasErrorType(UNTERMINATED_QUOTES)) {
				type = UNTERMINATED_QUOTES;
			} else {
				type = INVALID_STATE;
			}
		}
		// We read until the next line or until we have nothing else to read.
		// Move to next buffer
		if (!cur_buffer_handle) {
			return;
		}
		bool moved = MoveToNextBuffer();
		if (cur_buffer_handle) {
			if (moved && result.cur_col_id > 0) {
				ProcessExtraRow();
			} else if (!moved) {
				ProcessExtraRow();
			}
			if (cur_buffer_handle->is_last_buffer && iterator.pos.buffer_pos >= cur_buffer_handle->actual_size) {
				MoveToNextBuffer();
			}
		}
		if (result.current_errors.HasErrorType(UNTERMINATED_QUOTES)) {
			found_error = true;
			type = UNTERMINATED_QUOTES;
		} else if (result.current_errors.HasErrorType(INVALID_STATE)) {
			found_error = true;
			type = INVALID_STATE;
		}
		if (result.current_errors.HandleErrors(result)) {
			result.number_of_rows++;
		}
		if (states.IsQuotedCurrent() && !found_error) {
			if (state_machine->dialect_options.state_machine_options.strict_mode.GetValue()) {
				type = UNTERMINATED_QUOTES;
				// If we finish the execution of a buffer, and we end in a quoted state, it means we have unterminated
				// quotes
				result.current_errors.Insert(type, result.cur_col_id, result.chunk_col_id, result.last_position);
				if (result.current_errors.HandleErrors(result)) {
					result.number_of_rows++;
				}
			} else {
				used_unstrictness = true;
			}
		}
		if (!iterator.done) {
			if (iterator.pos.buffer_pos >= iterator.GetEndPos() || iterator.pos.buffer_idx > iterator.GetBufferIdx() ||
			    FinishedFile()) {
				iterator.done = true;
			}
		}
	} else {
		// 2) If a boundary is not set
		// We read until the chunk is complete, or we have nothing else to read.
		while (!FinishedFile() && static_cast<idx_t>(result.number_of_rows) < result.result_size) {
			MoveToNextBuffer();
			if (static_cast<idx_t>(result.number_of_rows) >= result.result_size) {
				return;
			}
			if (cur_buffer_handle) {
				Process(result);
			}
		}
		iterator.done = FinishedFile();
		if (result.null_padding && result.number_of_rows < STANDARD_VECTOR_SIZE && result.chunk_col_id > 0) {
			while (result.chunk_col_id < result.parse_chunk.ColumnCount()) {
				result.validity_mask[result.chunk_col_id++]->SetInvalid(static_cast<idx_t>(result.number_of_rows));
				result.cur_col_id++;
			}
			result.number_of_rows++;
		}
	}
}

ValidatorLine StringValueScanner::GetValidationLine() {
	return {start_pos, result.iterator.GetGlobalCurrentPos()};
}

} // namespace duckdb<|MERGE_RESOLUTION|>--- conflicted
+++ resolved
@@ -22,11 +22,7 @@
                                      idx_t result_size_p, idx_t buffer_position, CSVErrorHandler &error_hander_p,
                                      CSVIterator &iterator_p, bool store_line_size_p,
                                      shared_ptr<CSVFileScan> csv_file_scan_p, idx_t &lines_read_p, bool sniffing_p,
-<<<<<<< HEAD
-                                     const string &path_p, idx_t scan_id)
-=======
                                      const string &path_p, idx_t scan_id, bool &used_unstrictness)
->>>>>>> 9525eea4
     : ScannerResult(states, state_machine, result_size_p),
       number_of_columns(NumericCast<uint32_t>(state_machine.dialect_options.num_cols)),
       null_padding(state_machine.options.null_padding), ignore_errors(state_machine.options.ignore_errors.GetValue()),
