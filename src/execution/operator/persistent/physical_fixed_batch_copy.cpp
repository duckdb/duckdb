--- conflicted
+++ resolved
@@ -533,7 +533,7 @@
 	}
 	// we finished processing this batch
 	// start flushing data
-	auto min_batch_index = state.partition_info.min_batch_index.GetIndex();
+	auto min_batch_index = state.partition_info.MinimumBatchIndex();
 	// push the raw batch data into the set of unprocessed batches
 	auto raw_batch = make_uniq<FixedRawBatchData>(state.local_memory_usage, std::move(state.collection));
 	AddRawBatchData(context, gstate, state.batch_index.GetIndex(), std::move(raw_batch));
@@ -557,37 +557,13 @@
 	auto &state = lstate.Cast<FixedBatchCopyLocalState>();
 	auto &gstate = input.global_state.Cast<FixedBatchCopyGlobalState>();
 	auto &memory_manager = gstate.memory_manager;
-<<<<<<< HEAD
-	if (state.collection && state.collection->Count() > 0) {
-		// we finished processing this batch
-		// start flushing data
-		auto min_batch_index = lstate.partition_info.MinimumBatchIndex();
-		// push the raw batch data into the set of unprocessed batches
-		AddRawBatchData(context.client, gstate_p, state.batch_index.GetIndex(), std::move(state.collection));
-		// attempt to repartition to our desired batch size
-		RepartitionBatches(context.client, gstate_p, min_batch_index);
-		// unblock tasks so they can help process batches (if any are blocked)
-		auto any_unblocked = memory_manager.UnblockTasks();
-		// if any threads were unblocked they can pick up execution of the tasks
-		// otherwise we will execute a task and flush here
-		if (!any_unblocked) {
-			//! Execute a single repartition task
-			ExecuteTask(context.client, gstate);
-			//! Flush batch data to disk (if any is ready)
-			FlushBatchData(context.client, gstate, memory_manager.GetMinimumBatchIndex());
-		}
-	}
+
+	// add the previously finished batch (if any) to the state
+	AddLocalBatch(context.client, gstate, state);
+
+	// update the minimum batch index
 	memory_manager.UpdateMinBatchIndex(state.partition_info.MinimumBatchIndex());
 	state.batch_index = lstate.partition_info.BatchIndex();
-=======
-
-	// add the previously finished batch (if any) to the state
-	AddLocalBatch(context.client, gstate, state);
-
-	// update the minimum batch index
-	memory_manager.UpdateMinBatchIndex(state.partition_info.min_batch_index.GetIndex());
-	state.batch_index = lstate.partition_info.batch_index.GetIndex();
->>>>>>> 0f4a3004
 
 	state.InitializeCollection(context.client, *this);
 	return SinkNextBatchType::READY;
