--- conflicted
+++ resolved
@@ -203,51 +203,6 @@
 		{
 			lock_guard<mutex> l(lock);
 			insert_count += new_count;
-<<<<<<< HEAD
-			VerifyUniqueBatch(batch_index);
-			if (writer && new_count < LocalStorage::MERGE_THRESHOLD) {
-				// we are inserting a small collection that has not yet been written to disk
-				// check if there are any collections with adjacent batch indexes that we can merge together
-
-				// first check how many rows we will end up with by performing such a merge
-				// check backwards
-				merge_count = new_count;
-				idx_t start_batch_index;
-				idx_t end_batch_index;
-				for (start_batch_index = batch_index; start_batch_index > 0; start_batch_index--) {
-					if (!CheckMerge(start_batch_index - 1, merge_count)) {
-						break;
-					}
-				}
-				// check forwards
-				for (end_batch_index = batch_index;; end_batch_index++) {
-					if (!CheckMerge(end_batch_index + 1, merge_count)) {
-						break;
-					}
-				}
-				// merging together creates a big enough row group
-				// merge!
-				if (merge_count >= RowGroup::ROW_GROUP_SIZE) {
-					// gather the row groups to merge
-					// note that we need to gather them in order of batch index
-					for (idx_t i = start_batch_index; i <= end_batch_index; i++) {
-						if (i == batch_index) {
-							merge_collections.push_back(std::move(current_collection));
-							current_collection.reset();
-							continue;
-						}
-						auto can_merge = CheckMerge(i, merge_collections);
-						if (!can_merge) {
-							throw InternalException("Could not merge row group in batch insert?!");
-						}
-					}
-				}
-			}
-			if (merge_collections.empty()) {
-				// no collections to merge together - add the collection to the batch index
-				collections[batch_index] = std::move(current_collection);
-				current_collection.reset();
-=======
 
 			// add the collection to the batch index
 			RowGroupBatchEntry new_entry(batch_index, std::move(current_collection), batch_type);
@@ -265,7 +220,6 @@
 			collections.insert(it, std::move(new_entry));
 			if (writer) {
 				FindMergeCollections(min_batch_index, merged_batch_index, merge_collections);
->>>>>>> da69aeaa
 			}
 		}
 		if (!merge_collections.empty()) {
@@ -309,25 +263,9 @@
 	optional_ptr<OptimisticDataWriter> writer;
 	bool written_to_disk;
 
-<<<<<<< HEAD
-	void FlushToDisk() {
-		if (!current_collection) {
-			return;
-		}
-		if (!written_to_disk && current_collection->GetTotalRows() < LocalStorage::MERGE_THRESHOLD) {
-			return;
-		}
-		writer->FlushToDisk(*current_collection, true);
-	}
-
-	void CreateNewCollection(DuckTableEntry *table, const vector<LogicalType> &insert_types) {
-		auto &table_info = table->GetStorage().info;
-		auto &block_manager = TableIOManager::Get(table->GetStorage()).GetBlockManagerForRowData();
-=======
 	void CreateNewCollection(DuckTableEntry &table, const vector<LogicalType> &insert_types) {
 		auto &table_info = table.GetStorage().info;
 		auto &block_manager = TableIOManager::Get(table.GetStorage()).GetBlockManagerForRowData();
->>>>>>> da69aeaa
 		current_collection = make_uniq<RowGroupCollection>(table_info, block_manager, insert_types, MAX_ROW_ID);
 		current_collection->InitializeEmpty();
 		current_collection->InitializeAppend(current_append_state);
@@ -336,11 +274,7 @@
 };
 
 unique_ptr<GlobalSinkState> PhysicalBatchInsert::GetGlobalSinkState(ClientContext &context) const {
-<<<<<<< HEAD
-	auto result = make_uniq<BatchInsertGlobalState>();
-=======
 	optional_ptr<TableCatalogEntry> table;
->>>>>>> da69aeaa
 	if (info) {
 		// CREATE TABLE AS
 		D_ASSERT(!insert_table);
@@ -360,12 +294,7 @@
 	return make_uniq<BatchInsertLocalState>(context.client, insert_types, bound_defaults);
 }
 
-<<<<<<< HEAD
-SinkResultType PhysicalBatchInsert::Sink(ExecutionContext &context, GlobalSinkState &state, LocalSinkState &lstate_p,
-                                         DataChunk &chunk) const {
-=======
 void PhysicalBatchInsert::NextBatch(ExecutionContext &context, GlobalSinkState &state, LocalSinkState &lstate_p) const {
->>>>>>> da69aeaa
 	auto &gstate = state.Cast<BatchInsertGlobalState>();
 	auto &lstate = lstate_p.Cast<BatchInsertLocalState>();
 
@@ -465,11 +394,7 @@
 				current_merger.reset();
 			}
 			auto larger_merger = make_uniq<CollectionMerger>(context);
-<<<<<<< HEAD
-			larger_merger->AddCollection(std::move(collection.second));
-=======
 			larger_merger->AddCollection(std::move(entry.collection));
->>>>>>> da69aeaa
 			mergers.push_back(std::move(larger_merger));
 		}
 	}
@@ -497,24 +422,10 @@
 // Source
 //===--------------------------------------------------------------------===//
 
-<<<<<<< HEAD
-unique_ptr<GlobalSourceState> PhysicalBatchInsert::GetGlobalSourceState(ClientContext &context) const {
-	return make_uniq<BatchInsertSourceState>();
-}
-
-void PhysicalBatchInsert::GetData(ExecutionContext &context, DataChunk &chunk, GlobalSourceState &gstate,
-                                  LocalSourceState &lstate) const {
-	auto &state = gstate.Cast<BatchInsertSourceState>();
-	auto &insert_gstate = sink_state->Cast<BatchInsertGlobalState>();
-	if (state.finished) {
-		return;
-	}
-=======
 SourceResultType PhysicalBatchInsert::GetData(ExecutionContext &context, DataChunk &chunk,
                                               OperatorSourceInput &input) const {
 	auto &insert_gstate = sink_state->Cast<BatchInsertGlobalState>();
 
->>>>>>> da69aeaa
 	chunk.SetCardinality(1);
 	chunk.SetValue(0, 0, Value::BIGINT(insert_gstate.insert_count));
 
