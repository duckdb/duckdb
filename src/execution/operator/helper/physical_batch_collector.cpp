--- conflicted
+++ resolved
@@ -9,30 +9,6 @@
 PhysicalBatchCollector::PhysicalBatchCollector(PreparedStatementData &data) : PhysicalResultCollector(data) {
 }
 
-<<<<<<< HEAD
-=======
-//===--------------------------------------------------------------------===//
-// Sink
-//===--------------------------------------------------------------------===//
-class BatchCollectorGlobalState : public GlobalSinkState {
-public:
-	BatchCollectorGlobalState(ClientContext &context, const PhysicalBatchCollector &op) : data(context, op.types) {
-	}
-
-	mutex glock;
-	BatchedDataCollection data;
-	unique_ptr<MaterializedQueryResult> result;
-};
-
-class BatchCollectorLocalState : public LocalSinkState {
-public:
-	BatchCollectorLocalState(ClientContext &context, const PhysicalBatchCollector &op) : data(context, op.types) {
-	}
-
-	BatchedDataCollection data;
-};
-
->>>>>>> 3a0c1a95
 SinkResultType PhysicalBatchCollector::Sink(ExecutionContext &context, DataChunk &chunk,
                                             OperatorSinkInput &input) const {
 	auto &state = input.local_state.Cast<BatchCollectorLocalState>();
