--- conflicted
+++ resolved
@@ -94,13 +94,8 @@
 
 SinkResultType PhysicalLimit::Sink(ExecutionContext &context, DataChunk &chunk, OperatorSinkInput &input) const {
 
-<<<<<<< HEAD
-	D_ASSERT(input.size() > 0);
-	auto &state = lstate.Cast<LimitLocalState>();
-=======
 	D_ASSERT(chunk.size() > 0);
 	auto &state = input.local_state.Cast<LimitLocalState>();
->>>>>>> da69aeaa
 	auto &limit = state.limit;
 	auto &offset = state.offset;
 
@@ -118,14 +113,6 @@
 	if (state.current_offset == max_element) {
 		return SinkResultType::FINISHED;
 	}
-<<<<<<< HEAD
-	state.data.Append(input, lstate.batch_index);
-	state.current_offset += input.size();
-	if (state.current_offset == max_element) {
-		return SinkResultType::FINISHED;
-	}
-=======
->>>>>>> da69aeaa
 	return SinkResultType::NEED_MORE_INPUT;
 }
 
@@ -158,16 +145,9 @@
 	return make_uniq<LimitSourceState>();
 }
 
-<<<<<<< HEAD
-void PhysicalLimit::GetData(ExecutionContext &context, DataChunk &chunk, GlobalSourceState &gstate_p,
-                            LocalSourceState &lstate) const {
-	auto &gstate = sink_state->Cast<LimitGlobalState>();
-	auto &state = gstate_p.Cast<LimitSourceState>();
-=======
 SourceResultType PhysicalLimit::GetData(ExecutionContext &context, DataChunk &chunk, OperatorSourceInput &input) const {
 	auto &gstate = sink_state->Cast<LimitGlobalState>();
 	auto &state = input.global_state.Cast<LimitSourceState>();
->>>>>>> da69aeaa
 	while (state.current_offset < gstate.limit + gstate.offset) {
 		if (!state.initialized) {
 			gstate.data.InitializeScan(state.scan_state);
