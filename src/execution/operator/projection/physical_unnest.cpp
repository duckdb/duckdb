#include "duckdb/execution/operator/projection/physical_unnest.hpp"

#include "duckdb/common/vector_operations/vector_operations.hpp"
#include "duckdb/common/algorithm.hpp"
#include "duckdb/execution/expression_executor.hpp"
#include "duckdb/planner/expression/bound_reference_expression.hpp"
#include "duckdb/planner/expression/bound_unnest_expression.hpp"

namespace duckdb {

class UnnestOperatorState : public OperatorState {
public:
	UnnestOperatorState(ClientContext &context, const vector<unique_ptr<Expression>> &select_list)
	    : current_row(0), list_position(0), longest_list_length(DConstants::INVALID_INDEX), first_fetch(true),
	      executor(context) {

		// for each UNNEST in the select_list, we add the child expression to the expression executor
		// and set the return type in the list_data chunk, which will contain the evaluated expression results
		vector<LogicalType> list_data_types;
		for (auto &exp : select_list) {
			D_ASSERT(exp->type == ExpressionType::BOUND_UNNEST);
			auto &bue = exp->Cast<BoundUnnestExpression>();
			list_data_types.push_back(bue.child->return_type);
			executor.AddExpression(*bue.child.get());
		}

		auto &allocator = Allocator::Get(context);
		list_data.Initialize(allocator, list_data_types);

		list_vector_data.resize(list_data.ColumnCount());
		list_child_data.resize(list_data.ColumnCount());
	}

	idx_t current_row;
	idx_t list_position;
	idx_t longest_list_length;
	bool first_fetch;

	ExpressionExecutor executor;
	DataChunk list_data;
	vector<UnifiedVectorFormat> list_vector_data;
	vector<UnifiedVectorFormat> list_child_data;

public:
	//! Reset the fields of the unnest operator state
	void Reset();
	//! Set the longest list's length for the current row
	void SetLongestListLength();
};

void UnnestOperatorState::Reset() {
	current_row = 0;
	list_position = 0;
	longest_list_length = DConstants::INVALID_INDEX;
	first_fetch = true;
}

void UnnestOperatorState::SetLongestListLength() {
	longest_list_length = 0;
	for (idx_t col_idx = 0; col_idx < list_data.ColumnCount(); col_idx++) {

		auto &vector_data = list_vector_data[col_idx];
		auto current_idx = vector_data.sel->get_index(current_row);

		if (vector_data.validity.RowIsValid(current_idx)) {

			// check if this list is longer
			auto list_data_entries = UnifiedVectorFormat::GetData<list_entry_t>(vector_data);
			auto list_entry = list_data_entries[current_idx];
			if (list_entry.length > longest_list_length) {
				longest_list_length = list_entry.length;
			}
		}
	}
}

PhysicalUnnest::PhysicalUnnest(vector<LogicalType> types, vector<unique_ptr<Expression>> select_list,
                               idx_t estimated_cardinality, PhysicalOperatorType type)
    : PhysicalOperator(type, std::move(types), estimated_cardinality), select_list(std::move(select_list)) {
	D_ASSERT(!this->select_list.empty());
}

static void UnnestNull(idx_t start, idx_t end, Vector &result) {

	D_ASSERT(result.GetVectorType() == VectorType::FLAT_VECTOR);
	auto &validity = FlatVector::Validity(result);
	for (idx_t i = start; i < end; i++) {
		validity.SetInvalid(i);
	}
	if (result.GetType().InternalType() == PhysicalType::STRUCT) {
		auto &struct_children = StructVector::GetEntries(result);
		for (auto &child : struct_children) {
			UnnestNull(start, end, *child);
		}
	}
}

template <class T>
static void TemplatedUnnest(UnifiedVectorFormat &vector_data, idx_t start, idx_t end, Vector &result) {

	auto source_data = UnifiedVectorFormat::GetData<T>(vector_data);
	auto &source_mask = vector_data.validity;

	D_ASSERT(result.GetVectorType() == VectorType::FLAT_VECTOR);
	auto result_data = FlatVector::GetData<T>(result);
	auto &result_mask = FlatVector::Validity(result);

	for (idx_t i = start; i < end; i++) {
		auto source_idx = vector_data.sel->get_index(i);
		auto target_idx = i - start;
		if (source_mask.RowIsValid(source_idx)) {
			result_data[target_idx] = source_data[source_idx];
			result_mask.SetValid(target_idx);
		} else {
			result_mask.SetInvalid(target_idx);
		}
	}
}

static void UnnestValidity(UnifiedVectorFormat &vector_data, idx_t start, idx_t end, Vector &result) {

	auto &source_mask = vector_data.validity;
	D_ASSERT(result.GetVectorType() == VectorType::FLAT_VECTOR);
	auto &result_mask = FlatVector::Validity(result);

	for (idx_t i = start; i < end; i++) {
		auto source_idx = vector_data.sel->get_index(i);
		auto target_idx = i - start;
		result_mask.Set(target_idx, source_mask.RowIsValid(source_idx));
	}
}

static void UnnestVector(UnifiedVectorFormat &child_vector_data, Vector &child_vector, idx_t list_size, idx_t start,
                         idx_t end, Vector &result) {

	D_ASSERT(child_vector.GetType() == result.GetType());
	switch (result.GetType().InternalType()) {
	case PhysicalType::BOOL:
	case PhysicalType::INT8:
		TemplatedUnnest<int8_t>(child_vector_data, start, end, result);
		break;
	case PhysicalType::INT16:
		TemplatedUnnest<int16_t>(child_vector_data, start, end, result);
		break;
	case PhysicalType::INT32:
		TemplatedUnnest<int32_t>(child_vector_data, start, end, result);
		break;
	case PhysicalType::INT64:
		TemplatedUnnest<int64_t>(child_vector_data, start, end, result);
		break;
	case PhysicalType::INT128:
		TemplatedUnnest<hugeint_t>(child_vector_data, start, end, result);
		break;
	case PhysicalType::UINT8:
		TemplatedUnnest<uint8_t>(child_vector_data, start, end, result);
		break;
	case PhysicalType::UINT16:
		TemplatedUnnest<uint16_t>(child_vector_data, start, end, result);
		break;
	case PhysicalType::UINT32:
		TemplatedUnnest<uint32_t>(child_vector_data, start, end, result);
		break;
	case PhysicalType::UINT64:
		TemplatedUnnest<uint64_t>(child_vector_data, start, end, result);
		break;
	case PhysicalType::FLOAT:
		TemplatedUnnest<float>(child_vector_data, start, end, result);
		break;
	case PhysicalType::DOUBLE:
		TemplatedUnnest<double>(child_vector_data, start, end, result);
		break;
	case PhysicalType::INTERVAL:
		TemplatedUnnest<interval_t>(child_vector_data, start, end, result);
		break;
	case PhysicalType::VARCHAR:
		TemplatedUnnest<string_t>(child_vector_data, start, end, result);
		break;
	case PhysicalType::LIST: {
		// the child vector of result now references the child vector source
		// FIXME: only reference relevant children (start - end) instead of all
		auto &target = ListVector::GetEntry(result);
		target.Reference(ListVector::GetEntry(child_vector));
		ListVector::SetListSize(result, ListVector::GetListSize(child_vector));
		// unnest
		TemplatedUnnest<list_entry_t>(child_vector_data, start, end, result);
		break;
	}
	case PhysicalType::STRUCT: {
		auto &child_vector_entries = StructVector::GetEntries(child_vector);
		auto &result_entries = StructVector::GetEntries(result);

		// set the validity mask for the 'outer' struct vector before unnesting its children
		UnnestValidity(child_vector_data, start, end, result);

		for (idx_t i = 0; i < child_vector_entries.size(); i++) {
			UnifiedVectorFormat child_vector_entries_data;
			child_vector_entries[i]->ToUnifiedFormat(list_size, child_vector_entries_data);
			UnnestVector(child_vector_entries_data, *child_vector_entries[i], list_size, start, end,
			             *result_entries[i]);
		}
		break;
	}
	default:
		throw InternalException("Unimplemented type for UNNEST.");
	}
}

static void PrepareInput(UnnestOperatorState &state, DataChunk &input,
                         const vector<unique_ptr<Expression>> &select_list) {

	state.list_data.Reset();
	// execute the expressions inside each UNNEST in the select_list to get the list data
	// execution results (lists) are kept in state.list_data chunk
	state.executor.Execute(input, state.list_data);

	// verify incoming lists
	state.list_data.Verify();
	D_ASSERT(input.size() == state.list_data.size());
	D_ASSERT(state.list_data.ColumnCount() == select_list.size());
	D_ASSERT(state.list_vector_data.size() == state.list_data.ColumnCount());
	D_ASSERT(state.list_child_data.size() == state.list_data.ColumnCount());

	// get the UnifiedVectorFormat of each list_data vector (LIST vectors for the different UNNESTs)
	// both for the vector itself and its child vector
	for (idx_t col_idx = 0; col_idx < state.list_data.ColumnCount(); col_idx++) {

		auto &list_vector = state.list_data.data[col_idx];
		list_vector.ToUnifiedFormat(state.list_data.size(), state.list_vector_data[col_idx]);

		if (list_vector.GetType() == LogicalType::SQLNULL) {
			// UNNEST(NULL): SQLNULL vectors don't have child vectors, but we need to point to the child vector of
			// each vector, so we just get the UnifiedVectorFormat of the vector itself
			auto &child_vector = list_vector;
			child_vector.ToUnifiedFormat(0, state.list_child_data[col_idx]);
		} else {
			auto list_size = ListVector::GetListSize(list_vector);
			auto &child_vector = ListVector::GetEntry(list_vector);
			child_vector.ToUnifiedFormat(list_size, state.list_child_data[col_idx]);
		}
	}

	state.first_fetch = false;
}

unique_ptr<OperatorState> PhysicalUnnest::GetOperatorState(ExecutionContext &context) const {
	return PhysicalUnnest::GetState(context, select_list);
}

unique_ptr<OperatorState> PhysicalUnnest::GetState(ExecutionContext &context,
                                                   const vector<unique_ptr<Expression>> &select_list) {
	return make_uniq<UnnestOperatorState>(context.client, select_list);
}

static void UnnestLists(UnnestOperatorState &state, DataChunk &chunk, idx_t col_offset, idx_t this_chunk_len) {
	// unnest the lists
	for (idx_t col_idx = 0; col_idx < state.list_data.ColumnCount(); col_idx++) {

		auto &result_vector = chunk.data[col_idx + col_offset];

		if (state.list_data.data[col_idx].GetType() == LogicalType::SQLNULL) {
			// UNNEST(NULL)
			chunk.SetCardinality(0);
			break;
		}

		auto &vector_data = state.list_vector_data[col_idx];
		auto current_idx = vector_data.sel->get_index(state.current_row);

		if (!vector_data.validity.RowIsValid(current_idx)) {
			UnnestNull(0, this_chunk_len, result_vector);
			continue;
		}

		auto list_data = (list_entry_t *)vector_data.data;
		auto list_entry = list_data[current_idx];

		idx_t list_count = 0;
		if (state.list_position < list_entry.length) {
			// there are still list_count elements to unnest
			list_count = MinValue<idx_t>(this_chunk_len, list_entry.length - state.list_position);

			auto &list_vector = state.list_data.data[col_idx];
			auto &child_vector = ListVector::GetEntry(list_vector);
			auto list_size = ListVector::GetListSize(list_vector);
			auto &child_vector_data = state.list_child_data[col_idx];

			auto base_offset = list_entry.offset + state.list_position;
			UnnestVector(child_vector_data, child_vector, list_size, base_offset, base_offset + list_count,
			             result_vector);
		}

		// fill the rest with NULLs
		if (list_count != this_chunk_len) {
			UnnestNull(list_count, this_chunk_len, result_vector);
		}
	}
}

OperatorResultType PhysicalUnnest::ExecuteInternal(ExecutionContext &context, DataChunk &input, DataChunk &chunk,
                                                   OperatorState &state_p,
                                                   const vector<unique_ptr<Expression>> &select_list,
                                                   bool include_input, bool add_in_out_mapping) {

	auto &state = state_p.Cast<UnnestOperatorState>();

	do {
		// reset validities, if previous loop iteration contained UNNEST(NULL)
		if (include_input) {
			chunk.Reset();
		}

		// prepare the input data by executing any expressions and getting the
		// UnifiedVectorFormat of each LIST vector (list_vector_data) and its child vector (list_child_data)
		if (state.first_fetch) {
			PrepareInput(state, input, select_list);
		}

		// finished with all rows of this input chunk, reset
		if (state.current_row >= input.size()) {
			state.Reset();
			return OperatorResultType::NEED_MORE_INPUT;
		}

		// each UNNEST in the select_list contains a list (or NULL) for this row, find the longest list
		// because this length determines how many times we need to repeat for the current row
		if (state.longest_list_length == DConstants::INVALID_INDEX) {
			state.SetLongestListLength();
		}
		D_ASSERT(state.longest_list_length != DConstants::INVALID_INDEX);

		// we emit chunks of either STANDARD_VECTOR_SIZE or smaller
		auto this_chunk_len = MinValue<idx_t>(STANDARD_VECTOR_SIZE, state.longest_list_length - state.list_position);
		chunk.SetCardinality(this_chunk_len);

		// if we include other projection input columns, e.g. SELECT 1, UNNEST([1, 2]);, then
		// we need to add them as a constant vector to the resulting chunk
		// FIXME: emit multiple unnested rows. Currently, we never emit a chunk containing multiple unnested input rows,
		// so setting a constant vector for the value at state.current_row is fine
		idx_t col_offset = 0;
		if (include_input) {
			for (idx_t col_idx = 0; col_idx < input.ColumnCount(); col_idx++) {
				ConstantVector::Reference(chunk.data[col_idx], input.data[col_idx], state.current_row, input.size());
			}
			col_offset = input.ColumnCount();
		}

		UnnestLists(state, chunk, col_offset, this_chunk_len);

<<<<<<< HEAD
		chunk.Verify();
=======
				} else {

					auto list_data = UnifiedVectorFormat::GetData<list_entry_t>(vector_data);
					auto list_entry = list_data[current_idx];

					idx_t list_count = 0;
					if (state.list_position < list_entry.length) {
						// there are still list_count elements to unnest
						list_count = MinValue<idx_t>(this_chunk_len, list_entry.length - state.list_position);

						auto &list_vector = state.list_data.data[col_idx];
						auto &child_vector = ListVector::GetEntry(list_vector);
						auto list_size = ListVector::GetListSize(list_vector);
						auto &child_vector_data = state.list_child_data[col_idx];

						auto base_offset = list_entry.offset + state.list_position;
						UnnestVector(child_vector_data, child_vector, list_size, base_offset, base_offset + list_count,
						             result_vector);
					}
>>>>>>> 20ad35b3

		// Register which input tuple produced the input tuples
		if (add_in_out_mapping) {
			auto &relation_vec = chunk.data[state.list_data.ColumnCount() + col_offset];
			auto relation_data = FlatVector::GetData<uint32_t>(relation_vec);
			relation_data[0] = state.current_row;
			relation_vec.SetVectorType(VectorType::CONSTANT_VECTOR);
		}

		state.list_position += this_chunk_len;
		if (state.list_position == state.longest_list_length) {
			state.current_row++;
			state.longest_list_length = DConstants::INVALID_INDEX;
			state.list_position = 0;
		}

		// we only emit one unnested row (that contains data) at a time
	} while (chunk.size() == 0);
	return OperatorResultType::HAVE_MORE_OUTPUT;
}

OperatorResultType PhysicalUnnest::Execute(ExecutionContext &context, DataChunk &input, DataChunk &chunk,
                                           GlobalOperatorState &, OperatorState &state) const {
	return ExecuteInternal(context, input, chunk, state, select_list);
}

} // namespace duckdb<|MERGE_RESOLUTION|>--- conflicted
+++ resolved
@@ -261,37 +261,40 @@
 			// UNNEST(NULL)
 			chunk.SetCardinality(0);
 			break;
-		}
-
-		auto &vector_data = state.list_vector_data[col_idx];
-		auto current_idx = vector_data.sel->get_index(state.current_row);
-
-		if (!vector_data.validity.RowIsValid(current_idx)) {
-			UnnestNull(0, this_chunk_len, result_vector);
-			continue;
-		}
-
-		auto list_data = (list_entry_t *)vector_data.data;
-		auto list_entry = list_data[current_idx];
-
-		idx_t list_count = 0;
-		if (state.list_position < list_entry.length) {
-			// there are still list_count elements to unnest
-			list_count = MinValue<idx_t>(this_chunk_len, list_entry.length - state.list_position);
-
-			auto &list_vector = state.list_data.data[col_idx];
-			auto &child_vector = ListVector::GetEntry(list_vector);
-			auto list_size = ListVector::GetListSize(list_vector);
-			auto &child_vector_data = state.list_child_data[col_idx];
-
-			auto base_offset = list_entry.offset + state.list_position;
-			UnnestVector(child_vector_data, child_vector, list_size, base_offset, base_offset + list_count,
-			             result_vector);
-		}
-
-		// fill the rest with NULLs
-		if (list_count != this_chunk_len) {
-			UnnestNull(list_count, this_chunk_len, result_vector);
+
+		} else {
+
+			auto &vector_data = state.list_vector_data[col_idx];
+			auto current_idx = vector_data.sel->get_index(state.current_row);
+
+			if (!vector_data.validity.RowIsValid(current_idx)) {
+				UnnestNull(0, this_chunk_len, result_vector);
+
+			} else {
+
+				auto list_data = UnifiedVectorFormat::GetData<list_entry_t>(vector_data);
+				auto list_entry = list_data[current_idx];
+
+				idx_t list_count = 0;
+				if (state.list_position < list_entry.length) {
+					// there are still list_count elements to unnest
+					list_count = MinValue<idx_t>(this_chunk_len, list_entry.length - state.list_position);
+
+					auto &list_vector = state.list_data.data[col_idx];
+					auto &child_vector = ListVector::GetEntry(list_vector);
+					auto list_size = ListVector::GetListSize(list_vector);
+					auto &child_vector_data = state.list_child_data[col_idx];
+
+					auto base_offset = list_entry.offset + state.list_position;
+					UnnestVector(child_vector_data, child_vector, list_size, base_offset, base_offset + list_count,
+					             result_vector);
+				}
+
+				// fill the rest with NULLs
+				if (list_count != this_chunk_len) {
+					UnnestNull(list_count, this_chunk_len, result_vector);
+				}
+			}
 		}
 	}
 }
@@ -346,29 +349,7 @@
 
 		UnnestLists(state, chunk, col_offset, this_chunk_len);
 
-<<<<<<< HEAD
 		chunk.Verify();
-=======
-				} else {
-
-					auto list_data = UnifiedVectorFormat::GetData<list_entry_t>(vector_data);
-					auto list_entry = list_data[current_idx];
-
-					idx_t list_count = 0;
-					if (state.list_position < list_entry.length) {
-						// there are still list_count elements to unnest
-						list_count = MinValue<idx_t>(this_chunk_len, list_entry.length - state.list_position);
-
-						auto &list_vector = state.list_data.data[col_idx];
-						auto &child_vector = ListVector::GetEntry(list_vector);
-						auto list_size = ListVector::GetListSize(list_vector);
-						auto &child_vector_data = state.list_child_data[col_idx];
-
-						auto base_offset = list_entry.offset + state.list_position;
-						UnnestVector(child_vector_data, child_vector, list_size, base_offset, base_offset + list_count,
-						             result_vector);
-					}
->>>>>>> 20ad35b3
 
 		// Register which input tuple produced the input tuples
 		if (add_in_out_mapping) {
