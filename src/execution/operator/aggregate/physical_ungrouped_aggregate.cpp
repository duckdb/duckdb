--- conflicted
+++ resolved
@@ -115,13 +115,10 @@
 
 		AggregateInputData aggr_input_data(aggregate.bind_info.get(), allocator,
 		                                   AggregateCombineType::ALLOW_DESTRUCTIVE);
-<<<<<<< HEAD
-=======
 		if (!aggregate.function.HasStateCombineCallback()) {
 			throw InternalException("Aggregate function " + aggregate.function.name +
 			                        " does not support combining of states");
 		}
->>>>>>> 9cbb0656
 		aggregate.function.GetStateCombineCallback()(source_state, dest_state, aggr_input_data, 1);
 #ifdef DEBUG
 		state.counts[aggr_idx] += other.state.counts[aggr_idx];
@@ -143,13 +140,10 @@
 
 		Vector state_vec(Value::POINTER(CastPointerToValue(other.state.aggregate_data[aggr_idx].get())));
 		Vector combined_vec(Value::POINTER(CastPointerToValue(state.aggregate_data[aggr_idx].get())));
-<<<<<<< HEAD
-=======
 		if (!aggregate.function.HasStateCombineCallback()) {
 			throw InternalException("Aggregate function " + aggregate.function.name +
 			                        " does not support combining of states");
 		}
->>>>>>> 9cbb0656
 		aggregate.function.GetStateCombineCallback()(state_vec, combined_vec, aggr_input_data, 1);
 #ifdef DEBUG
 		state.counts[aggr_idx] += other.state.counts[aggr_idx];
