--- conflicted
+++ resolved
@@ -128,18 +128,12 @@
 	}
 
 public:
-<<<<<<< HEAD
-	const FunctionData *bind_data;
-	LocalTableFunctionState *local_state;
-	GlobalTableFunctionState *global_state;
+	optional_ptr<const FunctionData> bind_data;
+	optional_ptr<LocalTableFunctionState> local_state;
+	optional_ptr<GlobalTableFunctionState> global_state;
 	//! Whether or not the current execution should write the in-out mapping vector
 	//! for table in-out functions
 	bool add_in_out_mapping = false;
-=======
-	optional_ptr<const FunctionData> bind_data;
-	optional_ptr<LocalTableFunctionState> local_state;
-	optional_ptr<GlobalTableFunctionState> global_state;
->>>>>>> 094226ff
 };
 
 enum ScanType { TABLE, PARQUET };
