//===----------------------------------------------------------------------===//
//                         DuckDB
//
// duckdb/function/table/arrow.hpp
//
//
//===----------------------------------------------------------------------===//

#pragma once

#include "duckdb/function/table_function.hpp"
#include "duckdb/common/arrow/arrow_wrapper.hpp"
#include "duckdb/common/atomic.hpp"
#include "duckdb/common/mutex.hpp"
#include "duckdb/common/pair.hpp"
#include "duckdb/common/thread.hpp"
#include "duckdb/common/unordered_map.hpp"
#include "duckdb/function/built_in_functions.hpp"
#include "duckdb/function/table/arrow/arrow_duck_schema.hpp"

namespace duckdb {

struct ArrowInterval {
	int32_t months;
	int32_t days;
	int64_t nanoseconds;

	inline bool operator==(const ArrowInterval &rhs) const {
		return this->days == rhs.days && this->months == rhs.months && this->nanoseconds == rhs.nanoseconds;
	}
};

struct ArrowProjectedColumns {
	unordered_map<idx_t, string> projection_map;
	vector<string> columns;
	// Map from filter index to column index
	unordered_map<idx_t, idx_t> filter_to_col;
};

struct ArrowStreamParameters {
	ArrowProjectedColumns projected_columns;
	TableFilterSet *filters;
};

typedef unique_ptr<ArrowArrayStreamWrapper> (*stream_factory_produce_t)(uintptr_t stream_factory_ptr,
                                                                        ArrowStreamParameters &parameters);
typedef void (*stream_factory_get_schema_t)(ArrowArrayStream *stream_factory_ptr, ArrowSchema &schema);

struct ArrowScanFunctionData : public TableFunctionData {
public:
	ArrowScanFunctionData(stream_factory_produce_t scanner_producer_p, uintptr_t stream_factory_ptr_p,
	                      shared_ptr<DependencyItem> dependency = nullptr)
	    : lines_read(0), rows_per_thread(0), stream_factory_ptr(stream_factory_ptr_p),
	      scanner_producer(scanner_producer_p), dependency(std::move(dependency)) {
	}

	vector<LogicalType> all_types;
	atomic<idx_t> lines_read;
	ArrowSchemaWrapper schema_root;
	idx_t rows_per_thread;
	//! Pointer to the scanner factory
	uintptr_t stream_factory_ptr;
	//! Pointer to the scanner factory produce
	stream_factory_produce_t scanner_producer;
	//! The (optional) dependency of this function (used in Python for example)
	shared_ptr<DependencyItem> dependency;
	//! Arrow table data
	ArrowTableType arrow_table;
	//! Whether projection pushdown is enabled on the scan
	bool projection_pushdown_enabled = true;
};

struct ArrowRunEndEncodingState {
public:
	ArrowRunEndEncodingState() {
	}

public:
	unique_ptr<Vector> run_ends;
	unique_ptr<Vector> values;

public:
	void Reset() {
		run_ends.reset();
		values.reset();
	}
};

struct ArrowScanLocalState;
struct ArrowArrayScanState {
public:
	explicit ArrowArrayScanState(ClientContext &context);

public:
	// Hold ownership over the Arrow Arrays owned by DuckDB to allow for zero-copy
	shared_ptr<ArrowArrayWrapper> owned_data;
	unordered_map<idx_t, unique_ptr<ArrowArrayScanState>> children;
	// Optionally holds the pointer that was used to create the cached dictionary
	optional_ptr<ArrowArray> arrow_dictionary = nullptr;
	// Cache the (optional) dictionary of this array
	unique_ptr<Vector> dictionary;
	//! Run-end-encoding state
	ArrowRunEndEncodingState run_end_encoding;
	ClientContext &context;

public:
	ArrowArrayScanState &GetChild(idx_t child_idx);
	void AddDictionary(unique_ptr<Vector> dictionary_p, ArrowArray *arrow_dict);
	bool HasDictionary() const;
	bool CacheOutdated(ArrowArray *dictionary) const;
	Vector &GetDictionary();
	ArrowRunEndEncodingState &RunEndEncoding() {
		return run_end_encoding;
	}

public:
	void Reset() {
		// Note: dictionary is not reset
		// the dictionary should be the same for every array scanned of this column
		run_end_encoding.Reset();
		for (auto &child : children) {
			child.second->Reset();
		}
		owned_data.reset();
	}
};

struct ArrowScanLocalState : public LocalTableFunctionState {
public:
	explicit ArrowScanLocalState(unique_ptr<ArrowArrayWrapper> current_chunk, ClientContext &context)
	    : chunk(current_chunk.release()), context(context) {
	}

public:
	shared_ptr<ArrowArrayWrapper> chunk;
	idx_t chunk_offset = 0;
	idx_t batch_index = 0;
	vector<column_t> column_ids;
	unordered_map<idx_t, unique_ptr<ArrowArrayScanState>> array_states;
	TableFilterSet *filters = nullptr;
	//! The DataChunk containing all read columns (even filter columns that are immediately removed)
	DataChunk all_columns;
	ClientContext &context;

public:
	void Reset() {
		chunk_offset = 0;
		for (auto &col : array_states) {
			col.second->Reset();
		}
	}
	ArrowArrayScanState &GetState(idx_t child_idx) {
		auto it = array_states.find(child_idx);
		if (it == array_states.end()) {
			auto child_p = make_uniq<ArrowArrayScanState>(context);
			auto &child = *child_p;
			array_states.emplace(child_idx, std::move(child_p));
			return child;
		}
		return *it->second;
	}
};

struct ArrowScanGlobalState : public GlobalTableFunctionState {
	unique_ptr<ArrowArrayStreamWrapper> stream;
	mutex main_mutex;
	idx_t max_threads = 1;
	idx_t batch_index = 0;
	bool done = false;

	vector<idx_t> projection_ids;
	vector<LogicalType> scanned_types;

	idx_t MaxThreads() const override {
		return max_threads;
	}

	bool CanRemoveFilterColumns() const {
		return !projection_ids.empty();
	}
};

struct ArrowToDuckDBConversion {
	static void SetValidityMask(Vector &vector, ArrowArray &array, idx_t chunk_offset, idx_t size,
	                            int64_t parent_offset, int64_t nested_offset, bool add_null = false);

	static void ColumnArrowToDuckDBRunEndEncoded(Vector &vector, const ArrowArray &array, idx_t chunk_offset,
	                                             ArrowArrayScanState &array_state, idx_t size,
	                                             const ArrowType &arrow_type, int64_t nested_offset = -1,
	                                             ValidityMask *parent_mask = nullptr, uint64_t parent_offset = 0);

	static void ColumnArrowToDuckDB(Vector &vector, ArrowArray &array, idx_t chunk_offset,
	                                ArrowArrayScanState &array_state, idx_t size, const ArrowType &arrow_type,
	                                int64_t nested_offset = -1, ValidityMask *parent_mask = nullptr,
	                                uint64_t parent_offset = 0, bool ignore_extensions = false);

	static void ColumnArrowToDuckDBDictionary(Vector &vector, ArrowArray &array, idx_t chunk_offset,
	                                          ArrowArrayScanState &array_state, idx_t size, const ArrowType &arrow_type,
	                                          int64_t nested_offset = -1, const ValidityMask *parent_mask = nullptr,
	                                          uint64_t parent_offset = 0);
};

struct ArrowTableFunction {
public:
	static void RegisterFunction(BuiltinFunctions &set);

public:
	//! Binds an arrow table
	static unique_ptr<FunctionData> ArrowScanBind(ClientContext &context, TableFunctionBindInput &input,
	                                              vector<LogicalType> &return_types, vector<string> &names);
	static unique_ptr<FunctionData> ArrowScanBindDumb(ClientContext &context, TableFunctionBindInput &input,
	                                                  vector<LogicalType> &return_types, vector<string> &names);
	//! Actual conversion from Arrow to DuckDB
	static void ArrowToDuckDB(ArrowScanLocalState &scan_state, const arrow_column_map_t &arrow_convert_data,
	                          DataChunk &output, idx_t start, bool arrow_scan_is_projected = true,
	                          idx_t rowid_column_index = COLUMN_IDENTIFIER_ROW_ID);

	//! Get next scan state
	static bool ArrowScanParallelStateNext(ClientContext &context, const FunctionData *bind_data_p,
	                                       ArrowScanLocalState &state, ArrowScanGlobalState &parallel_state);

	//! Initialize Global State
	static unique_ptr<GlobalTableFunctionState> ArrowScanInitGlobal(ClientContext &context,
	                                                                TableFunctionInitInput &input);

	//! Initialize Local State
	static unique_ptr<LocalTableFunctionState> ArrowScanInitLocalInternal(ClientContext &context,
	                                                                      TableFunctionInitInput &input,
	                                                                      GlobalTableFunctionState *global_state);
	static unique_ptr<LocalTableFunctionState> ArrowScanInitLocal(ExecutionContext &context,
	                                                              TableFunctionInitInput &input,
	                                                              GlobalTableFunctionState *global_state);

	//! Scan Function
	static void ArrowScanFunction(ClientContext &context, TableFunctionInput &data, DataChunk &output);
	static void PopulateArrowTableType(DBConfig &config, ArrowTableType &arrow_table,
	                                   const ArrowSchemaWrapper &schema_p, vector<string> &names,
	                                   vector<LogicalType> &return_types);

protected:
	//! Defines Maximum Number of Threads
	static idx_t ArrowScanMaxThreads(ClientContext &context, const FunctionData *bind_data);

	//! Allows parallel Create Table / Insertion
	static OperatorPartitionData ArrowGetPartitionData(ClientContext &context, TableFunctionGetPartitionInput &input);

	//! Specify if a given type can be pushed-down by the arrow engine
<<<<<<< HEAD
	static bool ArrowPushdownType(const LogicalType &type);

=======
	static bool ArrowPushdownType(const FunctionData &bind_data, idx_t col_idx);
>>>>>>> 1384f4bd
	//! -----Utility Functions:-----
	//! Gets Arrow Table's Cardinality
	static unique_ptr<NodeStatistics> ArrowScanCardinality(ClientContext &context, const FunctionData *bind_data);
};

} // namespace duckdb<|MERGE_RESOLUTION|>--- conflicted
+++ resolved
@@ -245,12 +245,7 @@
 	static OperatorPartitionData ArrowGetPartitionData(ClientContext &context, TableFunctionGetPartitionInput &input);
 
 	//! Specify if a given type can be pushed-down by the arrow engine
-<<<<<<< HEAD
-	static bool ArrowPushdownType(const LogicalType &type);
-
-=======
 	static bool ArrowPushdownType(const FunctionData &bind_data, idx_t col_idx);
->>>>>>> 1384f4bd
 	//! -----Utility Functions:-----
 	//! Gets Arrow Table's Cardinality
 	static unique_ptr<NodeStatistics> ArrowScanCardinality(ClientContext &context, const FunctionData *bind_data);
