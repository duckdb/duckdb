//===----------------------------------------------------------------------===//
//                         DuckDB
//
// duckdb/function/function.hpp
//
//
//===----------------------------------------------------------------------===//

#pragma once

#include "duckdb/common/types/data_chunk.hpp"
#include "duckdb/common/named_parameter_map.hpp"
#include "duckdb/common/unordered_set.hpp"
#include "duckdb/parser/column_definition.hpp"

namespace duckdb {
class CatalogEntry;
class Catalog;
class ClientContext;
class Expression;
class ExpressionExecutor;
class Transaction;

class AggregateFunction;
class AggregateFunctionSet;
class CopyFunction;
class PragmaFunction;
class ScalarFunctionSet;
class ScalarFunction;
class TableFunctionSet;
class TableFunction;

struct PragmaInfo;

struct FunctionData {
	DUCKDB_API virtual ~FunctionData();

	DUCKDB_API virtual unique_ptr<FunctionData> Copy() const = 0;
	DUCKDB_API virtual bool Equals(const FunctionData &other) const = 0;
	DUCKDB_API static bool Equals(const FunctionData *left, const FunctionData *right);
};

struct TableFunctionData : public FunctionData {
	// used to pass on projections to table functions that support them. NB, can contain COLUMN_IDENTIFIER_ROW_ID
	vector<idx_t> column_ids;

	DUCKDB_API virtual ~TableFunctionData();

	DUCKDB_API unique_ptr<FunctionData> Copy() const override;
	DUCKDB_API bool Equals(const FunctionData &other) const override;
};

struct FunctionParameters {
	vector<Value> values;
	named_parameter_map_t named_parameters;
};

//! Function is the base class used for any type of function (scalar, aggregate or simple function)
class Function {
public:
	DUCKDB_API explicit Function(string name);
	DUCKDB_API virtual ~Function();

	//! The name of the function
	string name;

public:
	//! Returns the formatted string name(arg1, arg2, ...)
	DUCKDB_API static string CallToString(const string &name, const vector<LogicalType> &arguments);
	//! Returns the formatted string name(arg1, arg2..) -> return_type
	DUCKDB_API static string CallToString(const string &name, const vector<LogicalType> &arguments,
	                                      const LogicalType &return_type);
	//! Returns the formatted string name(arg1, arg2.., np1=a, np2=b, ...)
	DUCKDB_API static string CallToString(const string &name, const vector<LogicalType> &arguments,
	                                      const named_parameter_type_map_t &named_parameters);

	//! Bind a scalar function from the set of functions and input arguments. Returns the index of the chosen function,
	//! returns DConstants::INVALID_INDEX and sets error if none could be found
	DUCKDB_API static idx_t BindFunction(const string &name, vector<ScalarFunction> &functions,
	                                     vector<LogicalType> &arguments, string &error, bool &cast_parameters);
	DUCKDB_API static idx_t BindFunction(const string &name, vector<ScalarFunction> &functions,
	                                     vector<unique_ptr<Expression>> &arguments, string &error,
	                                     bool &cast_parameters);
	//! Bind an aggregate function from the set of functions and input arguments. Returns the index of the chosen
	//! function, returns DConstants::INVALID_INDEX and sets error if none could be found
	DUCKDB_API static idx_t BindFunction(const string &name, vector<AggregateFunction> &functions,
	                                     vector<LogicalType> &arguments, string &error, bool &cast_parameters);
	DUCKDB_API static idx_t BindFunction(const string &name, vector<AggregateFunction> &functions,
	                                     vector<LogicalType> &arguments, string &error);
	DUCKDB_API static idx_t BindFunction(const string &name, vector<AggregateFunction> &functions,
	                                     vector<unique_ptr<Expression>> &arguments, string &error);
	//! Bind a table function from the set of functions and input arguments. Returns the index of the chosen
	//! function, returns DConstants::INVALID_INDEX and sets error if none could be found
	DUCKDB_API static idx_t BindFunction(const string &name, vector<TableFunction> &functions,
	                                     vector<LogicalType> &arguments, string &error);
	DUCKDB_API static idx_t BindFunction(const string &name, vector<TableFunction> &functions,
	                                     vector<unique_ptr<Expression>> &arguments, string &error);
	//! Bind a pragma function from the set of functions and input arguments
	DUCKDB_API static idx_t BindFunction(const string &name, vector<PragmaFunction> &functions, PragmaInfo &info,
	                                     string &error);
};

class SimpleFunction : public Function {
public:
	DUCKDB_API SimpleFunction(string name, vector<LogicalType> arguments,
	                          LogicalType varargs = LogicalType(LogicalTypeId::INVALID));
	DUCKDB_API ~SimpleFunction() override;

	//! The set of arguments of the function
	vector<LogicalType> arguments;
	//! The type of varargs to support, or LogicalTypeId::INVALID if the function does not accept variable length
	//! arguments
	LogicalType varargs;

public:
	DUCKDB_API virtual string ToString();

	DUCKDB_API bool HasVarArgs() const;
};

class SimpleNamedParameterFunction : public SimpleFunction {
public:
	DUCKDB_API SimpleNamedParameterFunction(string name, vector<LogicalType> arguments,
	                                        LogicalType varargs = LogicalType(LogicalTypeId::INVALID));
	DUCKDB_API ~SimpleNamedParameterFunction() override;

	//! The named parameters of the function
	named_parameter_type_map_t named_parameters;

public:
	DUCKDB_API string ToString() override;
	DUCKDB_API bool HasNamedParameters();
};

class BaseScalarFunction : public SimpleFunction {
public:
	DUCKDB_API BaseScalarFunction(string name, vector<LogicalType> arguments, LogicalType return_type,
	                              bool has_side_effects, LogicalType varargs = LogicalType(LogicalTypeId::INVALID),
	                              bool propagates_null_values = false);
	DUCKDB_API ~BaseScalarFunction() override;

	//! Return type of the function
	LogicalType return_type;
	//! Whether or not the function has side effects (e.g. sequence increments, random() functions, NOW()). Functions
	//! with side-effects cannot be constant-folded.
	bool has_side_effects;
	//! Whether or not the function propagates null values
	bool propagates_null_values;

public:
	DUCKDB_API hash_t Hash() const;

	//! Cast a set of expressions to the arguments of this function
<<<<<<< HEAD
	DUCKDB_API void CastToFunctionArguments(ClientContext &context, vector<unique_ptr<Expression>> &children);
=======
	DUCKDB_API void CastToFunctionArguments(vector<unique_ptr<Expression>> &children,
	                                        bool cast_parameter_expressions = true);
>>>>>>> 5389a310

	DUCKDB_API string ToString() override;
};

class BuiltinFunctions {
public:
	BuiltinFunctions(ClientContext &transaction, Catalog &catalog);

	//! Initialize a catalog with all built-in functions
	void Initialize();

public:
	void AddFunction(AggregateFunctionSet set);
	void AddFunction(AggregateFunction function);
	void AddFunction(ScalarFunctionSet set);
	void AddFunction(PragmaFunction function);
	void AddFunction(const string &name, vector<PragmaFunction> functions);
	void AddFunction(ScalarFunction function);
	void AddFunction(const vector<string> &names, ScalarFunction function);
	void AddFunction(TableFunctionSet set);
	void AddFunction(TableFunction function);
	void AddFunction(CopyFunction function);

	void AddCollation(string name, ScalarFunction function, bool combinable = false,
	                  bool not_required_for_equality = false);

private:
	ClientContext &context;
	Catalog &catalog;

private:
	template <class T>
	void Register() {
		T::RegisterFunction(*this);
	}

	// table-producing functions
	void RegisterSQLiteFunctions();
	void RegisterReadFunctions();
	void RegisterTableFunctions();
	void RegisterArrowFunctions();

	// aggregates
	void RegisterAlgebraicAggregates();
	void RegisterDistributiveAggregates();
	void RegisterNestedAggregates();
	void RegisterHolisticAggregates();
	void RegisterRegressiveAggregates();

	// scalar functions
	void RegisterDateFunctions();
	void RegisterEnumFunctions();
	void RegisterGenericFunctions();
	void RegisterMathFunctions();
	void RegisterOperators();
	void RegisterStringFunctions();
	void RegisterNestedFunctions();
	void RegisterSequenceFunctions();
	void RegisterTrigonometricsFunctions();

	// pragmas
	void RegisterPragmaFunctions();
};

} // namespace duckdb<|MERGE_RESOLUTION|>--- conflicted
+++ resolved
@@ -151,12 +151,8 @@
 	DUCKDB_API hash_t Hash() const;
 
 	//! Cast a set of expressions to the arguments of this function
-<<<<<<< HEAD
-	DUCKDB_API void CastToFunctionArguments(ClientContext &context, vector<unique_ptr<Expression>> &children);
-=======
 	DUCKDB_API void CastToFunctionArguments(vector<unique_ptr<Expression>> &children,
 	                                        bool cast_parameter_expressions = true);
->>>>>>> 5389a310
 
 	DUCKDB_API string ToString() override;
 };
