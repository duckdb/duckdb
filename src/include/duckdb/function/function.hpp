//===----------------------------------------------------------------------===//
//                         DuckDB
//
// duckdb/function/function.hpp
//
//
//===----------------------------------------------------------------------===//

#pragma once

#include "duckdb/common/named_parameter_map.hpp"
#include "duckdb/common/types/data_chunk.hpp"
#include "duckdb/common/unordered_set.hpp"
#include "duckdb/main/external_dependencies.hpp"
#include "duckdb/parser/column_definition.hpp"

namespace duckdb {
class CatalogEntry;
class Catalog;
class ClientContext;
class Expression;
class ExpressionExecutor;
class Transaction;

class AggregateFunction;
class AggregateFunctionSet;
class CopyFunction;
class PragmaFunction;
class PragmaFunctionSet;
class ScalarFunctionSet;
class ScalarFunction;
class TableFunctionSet;
class TableFunction;
class SimpleFunction;

struct PragmaInfo;

//! The default null handling is NULL in, NULL out
enum class FunctionNullHandling : uint8_t { DEFAULT_NULL_HANDLING = 0, SPECIAL_HANDLING = 1 };
//! The stability of the function, used by the optimizer
//! CONSISTENT              -> this function always returns the same result when given the same input, no variance
//! CONSISTENT_WITHIN_QUERY -> this function returns the same result WITHIN the same query/transaction
//!                            but the result might change across queries (e.g. NOW(), CURRENT_TIME)
//! VOLATILE                -> the result of this function might change per row (e.g. RANDOM())
enum class FunctionStability : uint8_t { CONSISTENT = 0, VOLATILE = 1, CONSISTENT_WITHIN_QUERY = 2 };
<<<<<<< HEAD
//! Whether or not a function can throw an error or not
enum class FunctionErrors : uint8_t { CANNOT_ERROR = 0, CAN_THROW_ERROR = 1 };
=======
//! How to handle collations
//! PROPAGATE_COLLATIONS        -> this function combines collation from its inputs and emits them again (default)
//! PUSH_COMBINABLE_COLLATIONS  -> combinable collations are executed for the input arguments
//! IGNORE_COLLATIONS           -> collations are completely ignored by the function
enum class FunctionCollationHandling : uint8_t {
	PROPAGATE_COLLATIONS = 0,
	PUSH_COMBINABLE_COLLATIONS = 1,
	IGNORE_COLLATIONS = 2
};
>>>>>>> 2301d9f0

struct FunctionData {
	DUCKDB_API virtual ~FunctionData();

	DUCKDB_API virtual unique_ptr<FunctionData> Copy() const = 0;
	DUCKDB_API virtual bool Equals(const FunctionData &other) const = 0;
	DUCKDB_API static bool Equals(const FunctionData *left, const FunctionData *right);

	template <class TARGET>
	TARGET &Cast() {
		DynamicCastCheck<TARGET>(this);
		return reinterpret_cast<TARGET &>(*this);
	}
	template <class TARGET>
	const TARGET &Cast() const {
		DynamicCastCheck<TARGET>(this);
		return reinterpret_cast<const TARGET &>(*this);
	}
	// FIXME: this function should be removed in the future
	template <class TARGET>
	TARGET &CastNoConst() const {
		return const_cast<TARGET &>(Cast<TARGET>()); // NOLINT: FIXME
	}
};

struct TableFunctionData : public FunctionData {
	// used to pass on projections to table functions that support them. NB, can contain COLUMN_IDENTIFIER_ROW_ID
	vector<idx_t> column_ids;

	DUCKDB_API ~TableFunctionData() override;

	DUCKDB_API unique_ptr<FunctionData> Copy() const override;
	DUCKDB_API bool Equals(const FunctionData &other) const override;
};

struct FunctionParameters {
	vector<Value> values;
	named_parameter_map_t named_parameters;
};

//! Function is the base class used for any type of function (scalar, aggregate or simple function)
class Function {
public:
	DUCKDB_API explicit Function(string name);
	DUCKDB_API virtual ~Function();

	//! The name of the function
	string name;
	//! Additional Information to specify function from it's name
	string extra_info;

public:
	//! Returns the formatted string name(arg1, arg2, ...)
	DUCKDB_API static string CallToString(const string &name, const vector<LogicalType> &arguments,
	                                      const LogicalType &varargs = LogicalType::INVALID);
	//! Returns the formatted string name(arg1, arg2..) -> return_type
	DUCKDB_API static string CallToString(const string &name, const vector<LogicalType> &arguments,
	                                      const LogicalType &varargs, const LogicalType &return_type);
	//! Returns the formatted string name(arg1, arg2.., np1=a, np2=b, ...)
	DUCKDB_API static string CallToString(const string &name, const vector<LogicalType> &arguments,
	                                      const named_parameter_type_map_t &named_parameters);

	//! Used in the bind to erase an argument from a function
	DUCKDB_API static void EraseArgument(SimpleFunction &bound_function, vector<unique_ptr<Expression>> &arguments,
	                                     idx_t argument_index);
};

class SimpleFunction : public Function {
public:
	DUCKDB_API SimpleFunction(string name, vector<LogicalType> arguments,
	                          LogicalType varargs = LogicalType(LogicalTypeId::INVALID));
	DUCKDB_API ~SimpleFunction() override;

	//! The set of arguments of the function
	vector<LogicalType> arguments;
	//! The set of original arguments of the function - only set if Function::EraseArgument is called
	//! Used for (de)serialization purposes
	vector<LogicalType> original_arguments;
	//! The type of varargs to support, or LogicalTypeId::INVALID if the function does not accept variable length
	//! arguments
	LogicalType varargs;

public:
	DUCKDB_API virtual string ToString() const;

	DUCKDB_API bool HasVarArgs() const;
};

class SimpleNamedParameterFunction : public SimpleFunction {
public:
	DUCKDB_API SimpleNamedParameterFunction(string name, vector<LogicalType> arguments,
	                                        LogicalType varargs = LogicalType(LogicalTypeId::INVALID));
	DUCKDB_API ~SimpleNamedParameterFunction() override;

	//! The named parameters of the function
	named_parameter_type_map_t named_parameters;

public:
	DUCKDB_API string ToString() const override;
	DUCKDB_API bool HasNamedParameters() const;
};

class BaseScalarFunction : public SimpleFunction {
public:
	DUCKDB_API BaseScalarFunction(string name, vector<LogicalType> arguments, LogicalType return_type,
	                              FunctionStability stability,
	                              LogicalType varargs = LogicalType(LogicalTypeId::INVALID),
	                              FunctionNullHandling null_handling = FunctionNullHandling::DEFAULT_NULL_HANDLING,
	                              FunctionErrors errors = FunctionErrors::CANNOT_ERROR);
	DUCKDB_API ~BaseScalarFunction() override;

	//! Return type of the function
	LogicalType return_type;
	//! The stability of the function (see FunctionStability enum for more info)
	FunctionStability stability;
	//! How this function handles NULL values
	FunctionNullHandling null_handling;
<<<<<<< HEAD
	//! Whether or not this function can throw an error
	FunctionErrors errors;
=======
	//! Collation handling of the function
	FunctionCollationHandling collation_handling;
>>>>>>> 2301d9f0

public:
	DUCKDB_API hash_t Hash() const;

	DUCKDB_API string ToString() const override;
};

} // namespace duckdb<|MERGE_RESOLUTION|>--- conflicted
+++ resolved
@@ -43,10 +43,10 @@
 //!                            but the result might change across queries (e.g. NOW(), CURRENT_TIME)
 //! VOLATILE                -> the result of this function might change per row (e.g. RANDOM())
 enum class FunctionStability : uint8_t { CONSISTENT = 0, VOLATILE = 1, CONSISTENT_WITHIN_QUERY = 2 };
-<<<<<<< HEAD
+
 //! Whether or not a function can throw an error or not
 enum class FunctionErrors : uint8_t { CANNOT_ERROR = 0, CAN_THROW_ERROR = 1 };
-=======
+
 //! How to handle collations
 //! PROPAGATE_COLLATIONS        -> this function combines collation from its inputs and emits them again (default)
 //! PUSH_COMBINABLE_COLLATIONS  -> combinable collations are executed for the input arguments
@@ -56,7 +56,6 @@
 	PUSH_COMBINABLE_COLLATIONS = 1,
 	IGNORE_COLLATIONS = 2
 };
->>>>>>> 2301d9f0
 
 struct FunctionData {
 	DUCKDB_API virtual ~FunctionData();
@@ -174,13 +173,10 @@
 	FunctionStability stability;
 	//! How this function handles NULL values
 	FunctionNullHandling null_handling;
-<<<<<<< HEAD
 	//! Whether or not this function can throw an error
 	FunctionErrors errors;
-=======
 	//! Collation handling of the function
 	FunctionCollationHandling collation_handling;
->>>>>>> 2301d9f0
 
 public:
 	DUCKDB_API hash_t Hash() const;
