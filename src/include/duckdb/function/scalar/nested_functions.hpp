//===----------------------------------------------------------------------===//
//                         DuckDB
//
// duckdb/function/scalar/nested_functions.hpp
//
//
//===----------------------------------------------------------------------===//

#pragma once

#include "duckdb/function/function_set.hpp"
#include "duckdb/function/scalar_function.hpp"
#include "duckdb/common/map.hpp"
#include "duckdb/common/unordered_map.hpp"
#include "duckdb/common/field_writer.hpp"
#include "duckdb/function/built_in_functions.hpp"
#include "duckdb/function/scalar/list/contains_or_position.hpp"

namespace duckdb {

struct ListArgFunctor {
	static Vector &GetList(Vector &list) {
		return list;
	}
	static idx_t GetListSize(Vector &list) {
		return ListVector::GetListSize(list);
	}
	static Vector &GetEntry(Vector &list) {
		return ListVector::GetEntry(list);
	}
};

struct ContainsFunctor {
	static inline bool Initialize() {
		return false;
	}
	static inline bool UpdateResultEntries(idx_t child_idx) {
		return true;
	}
};

struct PositionFunctor {
	static inline int32_t Initialize() {
		return 0;
	}
	static inline int32_t UpdateResultEntries(idx_t child_idx) {
		return child_idx + 1;
	}
};

struct VariableReturnBindData : public FunctionData {
	LogicalType stype;

	explicit VariableReturnBindData(LogicalType stype_p) : stype(std::move(stype_p)) {
	}

	unique_ptr<FunctionData> Copy() const override {
		return make_uniq<VariableReturnBindData>(stype);
	}
	bool Equals(const FunctionData &other_p) const override {
		auto &other = (const VariableReturnBindData &)other_p;
		return stype == other.stype;
	}

	static void Serialize(FieldWriter &writer, const FunctionData *bind_data_p, const ScalarFunction &function) {
		D_ASSERT(bind_data_p);
		auto &info = bind_data_p->Cast<VariableReturnBindData>();
		writer.WriteSerializable(info.stype);
	}

	static unique_ptr<FunctionData> Deserialize(ClientContext &context, FieldReader &reader,
	                                            ScalarFunction &bound_function) {
		auto stype = reader.ReadRequiredSerializable<LogicalType, LogicalType>();
		return make_uniq<VariableReturnBindData>(std::move(stype));
	}
};

template <class T, class MAP_TYPE = map<T, idx_t>>
struct HistogramAggState {
	MAP_TYPE *hist;
};

struct ListExtractFun {
	static void RegisterFunction(BuiltinFunctions &set);
};

struct ListConcatFun {
	static ScalarFunction GetFunction();
	static void RegisterFunction(BuiltinFunctions &set);
};

struct ListContainsFun {
	static ScalarFunction GetFunction();
	static void RegisterFunction(BuiltinFunctions &set);
};

struct ListPositionFun {
	static ScalarFunction GetFunction();
	static void RegisterFunction(BuiltinFunctions &set);
};

<<<<<<< HEAD
struct ListAggregateFun {
	static ScalarFunction GetFunction();
	static void RegisterFunction(BuiltinFunctions &set);
};

struct ListDistinctFun {
	static ScalarFunction GetFunction();
	static void RegisterFunction(BuiltinFunctions &set);
};

struct ListUniqueFun {
	static ScalarFunction GetFunction();
	static void RegisterFunction(BuiltinFunctions &set);
};

struct ListSortFun {
	static ScalarFunction GetFunction();
	static void RegisterFunction(BuiltinFunctions &set);
};

struct ListReverseFun {
	static ScalarFunction GetFunction();
	static void RegisterFunction(BuiltinFunctions &set);
};

struct CardinalityFun {
	static void RegisterFunction(BuiltinFunctions &set);
};

=======
>>>>>>> 59a4ec3a
struct StructExtractFun {
	static ScalarFunction GetFunction();
	static void RegisterFunction(BuiltinFunctions &set);
};

} // namespace duckdb<|MERGE_RESOLUTION|>--- conflicted
+++ resolved
@@ -99,23 +99,7 @@
 	static void RegisterFunction(BuiltinFunctions &set);
 };
 
-<<<<<<< HEAD
-struct ListAggregateFun {
-	static ScalarFunction GetFunction();
-	static void RegisterFunction(BuiltinFunctions &set);
-};
-
-struct ListDistinctFun {
-	static ScalarFunction GetFunction();
-	static void RegisterFunction(BuiltinFunctions &set);
-};
-
-struct ListUniqueFun {
-	static ScalarFunction GetFunction();
-	static void RegisterFunction(BuiltinFunctions &set);
-};
-
-struct ListSortFun {
+struct StructExtractFun {
 	static ScalarFunction GetFunction();
 	static void RegisterFunction(BuiltinFunctions &set);
 };
@@ -125,15 +109,4 @@
 	static void RegisterFunction(BuiltinFunctions &set);
 };
 
-struct CardinalityFun {
-	static void RegisterFunction(BuiltinFunctions &set);
-};
-
-=======
->>>>>>> 59a4ec3a
-struct StructExtractFun {
-	static ScalarFunction GetFunction();
-	static void RegisterFunction(BuiltinFunctions &set);
-};
-
 } // namespace duckdb