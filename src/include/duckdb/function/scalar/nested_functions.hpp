--- conflicted
+++ resolved
@@ -57,12 +57,12 @@
 	static void RegisterFunction(BuiltinFunctions &set);
 };
 
-<<<<<<< HEAD
-struct ListFlattenFun {
-=======
 struct ListContainsFun {
 	static ScalarFunction GetFunction();
->>>>>>> d226502f
+	static void RegisterFunction(BuiltinFunctions &set);
+};
+
+struct ListFlattenFun {
 	static void RegisterFunction(BuiltinFunctions &set);
 };
 
