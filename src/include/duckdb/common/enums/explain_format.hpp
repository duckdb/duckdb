//===----------------------------------------------------------------------===//
//                         DuckDB
//
// duckdb/common/enums/explain_format.hpp
//
//
//===----------------------------------------------------------------------===//

#pragma once

#include "duckdb/common/typedefs.hpp"

namespace duckdb {

<<<<<<< HEAD
enum class ExplainFormat : uint8_t { DEFAULT, TEXT, JSON, HTML };
=======
enum class ExplainFormat : uint8_t { DEFAULT, TEXT, JSON, GRAPHVIZ };
>>>>>>> 950d776b

} // namespace duckdb<|MERGE_RESOLUTION|>--- conflicted
+++ resolved
@@ -12,10 +12,6 @@
 
 namespace duckdb {
 
-<<<<<<< HEAD
-enum class ExplainFormat : uint8_t { DEFAULT, TEXT, JSON, HTML };
-=======
-enum class ExplainFormat : uint8_t { DEFAULT, TEXT, JSON, GRAPHVIZ };
->>>>>>> 950d776b
+enum class ExplainFormat : uint8_t { DEFAULT, TEXT, JSON, HTML, GRAPHVIZ };
 
 } // namespace duckdb