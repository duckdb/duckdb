//===----------------------------------------------------------------------===//
//                         DuckDB
//
// duckdb/common/enums/optimizer_type.hpp
//
//
//===----------------------------------------------------------------------===//

#pragma once

#include "duckdb/common/constants.hpp"
#include "duckdb/common/vector.hpp"

namespace duckdb {

enum class OptimizerType : uint32_t {
	INVALID = 0,
	EXPRESSION_REWRITER,
	FILTER_PULLUP,
	FILTER_PUSHDOWN,
	CTE_FILTER_PUSHER,
	REGEX_RANGE,
	IN_CLAUSE,
	JOIN_ORDER,
	DELIMINATOR,
	UNNEST_REWRITER,
	UNUSED_COLUMNS,
	STATISTICS_PROPAGATION,
	COMMON_SUBEXPRESSIONS,
	COMMON_AGGREGATE,
	COLUMN_LIFETIME,
	BUILD_SIDE_PROBE_SIDE,
	LIMIT_PUSHDOWN,
	TOP_N,
	COMPRESSED_MATERIALIZATION,
	DUPLICATE_GROUPS,
	REORDER_FILTER,
<<<<<<< HEAD
	SAMPLING_PUSHDOWN,
	EXTENSION
=======
	JOIN_FILTER_PUSHDOWN,
	EXTENSION,
	MATERIALIZED_CTE,
>>>>>>> df6faca6
};

string OptimizerTypeToString(OptimizerType type);
OptimizerType OptimizerTypeFromString(const string &str);
vector<string> ListAllOptimizers();

} // namespace duckdb<|MERGE_RESOLUTION|>--- conflicted
+++ resolved
@@ -35,14 +35,11 @@
 	COMPRESSED_MATERIALIZATION,
 	DUPLICATE_GROUPS,
 	REORDER_FILTER,
-<<<<<<< HEAD
 	SAMPLING_PUSHDOWN,
 	EXTENSION
-=======
 	JOIN_FILTER_PUSHDOWN,
 	EXTENSION,
 	MATERIALIZED_CTE,
->>>>>>> df6faca6
 };
 
 string OptimizerTypeToString(OptimizerType type);
