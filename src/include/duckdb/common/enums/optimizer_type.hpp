--- conflicted
+++ resolved
@@ -44,11 +44,8 @@
 	SUM_REWRITER,
 	LATE_MATERIALIZATION,
 	CTE_INLINING,
-<<<<<<< HEAD
+	COMMON_SUBPLAN,
 	JOIN_ELIMINATION
-=======
-	COMMON_SUBPLAN,
->>>>>>> ecc3cc9f
 };
 
 string OptimizerTypeToString(OptimizerType type);
