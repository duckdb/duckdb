--- conflicted
+++ resolved
@@ -32,12 +32,8 @@
 //! Scans over a BatchedDataCollection are ordered by batch index
 class BatchedDataCollection {
 public:
-<<<<<<< HEAD
-	DUCKDB_API BatchedDataCollection(vector<LogicalType> types);
-	DUCKDB_API BatchedDataCollection(vector<LogicalType> types, batch_map_t batches);
-=======
 	DUCKDB_API BatchedDataCollection(ClientContext &context, vector<LogicalType> types, bool buffer_managed = false);
->>>>>>> 3a0c1a95
+	DUCKDB_API BatchedDataCollection(ClientContext &context, vector<LogicalType> types, batch_map_t batches, bool buffer_managed = false);
 
 	//! Appends a datachunk with the given batch index to the batched collection
 	DUCKDB_API void Append(DataChunk &input, idx_t batch_index);
