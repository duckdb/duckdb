--- conflicted
+++ resolved
@@ -111,15 +111,9 @@
 
 private:
 	mutex rdc_lock;
-<<<<<<< HEAD
-
-	//! Whether the blocks should stay pinned (necessary for e.g. a heap)
-	const bool keep_pinned;
 
 	//! Copying is not allowed
 	RowDataCollection(const RowDataCollection &) = delete;
-=======
->>>>>>> 1b61af71
 };
 
 } // namespace duckdb