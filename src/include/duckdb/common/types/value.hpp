//===----------------------------------------------------------------------===//
//                         DuckDB
//
// duckdb/common/types/value.hpp
//
//
//===----------------------------------------------------------------------===//

#pragma once

#include "duckdb/common/common.hpp"
#include "duckdb/common/exception.hpp"
#include "duckdb/common/types.hpp"
#include "duckdb/common/winapi.hpp"
#include "duckdb/common/types/timestamp.hpp"
#include "duckdb/common/types/date.hpp"
#include "duckdb/common/types/datetime.hpp"
#include "duckdb/common/types/interval.hpp"

namespace duckdb {

class CastFunctionSet;
class Deserializer;
class Serializer;
struct GetCastFunctionInput;
struct ExtraValueInfo;

//! The Value object holds a single arbitrary value of any type that can be
//! stored in the database.
class Value {
	friend struct StringValue;
	friend struct StructValue;
	friend struct ListValue;
	friend struct UnionValue;

public:
	//! Create an empty NULL value of the specified type
	DUCKDB_API explicit Value(LogicalType type = LogicalType::SQLNULL);
	//! Create an INTEGER value
	DUCKDB_API Value(int32_t val); // NOLINT: Allow implicit conversion from `int32_t`
	//! Create a BIGINT value
	DUCKDB_API Value(int64_t val); // NOLINT: Allow implicit conversion from `int64_t`
	//! Create a FLOAT value
	DUCKDB_API Value(float val); // NOLINT: Allow implicit conversion from `float`
	//! Create a DOUBLE value
	DUCKDB_API Value(double val); // NOLINT: Allow implicit conversion from `double`
	//! Create a VARCHAR value
	DUCKDB_API Value(const char *val); // NOLINT: Allow implicit conversion from `const char *`
	//! Create a NULL value
	DUCKDB_API Value(std::nullptr_t val); // NOLINT: Allow implicit conversion from `nullptr_t`
	//! Create a VARCHAR value
	DUCKDB_API Value(string_t val); // NOLINT: Allow implicit conversion from `string_t`
	//! Create a VARCHAR value
	DUCKDB_API Value(string val); // NOLINT: Allow implicit conversion from `string`
	//! Copy constructor
	DUCKDB_API Value(const Value &other);
	//! Move constructor
	DUCKDB_API Value(Value &&other) noexcept;
	//! Destructor
	DUCKDB_API ~Value();

	// copy assignment
	DUCKDB_API Value &operator=(const Value &other);
	// move assignment
	DUCKDB_API Value &operator=(Value &&other) noexcept;

	inline LogicalType &GetTypeMutable() {
		return type_;
	}
	inline const LogicalType &type() const { // NOLINT
		return type_;
	}
	inline bool IsNull() const {
		return is_null;
	}

	//! Create the lowest possible value of a given type (numeric only)
	DUCKDB_API static Value MinimumValue(const LogicalType &type);
	//! Create the highest possible value of a given type (numeric only)
	DUCKDB_API static Value MaximumValue(const LogicalType &type);
	//! Create the negative infinite value of a given type (numeric only)
	DUCKDB_API static Value NegativeInfinity(const LogicalType &type);
	//! Create the positive infinite value of a given type (numeric only)
	DUCKDB_API static Value Infinity(const LogicalType &type);
	//! Create a Numeric value of the specified type with the specified value
	DUCKDB_API static Value Numeric(const LogicalType &type, int64_t value);
	DUCKDB_API static Value Numeric(const LogicalType &type, hugeint_t value);

	//! Create a tinyint Value from a specified value
	DUCKDB_API static Value BOOLEAN(int8_t value);
	//! Create a tinyint Value from a specified value
	DUCKDB_API static Value TINYINT(int8_t value);
	//! Create a smallint Value from a specified value
	DUCKDB_API static Value SMALLINT(int16_t value);
	//! Create an integer Value from a specified value
	DUCKDB_API static Value INTEGER(int32_t value);
	//! Create a bigint Value from a specified value
	DUCKDB_API static Value BIGINT(int64_t value);
	//! Create an unsigned tinyint Value from a specified value
	DUCKDB_API static Value UTINYINT(uint8_t value);
	//! Create an unsigned smallint Value from a specified value
	DUCKDB_API static Value USMALLINT(uint16_t value);
	//! Create an unsigned integer Value from a specified value
	DUCKDB_API static Value UINTEGER(uint32_t value);
	//! Create an unsigned bigint Value from a specified value
	DUCKDB_API static Value UBIGINT(uint64_t value);
	//! Create a hugeint Value from a specified value
	DUCKDB_API static Value HUGEINT(hugeint_t value);
	//! Create a uuid Value from a specified value
	DUCKDB_API static Value UUID(const string &value);
	//! Create a uuid Value from a specified value
	DUCKDB_API static Value UUID(hugeint_t value);
	//! Create a hash Value from a specified value
	DUCKDB_API static Value HASH(hash_t value);
	//! Create a pointer Value from a specified value
	DUCKDB_API static Value POINTER(uintptr_t value);
	//! Create a date Value from a specified date
	DUCKDB_API static Value DATE(date_t date);
	//! Create a date Value from a specified date
	DUCKDB_API static Value DATE(int32_t year, int32_t month, int32_t day);
	//! Create a time Value from a specified time
	DUCKDB_API static Value TIME(dtime_t time);
	DUCKDB_API static Value TIMETZ(dtime_t time);
	//! Create a time Value from a specified time
	DUCKDB_API static Value TIME(int32_t hour, int32_t min, int32_t sec, int32_t micros);
	//! Create a timestamp Value from a specified date/time combination
	DUCKDB_API static Value TIMESTAMP(date_t date, dtime_t time);
	//! Create a timestamp Value from a specified timestamp
	DUCKDB_API static Value TIMESTAMP(timestamp_t timestamp);
	DUCKDB_API static Value TIMESTAMPNS(timestamp_t timestamp);
	DUCKDB_API static Value TIMESTAMPMS(timestamp_t timestamp);
	DUCKDB_API static Value TIMESTAMPSEC(timestamp_t timestamp);
	DUCKDB_API static Value TIMESTAMPTZ(timestamp_t timestamp);
	//! Create a timestamp Value from a specified timestamp in separate values
	DUCKDB_API static Value TIMESTAMP(int32_t year, int32_t month, int32_t day, int32_t hour, int32_t min, int32_t sec,
	                                  int32_t micros);
	DUCKDB_API static Value INTERVAL(int32_t months, int32_t days, int64_t micros);
	DUCKDB_API static Value INTERVAL(interval_t interval);

	// Create a enum Value from a specified uint value
	DUCKDB_API static Value ENUM(uint64_t value, const LogicalType &original_type);

	// Decimal values
	DUCKDB_API static Value DECIMAL(int16_t value, uint8_t width, uint8_t scale);
	DUCKDB_API static Value DECIMAL(int32_t value, uint8_t width, uint8_t scale);
	DUCKDB_API static Value DECIMAL(int64_t value, uint8_t width, uint8_t scale);
	DUCKDB_API static Value DECIMAL(hugeint_t value, uint8_t width, uint8_t scale);
	//! Create a float Value from a specified value
	DUCKDB_API static Value FLOAT(float value);
	//! Create a double Value from a specified value
	DUCKDB_API static Value DOUBLE(double value);
	//! Create a struct value with given list of entries
	DUCKDB_API static Value STRUCT(child_list_t<Value> values);
	//! Create a list value with the given entries, list type is inferred from children
	//! Cannot be called with an empty list, use either EMPTYLIST or LIST with a type instead
	DUCKDB_API static Value LIST(vector<Value> values);
	//! Create a list value with the given entries
	DUCKDB_API static Value LIST(const LogicalType &child_type, vector<Value> values);
	//! Create an empty list with the specified child-type
	DUCKDB_API static Value EMPTYLIST(const LogicalType &child_type);
	//! Create a map value with the given entries
	DUCKDB_API static Value MAP(const LogicalType &child_type, vector<Value> values);
	//! Create a union value from a selected value and a tag from a set of alternatives.
	DUCKDB_API static Value UNION(child_list_t<LogicalType> members, uint8_t tag, Value value);

	//! Create a blob Value from a data pointer and a length: no bytes are interpreted
	DUCKDB_API static Value BLOB(const_data_ptr_t data, idx_t len);
<<<<<<< HEAD
	DUCKDB_API static Value BLOB_RAW(const string &data) { // NOLINT
		return Value::BLOB((const_data_ptr_t)data.c_str(), data.size());
=======
	static Value BLOB_RAW(const string &data) { // NOLINT
		return Value::BLOB(const_data_ptr_cast(data.c_str()), data.size());
>>>>>>> da69aeaa
	}
	//! Creates a blob by casting a specified string to a blob (i.e. interpreting \x characters)
	DUCKDB_API static Value BLOB(const string &data);
	//! Creates a bitstring by casting a specified string to a bitstring
	DUCKDB_API static Value BIT(const_data_ptr_t data, idx_t len);
	DUCKDB_API static Value BIT(const string &data);

	template <class T>
	T GetValue() const;
	template <class T>
	static Value CreateValue(T value);
	// Returns the internal value. Unlike GetValue(), this method does not perform casting, and assumes T matches the
	// type of the value. Only use this if you know what you are doing.
	template <class T>
	T GetValueUnsafe() const;
	//! Returns a reference to the internal value. This can only be used for primitive types.
	template <class T>
	T &GetReferenceUnsafe();

	//! Return a copy of this value
	Value Copy() const {
		return Value(*this);
	}

	//! Hashes the Value
	DUCKDB_API hash_t Hash() const;
	//! Convert this value to a string
	DUCKDB_API string ToString() const;
	//! Convert this value to a SQL-parseable string
	DUCKDB_API string ToSQLString() const;

	DUCKDB_API uintptr_t GetPointer() const;

	//! Cast this value to another type, throws exception if its not possible
	DUCKDB_API Value CastAs(CastFunctionSet &set, GetCastFunctionInput &get_input, const LogicalType &target_type,
	                        bool strict = false) const;
	DUCKDB_API Value CastAs(ClientContext &context, const LogicalType &target_type, bool strict = false) const;
	DUCKDB_API Value DefaultCastAs(const LogicalType &target_type, bool strict = false) const;
	//! Tries to cast this value to another type, and stores the result in "new_value"
	DUCKDB_API bool TryCastAs(CastFunctionSet &set, GetCastFunctionInput &get_input, const LogicalType &target_type,
	                          Value &new_value, string *error_message, bool strict = false) const;
	DUCKDB_API bool TryCastAs(ClientContext &context, const LogicalType &target_type, Value &new_value,
	                          string *error_message, bool strict = false) const;
	DUCKDB_API bool DefaultTryCastAs(const LogicalType &target_type, Value &new_value, string *error_message,
	                                 bool strict = false) const;
	//! Tries to cast this value to another type, and stores the result in THIS value again
	DUCKDB_API bool TryCastAs(CastFunctionSet &set, GetCastFunctionInput &get_input, const LogicalType &target_type,
	                          bool strict = false);
	DUCKDB_API bool TryCastAs(ClientContext &context, const LogicalType &target_type, bool strict = false);
	DUCKDB_API bool DefaultTryCastAs(const LogicalType &target_type, bool strict = false);

	DUCKDB_API void Reinterpret(LogicalType new_type);

	//! Serializes a Value to a stand-alone binary blob
	DUCKDB_API void Serialize(Serializer &serializer) const;
	DUCKDB_API void FormatSerialize(FormatSerializer &serializer) const;
	DUCKDB_API static Value FormatDeserialize(FormatDeserializer &deserializer);
	//! Deserializes a Value from a blob
	DUCKDB_API static Value Deserialize(Deserializer &source);

	//===--------------------------------------------------------------------===//
	// Comparison Operators
	//===--------------------------------------------------------------------===//
	DUCKDB_API bool operator==(const Value &rhs) const;
	DUCKDB_API bool operator!=(const Value &rhs) const;
	DUCKDB_API bool operator<(const Value &rhs) const;
	DUCKDB_API bool operator>(const Value &rhs) const;
	DUCKDB_API bool operator<=(const Value &rhs) const;
	DUCKDB_API bool operator>=(const Value &rhs) const;

	DUCKDB_API bool operator==(const int64_t &rhs) const;
	DUCKDB_API bool operator!=(const int64_t &rhs) const;
	DUCKDB_API bool operator<(const int64_t &rhs) const;
	DUCKDB_API bool operator>(const int64_t &rhs) const;
	DUCKDB_API bool operator<=(const int64_t &rhs) const;
	DUCKDB_API bool operator>=(const int64_t &rhs) const;

	DUCKDB_API static bool FloatIsFinite(float value);
	DUCKDB_API static bool DoubleIsFinite(double value);
	template <class T>
	static bool IsNan(T value) {
		throw InternalException("Unimplemented template type for Value::IsNan");
	}
	template <class T>
	static bool IsFinite(T value) {
		return true;
	}
	DUCKDB_API static bool StringIsValid(const char *str, idx_t length);
	static bool StringIsValid(const string &str) {
		return StringIsValid(str.c_str(), str.size());
	}

	//! Returns true if the values are (approximately) equivalent. Note this is NOT the SQL equivalence. For this
	//! function, NULL values are equivalent and floating point values that are close are equivalent.
	DUCKDB_API static bool ValuesAreEqual(CastFunctionSet &set, GetCastFunctionInput &get_input,
	                                      const Value &result_value, const Value &value);
	DUCKDB_API static bool ValuesAreEqual(ClientContext &context, const Value &result_value, const Value &value);
	DUCKDB_API static bool DefaultValuesAreEqual(const Value &result_value, const Value &value);
	//! Returns true if the values are not distinct from each other, following SQL semantics for NOT DISTINCT FROM.
	DUCKDB_API static bool NotDistinctFrom(const Value &lvalue, const Value &rvalue);

	friend std::ostream &operator<<(std::ostream &out, const Value &val) {
		out << val.ToString();
		return out;
	}
	DUCKDB_API void Print() const;

private:
	//! The logical of the value
	LogicalType type_; // NOLINT

	//! Whether or not the value is NULL
	bool is_null;

	//! The value of the object, if it is of a constant size Type
	union Val {
		int8_t boolean;
		int8_t tinyint;
		int16_t smallint;
		int32_t integer;
		int64_t bigint;
		uint8_t utinyint;
		uint16_t usmallint;
		uint32_t uinteger;
		uint64_t ubigint;
		hugeint_t hugeint;
		float float_;   // NOLINT
		double double_; // NOLINT
		uintptr_t pointer;
		uint64_t hash;
		date_t date;
		dtime_t time;
		timestamp_t timestamp;
		interval_t interval;
	} value_; // NOLINT

	shared_ptr<ExtraValueInfo> value_info_; // NOLINT

private:
	template <class T>
	T GetValueInternal() const;
};

//===--------------------------------------------------------------------===//
// Type-specific getters
//===--------------------------------------------------------------------===//
// Note that these are equivalent to calling GetValueUnsafe<X>, meaning no cast will be performed
// instead, an assertion will be triggered if the value is not of the correct type
struct BooleanValue {
	DUCKDB_API static bool Get(const Value &value);
};

struct TinyIntValue {
	DUCKDB_API static int8_t Get(const Value &value);
};

struct SmallIntValue {
	DUCKDB_API static int16_t Get(const Value &value);
};

struct IntegerValue {
	DUCKDB_API static int32_t Get(const Value &value);
};

struct BigIntValue {
	DUCKDB_API static int64_t Get(const Value &value);
};

struct HugeIntValue {
	DUCKDB_API static hugeint_t Get(const Value &value);
};

struct UTinyIntValue {
	DUCKDB_API static uint8_t Get(const Value &value);
};

struct USmallIntValue {
	DUCKDB_API static uint16_t Get(const Value &value);
};

struct UIntegerValue {
	DUCKDB_API static uint32_t Get(const Value &value);
};

struct UBigIntValue {
	DUCKDB_API static uint64_t Get(const Value &value);
};

struct FloatValue {
	DUCKDB_API static float Get(const Value &value);
};

struct DoubleValue {
	DUCKDB_API static double Get(const Value &value);
};

struct StringValue {
	DUCKDB_API static const string &Get(const Value &value);
};

struct DateValue {
	DUCKDB_API static date_t Get(const Value &value);
};

struct TimeValue {
	DUCKDB_API static dtime_t Get(const Value &value);
};

struct TimestampValue {
	DUCKDB_API static timestamp_t Get(const Value &value);
};

struct IntervalValue {
	DUCKDB_API static interval_t Get(const Value &value);
};

struct StructValue {
	DUCKDB_API static const vector<Value> &GetChildren(const Value &value);
};

struct ListValue {
	DUCKDB_API static const vector<Value> &GetChildren(const Value &value);
};

struct UnionValue {
	DUCKDB_API static const Value &GetValue(const Value &value);
	DUCKDB_API static uint8_t GetTag(const Value &value);
};

//! Return the internal integral value for any type that is stored as an integral value internally
//! This can be used on values of type integer, uinteger, but also date, timestamp, decimal, etc
struct IntegralValue {
	static hugeint_t Get(const Value &value);
};

template <>
Value DUCKDB_API Value::CreateValue(bool value);
template <>
Value DUCKDB_API Value::CreateValue(uint8_t value);
template <>
Value DUCKDB_API Value::CreateValue(uint16_t value);
template <>
Value DUCKDB_API Value::CreateValue(uint32_t value);
template <>
Value DUCKDB_API Value::CreateValue(uint64_t value);
template <>
Value DUCKDB_API Value::CreateValue(int8_t value);
template <>
Value DUCKDB_API Value::CreateValue(int16_t value);
template <>
Value DUCKDB_API Value::CreateValue(int32_t value);
template <>
Value DUCKDB_API Value::CreateValue(int64_t value);
template <>
Value DUCKDB_API Value::CreateValue(hugeint_t value);
template <>
Value DUCKDB_API Value::CreateValue(date_t value);
template <>
Value DUCKDB_API Value::CreateValue(dtime_t value);
template <>
Value DUCKDB_API Value::CreateValue(dtime_tz_t value);
template <>
Value DUCKDB_API Value::CreateValue(timestamp_t value);
template <>
Value DUCKDB_API Value::CreateValue(timestamp_sec_t value);
template <>
Value DUCKDB_API Value::CreateValue(timestamp_ms_t value);
template <>
Value DUCKDB_API Value::CreateValue(timestamp_ns_t value);
template <>
Value DUCKDB_API Value::CreateValue(timestamp_tz_t value);
template <>
Value DUCKDB_API Value::CreateValue(const char *value);
template <>
Value DUCKDB_API Value::CreateValue(string value);
template <>
Value DUCKDB_API Value::CreateValue(string_t value);
template <>
Value DUCKDB_API Value::CreateValue(float value);
template <>
Value DUCKDB_API Value::CreateValue(double value);
template <>
Value DUCKDB_API Value::CreateValue(interval_t value);
template <>
Value DUCKDB_API Value::CreateValue(Value value);

template <>
DUCKDB_API bool Value::GetValue() const;
template <>
DUCKDB_API int8_t Value::GetValue() const;
template <>
DUCKDB_API int16_t Value::GetValue() const;
template <>
DUCKDB_API int32_t Value::GetValue() const;
template <>
DUCKDB_API int64_t Value::GetValue() const;
template <>
DUCKDB_API uint8_t Value::GetValue() const;
template <>
DUCKDB_API uint16_t Value::GetValue() const;
template <>
DUCKDB_API uint32_t Value::GetValue() const;
template <>
DUCKDB_API uint64_t Value::GetValue() const;
template <>
DUCKDB_API hugeint_t Value::GetValue() const;
template <>
DUCKDB_API string Value::GetValue() const;
template <>
DUCKDB_API float Value::GetValue() const;
template <>
DUCKDB_API double Value::GetValue() const;
template <>
DUCKDB_API date_t Value::GetValue() const;
template <>
DUCKDB_API dtime_t Value::GetValue() const;
template <>
DUCKDB_API timestamp_t Value::GetValue() const;
template <>
DUCKDB_API interval_t Value::GetValue() const;
template <>
DUCKDB_API Value Value::GetValue() const;

template <>
DUCKDB_API bool Value::GetValueUnsafe() const;
template <>
DUCKDB_API int8_t Value::GetValueUnsafe() const;
template <>
DUCKDB_API int16_t Value::GetValueUnsafe() const;
template <>
DUCKDB_API int32_t Value::GetValueUnsafe() const;
template <>
DUCKDB_API int64_t Value::GetValueUnsafe() const;
template <>
DUCKDB_API hugeint_t Value::GetValueUnsafe() const;
template <>
DUCKDB_API uint8_t Value::GetValueUnsafe() const;
template <>
DUCKDB_API uint16_t Value::GetValueUnsafe() const;
template <>
DUCKDB_API uint32_t Value::GetValueUnsafe() const;
template <>
DUCKDB_API uint64_t Value::GetValueUnsafe() const;
template <>
DUCKDB_API string Value::GetValueUnsafe() const;
template <>
DUCKDB_API string_t Value::GetValueUnsafe() const;
template <>
DUCKDB_API float Value::GetValueUnsafe() const;
template <>
DUCKDB_API double Value::GetValueUnsafe() const;
template <>
DUCKDB_API date_t Value::GetValueUnsafe() const;
template <>
DUCKDB_API dtime_t Value::GetValueUnsafe() const;
template <>
DUCKDB_API timestamp_t Value::GetValueUnsafe() const;
template <>
DUCKDB_API interval_t Value::GetValueUnsafe() const;

template <>
DUCKDB_API bool Value::IsNan(float input);
template <>
DUCKDB_API bool Value::IsNan(double input);

template <>
DUCKDB_API bool Value::IsFinite(float input);
template <>
DUCKDB_API bool Value::IsFinite(double input);
template <>
DUCKDB_API bool Value::IsFinite(date_t input);
template <>
DUCKDB_API bool Value::IsFinite(timestamp_t input);

} // namespace duckdb<|MERGE_RESOLUTION|>--- conflicted
+++ resolved
@@ -165,13 +165,8 @@
 
 	//! Create a blob Value from a data pointer and a length: no bytes are interpreted
 	DUCKDB_API static Value BLOB(const_data_ptr_t data, idx_t len);
-<<<<<<< HEAD
-	DUCKDB_API static Value BLOB_RAW(const string &data) { // NOLINT
-		return Value::BLOB((const_data_ptr_t)data.c_str(), data.size());
-=======
 	static Value BLOB_RAW(const string &data) { // NOLINT
 		return Value::BLOB(const_data_ptr_cast(data.c_str()), data.size());
->>>>>>> da69aeaa
 	}
 	//! Creates a blob by casting a specified string to a blob (i.e. interpreting \x characters)
 	DUCKDB_API static Value BLOB(const string &data);
