//===----------------------------------------------------------------------===//
//                         DuckDB
//
// duckdb/common/types/row/block_iterator.hpp
//
//
//===----------------------------------------------------------------------===//

#pragma once

#include "duckdb/common/numeric_utils.hpp"
#include "duckdb/common/types/row/tuple_data_collection.hpp"
#include "duckdb/common/types/row/tuple_data_states.hpp"

namespace duckdb {

class TupleDataCollection;

enum class BlockIteratorStateType : int8_t {
	//! For InMemoryBlockIteratorState
	IN_MEMORY,
	//! For ExternalBlockIteratorState
	EXTERNAL,
};

template <class BLOCK_ITERATOR_STATE>
class BlockIteratorStateBase {
protected:
	friend BLOCK_ITERATOR_STATE;

private:
	explicit BlockIteratorStateBase(const idx_t tuple_count_p) : tuple_count(tuple_count_p) {
	}

public:
	idx_t GetDivisor() const {
		const auto &state = static_cast<const BLOCK_ITERATOR_STATE &>(*this);
		return state.GetDivisor();
	}

	void RandomAccess(idx_t &block_or_chunk_idx, idx_t &tuple_idx, const idx_t &index) const {
		const auto &state = static_cast<const BLOCK_ITERATOR_STATE &>(*this);
		state.RandomAccessInternal(block_or_chunk_idx, tuple_idx, index);
	}

	void Add(idx_t &block_or_chunk_idx, idx_t &tuple_idx, const idx_t &value) const {
		tuple_idx += value;
		if (tuple_idx >= GetDivisor()) {
			RandomAccess(block_or_chunk_idx, tuple_idx, GetIndex(block_or_chunk_idx, tuple_idx));
		}
	}

	void Subtract(idx_t &block_or_chunk_idx, idx_t &tuple_idx, const idx_t &value) const {
		tuple_idx -= value;
		if (tuple_idx >= GetDivisor()) {
			RandomAccess(block_or_chunk_idx, tuple_idx, GetIndex(block_or_chunk_idx, tuple_idx));
		}
	}

	void Increment(idx_t &block_or_chunk_idx, idx_t &tuple_idx) const {
		const auto crossed_boundary = ++tuple_idx == GetDivisor();
		block_or_chunk_idx += crossed_boundary;
		tuple_idx *= !crossed_boundary;
	}

	void Decrement(idx_t &block_or_chunk_idx, idx_t &tuple_idx) const {
		const auto crossed_boundary = tuple_idx-- == 0;
		block_or_chunk_idx -= crossed_boundary;
		tuple_idx += crossed_boundary * GetDivisor();
	}

	idx_t GetIndex(const idx_t &block_or_chunk_idx, const idx_t &tuple_idx) const {
		return block_or_chunk_idx * GetDivisor() + tuple_idx;
	}

protected:
	const idx_t tuple_count;
};

template <BlockIteratorStateType>
class BlockIteratorState;

//! State for iterating over blocks of an in-memory TupleDataCollection
//! Multiple iterators can share the same state, everything is const
template <>
class BlockIteratorState<BlockIteratorStateType::IN_MEMORY>
    : public BlockIteratorStateBase<BlockIteratorState<BlockIteratorStateType::IN_MEMORY>> {
public:
	explicit BlockIteratorState(const TupleDataCollection &key_data)
	    : BlockIteratorStateBase(key_data.Count()), block_ptrs(ConvertBlockPointers(key_data.GetRowBlockPointers())),
	      fast_mod(key_data.TuplesPerBlock()) {
	}

public:
	idx_t GetDivisor() const {
		return fast_mod.GetDivisor();
	}

	void RandomAccessInternal(idx_t &block_idx, idx_t &tuple_idx, const idx_t &index) const {
		block_idx = fast_mod.Div(index);
		tuple_idx = fast_mod.Mod(index, block_idx);
	}

	template <class T>
	T &GetValueAtIndex(const idx_t &block_idx, const idx_t &tuple_idx) const {
		D_ASSERT(GetIndex(block_idx, tuple_idx) < tuple_count);
		return reinterpret_cast<T *const>(block_ptrs[block_idx])[tuple_idx];
	}

	template <class T>
	T &GetValueAtIndex(const idx_t &index) const {
		idx_t block_idx;
		idx_t tuple_idx;
		RandomAccess(block_idx, tuple_idx, index);
		return GetValueAtIndex<T>(block_idx, tuple_idx);
	}

	void SetKeepPinned(const bool &) {
		// NOP
	}

	void SetPinPayload(const bool &) {
		// NOP
	}

private:
	static unsafe_vector<data_ptr_t> ConvertBlockPointers(const vector<data_ptr_t> &block_ptrs) {
		unsafe_vector<data_ptr_t> converted_block_ptrs;
		converted_block_ptrs.reserve(block_ptrs.size());
		for (const auto &block_ptr : block_ptrs) {
			converted_block_ptrs.emplace_back(block_ptr);
		}
		return converted_block_ptrs;
	}

private:
	const unsafe_vector<data_ptr_t> block_ptrs;
	const FastMod<idx_t> fast_mod;
};

using InMemoryBlockIteratorState = BlockIteratorState<BlockIteratorStateType::IN_MEMORY>;

//! State for iterating over blocks of an external (larger-than-memory) TupleDataCollection
//! This state cannot be shared by multiple iterators, it is stateful
template <>
class BlockIteratorState<BlockIteratorStateType::EXTERNAL>
    : public BlockIteratorStateBase<BlockIteratorState<BlockIteratorStateType::EXTERNAL>> {
public:
	explicit BlockIteratorState(TupleDataCollection &key_data_p, optional_ptr<TupleDataCollection> payload_data_p)
	    : BlockIteratorStateBase(key_data_p.Count()), current_chunk_idx(DConstants::INVALID_INDEX),
	      key_data(key_data_p), key_ptrs(FlatVector::GetData<data_ptr_t>(key_scan_state.chunk_state.row_locations)),
	      payload_data(payload_data_p), keep_pinned(false), pin_payload(false) {
		key_data.InitializeScan(key_scan_state);
		if (payload_data) {
			payload_data->InitializeScan(payload_scan_state);
		}
	}

public:
	static constexpr idx_t GetDivisor() {
		return STANDARD_VECTOR_SIZE;
	}

	static void RandomAccessInternal(idx_t &chunk_idx, idx_t &tuple_idx, const idx_t &index) {
		chunk_idx = index / STANDARD_VECTOR_SIZE;
		tuple_idx = index % STANDARD_VECTOR_SIZE;
	}

	template <class T>
	T &GetValueAtIndex(const idx_t &chunk_idx, const idx_t &tuple_idx) {
		D_ASSERT(GetIndex(chunk_idx, tuple_idx) < tuple_count);
		if (chunk_idx != current_chunk_idx) {
			InitializeChunk<T>(chunk_idx);
		}
		return *reinterpret_cast<T **const>(key_ptrs)[tuple_idx];
	}

	template <class T>
	T &GetValueAtIndex(const idx_t &index) {
		idx_t chunk_idx;
		idx_t tuple_idx;
		RandomAccess(chunk_idx, tuple_idx, index);
		return GetValueAtIndex<T>(chunk_idx, tuple_idx);
	}

	void SetKeepPinned(const bool &enable) {
		keep_pinned = enable;
		// Always start with a clean slate when toggling
		pins.clear();
		key_scan_state.pin_state.row_handles.clear();
		key_scan_state.pin_state.heap_handles.clear();
		payload_scan_state.pin_state.row_handles.clear();
		payload_scan_state.pin_state.heap_handles.clear();
		current_chunk_idx = DConstants::INVALID_INDEX;
	}

	void SetPinPayload(const bool &enable) {
		pin_payload = enable;
	}

private:
	template <class T>
	void InitializeChunk(const idx_t &chunk_idx) {
		current_chunk_idx = chunk_idx;
		if (keep_pinned) {
			key_scan_state.pin_state.row_handles.acquire_handles(pins);
			key_scan_state.pin_state.heap_handles.acquire_handles(pins);
		}
		key_data.FetchChunk(key_scan_state, chunk_idx, false);
		if (pin_payload && payload_data) {
			if (keep_pinned) {
				payload_scan_state.pin_state.row_handles.acquire_handles(pins);
				payload_scan_state.pin_state.heap_handles.acquire_handles(pins);
			}
<<<<<<< HEAD
			const auto chunk_count = payload_data->FetchChunk(payload_scan_state, chunk_idx, false);
			const auto sort_keys = reinterpret_cast<T **const>(key_ptrs);
			const auto payload_ptrs = FlatVector::GetData<data_ptr_t>(payload_scan_state.chunk_state.row_locations);
			lock_guard<mutex> guard(*key_scan_state.chunk_state.chunk_lock);
			for (idx_t i = 0; i < chunk_count; i++) {
				sort_keys[i]->SetPayload(payload_ptrs[i]);
				D_ASSERT(GetValueAtIndex<T>(chunk_idx, i).GetPayload() == payload_ptrs[i]);
			}
=======
			SortKeyPayloadState skp_state {key_scan_state.chunk_state, key_data.GetLayout().GetSortKeyType()};
			payload_data->FetchChunk(payload_scan_state, chunk_idx, false, &skp_state);
>>>>>>> 06299bb8
		}
	}

private:
	idx_t current_chunk_idx;

	TupleDataCollection &key_data;
	TupleDataScanState key_scan_state;
	data_ptr_t *key_ptrs;

	optional_ptr<TupleDataCollection> payload_data;
	TupleDataScanState payload_scan_state;

	bool keep_pinned;
	bool pin_payload;
	vector<BufferHandle> pins;
};

using ExternalBlockIteratorState = BlockIteratorState<BlockIteratorStateType::EXTERNAL>;

//! Iterator for data spread out over multiple blocks
template <class STATE, class T>
class block_iterator_t { // NOLINT: match stl case
public:
	using iterator_category = std::random_access_iterator_tag;
	using value_type = T;
	using pointer = value_type *;
	using reference = value_type &;
	using difference_type = idx_t;
	using traits = std::iterator_traits<block_iterator_t>;

public:
	explicit block_iterator_t(STATE &state_p) : state(&state_p), block_or_chunk_idx(0), tuple_idx(0) {
	}

	explicit block_iterator_t()
	    : state(nullptr), block_or_chunk_idx(DConstants::INVALID_INDEX), tuple_idx(DConstants::INVALID_INDEX) {
		// Ideally, we wouldn't have a default constructor, because we always need a state.
		// However, some sorting algorithms use the default constructor before initializing, so we need this
	}

	block_iterator_t(STATE &state_p, const idx_t &index) : state(&state_p) { // NOLINT: uninitialized on purpose
		state->RandomAccess(block_or_chunk_idx, tuple_idx, index);
	}

	block_iterator_t(STATE &state_p, const idx_t &block_idx_p, const idx_t &tuple_idx_p)
	    : state(&state_p), block_or_chunk_idx(block_idx_p), tuple_idx(tuple_idx_p) {
	}

	block_iterator_t(const block_iterator_t &other)
	    : state(other.state), block_or_chunk_idx(other.block_or_chunk_idx), tuple_idx(other.tuple_idx) {
	}

	block_iterator_t &operator=(const block_iterator_t &other) {
		D_ASSERT(!state || RefersToSameObject(*state, *other.state));
		if (this != &other) { // This check is needed to shut clang-tidy up
			block_or_chunk_idx = other.block_or_chunk_idx;
			tuple_idx = other.tuple_idx;
		}
		return *this;
	}

public:
	//! (De-)referencing
	reference operator*() const {
		return state->template GetValueAtIndex<T>(block_or_chunk_idx, tuple_idx);
	}
	pointer operator->() const {
		return &operator*();
	}

	//! Prefix and postfix increment and decrement
	block_iterator_t &operator++() {
		state->Increment(block_or_chunk_idx, tuple_idx);
		return *this;
	}
	block_iterator_t operator++(int) {
		block_iterator_t tmp = *this;
		++(*this);
		return tmp;
	}
	block_iterator_t &operator--() {
		state->Decrement(block_or_chunk_idx, tuple_idx);
		return *this;
	}
	block_iterator_t operator--(int) {
		block_iterator_t tmp = *this;
		--(*this);
		return tmp;
	}

	//! Random access
	block_iterator_t &operator+=(const difference_type &n) {
		state->Add(block_or_chunk_idx, tuple_idx, n);
		return *this;
	}
	block_iterator_t &operator-=(const difference_type &n) {
		state->Subtract(block_or_chunk_idx, tuple_idx, n);
		return *this;
	}
	block_iterator_t operator+(const difference_type &n) const {
		idx_t new_block_or_chunk_idx = block_or_chunk_idx;
		idx_t new_tuple_idx = tuple_idx;
		state->Add(new_block_or_chunk_idx, new_tuple_idx, n);
		return block_iterator_t(*state, new_block_or_chunk_idx, new_tuple_idx);
	}
	block_iterator_t operator-(const difference_type &n) const {
		idx_t new_block_or_chunk_idx = block_or_chunk_idx;
		idx_t new_tuple_idx = tuple_idx;
		state->Subtract(new_block_or_chunk_idx, new_tuple_idx, n);
		return block_iterator_t(*state, new_block_or_chunk_idx, new_tuple_idx);
	}

	reference operator[](const difference_type &n) const {
		return state->template GetValueAtIndex<T>(n);
	}

	//! Difference between iterators
	difference_type operator-(const block_iterator_t &other) const {
		return state->GetIndex(block_or_chunk_idx, tuple_idx) -
		       other.state->GetIndex(other.block_or_chunk_idx, other.tuple_idx);
	}

	//! Comparison operators
	bool operator==(const block_iterator_t &other) const {
		return block_or_chunk_idx == other.block_or_chunk_idx && tuple_idx == other.tuple_idx;
	}
	bool operator!=(const block_iterator_t &other) const {
		return block_or_chunk_idx != other.block_or_chunk_idx || tuple_idx != other.tuple_idx;
	}
	bool operator<(const block_iterator_t &other) const {
		return block_or_chunk_idx == other.block_or_chunk_idx ? tuple_idx < other.tuple_idx
		                                                      : block_or_chunk_idx < other.block_or_chunk_idx;
	}
	bool operator>(const block_iterator_t &other) const {
		return block_or_chunk_idx == other.block_or_chunk_idx ? tuple_idx > other.tuple_idx
		                                                      : block_or_chunk_idx > other.block_or_chunk_idx;
	}
	bool operator<=(const block_iterator_t &other) const {
		return block_or_chunk_idx == other.block_or_chunk_idx ? tuple_idx <= other.tuple_idx
		                                                      : block_or_chunk_idx <= other.block_or_chunk_idx;
	}
	bool operator>=(const block_iterator_t &other) const {
		return block_or_chunk_idx == other.block_or_chunk_idx ? tuple_idx >= other.tuple_idx
		                                                      : block_or_chunk_idx >= other.block_or_chunk_idx;
	}

private:
	STATE *state;
	idx_t block_or_chunk_idx;
	idx_t tuple_idx;
};

} // namespace duckdb<|MERGE_RESOLUTION|>--- conflicted
+++ resolved
@@ -212,19 +212,8 @@
 				payload_scan_state.pin_state.row_handles.acquire_handles(pins);
 				payload_scan_state.pin_state.heap_handles.acquire_handles(pins);
 			}
-<<<<<<< HEAD
-			const auto chunk_count = payload_data->FetchChunk(payload_scan_state, chunk_idx, false);
-			const auto sort_keys = reinterpret_cast<T **const>(key_ptrs);
-			const auto payload_ptrs = FlatVector::GetData<data_ptr_t>(payload_scan_state.chunk_state.row_locations);
-			lock_guard<mutex> guard(*key_scan_state.chunk_state.chunk_lock);
-			for (idx_t i = 0; i < chunk_count; i++) {
-				sort_keys[i]->SetPayload(payload_ptrs[i]);
-				D_ASSERT(GetValueAtIndex<T>(chunk_idx, i).GetPayload() == payload_ptrs[i]);
-			}
-=======
 			SortKeyPayloadState skp_state {key_scan_state.chunk_state, key_data.GetLayout().GetSortKeyType()};
 			payload_data->FetchChunk(payload_scan_state, chunk_idx, false, &skp_state);
->>>>>>> 06299bb8
 		}
 	}
 
