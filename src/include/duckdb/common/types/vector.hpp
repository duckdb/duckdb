--- conflicted
+++ resolved
@@ -166,10 +166,7 @@
 	void AddStructEntry(string name, unique_ptr<Vector> vector);
 
 	ChunkCollection &GetListEntry() const;
-<<<<<<< HEAD
-=======
 	bool HasListEntry() const;
->>>>>>> 2c8ce4b8
 	void SetListEntry(unique_ptr<ChunkCollection> vector);
 
 	//! Returns the [index] element of the Vector as a Value. Note that this does not consider any selection vectors on
