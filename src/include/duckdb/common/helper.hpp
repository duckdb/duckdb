--- conflicted
+++ resolved
@@ -201,18 +201,13 @@
 	return ((n + (val - 1)) / val) * val;
 }
 
-<<<<<<< HEAD
 template <class T>
 static T AlignValue(T n, T val) {
 	return ((n + (val - 1)) / val) * val;
 }
 
-template<uintptr_t alignment>
-inline data_ptr_t AlignValue(data_ptr_t addr) {
-=======
 template<uintptr_t alignment, class T>
 inline T *AlignPointer(T *addr) {
->>>>>>> c5686ac1
 	static_assert((alignment & (alignment - 1)) == 0, "'alignment' has to be a power of 2");
 	return reinterpret_cast<T *>((reinterpret_cast<uintptr_t>(addr) + alignment - 1) & ~(alignment - 1));
 }
