//===----------------------------------------------------------------------===//
//                         DuckDB
//
// duckdb/common/operator/numeric_cast.hpp
//
//
//===----------------------------------------------------------------------===//

//! NOTE: This file should not be included directly.
//! NOTE: When included directly, this file produces 'unused static method' warnings/errors.
//! NOTE: The methods in this file should be used through the TryCast:: methods defined in 'cast_operators.hpp'.

#pragma once

#include "duckdb/common/operator/cast_operators.hpp"
#include "duckdb/common/types/bit.hpp"
#include "duckdb/common/types/hugeint.hpp"
#include "duckdb/common/types/uhugeint.hpp"
#include "duckdb/common/types/string_type.hpp"
#include "duckdb/common/types/value.hpp"
#include "duckdb/common/types/vector.hpp"
#include <cmath>

namespace duckdb {

template <class SRC, class DST>
static bool TryCastWithOverflowCheck(SRC value, DST &result) {
	if (!Value::IsFinite<SRC>(value)) {
		return false;
	}

	// SRC and DST do not have the same sign.
	if (NumericLimits<SRC>::IsSigned() != NumericLimits<DST>::IsSigned()) {
		// SRC is signed.
		if (NumericLimits<SRC>::IsSigned()) {
			if (NumericLimits<SRC>::Digits() > NumericLimits<DST>::Digits()) {
				if (value < 0 || value > static_cast<SRC>(NumericLimits<DST>::Maximum())) {
					return false;
				}
			} else {
				if (value < 0) {
					return false;
				}
			}
			result = static_cast<DST>(value);
			return true;
<<<<<<< HEAD
		} else {
			// unsigned to signed conversion
			if (NumericLimits<SRC>::Digits() >= NumericLimits<DST>::Digits()) {
				if (value <= static_cast<SRC>(NumericLimits<DST>::Maximum())) {
					result = static_cast<DST>(value);
					return true;
				}
				return false;
			} else {
=======
		}

		// SRC is unsigned.
		if (NumericLimits<SRC>::Digits() >= NumericLimits<DST>::Digits()) {
			if (value <= static_cast<SRC>(NumericLimits<DST>::Maximum())) {
>>>>>>> 0761d5cc
				result = static_cast<DST>(value);
				return true;
			}
			return false;
		}
<<<<<<< HEAD
	} else {
		// same sign conversion
		if (NumericLimits<DST>::Digits() >= NumericLimits<SRC>::Digits()) {
			result = static_cast<DST>(value);
			return true;
		} else {
			if (value < SRC(NumericLimits<DST>::Minimum()) || value > SRC(NumericLimits<DST>::Maximum())) {
				return false;
			}
			result = static_cast<DST>(value);
			return true;
		}
=======
		result = static_cast<DST>(value);
		return true;
	}

	// SRC and DST have the same sign.
	if (NumericLimits<DST>::Digits() >= NumericLimits<SRC>::Digits()) {
		result = static_cast<DST>(value);
		return true;
>>>>>>> 0761d5cc
	}

	if (value < SRC(NumericLimits<DST>::Minimum()) || value > SRC(NumericLimits<DST>::Maximum())) {
		return false;
	}
	result = static_cast<DST>(value);
	return true;
}

template <class SRC, class T>
bool TryCastWithOverflowCheckFloat(SRC value, T &result, SRC min, SRC max) {
	if (!Value::IsFinite<SRC>(value)) {
		return false;
	}
	if (!(value >= min && value < max)) {
		return false;
	}
	// PG FLOAT => INT casts use statistical rounding.
	result = static_cast<T>(std::nearbyint(value));
	return true;
}

template <>
bool TryCastWithOverflowCheck(float value, int8_t &result) {
	return TryCastWithOverflowCheckFloat<float, int8_t>(value, result, -128.0f, 128.0f);
}

template <>
bool TryCastWithOverflowCheck(float value, int16_t &result) {
	return TryCastWithOverflowCheckFloat<float, int16_t>(value, result, -32768.0f, 32768.0f);
}

template <>
bool TryCastWithOverflowCheck(float value, int32_t &result) {
	return TryCastWithOverflowCheckFloat<float, int32_t>(value, result, -2147483648.0f, 2147483648.0f);
}

template <>
bool TryCastWithOverflowCheck(float value, int64_t &result) {
	return TryCastWithOverflowCheckFloat<float, int64_t>(value, result, -9223372036854775808.0f,
	                                                     9223372036854775808.0f);
}

template <>
bool TryCastWithOverflowCheck(float value, uint8_t &result) {
	return TryCastWithOverflowCheckFloat<float, uint8_t>(value, result, 0.0f, 256.0f);
}

template <>
bool TryCastWithOverflowCheck(float value, uint16_t &result) {
	return TryCastWithOverflowCheckFloat<float, uint16_t>(value, result, 0.0f, 65536.0f);
}

template <>
bool TryCastWithOverflowCheck(float value, uint32_t &result) {
	return TryCastWithOverflowCheckFloat<float, uint32_t>(value, result, 0.0f, 4294967296.0f);
}

template <>
bool TryCastWithOverflowCheck(float value, uint64_t &result) {
	return TryCastWithOverflowCheckFloat<float, uint64_t>(value, result, 0.0f, 18446744073709551616.0f);
}

template <>
bool TryCastWithOverflowCheck(double value, int8_t &result) {
	return TryCastWithOverflowCheckFloat<double, int8_t>(value, result, -128.0, 128.0);
}

template <>
bool TryCastWithOverflowCheck(double value, int16_t &result) {
	return TryCastWithOverflowCheckFloat<double, int16_t>(value, result, -32768.0, 32768.0);
}

template <>
bool TryCastWithOverflowCheck(double value, int32_t &result) {
	return TryCastWithOverflowCheckFloat<double, int32_t>(value, result, -2147483648.0, 2147483648.0);
}

template <>
bool TryCastWithOverflowCheck(double value, int64_t &result) {
	return TryCastWithOverflowCheckFloat<double, int64_t>(value, result, -9223372036854775808.0, 9223372036854775808.0);
}

template <>
bool TryCastWithOverflowCheck(double value, uint8_t &result) {
	return TryCastWithOverflowCheckFloat<double, uint8_t>(value, result, 0.0, 256.0);
}

template <>
bool TryCastWithOverflowCheck(double value, uint16_t &result) {
	return TryCastWithOverflowCheckFloat<double, uint16_t>(value, result, 0.0, 65536.0);
}

template <>
bool TryCastWithOverflowCheck(double value, uint32_t &result) {
	return TryCastWithOverflowCheckFloat<double, uint32_t>(value, result, 0.0, 4294967296.0);
}

template <>
bool TryCastWithOverflowCheck(double value, uint64_t &result) {
	return TryCastWithOverflowCheckFloat<double, uint64_t>(value, result, 0.0, 18446744073709551615.0);
}
template <>
bool TryCastWithOverflowCheck(float input, float &result) {
	result = input;
	return true;
}
template <>
bool TryCastWithOverflowCheck(float input, double &result) {
	result = double(input);
	return true;
}
template <>
bool TryCastWithOverflowCheck(double input, double &result) {
	result = input;
	return true;
}

template <>
bool TryCastWithOverflowCheck(double input, float &result) {
	if (!Value::IsFinite(input)) {
		result = float(input);
		return true;
	}
	auto res = float(input);
	if (!Value::FloatIsFinite(res)) {
		return false;
	}
	result = res;
	return true;
}

//===--------------------------------------------------------------------===//
// Cast Numeric -> bool
//===--------------------------------------------------------------------===//
template <>
bool TryCastWithOverflowCheck(bool value, bool &result) {
	result = bool(value);
	return true;
}

template <>
bool TryCastWithOverflowCheck(int8_t value, bool &result) {
	result = bool(value);
	return true;
}

template <>
bool TryCastWithOverflowCheck(int16_t value, bool &result) {
	result = bool(value);
	return true;
}

template <>
bool TryCastWithOverflowCheck(int32_t value, bool &result) {
	result = bool(value);
	return true;
}

template <>
bool TryCastWithOverflowCheck(int64_t value, bool &result) {
	result = bool(value);
	return true;
}

template <>
bool TryCastWithOverflowCheck(uint8_t value, bool &result) {
	result = bool(value);
	return true;
}

template <>
bool TryCastWithOverflowCheck(uint16_t value, bool &result) {
	result = bool(value);
	return true;
}

template <>
bool TryCastWithOverflowCheck(uint32_t value, bool &result) {
	result = bool(value);
	return true;
}

template <>
bool TryCastWithOverflowCheck(uint64_t value, bool &result) {
	result = bool(value);
	return true;
}

template <>
bool TryCastWithOverflowCheck(float value, bool &result) {
	result = bool(value);
	return true;
}

template <>
bool TryCastWithOverflowCheck(double value, bool &result) {
	result = bool(value);
	return true;
}

template <>
bool TryCastWithOverflowCheck(hugeint_t input, bool &result) {
	result = input.upper != 0 || input.lower != 0;
	return true;
}

template <>
bool TryCastWithOverflowCheck(uhugeint_t input, bool &result) {
	result = input.upper != 0 || input.lower != 0;
	return true;
}

//===--------------------------------------------------------------------===//
// Cast bool -> Numeric
//===--------------------------------------------------------------------===//
template <>
bool TryCastWithOverflowCheck(bool value, int8_t &result) {
	result = int8_t(value);
	return true;
}

template <>
bool TryCastWithOverflowCheck(bool value, int16_t &result) {
	result = int16_t(value);
	return true;
}

template <>
bool TryCastWithOverflowCheck(bool value, int32_t &result) {
	result = int32_t(value);
	return true;
}

template <>
bool TryCastWithOverflowCheck(bool value, int64_t &result) {
	result = int64_t(value);
	return true;
}

template <>
bool TryCastWithOverflowCheck(bool value, uint8_t &result) {
	result = uint8_t(value);
	return true;
}

template <>
bool TryCastWithOverflowCheck(bool value, uint16_t &result) {
	result = uint16_t(value);
	return true;
}

template <>
bool TryCastWithOverflowCheck(bool value, uint32_t &result) {
	result = uint32_t(value);
	return true;
}

template <>
bool TryCastWithOverflowCheck(bool value, uint64_t &result) {
	result = uint64_t(value);
	return true;
}

template <>
bool TryCastWithOverflowCheck(bool value, float &result) {
	result = float(value);
	return true;
}

template <>
bool TryCastWithOverflowCheck(bool value, double &result) {
	result = double(value);
	return true;
}

template <>
bool TryCastWithOverflowCheck(bool input, hugeint_t &result) {
	result.upper = 0;
	result.lower = input ? 1 : 0;
	return true;
}

template <>
bool TryCastWithOverflowCheck(bool input, uhugeint_t &result) {
	result.upper = 0;
	result.lower = input ? 1 : 0;
	return true;
}

//===--------------------------------------------------------------------===//
// Cast Numeric -> hugeint
//===--------------------------------------------------------------------===//
template <>
bool TryCastWithOverflowCheck(int8_t value, hugeint_t &result) {
	return Hugeint::TryConvert(value, result);
}

template <>
bool TryCastWithOverflowCheck(int16_t value, hugeint_t &result) {
	return Hugeint::TryConvert(value, result);
}

template <>
bool TryCastWithOverflowCheck(int32_t value, hugeint_t &result) {
	return Hugeint::TryConvert(value, result);
}

template <>
bool TryCastWithOverflowCheck(int64_t value, hugeint_t &result) {
	return Hugeint::TryConvert(value, result);
}

template <>
bool TryCastWithOverflowCheck(uint8_t value, hugeint_t &result) {
	return Hugeint::TryConvert(value, result);
}

template <>
bool TryCastWithOverflowCheck(uint16_t value, hugeint_t &result) {
	return Hugeint::TryConvert(value, result);
}

template <>
bool TryCastWithOverflowCheck(uint32_t value, hugeint_t &result) {
	return Hugeint::TryConvert(value, result);
}

template <>
bool TryCastWithOverflowCheck(uint64_t value, hugeint_t &result) {
	return Hugeint::TryConvert(value, result);
}

template <>
bool TryCastWithOverflowCheck(float value, hugeint_t &result) {
	return Hugeint::TryConvert(std::nearbyintf(value), result);
}

template <>
bool TryCastWithOverflowCheck(double value, hugeint_t &result) {
	return Hugeint::TryConvert(std::nearbyint(value), result);
}

template <>
bool TryCastWithOverflowCheck(hugeint_t value, hugeint_t &result) {
	result = value;
	return true;
}

//===--------------------------------------------------------------------===//
// Cast Hugeint -> Numeric
//===--------------------------------------------------------------------===//
template <>
bool TryCastWithOverflowCheck(hugeint_t value, int8_t &result) {
	return Hugeint::TryCast(value, result);
}

template <>
bool TryCastWithOverflowCheck(hugeint_t value, int16_t &result) {
	return Hugeint::TryCast(value, result);
}

template <>
bool TryCastWithOverflowCheck(hugeint_t value, int32_t &result) {
	return Hugeint::TryCast(value, result);
}

template <>
bool TryCastWithOverflowCheck(hugeint_t value, int64_t &result) {
	return Hugeint::TryCast(value, result);
}

template <>
bool TryCastWithOverflowCheck(hugeint_t value, uint8_t &result) {
	return Hugeint::TryCast(value, result);
}

template <>
bool TryCastWithOverflowCheck(hugeint_t value, uint16_t &result) {
	return Hugeint::TryCast(value, result);
}

template <>
bool TryCastWithOverflowCheck(hugeint_t value, uint32_t &result) {
	return Hugeint::TryCast(value, result);
}

template <>
bool TryCastWithOverflowCheck(hugeint_t value, uint64_t &result) {
	return Hugeint::TryCast(value, result);
}

template <>
bool TryCastWithOverflowCheck(hugeint_t value, uhugeint_t &result) {
	return Hugeint::TryCast(value, result);
}

template <>
bool TryCastWithOverflowCheck(hugeint_t value, float &result) {
	return Hugeint::TryCast(value, result);
}

template <>
bool TryCastWithOverflowCheck(hugeint_t value, double &result) {
	return Hugeint::TryCast(value, result);
}

//===--------------------------------------------------------------------===//
// Cast Uhugeint -> Numeric
//===--------------------------------------------------------------------===//
template <>
bool TryCastWithOverflowCheck(uhugeint_t value, int8_t &result) {
	return Uhugeint::TryCast(value, result);
}

template <>
bool TryCastWithOverflowCheck(uhugeint_t value, int16_t &result) {
	return Uhugeint::TryCast(value, result);
}

template <>
bool TryCastWithOverflowCheck(uhugeint_t value, int32_t &result) {
	return Uhugeint::TryCast(value, result);
}

template <>
bool TryCastWithOverflowCheck(uhugeint_t value, int64_t &result) {
	return Uhugeint::TryCast(value, result);
}

template <>
bool TryCastWithOverflowCheck(uhugeint_t value, uint8_t &result) {
	return Uhugeint::TryCast(value, result);
}

template <>
bool TryCastWithOverflowCheck(uhugeint_t value, uint16_t &result) {
	return Uhugeint::TryCast(value, result);
}

template <>
bool TryCastWithOverflowCheck(uhugeint_t value, uint32_t &result) {
	return Uhugeint::TryCast(value, result);
}

template <>
bool TryCastWithOverflowCheck(uhugeint_t value, uint64_t &result) {
	return Uhugeint::TryCast(value, result);
}

template <>
bool TryCastWithOverflowCheck(uhugeint_t value, hugeint_t &result) {
	return Uhugeint::TryCast(value, result);
}

template <>
bool TryCastWithOverflowCheck(uhugeint_t value, float &result) {
	return Uhugeint::TryCast(value, result);
}

template <>
bool TryCastWithOverflowCheck(uhugeint_t value, double &result) {
	return Uhugeint::TryCast(value, result);
}

template <>
bool TryCastWithOverflowCheck(uhugeint_t value, uhugeint_t &result) {
	result = value;
	return true;
}

//===--------------------------------------------------------------------===//
// Cast Numeric -> uhugeint
//===--------------------------------------------------------------------===//
template <>
bool TryCastWithOverflowCheck(int8_t value, uhugeint_t &result) {
	return Uhugeint::TryConvert(value, result);
}

template <>
bool TryCastWithOverflowCheck(int16_t value, uhugeint_t &result) {
	return Uhugeint::TryConvert(value, result);
}

template <>
bool TryCastWithOverflowCheck(int32_t value, uhugeint_t &result) {
	return Uhugeint::TryConvert(value, result);
}

template <>
bool TryCastWithOverflowCheck(int64_t value, uhugeint_t &result) {
	return Uhugeint::TryConvert(value, result);
}

template <>
bool TryCastWithOverflowCheck(uint8_t value, uhugeint_t &result) {
	return Uhugeint::TryConvert(value, result);
}

template <>
bool TryCastWithOverflowCheck(uint16_t value, uhugeint_t &result) {
	return Uhugeint::TryConvert(value, result);
}

template <>
bool TryCastWithOverflowCheck(uint32_t value, uhugeint_t &result) {
	return Uhugeint::TryConvert(value, result);
}

template <>
bool TryCastWithOverflowCheck(uint64_t value, uhugeint_t &result) {
	return Uhugeint::TryConvert(value, result);
}

template <>
bool TryCastWithOverflowCheck(float value, uhugeint_t &result) {
	return Uhugeint::TryConvert(std::nearbyintf(value), result);
}

template <>
bool TryCastWithOverflowCheck(double value, uhugeint_t &result) {
	return Uhugeint::TryConvert(std::nearbyint(value), result);
}

struct NumericTryCastToBit {
	template <class SRC>
	static inline string_t Operation(SRC input, Vector &result) {
		return StringVector::AddStringOrBlob(result, Bit::NumericToBit(input));
	}
};

struct NumericTryCast {
	template <class SRC, class DST>
	static bool Operation(SRC input, DST &result, bool strict = false) {
		return TryCastWithOverflowCheck(input, result);
	}
};

struct NumericCast {
	template <class SRC, class DST>
	static DST Operation(SRC input) {
		DST result;
		if (!NumericTryCast::Operation(input, result)) {
			throw InvalidInputException(CastExceptionText<SRC, DST>(input));
		}
		return result;
	}
};

} // namespace duckdb<|MERGE_RESOLUTION|>--- conflicted
+++ resolved
@@ -44,7 +44,6 @@
 			}
 			result = static_cast<DST>(value);
 			return true;
-<<<<<<< HEAD
 		} else {
 			// unsigned to signed conversion
 			if (NumericLimits<SRC>::Digits() >= NumericLimits<DST>::Digits()) {
@@ -54,19 +53,10 @@
 				}
 				return false;
 			} else {
-=======
-		}
-
-		// SRC is unsigned.
-		if (NumericLimits<SRC>::Digits() >= NumericLimits<DST>::Digits()) {
-			if (value <= static_cast<SRC>(NumericLimits<DST>::Maximum())) {
->>>>>>> 0761d5cc
 				result = static_cast<DST>(value);
 				return true;
 			}
-			return false;
 		}
-<<<<<<< HEAD
 	} else {
 		// same sign conversion
 		if (NumericLimits<DST>::Digits() >= NumericLimits<SRC>::Digits()) {
@@ -79,23 +69,7 @@
 			result = static_cast<DST>(value);
 			return true;
 		}
-=======
-		result = static_cast<DST>(value);
-		return true;
-	}
-
-	// SRC and DST have the same sign.
-	if (NumericLimits<DST>::Digits() >= NumericLimits<SRC>::Digits()) {
-		result = static_cast<DST>(value);
-		return true;
->>>>>>> 0761d5cc
-	}
-
-	if (value < SRC(NumericLimits<DST>::Minimum()) || value > SRC(NumericLimits<DST>::Maximum())) {
-		return false;
-	}
-	result = static_cast<DST>(value);
-	return true;
+	}
 }
 
 template <class SRC, class T>
