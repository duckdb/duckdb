--- conflicted
+++ resolved
@@ -44,42 +44,16 @@
 			}
 			result = static_cast<DST>(value);
 			return true;
-<<<<<<< HEAD
-		} else {
-			// unsigned to signed conversion
-			if (NumericLimits<SRC>::Digits() >= NumericLimits<DST>::Digits()) {
-				if (value <= static_cast<SRC>(NumericLimits<DST>::Maximum())) {
-					result = static_cast<DST>(value);
-					return true;
-				}
-				return false;
-			} else {
-=======
 		}
 
 		// SRC is unsigned.
 		if (NumericLimits<SRC>::Digits() >= NumericLimits<DST>::Digits()) {
 			if (value <= static_cast<SRC>(NumericLimits<DST>::Maximum())) {
->>>>>>> de5283b5
 				result = static_cast<DST>(value);
 				return true;
 			}
 			return false;
 		}
-<<<<<<< HEAD
-	} else {
-		// same sign conversion
-		if (NumericLimits<DST>::Digits() >= NumericLimits<SRC>::Digits()) {
-			result = static_cast<DST>(value);
-			return true;
-		} else {
-			if (value < SRC(NumericLimits<DST>::Minimum()) || value > SRC(NumericLimits<DST>::Maximum())) {
-				return false;
-			}
-			result = static_cast<DST>(value);
-			return true;
-		}
-=======
 		result = static_cast<DST>(value);
 		return true;
 	}
@@ -88,7 +62,6 @@
 	if (NumericLimits<DST>::Digits() >= NumericLimits<SRC>::Digits()) {
 		result = static_cast<DST>(value);
 		return true;
->>>>>>> de5283b5
 	}
 
 	if (value < SRC(NumericLimits<DST>::Minimum()) || value > SRC(NumericLimits<DST>::Maximum())) {
