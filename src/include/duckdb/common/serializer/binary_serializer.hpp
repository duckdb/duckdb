--- conflicted
+++ resolved
@@ -57,17 +57,11 @@
 		WriteDataInternal(const_data_ptr_cast(ptr), write_size);
 	}
 
-<<<<<<< HEAD
-	void WriteField(field_id_t field_id, BinaryMessageKind kind) {
+	void WriteField(field_id_t field_id, BinaryFieldType type) {
 		// We reserve 3 bits for kind and 1 bit for future use
 		D_ASSERT(field_id < (1 << 28));
-		uint32_t header = ((field_id << 4) | (static_cast<uint32_t>(kind) & 0x7));
+		uint32_t header = ((field_id << 4) | (static_cast<uint32_t>(type) & 0x7));
 		Write<uint32_t>(header);
-=======
-	void WriteField(field_id_t field_id, BinaryFieldType type) {
-		Write<field_id_t>(field_id);
-		Write<uint8_t>(static_cast<uint8_t>(type));
->>>>>>> f33d4316
 	}
 
 	explicit BinarySerializer(bool serialize_default_values_p) {
