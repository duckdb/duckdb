--- conflicted
+++ resolved
@@ -300,19 +300,48 @@
             }
         },
         {
-<<<<<<< HEAD
+            "name": "duckdb_vector_reference_value",
+            "return_type": "void",
+            "params": [
+                {
+                    "type": "duckdb_vector",
+                    "name": "vector"
+                },
+                {
+                    "type": "duckdb_value",
+                    "name": "value"
+                }
+            ],
+            "comment": {
+                "description": "Copies the value from `value` to `vector`.\n"
+            }
+        },
+        {
+            "name": "duckdb_vector_reference_vector",
+            "return_type": "void",
+            "params": [
+                {
+                    "type": "duckdb_vector",
+                    "name": "to_vector"
+                },
+                {
+                    "type": "duckdb_vector",
+                    "name": "from_vector"
+                }
+            ],
+            "comment": {
+                "description": "References the `from` vector in the `to` vector, this makes take shared ownership of the values buffer \n\n"
+            }
+        },
+        {
             "name": "duckdb_assign_buffer_to_vector",
-=======
-            "name": "duckdb_vector_reference_value",
->>>>>>> 0eb1bab6
-            "return_type": "void",
-            "params": [
-                {
-                    "type": "duckdb_vector",
-                    "name": "vector"
-                },
-                {
-<<<<<<< HEAD
+            "return_type": "void",
+            "params": [
+                {
+                    "type": "duckdb_vector",
+                    "name": "vector"
+                },
+                {
                     "type": "duckdb_vector_buffer",
                     "name": "buffer"
                 }
@@ -323,31 +352,6 @@
                     "vector": "The vector which will have its buffer set.\n",
                     "buffer": "The vector buffer which will be referenced.\n"
                 }
-=======
-                    "type": "duckdb_value",
-                    "name": "value"
-                }
-            ],
-            "comment": {
-                "description": "Copies the value from `value` to `vector`.\n"
-            }
-        },
-        {
-            "name": "duckdb_vector_reference_vector",
-            "return_type": "void",
-            "params": [
-                {
-                    "type": "duckdb_vector",
-                    "name": "to_vector"
-                },
-                {
-                    "type": "duckdb_vector",
-                    "name": "from_vector"
-                }
-            ],
-            "comment": {
-                "description": "References the `from` vector in the `to` vector, this makes take shared ownership of the values buffer \n\n"
->>>>>>> 0eb1bab6
             }
         }
     ]
