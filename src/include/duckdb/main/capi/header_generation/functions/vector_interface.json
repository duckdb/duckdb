--- conflicted
+++ resolved
@@ -305,16 +305,45 @@
             }
         },
         {
-<<<<<<< HEAD
+            "name": "duckdb_vector_reference_value",
+            "return_type": "void",
+            "params": [
+                {
+                    "type": "duckdb_vector",
+                    "name": "vector"
+                },
+                {
+                    "type": "duckdb_value",
+                    "name": "value"
+                }
+            ],
+            "comment": {
+                "description": "Copies the value from `value` to `vector`.\n"
+            }
+        },
+        {
+            "name": "duckdb_vector_reference_vector",
+            "return_type": "void",
+            "params": [
+                {
+                    "type": "duckdb_vector",
+                    "name": "to_vector"
+                },
+                {
+                    "type": "duckdb_vector",
+                    "name": "from_vector"
+                }
+            ],
+            "comment": {
+                "description": "References the `from` vector in the `to` vector, this makes take shared ownership of the values buffer \n\n"
+            }
+        },
+        {
             "name": "duckdb_set_dictionary_vector_id",
-=======
-            "name": "duckdb_vector_reference_value",
->>>>>>> 0eb1bab6
-            "return_type": "void",
-            "params": [
-                {
-                    "type": "duckdb_vector",
-<<<<<<< HEAD
+            "return_type": "void",
+            "params": [
+                {
+                    "type": "duckdb_vector",
                     "name": "dict"
                 },
                 {
@@ -333,34 +362,6 @@
                     "id": "The id",
                     "id_len": "The string length of the id"
                 }
-=======
-                    "name": "vector"
-                },
-                {
-                    "type": "duckdb_value",
-                    "name": "value"
-                }
-            ],
-            "comment": {
-                "description": "Copies the value from `value` to `vector`.\n"
-            }
-        },
-        {
-            "name": "duckdb_vector_reference_vector",
-            "return_type": "void",
-            "params": [
-                {
-                    "type": "duckdb_vector",
-                    "name": "to_vector"
-                },
-                {
-                    "type": "duckdb_vector",
-                    "name": "from_vector"
-                }
-            ],
-            "comment": {
-                "description": "References the `from` vector in the `to` vector, this makes take shared ownership of the values buffer \n\n"
->>>>>>> 0eb1bab6
             }
         }
     ]
