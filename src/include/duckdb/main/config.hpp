//===----------------------------------------------------------------------===//
//                         DuckDB
//
// duckdb/main/config.hpp
//
//
//===----------------------------------------------------------------------===//

#pragma once

#include "duckdb/common/arrow/arrow_type_extension.hpp"

#include "duckdb/common/allocator.hpp"
#include "duckdb/common/case_insensitive_map.hpp"
#include "duckdb/common/cgroups.hpp"
#include "duckdb/common/common.hpp"
#include "duckdb/common/encryption_state.hpp"
#include "duckdb/common/enums/access_mode.hpp"
#include "duckdb/common/enums/compression_type.hpp"
#include "duckdb/common/enums/optimizer_type.hpp"
#include "duckdb/common/enums/order_type.hpp"
#include "duckdb/common/enums/set_scope.hpp"
#include "duckdb/common/enums/window_aggregation_mode.hpp"
#include "duckdb/common/file_system.hpp"
#include "duckdb/common/set.hpp"
#include "duckdb/common/types/value.hpp"
#include "duckdb/common/vector.hpp"
#include "duckdb/common/winapi.hpp"
#include "duckdb/execution/index/index_type_set.hpp"
#include "duckdb/function/cast/default_casts.hpp"
#include "duckdb/function/replacement_scan.hpp"
#include "duckdb/main/client_properties.hpp"
#include "duckdb/optimizer/optimizer_extension.hpp"
#include "duckdb/parser/parsed_data/create_info.hpp"
#include "duckdb/parser/parser_extension.hpp"
#include "duckdb/planner/operator_extension.hpp"
#include "duckdb/storage/compression/bitpacking.hpp"
#include "duckdb/function/encoding_function.hpp"
#include "duckdb/logging/log_manager.hpp"
#include "duckdb/common/enums/debug_vector_verification.hpp"
#include "duckdb/logging/logging.hpp"

namespace duckdb {

class BufferManager;
class BufferPool;
class CastFunctionSet;
class CollationBinding;
class ClientContext;
class ErrorManager;
class CompressionFunction;
class TableFunctionRef;
class OperatorExtension;
class StorageExtension;
class ExtensionCallback;
class SecretManager;
class CompressionInfo;
class EncryptionUtil;
class HTTPUtil;

struct CompressionFunctionSet;
struct DatabaseCacheEntry;
struct DBConfig;

enum class CheckpointAbort : uint8_t {
	NO_ABORT = 0,
	DEBUG_ABORT_BEFORE_TRUNCATE = 1,
	DEBUG_ABORT_BEFORE_HEADER = 2,
	DEBUG_ABORT_AFTER_FREE_LIST_WRITE = 3
};

typedef void (*set_global_function_t)(DatabaseInstance *db, DBConfig &config, const Value &parameter);
typedef void (*set_local_function_t)(ClientContext &context, const Value &parameter);
typedef void (*reset_global_function_t)(DatabaseInstance *db, DBConfig &config);
typedef void (*reset_local_function_t)(ClientContext &context);
typedef Value (*get_setting_function_t)(const ClientContext &context);

struct ConfigurationOption {
	const char *name;
	const char *description;
	const char *parameter_type;
	set_global_function_t set_global;
	set_local_function_t set_local;
	reset_global_function_t reset_global;
	reset_local_function_t reset_local;
	get_setting_function_t get_setting;
};

typedef void (*set_option_callback_t)(ClientContext &context, SetScope scope, Value &parameter);

struct ExtensionOption {
	// NOLINTNEXTLINE: work around bug in clang-tidy
	ExtensionOption(string description_p, LogicalType type_p, set_option_callback_t set_function_p,
	                Value default_value_p)
	    : description(std::move(description_p)), type(std::move(type_p)), set_function(set_function_p),
	      default_value(std::move(default_value_p)) {
	}

	string description;
	LogicalType type;
	set_option_callback_t set_function;
	Value default_value;
};

class SerializationCompatibility {
public:
	static SerializationCompatibility FromDatabase(AttachedDatabase &db);
	static SerializationCompatibility FromIndex(idx_t serialization_version);
	static SerializationCompatibility FromString(const string &input);
	static SerializationCompatibility Default();
	static SerializationCompatibility Latest();

public:
	bool Compare(idx_t property_version) const;

public:
	//! The user provided version
	string duckdb_version;
	//! The max version that should be serialized
	idx_t serialization_version;
	//! Whether this was set by a manual SET/PRAGMA or default
	bool manually_set;

protected:
	SerializationCompatibility() = default;
};

struct DBConfigOptions {
	//! Database file path. May be empty for in-memory mode
	string database_path;
	//! Database type. If empty, automatically extracted from `database_path`, where a `type:path` syntax is expected
	string database_type;
	//! Access mode of the database (AUTOMATIC, READ_ONLY or READ_WRITE)
	AccessMode access_mode = AccessMode::AUTOMATIC;
	//! Checkpoint when WAL reaches this size (default: 16MB)
	idx_t checkpoint_wal_size = 1 << 24;
	//! Whether or not to use Direct IO, bypassing operating system buffers
	bool use_direct_io = false;
	//! Whether extensions should be loaded on start-up
	bool load_extensions = true;
#ifdef DUCKDB_EXTENSION_AUTOLOAD_DEFAULT
	//! Whether known extensions are allowed to be automatically loaded when a query depends on them
	bool autoload_known_extensions = DUCKDB_EXTENSION_AUTOLOAD_DEFAULT;
#else
	bool autoload_known_extensions = false;
#endif
#ifdef DUCKDB_EXTENSION_AUTOINSTALL_DEFAULT
	//! Whether known extensions are allowed to be automatically installed when a query depends on them
	bool autoinstall_known_extensions = DUCKDB_EXTENSION_AUTOINSTALL_DEFAULT;
#else
	bool autoinstall_known_extensions = false;
#endif
	//! Override for the default extension repository
	string custom_extension_repo = "";
	//! Override for the default autoload extension repository
	string autoinstall_extension_repo = "";
	//! The maximum memory used by the database system (in bytes). Default: 80% of System available memory
	idx_t maximum_memory = DConstants::INVALID_INDEX;
	//! The maximum size of the 'temp_directory' folder when set (in bytes). Default: 90% of available disk space.
	idx_t maximum_swap_space = DConstants::INVALID_INDEX;
	//! The maximum amount of CPU threads used by the database system. Default: all available.
	idx_t maximum_threads = DConstants::INVALID_INDEX;
	//! The number of external threads that work on DuckDB tasks. Default: 1.
	//! Must be smaller or equal to maximum_threads.
	idx_t external_threads = 1;
	//! Whether or not to create and use a temporary directory to store intermediates that do not fit in memory
	bool use_temporary_directory = true;
	//! Directory to store temporary structures that do not fit in memory
	string temporary_directory;
	//! Whether or not to invoke filesystem trim on free blocks after checkpoint. This will reclaim
	//! space for sparse files, on platforms that support it.
	bool trim_free_blocks = false;
	//! Record timestamps of buffer manager unpin() events. Usable by custom eviction policies.
	bool buffer_manager_track_eviction_timestamps = false;
	//! Whether or not to allow printing unredacted secrets
	bool allow_unredacted_secrets = false;
	//! The collation type of the database
	string collation = string();
	//! The order type used when none is specified (default: ASC)
	OrderType default_order_type = OrderType::ASCENDING;
	//! Disables invalidating the database instance when encountering a fatal error.
	bool disable_database_invalidation = false;
	//! NULL ordering used when none is specified (default: NULLS LAST)
	DefaultOrderByNullType default_null_order = DefaultOrderByNullType::NULLS_LAST;
	//! enable COPY and related commands
	bool enable_external_access = true;
	//! Whether or not the global http metadata cache is used
	bool http_metadata_cache_enable = false;
	//! HTTP Proxy config as 'hostname:port'
	string http_proxy;
	//! HTTP Proxy username for basic auth
	string http_proxy_username;
	//! HTTP Proxy password for basic auth
	string http_proxy_password;
	//! Force checkpoint when CHECKPOINT is called or on shutdown, even if no changes have been made
	bool force_checkpoint = false;
	//! Run a checkpoint on successful shutdown and delete the WAL, to leave only a single database file behind
	bool checkpoint_on_shutdown = true;
	//! Serialize the metadata on checkpoint with compatibility for a given DuckDB version.
	SerializationCompatibility serialization_compatibility = SerializationCompatibility::Default();
	//! Debug flag that decides when a checkpoing should be aborted. Only used for testing purposes.
	CheckpointAbort checkpoint_abort = CheckpointAbort::NO_ABORT;
	//! Initialize the database with the standard set of DuckDB functions
	//! You should probably not touch this unless you know what you are doing
	bool initialize_default_database = true;
	//! The set of disabled optimizers (default empty)
	set<OptimizerType> disabled_optimizers;
	//! The average string length required to use ZSTD compression.
	uint64_t zstd_min_string_length = 4096;
	//! Force a specific compression method to be used when checkpointing (if available)
	CompressionType force_compression = CompressionType::COMPRESSION_AUTO;
	//! The set of disabled compression methods (default empty)
	set<CompressionType> disabled_compression_methods;
	//! Force a specific bitpacking mode to be used when using the bitpacking compression method
	BitpackingMode force_bitpacking_mode = BitpackingMode::AUTO;
	//! Debug setting for window aggregation mode: (window, combine, separate)
	WindowAggregationMode window_mode = WindowAggregationMode::WINDOW;
	//! Whether preserving insertion order should be preserved
	bool preserve_insertion_order = true;
	//! Whether Arrow Arrays use Large or Regular buffers
	ArrowOffsetSize arrow_offset_size = ArrowOffsetSize::REGULAR;
	//! Whether LISTs should produce Arrow ListViews
	bool arrow_use_list_view = false;
	//! Whenever a DuckDB type does not have a clear native or canonical extension match in Arrow, export the types
	//! with a duckdb.type_name extension name
	bool arrow_lossless_conversion = false;
	//! Whether when producing arrow objects we produce string_views or regular strings
	bool produce_arrow_string_views = false;
	//! Database configuration variables as controlled by SET
	case_insensitive_map_t<Value> set_variables;
	//! Database configuration variable default values;
	case_insensitive_map_t<Value> set_variable_defaults;
	//! Directory to store extension binaries in
	string extension_directory;
	//! Whether unsigned extensions should be loaded
	bool allow_unsigned_extensions = false;
	//! Whether community extensions should be loaded
	bool allow_community_extensions = true;
	//! Whether extensions with missing metadata should be loaded
	bool allow_extensions_metadata_mismatch = false;
	//! Enable emitting FSST Vectors
	bool enable_fsst_vectors = false;
	//! Enable VIEWs to create dependencies
	bool enable_view_dependencies = false;
	//! Enable macros to create dependencies
	bool enable_macro_dependencies = false;
	//! Start transactions immediately in all attached databases - instead of lazily when a database is referenced
	bool immediate_transaction_mode = false;
	//! Debug setting - how to initialize  blocks in the storage layer when allocating
	DebugInitialize debug_initialize = DebugInitialize::NO_INITIALIZE;
	//! The set of user-provided options
	case_insensitive_map_t<Value> user_options;
	//! The set of unrecognized (other) options
	case_insensitive_map_t<Value> unrecognized_options;
	//! Whether or not the configuration settings can be altered
	bool lock_configuration = false;
	//! Whether to print bindings when printing the plan (debug mode only)
	static bool debug_print_bindings; // NOLINT: debug setting
	//! The peak allocation threshold at which to flush the allocator after completing a task (1 << 27, ~128MB)
	idx_t allocator_flush_threshold = 134217728ULL;
	//! If bulk deallocation larger than this occurs, flush outstanding allocations (1 << 30, ~1GB)
	idx_t allocator_bulk_deallocation_flush_threshold = 536870912ULL;
	//! Whether the allocator background thread is enabled
	bool allocator_background_threads = false;
	//! DuckDB API surface
	string duckdb_api;
	//! Metadata from DuckDB callers
	string custom_user_agent;
	//! Use old implicit casting style (i.e. allow everything to be implicitly casted to VARCHAR)
	bool old_implicit_casting = false;
	//!  By default, WAL is encrypted for encrypted databases
<<<<<<< HEAD
	bool enable_wal_encryption = true;
	//! Encrypt the temp files
	bool enable_temp_file_encryption = false;
	//! Full encryption mode (by default on)
	bool full_encryption = false;
=======
	bool wal_encryption = true;
>>>>>>> 534a841d
	//! The default block allocation size for new duckdb database files (new as-in, they do not yet exist).
	idx_t default_block_alloc_size = DUCKDB_BLOCK_ALLOC_SIZE;
	//! The default block header size for new duckdb database files.
	idx_t default_block_header_size = DUCKDB_BLOCK_HEADER_STORAGE_SIZE;
	//!  Whether or not to abort if a serialization exception is thrown during WAL playback (when reading truncated WAL)
	bool abort_on_wal_failure = false;
	//! The index_scan_percentage sets a threshold for index scans.
	//! If fewer than MAX(index_scan_max_count, index_scan_percentage * total_row_count)
	//! rows match, we perform an index scan instead of a table scan.
	double index_scan_percentage = 0.001;
	//! The index_scan_max_count sets a threshold for index scans.
	//! If fewer than MAX(index_scan_max_count, index_scan_percentage * total_row_count)
	//! rows match, we perform an index scan instead of a table scan.
	idx_t index_scan_max_count = STANDARD_VECTOR_SIZE;
	//! The maximum number of schemas we will look through for "did you mean..." style errors in the catalog
	idx_t catalog_error_max_schemas = 100;
	//!  Whether or not to always write to the WAL file, even if this is not required
	bool debug_skip_checkpoint_on_commit = false;
	//! Vector verification to enable (debug setting only)
	DebugVectorVerification debug_verify_vector = DebugVectorVerification::NONE;
	//! The maximum amount of vacuum tasks to schedule during a checkpoint
	idx_t max_vacuum_tasks = 100;
	//! Paths that are explicitly allowed, even if enable_external_access is false
	unordered_set<string> allowed_paths;
	//! Directories that are explicitly allowed, even if enable_external_access is false
	set<string> allowed_directories;
	//! The log configuration
	LogConfig log_config = LogConfig();
	//! Whether to enable external file caching using CachingFileSystem
	bool enable_external_file_cache = true;
	//! Output version of arrow depending on the format version
	ArrowFormatVersion arrow_output_version = V1_0;
	//! Partially process tasks before rescheduling - allows for more scheduler fairness between separate queries
#ifdef DUCKDB_ALTERNATIVE_VERIFY
	bool scheduler_process_partial = true;
#else
	bool scheduler_process_partial = false;
#endif

	bool operator==(const DBConfigOptions &other) const;
};

struct DBConfig {
	friend class DatabaseInstance;
	friend class StorageManager;

public:
	DUCKDB_API DBConfig();
	explicit DUCKDB_API DBConfig(bool read_only);
	DUCKDB_API DBConfig(const case_insensitive_map_t<Value> &config_dict, bool read_only);
	DUCKDB_API ~DBConfig();

	mutex config_lock;
	//! Replacement table scans are automatically attempted when a table name cannot be found in the schema
	vector<ReplacementScan> replacement_scans;

	//! Extra parameters that can be SET for loaded extensions
	case_insensitive_map_t<ExtensionOption> extension_parameters;
	//! The FileSystem to use, can be overwritten to allow for injecting custom file systems for testing purposes (e.g.
	//! RamFS or something similar)
	unique_ptr<FileSystem> file_system;
	//! Secret manager
	unique_ptr<SecretManager> secret_manager;
	//! The allocator used by the system
	unique_ptr<Allocator> allocator;
	//! Database configuration options
	DBConfigOptions options;
	//! Extensions made to the parser
	vector<ParserExtension> parser_extensions;
	//! Extensions made to the optimizer
	vector<OptimizerExtension> optimizer_extensions;
	//! Error manager
	unique_ptr<ErrorManager> error_manager;
	//! A reference to the (shared) default allocator (Allocator::DefaultAllocator)
	shared_ptr<Allocator> default_allocator;
	//! Extensions made to binder
	vector<unique_ptr<OperatorExtension>> operator_extensions;
	//! Extensions made to storage
	case_insensitive_map_t<duckdb::unique_ptr<StorageExtension>> storage_extensions;
	//! A buffer pool can be shared across multiple databases (if desired).
	shared_ptr<BufferPool> buffer_pool;
	//! Provide a custom buffer manager implementation (if desired).
	shared_ptr<BufferManager> buffer_manager;
	//! Set of callbacks that can be installed by extensions
	vector<unique_ptr<ExtensionCallback>> extension_callbacks;
	//! Encryption Util for OpenSSL
	shared_ptr<EncryptionUtil> encryption_util;
	//! HTTP Request utility functions
	shared_ptr<HTTPUtil> http_util;
	//! Reference to the database cache entry (if any)
	shared_ptr<DatabaseCacheEntry> db_cache_entry;

public:
	DUCKDB_API static DBConfig &GetConfig(ClientContext &context);
	DUCKDB_API static DBConfig &GetConfig(DatabaseInstance &db);
	DUCKDB_API static DBConfig &Get(AttachedDatabase &db);
	DUCKDB_API static const DBConfig &GetConfig(const ClientContext &context);
	DUCKDB_API static const DBConfig &GetConfig(const DatabaseInstance &db);
	DUCKDB_API static vector<ConfigurationOption> GetOptions();
	DUCKDB_API static idx_t GetOptionCount();
	DUCKDB_API static vector<string> GetOptionNames();
	DUCKDB_API static bool IsInMemoryDatabase(const char *database_path);

	DUCKDB_API void AddExtensionOption(const string &name, string description, LogicalType parameter,
	                                   const Value &default_value = Value(), set_option_callback_t function = nullptr);
	//! Fetch an option by index. Returns a pointer to the option, or nullptr if out of range
	DUCKDB_API static optional_ptr<const ConfigurationOption> GetOptionByIndex(idx_t index);
	//! Fetch an option by name. Returns a pointer to the option, or nullptr if none exists.
	DUCKDB_API static optional_ptr<const ConfigurationOption> GetOptionByName(const string &name);
	DUCKDB_API void SetOption(const ConfigurationOption &option, const Value &value);
	DUCKDB_API void SetOption(DatabaseInstance *db, const ConfigurationOption &option, const Value &value);
	DUCKDB_API void SetOptionByName(const string &name, const Value &value);
	DUCKDB_API void SetOptionsByName(const case_insensitive_map_t<Value> &values);
	DUCKDB_API void ResetOption(DatabaseInstance *db, const ConfigurationOption &option);
	DUCKDB_API void SetOption(const string &name, Value value);
	DUCKDB_API void ResetOption(const string &name);
	static LogicalType ParseLogicalType(const string &type);

	DUCKDB_API void CheckLock(const string &name);

	DUCKDB_API static idx_t ParseMemoryLimit(const string &arg);

	//! Returns the list of possible compression functions for the physical type.
	DUCKDB_API vector<reference<CompressionFunction>> GetCompressionFunctions(const PhysicalType physical_type);
	//! Returns the compression function matching the compression and physical type.
	DUCKDB_API optional_ptr<CompressionFunction> GetCompressionFunction(CompressionType type,
	                                                                    const PhysicalType physical_type);

	//! Returns the encode function matching the encoding name.
	DUCKDB_API optional_ptr<EncodingFunction> GetEncodeFunction(const string &name) const;
	DUCKDB_API void RegisterEncodeFunction(const EncodingFunction &function) const;
	//! Returns the encode function names.
	DUCKDB_API vector<reference<EncodingFunction>> GetLoadedEncodedFunctions() const;
	//! Returns the encode function matching the encoding name.
	DUCKDB_API ArrowTypeExtension GetArrowExtension(ArrowExtensionMetadata info) const;
	DUCKDB_API ArrowTypeExtension GetArrowExtension(const LogicalType &type) const;
	DUCKDB_API bool HasArrowExtension(const LogicalType &type) const;
	DUCKDB_API bool HasArrowExtension(ArrowExtensionMetadata info) const;
	DUCKDB_API void RegisterArrowExtension(const ArrowTypeExtension &extension) const;

	bool operator==(const DBConfig &other);
	bool operator!=(const DBConfig &other);

	DUCKDB_API CastFunctionSet &GetCastFunctions();
	DUCKDB_API CollationBinding &GetCollationBinding();
	DUCKDB_API IndexTypeSet &GetIndexTypes();
	static idx_t GetSystemMaxThreads(FileSystem &fs);
	static idx_t GetSystemAvailableMemory(FileSystem &fs);
	static optional_idx ParseMemoryLimitSlurm(const string &arg);
	void SetDefaultMaxMemory();
	void SetDefaultTempDirectory();

	OrderType ResolveOrder(OrderType order_type) const;
	OrderByNullType ResolveNullOrder(OrderType order_type, OrderByNullType null_type) const;
	const string UserAgent() const;

	template <class OP>
	typename OP::RETURN_TYPE GetSetting(const ClientContext &context) {
		std::lock_guard<mutex> lock(config_lock);
		return OP::GetSetting(context).template GetValue<typename OP::RETURN_TYPE>();
	}

	template <class OP>
	Value GetSettingValue(const ClientContext &context) {
		std::lock_guard<mutex> lock(config_lock);
		return OP::GetSetting(context);
	}

	bool CanAccessFile(const string &path, FileType type);
	void AddAllowedDirectory(const string &path);
	void AddAllowedPath(const string &path);
	string SanitizeAllowedPath(const string &path) const;

private:
	unique_ptr<CompressionFunctionSet> compression_functions;
	unique_ptr<EncodingFunctionSet> encoding_functions;
	unique_ptr<ArrowTypeExtensionSet> arrow_extensions;
	unique_ptr<CastFunctionSet> cast_functions;
	unique_ptr<CollationBinding> collation_bindings;
	unique_ptr<IndexTypeSet> index_types;
	bool is_user_config = true;
};

} // namespace duckdb<|MERGE_RESOLUTION|>--- conflicted
+++ resolved
@@ -269,15 +269,11 @@
 	//! Use old implicit casting style (i.e. allow everything to be implicitly casted to VARCHAR)
 	bool old_implicit_casting = false;
 	//!  By default, WAL is encrypted for encrypted databases
-<<<<<<< HEAD
-	bool enable_wal_encryption = true;
+	bool wal_encryption = true;
 	//! Encrypt the temp files
 	bool enable_temp_file_encryption = false;
 	//! Full encryption mode (by default on)
 	bool full_encryption = false;
-=======
-	bool wal_encryption = true;
->>>>>>> 534a841d
 	//! The default block allocation size for new duckdb database files (new as-in, they do not yet exist).
 	idx_t default_block_alloc_size = DUCKDB_BLOCK_ALLOC_SIZE;
 	//! The default block header size for new duckdb database files.
