//===----------------------------------------------------------------------===//
//                         DuckDB
//
// duckdb/main/client_config.hpp
//
//
//===----------------------------------------------------------------------===//

#pragma once

#include "duckdb/common/case_insensitive_map.hpp"
#include "duckdb/common/common.hpp"
#include "duckdb/common/enums/output_type.hpp"
#include "duckdb/common/enums/profiler_format.hpp"
#include "duckdb/common/types/value.hpp"

namespace duckdb {
class ClientContext;

struct ClientConfig {
	//! If the query profiler is enabled or not.
	bool enable_profiler = false;
	//! If detailed query profiling is enabled
	bool enable_detailed_profiling = false;
	//! The format to automatically print query profiling information in (default: disabled)
	ProfilerPrintFormat profiler_print_format = ProfilerPrintFormat::NONE;
	//! The file to save query profiling information to, instead of printing it to the console
	//! (empty = print to console)
	string profiler_save_location;

	//! If the progress bar is enabled or not.
	bool enable_progress_bar = false;
	//! If the print of the progress bar is enabled
	bool print_progress_bar = true;
	//! The wait time before showing the progress bar
	int wait_time = 2000;

	//! Preserve identifier case while parsing.
	//! If false, all unquoted identifiers are lower-cased (e.g. "MyTable" -> "mytable").
	bool preserve_identifier_case = true;
	//! The maximum expression depth limit in the parser
	idx_t max_expression_depth = 1000;

	// Whether or not aggressive query verification is enabled
	bool query_verification_enabled = false;
	//! Enable the running of optimizers
	bool enable_optimizer = true;
	//! Force parallelism of small tables, used for testing
	bool verify_parallelism = false;
	//! Force index join independent of table cardinality, used for testing
	bool force_index_join = false;
	//! Force out-of-core computation for operators that support it, used for testing
	bool force_external = false;
<<<<<<< HEAD
	//! Force disable cross product generation when hyper graph isn't connected, used for testing
	bool force_no_cross_product = false;
=======
	//! Enable sorting before compression
	bool sort_compression = false;
>>>>>>> 225debab
	//! Maximum bits allowed for using a perfect hash table (i.e. the perfect HT can hold up to 2^perfect_ht_threshold
	//! elements)
	idx_t perfect_ht_threshold = 12;

	//! The explain output type used when none is specified (default: PHYSICAL_ONLY)
	ExplainOutputType explain_output_type = ExplainOutputType::PHYSICAL_ONLY;

	//! Generic options
	case_insensitive_map_t<Value> set_variables;

public:
	static ClientConfig &GetConfig(ClientContext &context);

	static string ExtractTimezoneFromConfig(ClientConfig &config);
};

} // namespace duckdb<|MERGE_RESOLUTION|>--- conflicted
+++ resolved
@@ -51,13 +51,10 @@
 	bool force_index_join = false;
 	//! Force out-of-core computation for operators that support it, used for testing
 	bool force_external = false;
-<<<<<<< HEAD
 	//! Force disable cross product generation when hyper graph isn't connected, used for testing
 	bool force_no_cross_product = false;
-=======
 	//! Enable sorting before compression
 	bool sort_compression = false;
->>>>>>> 225debab
 	//! Maximum bits allowed for using a perfect hash table (i.e. the perfect HT can hold up to 2^perfect_ht_threshold
 	//! elements)
 	idx_t perfect_ht_threshold = 12;
