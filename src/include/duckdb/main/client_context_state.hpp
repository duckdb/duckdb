//===----------------------------------------------------------------------===//
//                         DuckDB
//
// duckdb/main/client_context_state.hpp
//
//
//===----------------------------------------------------------------------===//

#pragma once

#include "duckdb/common/common.hpp"
#include "duckdb/common/enums/prepared_statement_mode.hpp"

namespace duckdb {
class ClientContext;
class ErrorData;
class MetaTransaction;
class PreparedStatementData;
class SQLStatement;
struct PendingQueryParameters;

enum class RebindQueryInfo { DO_NOT_REBIND, ATTEMPT_TO_REBIND };

struct PreparedStatementCallbackInfo {
	PreparedStatementCallbackInfo(PreparedStatementData &prepared_statement, const PendingQueryParameters &parameters)
	    : prepared_statement(prepared_statement), parameters(parameters) {
	}

	PreparedStatementData &prepared_statement;
	const PendingQueryParameters &parameters;
};

//! ClientContextState is virtual base class for ClientContext-local (or Query-Local, using QueryEnd callback) state
//! e.g. caches that need to live as long as a ClientContext or Query.
class ClientContextState {
public:
	virtual ~ClientContextState() = default;
	virtual void QueryBegin(ClientContext &context) {
	}
	virtual void QueryEnd() {
	}
	virtual void QueryEnd(ClientContext &context) {
		QueryEnd();
	}
	virtual void TransactionBegin(MetaTransaction &transaction, ClientContext &context) {
	}
	virtual void TransactionCommit(MetaTransaction &transaction, ClientContext &context) {
	}
	virtual void TransactionRollback(MetaTransaction &transaction, ClientContext &context) {
	}
	virtual bool CanRequestRebind() {
		return false;
	}
	virtual RebindQueryInfo OnPlanningError(ClientContext &context, SQLStatement &statement, ErrorData &error) {
		return RebindQueryInfo::DO_NOT_REBIND;
	}
	virtual RebindQueryInfo OnFinalizePrepare(ClientContext &context, PreparedStatementData &prepared_statement,
	                                          PreparedStatementMode mode) {
		return RebindQueryInfo::DO_NOT_REBIND;
	}
	virtual RebindQueryInfo OnExecutePrepared(ClientContext &context, PreparedStatementCallbackInfo &info,
	                                          RebindQueryInfo current_rebind) {
		return RebindQueryInfo::DO_NOT_REBIND;
	}
<<<<<<< HEAD
	virtual void WriteProfilingInformation(std::ostream &ss) {
=======

public:
	template <class TARGET>
	TARGET &Cast() {
		DynamicCastCheck<TARGET>(this);
		return reinterpret_cast<TARGET &>(*this);
	}
	template <class TARGET>
	const TARGET &Cast() const {
		DynamicCastCheck<TARGET>(this);
		return reinterpret_cast<const TARGET &>(*this);
>>>>>>> b3953c4c
	}
};

} // namespace duckdb<|MERGE_RESOLUTION|>--- conflicted
+++ resolved
@@ -62,9 +62,8 @@
 	                                          RebindQueryInfo current_rebind) {
 		return RebindQueryInfo::DO_NOT_REBIND;
 	}
-<<<<<<< HEAD
 	virtual void WriteProfilingInformation(std::ostream &ss) {
-=======
+	}
 
 public:
 	template <class TARGET>
@@ -76,7 +75,6 @@
 	const TARGET &Cast() const {
 		DynamicCastCheck<TARGET>(this);
 		return reinterpret_cast<const TARGET &>(*this);
->>>>>>> b3953c4c
 	}
 };
 
