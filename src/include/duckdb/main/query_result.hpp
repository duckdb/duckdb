--- conflicted
+++ resolved
@@ -95,11 +95,7 @@
 		if (type != TARGET::TYPE) {
 			throw InternalException("Failed to cast query result to type - query result type mismatch");
 		}
-<<<<<<< HEAD
-		return (TARGET &)*this;
-=======
 		return reinterpret_cast<TARGET &>(*this);
->>>>>>> faf428bc
 	}
 
 	template <class TARGET>
@@ -107,11 +103,7 @@
 		if (type != TARGET::TYPE) {
 			throw InternalException("Failed to cast query result to type - query result type mismatch");
 		}
-<<<<<<< HEAD
-		return (const TARGET &)*this;
-=======
 		return reinterpret_cast<const TARGET &>(*this);
->>>>>>> faf428bc
 	}
 
 public:
