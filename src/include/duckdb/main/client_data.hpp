--- conflicted
+++ resolved
@@ -20,10 +20,7 @@
 class ClientContext;
 class CatalogSearchPath;
 class FileOpener;
-<<<<<<< HEAD
-=======
 class FileSystem;
->>>>>>> da69aeaa
 class HTTPState;
 class QueryProfiler;
 class QueryProfilerHistory;
@@ -57,14 +54,10 @@
 	unique_ptr<FileOpener> file_opener;
 
 	//! HTTP State in this query
-<<<<<<< HEAD
-	unique_ptr<HTTPState> http_state;
-=======
 	shared_ptr<HTTPState> http_state;
 
 	//! The clients' file system wrapper
 	unique_ptr<FileSystem> client_file_system;
->>>>>>> da69aeaa
 
 	//! The file search path
 	string file_search_path;
