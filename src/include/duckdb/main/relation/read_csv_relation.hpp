//===----------------------------------------------------------------------===//
//                         DuckDB
//
// duckdb/main/relation/read_csv_relation.hpp
//
//
//===----------------------------------------------------------------------===//

#pragma once

#include "duckdb/execution/operator/scan/csv/csv_reader_options.hpp"
#include "duckdb/main/relation/table_function_relation.hpp"
#include "duckdb/common/shared_ptr.hpp"
#include "duckdb/common/case_insensitive_map.hpp"

namespace duckdb {

class ReadCSVRelation : public TableFunctionRelation {
public:
<<<<<<< HEAD
	ReadCSVRelation(const shared_ptr<ClientContext> &context, const string &csv_file, named_parameter_map_t &&options,
	                string alias = string());
=======
	ReadCSVRelation(const shared_ptr<ClientContext> &context, const string &csv_file, vector<ColumnDefinition> columns,
	                string alias = string());
	ReadCSVRelation(const shared_ptr<ClientContext> &context, const vector<string> &csv_files,
	                named_parameter_map_t &&options, string alias = string());
>>>>>>> bb361331

	string alias;

protected:
	void ReadCSVAutoInit(named_parameter_map_t &&options);
	void InitializeAlias(const vector<string> &input);

public:
	string GetAlias() override;
};

} // namespace duckdb<|MERGE_RESOLUTION|>--- conflicted
+++ resolved
@@ -17,15 +17,10 @@
 
 class ReadCSVRelation : public TableFunctionRelation {
 public:
-<<<<<<< HEAD
-	ReadCSVRelation(const shared_ptr<ClientContext> &context, const string &csv_file, named_parameter_map_t &&options,
-	                string alias = string());
-=======
 	ReadCSVRelation(const shared_ptr<ClientContext> &context, const string &csv_file, vector<ColumnDefinition> columns,
 	                string alias = string());
 	ReadCSVRelation(const shared_ptr<ClientContext> &context, const vector<string> &csv_files,
 	                named_parameter_map_t &&options, string alias = string());
->>>>>>> bb361331
 
 	string alias;
 
