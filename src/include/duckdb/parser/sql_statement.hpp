//===----------------------------------------------------------------------===//
//                         DuckDB
//
// duckdb/parser/sql_statement.hpp
//
//
//===----------------------------------------------------------------------===//

#pragma once

#include "duckdb/common/common.hpp"
#include "duckdb/common/enums/statement_type.hpp"
#include "duckdb/common/exception.hpp"
#include "duckdb/common/printer.hpp"
#include "duckdb/common/named_parameter_map.hpp"

namespace duckdb {

//! SQLStatement is the base class of any type of SQL statement.
class SQLStatement {
public:
	explicit SQLStatement(StatementType type) : type(type) {};
	virtual ~SQLStatement() {
	}

	//! The statement type
	StatementType type;
	//! The statement location within the query string
	idx_t stmt_location = 0;
	//! The statement length within the query string
	idx_t stmt_length = 0;
	//! The number of prepared statement parameters (if any)
	idx_t n_param = 0;
	//! The map of named parameter to param index (if n_param and any named)
	case_insensitive_map_t<idx_t> named_param_map;
	//! The query text that corresponds to this SQL statement
	string query;

protected:
	SQLStatement(const SQLStatement &other) = default;

public:
	DUCKDB_API virtual string ToString() const {
		throw InternalException("ToString not supported for this type of SQLStatement: '%s'",
		                        StatementTypeToString(type));
	}
	//! Create a copy of this SelectStatement
<<<<<<< HEAD
	virtual unique_ptr<SQLStatement> Copy() const = 0;
	virtual bool Equals(const SQLStatement *other) const = 0;
=======
	DUCKDB_API virtual unique_ptr<SQLStatement> Copy() const = 0;
>>>>>>> 661b09da
};
} // namespace duckdb<|MERGE_RESOLUTION|>--- conflicted
+++ resolved
@@ -45,11 +45,7 @@
 		                        StatementTypeToString(type));
 	}
 	//! Create a copy of this SelectStatement
-<<<<<<< HEAD
-	virtual unique_ptr<SQLStatement> Copy() const = 0;
-	virtual bool Equals(const SQLStatement *other) const = 0;
-=======
+	DUCKDB_API virtual bool Equals(const SQLStatement *other) const = 0;
 	DUCKDB_API virtual unique_ptr<SQLStatement> Copy() const = 0;
->>>>>>> 661b09da
 };
 } // namespace duckdb