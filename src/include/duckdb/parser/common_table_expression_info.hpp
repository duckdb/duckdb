//===----------------------------------------------------------------------===//
//                         DuckDB
//
// duckdb/parser/common_table_expression_info.hpp
//
//
//===----------------------------------------------------------------------===//

#pragma once

namespace duckdb {

class SelectStatement;

struct CommonTableExpressionInfo {
	CommonTableExpressionInfo();
	~CommonTableExpressionInfo();
	CommonTableExpressionInfo(const CommonTableExpressionInfo &) = delete;
	CommonTableExpressionInfo(CommonTableExpressionInfo &&) noexcept;

public:
	vector<string> aliases;
	unique_ptr<SelectStatement> query;

<<<<<<< HEAD
public:
	bool Equals(const CommonTableExpressionInfo &other) const;
=======
	unique_ptr<CommonTableExpressionInfo> Copy();
>>>>>>> 1aedee9c
};

} // namespace duckdb<|MERGE_RESOLUTION|>--- conflicted
+++ resolved
@@ -22,12 +22,9 @@
 	vector<string> aliases;
 	unique_ptr<SelectStatement> query;
 
-<<<<<<< HEAD
 public:
 	bool Equals(const CommonTableExpressionInfo &other) const;
-=======
 	unique_ptr<CommonTableExpressionInfo> Copy();
->>>>>>> 1aedee9c
 };
 
 } // namespace duckdb