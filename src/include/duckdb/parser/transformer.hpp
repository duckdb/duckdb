//===----------------------------------------------------------------------===//
//                         DuckDB
//
// duckdb/parser/transformer.hpp
//
//
//===----------------------------------------------------------------------===//

#pragma once

#include "duckdb/common/constants.hpp"
#include "duckdb/common/enums/expression_type.hpp"
#include "duckdb/common/types.hpp"
#include "duckdb/common/unordered_map.hpp"
#include "duckdb/parser/qualified_name.hpp"
#include "duckdb/parser/tokens.hpp"
#include "duckdb/parser/parsed_data/create_info.hpp"
#include "duckdb/parser/group_by_node.hpp"
#include "duckdb/parser/query_node.hpp"
#include "duckdb/common/case_insensitive_map.hpp"
#include "duckdb/parser/property_graph_table.hpp"
#include "duckdb/parser/path_pattern.hpp"
#include "duckdb/parser/path_element.hpp"
#include "duckdb/parser/subpath_element.hpp"


#include "pg_definitions.hpp"
#include "nodes/parsenodes.hpp"
#include "nodes/primnodes.hpp"

namespace duckdb {

class ColumnDefinition;
class StackChecker;
struct OrderByNode;
struct CopyInfo;
struct CommonTableExpressionInfo;
struct GroupingExpressionMap;
class OnConflictInfo;
class UpdateSetInfo;
struct ParserOptions;
struct PivotColumn;

//! The transformer class is responsible for transforming the internal Postgres
//! parser representation into the DuckDB representation
class Transformer {
	friend class StackChecker;

	struct CreatePivotEntry {
		string enum_name;
		unique_ptr<SelectNode> base;
		unique_ptr<ParsedExpression> column;
		unique_ptr<QueryNode> subquery;
	};

public:
	explicit Transformer(ParserOptions &options);
	explicit Transformer(Transformer &parent);
	~Transformer();

	//! Transforms a Postgres parse tree into a set of SQL Statements
	bool TransformParseTree(duckdb_libpgquery::PGList *tree, vector<unique_ptr<SQLStatement>> &statements);
	string NodetypeToString(duckdb_libpgquery::PGNodeTag type);

	idx_t ParamCount() const;

private:
	optional_ptr<Transformer> parent;
	//! Parser options
	ParserOptions &options;
	//! The current prepared statement parameter index
	idx_t prepared_statement_parameter_index = 0;
	//! Map from named parameter to parameter index;
	case_insensitive_map_t<idx_t> named_param_map;
	//! Holds window expressions defined by name. We need those when transforming the expressions referring to them.
	unordered_map<string, duckdb_libpgquery::PGWindowDef *> window_clauses;
	//! The set of pivot entries to create
	vector<unique_ptr<CreatePivotEntry>> pivot_entries;
	//! Sets of stored CTEs, if any
	vector<CommonTableExpressionMap *> stored_cte_map;
	//! Whether or not we are currently binding a window definition
	bool in_window_definition = false;

	void Clear();
	bool InWindowDefinition();

	Transformer &RootTransformer();
	const Transformer &RootTransformer() const;
	void SetParamCount(idx_t new_count);
	void SetNamedParam(const string &name, int32_t index);
	bool GetNamedParam(const string &name, int32_t &index);
	bool HasNamedParameters() const;

	void AddPivotEntry(string enum_name, unique_ptr<SelectNode> source, unique_ptr<ParsedExpression> column,
	                   unique_ptr<QueryNode> subquery);
	unique_ptr<SQLStatement> GenerateCreateEnumStmt(unique_ptr<CreatePivotEntry> entry);
	bool HasPivotEntries();
	idx_t PivotEntryCount();
	vector<unique_ptr<CreatePivotEntry>> &GetPivotEntries();
	void PivotEntryCheck(const string &type);
	void ExtractCTEsRecursive(CommonTableExpressionMap &cte_map);

private:
	//! Transforms a Postgres statement into a single SQL statement
	unique_ptr<SQLStatement> TransformStatement(duckdb_libpgquery::PGNode &stmt);
	//! Transforms a Postgres statement into a single SQL statement
	unique_ptr<SQLStatement> TransformStatementInternal(duckdb_libpgquery::PGNode &stmt);
	//===--------------------------------------------------------------------===//
	// Statement transformation
	//===--------------------------------------------------------------------===//
	//! Transform a Postgres duckdb_libpgquery::T_PGSelectStmt node into a SelectStatement
	unique_ptr<SelectStatement> TransformSelect(optional_ptr<duckdb_libpgquery::PGNode> node, bool is_select = true);
	//! Transform a Postgres duckdb_libpgquery::T_PGSelectStmt node into a SelectStatement
	unique_ptr<SelectStatement> TransformSelect(duckdb_libpgquery::PGSelectStmt &select, bool is_select = true);
	//! Transform a Postgres T_AlterStmt node into a AlterStatement
	unique_ptr<AlterStatement> TransformAlter(duckdb_libpgquery::PGAlterTableStmt &stmt);
	//! Transform a Postgres duckdb_libpgquery::T_PGRenameStmt node into a RenameStatement
	unique_ptr<AlterStatement> TransformRename(duckdb_libpgquery::PGRenameStmt &stmt);
	//! Transform a Postgres duckdb_libpgquery::T_PGCreateStmt node into a CreateStatement
<<<<<<< HEAD
	unique_ptr<CreateStatement> TransformCreateTable(duckdb_libpgquery::PGNode *node);
    //! Transform a Postgres duckdb_libpgquery::T_PGCreateStmt node into a CreateStatement
	unique_ptr<CreateStatement> TransformCreateTableAs(duckdb_libpgquery::PGNode *node);
=======
	unique_ptr<CreateStatement> TransformCreateTable(duckdb_libpgquery::PGCreateStmt &node);
	//! Transform a Postgres duckdb_libpgquery::T_PGCreateStmt node into a CreateStatement
	unique_ptr<CreateStatement> TransformCreateTableAs(duckdb_libpgquery::PGCreateTableAsStmt &stmt);
>>>>>>> 6536a772
	//! Transform a Postgres node into a CreateStatement
	unique_ptr<CreateStatement> TransformCreateSchema(duckdb_libpgquery::PGCreateSchemaStmt &stmt);
	//! Transform a Postgres duckdb_libpgquery::T_PGCreateSeqStmt node into a CreateStatement
	unique_ptr<CreateStatement> TransformCreateSequence(duckdb_libpgquery::PGCreateSeqStmt &node);
	//! Transform a Postgres duckdb_libpgquery::T_PGViewStmt node into a CreateStatement
	unique_ptr<CreateStatement> TransformCreateView(duckdb_libpgquery::PGViewStmt &node);
	//! Transform a Postgres duckdb_libpgquery::T_PGIndexStmt node into CreateStatement
	unique_ptr<CreateStatement> TransformCreateIndex(duckdb_libpgquery::PGIndexStmt &stmt);
	//! Transform a Postgres duckdb_libpgquery::T_PGCreateFunctionStmt node into CreateStatement
	unique_ptr<CreateStatement> TransformCreateFunction(duckdb_libpgquery::PGCreateFunctionStmt &stmt);
	//! Transform a Postgres duckdb_libpgquery::T_PGCreateTypeStmt node into CreateStatement
	unique_ptr<CreateStatement> TransformCreateType(duckdb_libpgquery::PGCreateTypeStmt &stmt);
	//! Transform a Postgres duckdb_libpgquery::T_PGAlterSeqStmt node into CreateStatement
	unique_ptr<AlterStatement> TransformAlterSequence(duckdb_libpgquery::PGAlterSeqStmt &stmt);
	//! Transform a Postgres duckdb_libpgquery::T_PGDropStmt node into a Drop[Table,Schema]Statement
	unique_ptr<SQLStatement> TransformDrop(duckdb_libpgquery::PGDropStmt &stmt);
	//! Transform a Postgres duckdb_libpgquery::T_PGInsertStmt node into a InsertStatement
	unique_ptr<InsertStatement> TransformInsert(duckdb_libpgquery::PGInsertStmt &stmt);

	//! Transform a Postgres duckdb_libpgquery::T_PGOnConflictClause node into a OnConflictInfo
	unique_ptr<OnConflictInfo> TransformOnConflictClause(duckdb_libpgquery::PGOnConflictClause *node,
	                                                     const string &relname);
	//! Transform a ON CONFLICT shorthand into a OnConflictInfo
	unique_ptr<OnConflictInfo> DummyOnConflictClause(duckdb_libpgquery::PGOnConflictActionAlias type,
	                                                 const string &relname);
	//! Transform a Postgres duckdb_libpgquery::T_PGCopyStmt node into a CopyStatement
	unique_ptr<CopyStatement> TransformCopy(duckdb_libpgquery::PGCopyStmt &stmt);
	void TransformCopyOptions(CopyInfo &info, optional_ptr<duckdb_libpgquery::PGList> options);
	//! Transform a Postgres duckdb_libpgquery::T_PGTransactionStmt node into a TransactionStatement
	unique_ptr<TransactionStatement> TransformTransaction(duckdb_libpgquery::PGTransactionStmt &stmt);
	//! Transform a Postgres T_DeleteStatement node into a DeleteStatement
	unique_ptr<DeleteStatement> TransformDelete(duckdb_libpgquery::PGDeleteStmt &stmt);
	//! Transform a Postgres duckdb_libpgquery::T_PGUpdateStmt node into a UpdateStatement
	unique_ptr<UpdateStatement> TransformUpdate(duckdb_libpgquery::PGUpdateStmt &stmt);
	//! Transform a Postgres duckdb_libpgquery::T_PGPragmaStmt node into a PragmaStatement
	unique_ptr<SQLStatement> TransformPragma(duckdb_libpgquery::PGPragmaStmt &stmt);
	//! Transform a Postgres duckdb_libpgquery::T_PGExportStmt node into a ExportStatement
	unique_ptr<ExportStatement> TransformExport(duckdb_libpgquery::PGExportStmt &stmt);
	//! Transform a Postgres duckdb_libpgquery::T_PGImportStmt node into a PragmaStatement
	unique_ptr<PragmaStatement> TransformImport(duckdb_libpgquery::PGImportStmt &stmt);
	unique_ptr<ExplainStatement> TransformExplain(duckdb_libpgquery::PGExplainStmt &stmt);
	unique_ptr<SQLStatement> TransformVacuum(duckdb_libpgquery::PGVacuumStmt &stmt);
	unique_ptr<SQLStatement> TransformShow(duckdb_libpgquery::PGVariableShowStmt &stmt);
	unique_ptr<ShowStatement> TransformShowSelect(duckdb_libpgquery::PGVariableShowSelectStmt &stmt);
	unique_ptr<AttachStatement> TransformAttach(duckdb_libpgquery::PGAttachStmt &stmt);
	unique_ptr<DetachStatement> TransformDetach(duckdb_libpgquery::PGDetachStmt &stmt);
	unique_ptr<SetStatement> TransformUse(duckdb_libpgquery::PGUseStmt &stmt);

	unique_ptr<PrepareStatement> TransformPrepare(duckdb_libpgquery::PGPrepareStmt &stmt);
	unique_ptr<ExecuteStatement> TransformExecute(duckdb_libpgquery::PGExecuteStmt &stmt);
	unique_ptr<CallStatement> TransformCall(duckdb_libpgquery::PGCallStmt &stmt);
	unique_ptr<DropStatement> TransformDeallocate(duckdb_libpgquery::PGDeallocateStmt &stmt);
	unique_ptr<QueryNode> TransformPivotStatement(duckdb_libpgquery::PGSelectStmt &select);
	unique_ptr<SQLStatement> CreatePivotStatement(unique_ptr<SQLStatement> statement);
	PivotColumn TransformPivotColumn(duckdb_libpgquery::PGPivot &pivot);
	vector<PivotColumn> TransformPivotList(duckdb_libpgquery::PGList &list);

	//===--------------------------------------------------------------------===//
	// SetStatement Transform
	//===--------------------------------------------------------------------===//
	unique_ptr<SetStatement> TransformSet(duckdb_libpgquery::PGVariableSetStmt &set);
	unique_ptr<SetStatement> TransformSetVariable(duckdb_libpgquery::PGVariableSetStmt &stmt);
	unique_ptr<SetStatement> TransformResetVariable(duckdb_libpgquery::PGVariableSetStmt &stmt);

	unique_ptr<SQLStatement> TransformCheckpoint(duckdb_libpgquery::PGCheckPointStmt &stmt);
	unique_ptr<LoadStatement> TransformLoad(duckdb_libpgquery::PGLoadStmt &stmt);

	//===--------------------------------------------------------------------===//
	// Query Node Transform
	//===--------------------------------------------------------------------===//
	//! Transform a Postgres duckdb_libpgquery::T_PGSelectStmt node into a QueryNode
	unique_ptr<QueryNode> TransformSelectNode(duckdb_libpgquery::PGSelectStmt &select);
	unique_ptr<QueryNode> TransformSelectInternal(duckdb_libpgquery::PGSelectStmt &select);
	void TransformModifiers(duckdb_libpgquery::PGSelectStmt &stmt, QueryNode &node);

	//===--------------------------------------------------------------------===//
	// Expression Transform
	//===--------------------------------------------------------------------===//
	//! Transform a Postgres boolean expression into an Expression
	unique_ptr<ParsedExpression> TransformBoolExpr(duckdb_libpgquery::PGBoolExpr &root);
	//! Transform a Postgres case expression into an Expression
	unique_ptr<ParsedExpression> TransformCase(duckdb_libpgquery::PGCaseExpr &root);
	//! Transform a Postgres type cast into an Expression
	unique_ptr<ParsedExpression> TransformTypeCast(duckdb_libpgquery::PGTypeCast &root);
	//! Transform a Postgres coalesce into an Expression
	unique_ptr<ParsedExpression> TransformCoalesce(duckdb_libpgquery::PGAExpr &root);
	//! Transform a Postgres column reference into an Expression
	unique_ptr<ParsedExpression> TransformColumnRef(duckdb_libpgquery::PGColumnRef &root);
	//! Transform a Postgres constant value into an Expression
	unique_ptr<ConstantExpression> TransformValue(duckdb_libpgquery::PGValue val);
	//! Transform a Postgres operator into an Expression
	unique_ptr<ParsedExpression> TransformAExpr(duckdb_libpgquery::PGAExpr &root);
	unique_ptr<ParsedExpression> TransformAExprInternal(duckdb_libpgquery::PGAExpr &root);
	//! Transform a Postgres abstract expression into an Expression
	unique_ptr<ParsedExpression> TransformExpression(optional_ptr<duckdb_libpgquery::PGNode> node);
	unique_ptr<ParsedExpression> TransformExpression(duckdb_libpgquery::PGNode &node);
	//! Transform a Postgres function call into an Expression
	unique_ptr<ParsedExpression> TransformFuncCall(duckdb_libpgquery::PGFuncCall &root);
	//! Transform a Postgres boolean expression into an Expression
	unique_ptr<ParsedExpression> TransformInterval(duckdb_libpgquery::PGIntervalConstant &root);
	//! Transform a Postgres lambda node [e.g. (x, y) -> x + y] into a lambda expression
	unique_ptr<ParsedExpression> TransformLambda(duckdb_libpgquery::PGLambdaFunction &node);
	//! Transform a Postgres array access node (e.g. x[1] or x[1:3])
	unique_ptr<ParsedExpression> TransformArrayAccess(duckdb_libpgquery::PGAIndirection &node);
	//! Transform a positional reference (e.g. #1)
	unique_ptr<ParsedExpression> TransformPositionalReference(duckdb_libpgquery::PGPositionalReference &node);
	unique_ptr<ParsedExpression> TransformStarExpression(duckdb_libpgquery::PGAStar &node);
	unique_ptr<ParsedExpression> TransformBooleanTest(duckdb_libpgquery::PGBooleanTest &node);

	//! Transform a Postgres constant value into an Expression
	unique_ptr<ParsedExpression> TransformConstant(duckdb_libpgquery::PGAConst &c);
	unique_ptr<ParsedExpression> TransformGroupingFunction(duckdb_libpgquery::PGGroupingFunc &n);
	unique_ptr<ParsedExpression> TransformResTarget(duckdb_libpgquery::PGResTarget &root);
	unique_ptr<ParsedExpression> TransformNullTest(duckdb_libpgquery::PGNullTest &root);
	unique_ptr<ParsedExpression> TransformParamRef(duckdb_libpgquery::PGParamRef &node);
	unique_ptr<ParsedExpression> TransformNamedArg(duckdb_libpgquery::PGNamedArgExpr &root);

	unique_ptr<ParsedExpression> TransformSQLValueFunction(duckdb_libpgquery::PGSQLValueFunction &node);

	unique_ptr<ParsedExpression> TransformSubquery(duckdb_libpgquery::PGSubLink &root);
	//===--------------------------------------------------------------------===//
	// Constraints transform
	//===--------------------------------------------------------------------===//
	unique_ptr<Constraint> TransformConstraint(duckdb_libpgquery::PGListCell *cell);

	unique_ptr<Constraint> TransformConstraint(duckdb_libpgquery::PGListCell *cell, ColumnDefinition &column,
	                                           idx_t index);

	//===--------------------------------------------------------------------===//
	// Update transform
	//===--------------------------------------------------------------------===//
	unique_ptr<UpdateSetInfo> TransformUpdateSetInfo(duckdb_libpgquery::PGList *target_list,
	                                                 duckdb_libpgquery::PGNode *where_clause);

	//===--------------------------------------------------------------------===//
	// Index transform
	//===--------------------------------------------------------------------===//
	vector<unique_ptr<ParsedExpression>> TransformIndexParameters(duckdb_libpgquery::PGList &list,
	                                                              const string &relation_name);

	//===--------------------------------------------------------------------===//
	// Collation transform
	//===--------------------------------------------------------------------===//
	unique_ptr<ParsedExpression> TransformCollateExpr(duckdb_libpgquery::PGCollateClause &collate);

	string TransformCollation(optional_ptr<duckdb_libpgquery::PGCollateClause> collate);

	ColumnDefinition TransformColumnDefinition(duckdb_libpgquery::PGColumnDef &cdef);
	//===--------------------------------------------------------------------===//
	// Helpers
	//===--------------------------------------------------------------------===//
	OnCreateConflict TransformOnConflict(duckdb_libpgquery::PGOnCreateConflict conflict);
	string TransformAlias(duckdb_libpgquery::PGAlias *root, vector<string> &column_name_alias);
	vector<string> TransformStringList(duckdb_libpgquery::PGList *list);
	void TransformCTE(duckdb_libpgquery::PGWithClause &de_with_clause, CommonTableExpressionMap &cte_map);
	unique_ptr<SelectStatement> TransformRecursiveCTE(duckdb_libpgquery::PGCommonTableExpr &cte,
	                                                  CommonTableExpressionInfo &info);

	unique_ptr<ParsedExpression> TransformUnaryOperator(const string &op, unique_ptr<ParsedExpression> child);
	unique_ptr<ParsedExpression> TransformBinaryOperator(string op, unique_ptr<ParsedExpression> left,
	                                                     unique_ptr<ParsedExpression> right);
	//===--------------------------------------------------------------------===//
	// TableRef transform
	//===--------------------------------------------------------------------===//
	//! Transform a Postgres node into a TableRef
	unique_ptr<TableRef> TransformTableRefNode(duckdb_libpgquery::PGNode &n);
	//! Transform a Postgres FROM clause into a TableRef
	unique_ptr<TableRef> TransformFrom(optional_ptr<duckdb_libpgquery::PGList> root);
	//! Transform a Postgres table reference into a TableRef
	unique_ptr<TableRef> TransformRangeVar(duckdb_libpgquery::PGRangeVar &root);
	//! Transform a Postgres table-producing function into a TableRef
	unique_ptr<TableRef> TransformRangeFunction(duckdb_libpgquery::PGRangeFunction &root);
	//! Transform a Postgres join node into a TableRef
	unique_ptr<TableRef> TransformJoin(duckdb_libpgquery::PGJoinExpr &root);
	//! Transform a Postgres pivot node into a TableRef
	unique_ptr<TableRef> TransformPivot(duckdb_libpgquery::PGPivotExpr &root);
	//! Transform a table producing subquery into a TableRef
	unique_ptr<TableRef> TransformRangeSubselect(duckdb_libpgquery::PGRangeSubselect &root);
	//! Transform a VALUES list into a set of expressions
	unique_ptr<TableRef> TransformValuesList(duckdb_libpgquery::PGList *list);

<<<<<<< HEAD
    //! Transform a match clause (SQL/PGQ)
    unique_ptr<TableRef> TransformMatch(duckdb_libpgquery::PGMatchClause *root);
    //! Transform a SQL/PGQ duckdb_libpgquery::T_PGCreatePropertyGraphStmt node into a CreatePropertyGraphStatement
    unique_ptr<CreateStatement> TransformCreatePropertyGraph(duckdb_libpgquery::PGNode *node);

    //===--------------------------------------------------------------------===//
    // SQL/PGQ Property graph transform
    //===--------------------------------------------------------------------===//
    //! Transform a node/edge table create (SQL/PGQ)
    unique_ptr<PropertyGraphTable> TransformPropertyGraphTable(duckdb_libpgquery::PGPropertyGraphTable *node,
                                                               case_insensitive_set_t &global_label_set);
    //! Transform a path pattern (SQL/PGQ)
    unique_ptr<PathPattern> TransformPath(duckdb_libpgquery::PGPathPattern *root);
    //! Transform a path element (SQL/PGQ)
    unique_ptr<PathElement> TransformPathElement(duckdb_libpgquery::PGPathElement *element);
    //! Transform a subpath (SQL/PGQ)
    unique_ptr<SubPath> TransformSubPathElement(duckdb_libpgquery::PGSubPath *element);

    //! Transform a Postgres duckdb_libpgquery::T_PGDropPropertyGraphStmt node into a Drop[Table,Schema]Statement
    unique_ptr<SQLStatement> TransformDropPropertyGraph(duckdb_libpgquery::PGNode *node);

    //! Transform a range var into a (schema) qualified name
	QualifiedName TransformQualifiedName(duckdb_libpgquery::PGRangeVar *root);
=======
	//! Transform a range var into a (schema) qualified name
	QualifiedName TransformQualifiedName(duckdb_libpgquery::PGRangeVar &root);
>>>>>>> 6536a772

	//! Transform a Postgres TypeName string into a LogicalType
	LogicalType TransformTypeName(duckdb_libpgquery::PGTypeName &name);

	//! Transform a Postgres GROUP BY expression into a list of Expression
	bool TransformGroupBy(optional_ptr<duckdb_libpgquery::PGList> group, SelectNode &result);
	void TransformGroupByNode(duckdb_libpgquery::PGNode &n, GroupingExpressionMap &map, SelectNode &result,
	                          vector<GroupingSet> &result_sets);
	void AddGroupByExpression(unique_ptr<ParsedExpression> expression, GroupingExpressionMap &map, GroupByNode &result,
	                          vector<idx_t> &result_set);
	void TransformGroupByExpression(duckdb_libpgquery::PGNode &n, GroupingExpressionMap &map, GroupByNode &result,
	                                vector<idx_t> &result_set);
	//! Transform a Postgres ORDER BY expression into an OrderByDescription
	bool TransformOrderBy(duckdb_libpgquery::PGList *order, vector<OrderByNode> &result);

	//! Transform a Postgres SELECT clause into a list of Expressions
	void TransformExpressionList(duckdb_libpgquery::PGList &list, vector<unique_ptr<ParsedExpression>> &result);

	//! Transform a Postgres PARTITION BY/ORDER BY specification into lists of expressions
	void TransformWindowDef(duckdb_libpgquery::PGWindowDef &window_spec, WindowExpression &expr,
	                        const char *window_name = nullptr);
	//! Transform a Postgres window frame specification into frame expressions
	void TransformWindowFrame(duckdb_libpgquery::PGWindowDef &window_spec, WindowExpression &expr);

	unique_ptr<SampleOptions> TransformSampleOptions(optional_ptr<duckdb_libpgquery::PGNode> options);
	//! Returns true if an expression is only a star (i.e. "*", without any other decorators)
	bool ExpressionIsEmptyStar(ParsedExpression &expr);

	OnEntryNotFound TransformOnEntryNotFound(bool missing_ok);

	Vector PGListToVector(optional_ptr<duckdb_libpgquery::PGList> column_list, idx_t &size);
	vector<string> TransformConflictTarget(duckdb_libpgquery::PGList &list);

private:
	//! Current stack depth
	idx_t stack_depth;

	void InitializeStackCheck();
	StackChecker StackCheck(idx_t extra_stack = 1);

public:
	template <class T>
	static T &PGCast(duckdb_libpgquery::PGNode &node) {
		return reinterpret_cast<T &>(node);
	}
	template <class T>
	static optional_ptr<T> PGPointerCast(void *ptr) {
		return optional_ptr<T>(reinterpret_cast<T *>(ptr));
	}
};

class StackChecker {
public:
	StackChecker(Transformer &transformer, idx_t stack_usage);
	~StackChecker();
	StackChecker(StackChecker &&) noexcept;
	StackChecker(const StackChecker &) = delete;

private:
	Transformer &transformer;
	idx_t stack_usage;
};

vector<string> ReadPgListToString(duckdb_libpgquery::PGList *column_list);

} // namespace duckdb<|MERGE_RESOLUTION|>--- conflicted
+++ resolved
@@ -117,15 +117,9 @@
 	//! Transform a Postgres duckdb_libpgquery::T_PGRenameStmt node into a RenameStatement
 	unique_ptr<AlterStatement> TransformRename(duckdb_libpgquery::PGRenameStmt &stmt);
 	//! Transform a Postgres duckdb_libpgquery::T_PGCreateStmt node into a CreateStatement
-<<<<<<< HEAD
-	unique_ptr<CreateStatement> TransformCreateTable(duckdb_libpgquery::PGNode *node);
-    //! Transform a Postgres duckdb_libpgquery::T_PGCreateStmt node into a CreateStatement
-	unique_ptr<CreateStatement> TransformCreateTableAs(duckdb_libpgquery::PGNode *node);
-=======
 	unique_ptr<CreateStatement> TransformCreateTable(duckdb_libpgquery::PGCreateStmt &node);
 	//! Transform a Postgres duckdb_libpgquery::T_PGCreateStmt node into a CreateStatement
 	unique_ptr<CreateStatement> TransformCreateTableAs(duckdb_libpgquery::PGCreateTableAsStmt &stmt);
->>>>>>> 6536a772
 	//! Transform a Postgres node into a CreateStatement
 	unique_ptr<CreateStatement> TransformCreateSchema(duckdb_libpgquery::PGCreateSchemaStmt &stmt);
 	//! Transform a Postgres duckdb_libpgquery::T_PGCreateSeqStmt node into a CreateStatement
@@ -307,7 +301,6 @@
 	//! Transform a VALUES list into a set of expressions
 	unique_ptr<TableRef> TransformValuesList(duckdb_libpgquery::PGList *list);
 
-<<<<<<< HEAD
     //! Transform a match clause (SQL/PGQ)
     unique_ptr<TableRef> TransformMatch(duckdb_libpgquery::PGMatchClause *root);
     //! Transform a SQL/PGQ duckdb_libpgquery::T_PGCreatePropertyGraphStmt node into a CreatePropertyGraphStatement
@@ -329,12 +322,8 @@
     //! Transform a Postgres duckdb_libpgquery::T_PGDropPropertyGraphStmt node into a Drop[Table,Schema]Statement
     unique_ptr<SQLStatement> TransformDropPropertyGraph(duckdb_libpgquery::PGNode *node);
 
-    //! Transform a range var into a (schema) qualified name
-	QualifiedName TransformQualifiedName(duckdb_libpgquery::PGRangeVar *root);
-=======
 	//! Transform a range var into a (schema) qualified name
 	QualifiedName TransformQualifiedName(duckdb_libpgquery::PGRangeVar &root);
->>>>>>> 6536a772
 
 	//! Transform a Postgres TypeName string into a LogicalType
 	LogicalType TransformTypeName(duckdb_libpgquery::PGTypeName &name);
