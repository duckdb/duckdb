//===----------------------------------------------------------------------===//
//                         DuckDB
//
// duckdb/parser/parsed_data/create_info.hpp
//
//
//===----------------------------------------------------------------------===//

#pragma once

#include "duckdb/common/enums/catalog_type.hpp"
#include "duckdb/parser/parsed_data/parse_info.hpp"
#include "duckdb/catalog/dependency_list.hpp"
#include "duckdb/common/enum_util.hpp"
#include "duckdb/common/enums/on_create_conflict.hpp"
#include "duckdb/common/types/value.hpp"

namespace duckdb {
struct AlterInfo;

struct CreateInfo : public ParseInfo {
public:
	static constexpr const ParseInfoType TYPE = ParseInfoType::CREATE_INFO;

public:
	explicit CreateInfo(CatalogType type, string schema = DEFAULT_SCHEMA, string catalog_p = INVALID_CATALOG)
	    : ParseInfo(TYPE), type(type), catalog(std::move(catalog_p)), schema(schema),
	      on_conflict(OnCreateConflict::ERROR_ON_CONFLICT), temporary(false), internal(false) {
	}
	~CreateInfo() override {
	}

	//! The to-be-created catalog type
	CatalogType type;
	//! The catalog name of the entry
	string catalog;
	//! The schema name of the entry
	string schema;
	//! What to do on create conflict
	OnCreateConflict on_conflict;
	//! Whether or not the entry is temporary
	bool temporary;
	//! Whether or not the entry is an internal entry
	bool internal;
	//! The SQL string of the CREATE statement
	string sql;
<<<<<<< HEAD
	//! The inherent dependencies of the created entry
	LogicalDependencyList dependencies;
=======
	//! User provided comment
	Value comment;
>>>>>>> 16800aca

public:
	void Serialize(Serializer &serializer) const override;
	static unique_ptr<CreateInfo> Deserialize(Deserializer &deserializer);

	virtual unique_ptr<CreateInfo> Copy() const = 0;

	DUCKDB_API void CopyProperties(CreateInfo &other) const;
	//! Generates an alter statement from the create statement - used for OnCreateConflict::ALTER_ON_CONFLICT
	DUCKDB_API virtual unique_ptr<AlterInfo> GetAlterInfo() const;

	virtual string ToString() const {
		throw InternalException("ToString not supported for this type of CreateInfo: '%s'",
		                        EnumUtil::ToString(info_type));
	}
};

} // namespace duckdb<|MERGE_RESOLUTION|>--- conflicted
+++ resolved
@@ -44,13 +44,10 @@
 	bool internal;
 	//! The SQL string of the CREATE statement
 	string sql;
-<<<<<<< HEAD
 	//! The inherent dependencies of the created entry
 	LogicalDependencyList dependencies;
-=======
 	//! User provided comment
 	Value comment;
->>>>>>> 16800aca
 
 public:
 	void Serialize(Serializer &serializer) const override;
