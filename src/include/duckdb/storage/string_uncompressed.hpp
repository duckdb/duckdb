--- conflicted
+++ resolved
@@ -205,12 +205,8 @@
 	}
 
 	static void SetDictionary(ColumnSegment &segment, BufferHandle &handle, StringDictionaryContainer dict);
-<<<<<<< HEAD
 	static StringDictionaryContainer GetDictionary(const ColumnSegment &segment, BufferHandle &handle);
-=======
-	static StringDictionaryContainer GetDictionary(ColumnSegment &segment, BufferHandle &handle);
-	static uint32_t GetDictionaryEnd(ColumnSegment &segment, BufferHandle &handle);
->>>>>>> a35a3fba
+	static uint32_t GetDictionaryEnd(const ColumnSegment &segment, BufferHandle &handle);
 	static idx_t RemainingSpace(ColumnSegment &segment, BufferHandle &handle);
 	static void WriteString(ColumnSegment &segment, string_t string, block_id_t &result_block, int32_t &result_offset);
 	static void WriteStringMemory(ColumnSegment &segment, string_t string, block_id_t &result_block,
@@ -221,14 +217,8 @@
 	static void WriteStringMarker(data_ptr_t target, block_id_t block_id, int32_t offset);
 	static void ReadStringMarker(data_ptr_t target, block_id_t &block_id, int32_t &offset);
 
-<<<<<<< HEAD
-	inline static string_t FetchStringFromDict(const ColumnSegment &segment, StringDictionaryContainer dict,
-	                                           Vector &result, data_ptr_t base_ptr, int32_t dict_offset,
-	                                           uint32_t string_length) {
-=======
-	inline static string_t FetchStringFromDict(ColumnSegment &segment, uint32_t dict_end_offset, Vector &result,
+	inline static string_t FetchStringFromDict(const ColumnSegment &segment, uint32_t dict_end_offset, Vector &result,
 	                                           data_ptr_t base_ptr, int32_t dict_offset, uint32_t string_length) {
->>>>>>> a35a3fba
 		D_ASSERT(dict_offset <= NumericCast<int32_t>(segment.GetBlockManager().GetBlockSize()));
 		if (DUCKDB_LIKELY(dict_offset >= 0)) {
 			// regular string - fetch from dictionary
