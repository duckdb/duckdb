--- conflicted
+++ resolved
@@ -41,14 +41,8 @@
 		cache[key] = move(value);
 	}
 
-<<<<<<< HEAD
-	static ObjectCache &GetObjectCache(duckdb::ClientContext &context) {
-		return context.db->GetObjectCache();
-	}
-=======
 	static ObjectCache &GetObjectCache(ClientContext &context);
 	static bool ObjectCacheEnabled(ClientContext &context);
->>>>>>> d1b02c27
 
 private:
 	//! Object Cache
