//===----------------------------------------------------------------------===//
//                         DuckDB
//
// duckdb/storage/base_buffer_manager.hpp
//
//
//===----------------------------------------------------------------------===//

#pragma once

#include "duckdb/common/allocator.hpp"
#include "duckdb/common/atomic.hpp"
#include "duckdb/common/file_system.hpp"
#include "duckdb/common/mutex.hpp"
#include "duckdb/common/unordered_map.hpp"
#include "duckdb/storage/block_manager.hpp"
#include "duckdb/storage/buffer/block_handle.hpp"
#include "duckdb/storage/buffer/buffer_handle.hpp"

namespace duckdb {
class BlockManager;
class DatabaseInstance;
class TemporaryDirectoryHandle;
struct EvictionQueue;

//! The buffer manager is in charge of handling memory management for the database. It hands out memory buffers that can
//! be used by the database internally.
//
//! BlockIds are NOT unique within the context of a BufferManager. A buffer manager
//! can be shared by many BlockManagers.
class BufferManager {
	friend class BufferHandle;
	friend class BlockHandle;
	friend class BlockManager;

public:
	static unique_ptr<BufferManager> CreateBufferManager(DatabaseInstance &db, string temp_directory,
	                                                     idx_t maximum_memory);

protected:
	BufferManager(DatabaseInstance &db, string temp_directory, idx_t maximum_memory);

public:
	virtual ~BufferManager();

	//! Registers an in-memory buffer that cannot be unloaded until it is destroyed
	//! This buffer can be small (smaller than BLOCK_SIZE)
	//! Unpin and pin are nops on this block of memory
	shared_ptr<BlockHandle> RegisterSmallMemory(idx_t block_size);

	//! Allocate an in-memory buffer with a single pin.
	//! The allocated memory is released when the buffer handle is destroyed.
	DUCKDB_API BufferHandle Allocate(idx_t block_size, bool can_destroy = true,
	                                 shared_ptr<BlockHandle> *block = nullptr);

	//! Reallocate an in-memory buffer that is pinned.
	void ReAllocate(shared_ptr<BlockHandle> &handle, idx_t block_size);

	BufferHandle Pin(shared_ptr<BlockHandle> &handle);
	void Unpin(shared_ptr<BlockHandle> &handle);

	//! Set a new memory limit to the buffer manager, throws an exception if the new limit is too low and not enough
	//! blocks can be evicted
	void SetLimit(idx_t limit = (idx_t)-1);

	static BufferManager &GetBufferManager(ClientContext &context);
	DUCKDB_API static BufferManager &GetBufferManager(DatabaseInstance &db);

	idx_t GetUsedMemory() {
		return current_memory;
	}
	idx_t GetMaxMemory() {
		return maximum_memory;
	}

	const string &GetTemporaryDirectory() {
		return temp_directory;
	}

	void SetTemporaryDirectory(string new_dir);

	DUCKDB_API Allocator &GetBufferAllocator();

	DatabaseInstance &GetDatabase() {
		return db;
	}

	static idx_t GetAllocSize(idx_t block_size) {
		return AlignValue<idx_t, Storage::SECTOR_SIZE>(block_size + Storage::BLOCK_HEADER_SIZE);
	}

	//! Construct a managed buffer.
	//! The block_id is just used for internal tracking. It doesn't map to any actual
	//! BlockManager.
	virtual unique_ptr<FileBuffer> ConstructManagedBuffer(idx_t size, unique_ptr<FileBuffer> &&source,
	                                                      FileBufferType type = FileBufferType::MANAGED_BUFFER);

	DUCKDB_API void ReserveMemory(idx_t size);
	DUCKDB_API void FreeReservedMemory(idx_t size);

<<<<<<< HEAD
protected:
=======
private:
	//! Register an in-memory buffer of arbitrary size, as long as it is >= BLOCK_SIZE. can_destroy signifies whether or
	//! not the buffer can be destroyed when unpinned, or whether or not it needs to be written to a temporary file so
	//! it can be reloaded. The resulting buffer will already be allocated, but needs to be pinned in order to be used.
	//! This needs to be private to prevent creating blocks without ever pinning them:
	//! blocks that are never pinned are never added to the eviction queue
	shared_ptr<BlockHandle> RegisterMemory(idx_t block_size, bool can_destroy);
>>>>>>> 73aa4ffe
	//! Evict blocks until the currently used memory + extra_memory fit, returns false if this was not possible
	//! (i.e. not enough blocks could be evicted)
	//! If the "buffer" argument is specified AND the system can find a buffer to re-use for the given allocation size
	//! "buffer" will be made to point to the re-usable memory. Note that this is not guaranteed.
	//! Returns a pair. result.first indicates if eviction was successful. result.second contains the
	//! reservation handle, which can be moved to the BlockHandle that will own the reservation.
	struct EvictionResult {
		bool success;
		TempBufferPoolReservation reservation;
	};
	EvictionResult EvictBlocks(idx_t extra_memory, idx_t memory_limit, unique_ptr<FileBuffer> *buffer = nullptr);

	//! Helper
	template <typename... ARGS>
	TempBufferPoolReservation EvictBlocksOrThrow(idx_t extra_memory, idx_t limit, unique_ptr<FileBuffer> *buffer,
	                                             ARGS...);

	//! Garbage collect eviction queue
	void PurgeQueue();

	//! Write a temporary buffer to disk
	void WriteTemporaryBuffer(block_id_t block_id, FileBuffer &buffer);
	//! Read a temporary buffer from disk
	unique_ptr<FileBuffer> ReadTemporaryBuffer(block_id_t id, unique_ptr<FileBuffer> buffer = nullptr);
	//! Get the path of the temporary buffer
	string GetTemporaryPath(block_id_t id);

	void DeleteTemporaryFile(block_id_t id);

	void RequireTemporaryDirectory();

	void AddToEvictionQueue(shared_ptr<BlockHandle> &handle);

	string InMemoryWarning();

	static data_ptr_t BufferAllocatorAllocate(PrivateAllocatorData *private_data, idx_t size);
	static void BufferAllocatorFree(PrivateAllocatorData *private_data, data_ptr_t pointer, idx_t size);
	static data_ptr_t BufferAllocatorRealloc(PrivateAllocatorData *private_data, data_ptr_t pointer, idx_t old_size,
	                                         idx_t size);

	//! When the BlockHandle reaches 0 readers, this creates a new FileBuffer for this BlockHandle and
	//! overwrites the data within with garbage. Any readers that do not hold the pin will notice TODO rewrite
	void VerifyZeroReaders(shared_ptr<BlockHandle> &handle);

protected:
	//! The database instance
	DatabaseInstance &db;
	//! The lock for changing the memory limit
	mutex limit_lock;
	//! The current amount of memory that is occupied by the buffer manager (in bytes)
	atomic<idx_t> current_memory;
	//! The maximum amount of memory that the buffer manager can keep (in bytes)
	atomic<idx_t> maximum_memory;
	//! The directory name where temporary files are stored
	string temp_directory;
	//! Lock for creating the temp handle
	mutex temp_handle_lock;
	//! Handle for the temporary directory
	unique_ptr<TemporaryDirectoryHandle> temp_directory_handle;
	//! Eviction queue
	unique_ptr<EvictionQueue> queue;
	//! The temporary id used for managed buffers
	atomic<block_id_t> temporary_id;
	//! Total number of insertions into the eviction queue. This guides the schedule for calling PurgeQueue.
	atomic<uint32_t> queue_insertions;
	//! Allocator associated with the buffer manager, that passes all allocations through this buffer manager
	Allocator buffer_allocator;
	//! Block manager for temp data
	unique_ptr<BlockManager> temp_block_manager;
};

} // namespace duckdb<|MERGE_RESOLUTION|>--- conflicted
+++ resolved
@@ -98,9 +98,6 @@
 	DUCKDB_API void ReserveMemory(idx_t size);
 	DUCKDB_API void FreeReservedMemory(idx_t size);
 
-<<<<<<< HEAD
-protected:
-=======
 private:
 	//! Register an in-memory buffer of arbitrary size, as long as it is >= BLOCK_SIZE. can_destroy signifies whether or
 	//! not the buffer can be destroyed when unpinned, or whether or not it needs to be written to a temporary file so
@@ -108,7 +105,6 @@
 	//! This needs to be private to prevent creating blocks without ever pinning them:
 	//! blocks that are never pinned are never added to the eviction queue
 	shared_ptr<BlockHandle> RegisterMemory(idx_t block_size, bool can_destroy);
->>>>>>> 73aa4ffe
 	//! Evict blocks until the currently used memory + extra_memory fit, returns false if this was not possible
 	//! (i.e. not enough blocks could be evicted)
 	//! If the "buffer" argument is specified AND the system can find a buffer to re-use for the given allocation size
