//===----------------------------------------------------------------------===//
//                         DuckDB
//
// duckdb/storage/buffer_manager.hpp
//
//
//===----------------------------------------------------------------------===//

#pragma once

#include "duckdb/storage/buffer_manager.hpp"
#include "duckdb/storage/buffer/block_handle.hpp"
#include "duckdb/storage/buffer/buffer_handle.hpp"
#include "duckdb/storage/block_manager.hpp"
#include "duckdb/common/file_system.hpp"

namespace duckdb {

class Allocator;

class BufferManager {
	friend class BufferHandle;
	friend class BlockHandle;
	friend class BlockManager;

public:
<<<<<<< HEAD
	BufferManager() {
=======
	BufferManager(DatabaseInstance &db, string temp_directory, idx_t maximum_memory);
	virtual ~BufferManager();

	//! Registers an in-memory buffer that cannot be unloaded until it is destroyed
	//! This buffer can be small (smaller than BLOCK_SIZE)
	//! Unpin and pin are nops on this block of memory
	shared_ptr<BlockHandle> RegisterSmallMemory(idx_t block_size);

	//! Allocate an in-memory buffer with a single pin.
	//! The allocated memory is released when the buffer handle is destroyed.
	DUCKDB_API BufferHandle Allocate(idx_t block_size, bool can_destroy = true,
	                                 shared_ptr<BlockHandle> *block = nullptr);

	//! Reallocate an in-memory buffer that is pinned.
	void ReAllocate(shared_ptr<BlockHandle> &handle, idx_t block_size);

	BufferHandle Pin(shared_ptr<BlockHandle> &handle);
	void Unpin(shared_ptr<BlockHandle> &handle);

	//! Set a new memory limit to the buffer manager, throws an exception if the new limit is too low and not enough
	//! blocks can be evicted
	void SetLimit(idx_t limit = (idx_t)-1);

	static BufferManager &GetBufferManager(ClientContext &context);
	DUCKDB_API static BufferManager &GetBufferManager(DatabaseInstance &db);
	DUCKDB_API static BufferManager &GetBufferManager(AttachedDatabase &db);

	idx_t GetUsedMemory() {
		return current_memory;
>>>>>>> 29229a04
	}
	virtual ~BufferManager() {
	}

public:
	virtual BufferHandle Allocate(idx_t block_size, bool can_destroy = true,
	                              shared_ptr<BlockHandle> *block = nullptr) = 0;
	virtual void ReAllocate(shared_ptr<BlockHandle> &handle, idx_t block_size) = 0;
	virtual BufferHandle Pin(shared_ptr<BlockHandle> &handle) = 0;
	virtual void Unpin(shared_ptr<BlockHandle> &handle) = 0;
	virtual idx_t GetUsedMemory() const = 0;
	virtual idx_t GetMaxMemory() const = 0;
	virtual shared_ptr<BlockHandle> RegisterSmallMemory(idx_t block_size);
	virtual DUCKDB_API Allocator &GetBufferAllocator();
	virtual DUCKDB_API void ReserveMemory(idx_t size);
	virtual DUCKDB_API void FreeReservedMemory(idx_t size);
	virtual void SetLimit(idx_t limit = (idx_t)-1);
	virtual const string &GetTemporaryDirectory();
	virtual void SetTemporaryDirectory(const string &new_dir);
	virtual DatabaseInstance &GetDatabase();
	virtual bool HasTemporaryDirectory() const;
	virtual unique_ptr<FileBuffer> ConstructManagedBuffer(idx_t size, unique_ptr<FileBuffer> &&source,
	                                                      FileBufferType type = FileBufferType::MANAGED_BUFFER);

	// Static methods

	virtual void AdjustUsedMemory(int64_t amount) = 0;
	static BufferManager &GetBufferManager(ClientContext &context);
	DUCKDB_API static BufferManager &GetBufferManager(DatabaseInstance &db);
	static idx_t GetAllocSize(idx_t block_size) {
		return AlignValue<idx_t, Storage::SECTOR_SIZE>(block_size + Storage::BLOCK_HEADER_SIZE);
	}

protected:
	virtual void PurgeQueue() = 0;
	virtual void AddToEvictionQueue(shared_ptr<BlockHandle> &handle);
	virtual void WriteTemporaryBuffer(block_id_t block_id, FileBuffer &buffer);
	virtual unique_ptr<FileBuffer> ReadTemporaryBuffer(block_id_t id, unique_ptr<FileBuffer> buffer);
	virtual void DeleteTemporaryFile(block_id_t id);
};

} // namespace duckdb<|MERGE_RESOLUTION|>--- conflicted
+++ resolved
@@ -24,39 +24,7 @@
 	friend class BlockManager;
 
 public:
-<<<<<<< HEAD
 	BufferManager() {
-=======
-	BufferManager(DatabaseInstance &db, string temp_directory, idx_t maximum_memory);
-	virtual ~BufferManager();
-
-	//! Registers an in-memory buffer that cannot be unloaded until it is destroyed
-	//! This buffer can be small (smaller than BLOCK_SIZE)
-	//! Unpin and pin are nops on this block of memory
-	shared_ptr<BlockHandle> RegisterSmallMemory(idx_t block_size);
-
-	//! Allocate an in-memory buffer with a single pin.
-	//! The allocated memory is released when the buffer handle is destroyed.
-	DUCKDB_API BufferHandle Allocate(idx_t block_size, bool can_destroy = true,
-	                                 shared_ptr<BlockHandle> *block = nullptr);
-
-	//! Reallocate an in-memory buffer that is pinned.
-	void ReAllocate(shared_ptr<BlockHandle> &handle, idx_t block_size);
-
-	BufferHandle Pin(shared_ptr<BlockHandle> &handle);
-	void Unpin(shared_ptr<BlockHandle> &handle);
-
-	//! Set a new memory limit to the buffer manager, throws an exception if the new limit is too low and not enough
-	//! blocks can be evicted
-	void SetLimit(idx_t limit = (idx_t)-1);
-
-	static BufferManager &GetBufferManager(ClientContext &context);
-	DUCKDB_API static BufferManager &GetBufferManager(DatabaseInstance &db);
-	DUCKDB_API static BufferManager &GetBufferManager(AttachedDatabase &db);
-
-	idx_t GetUsedMemory() {
-		return current_memory;
->>>>>>> 29229a04
 	}
 	virtual ~BufferManager() {
 	}
@@ -84,8 +52,10 @@
 	// Static methods
 
 	virtual void AdjustUsedMemory(int64_t amount) = 0;
-	static BufferManager &GetBufferManager(ClientContext &context);
 	DUCKDB_API static BufferManager &GetBufferManager(DatabaseInstance &db);
+	DUCKDB_API static BufferManager &GetBufferManager(ClientContext &context);
+	DUCKDB_API static BufferManager &GetBufferManager(AttachedDatabase &db);
+
 	static idx_t GetAllocSize(idx_t block_size) {
 		return AlignValue<idx_t, Storage::SECTOR_SIZE>(block_size + Storage::BLOCK_HEADER_SIZE);
 	}
