--- conflicted
+++ resolved
@@ -10,42 +10,30 @@
 
 #include "duckdb/storage/buffer_manager.hpp"
 #include "duckdb/storage/buffer/buffer_handle.hpp"
-<<<<<<< HEAD
-#include "duckdb/storage/block_manager.hpp"
-#include "duckdb/common/file_system.hpp"
 #include "duckdb/storage/buffer/temporary_file_information.hpp"
 #include "duckdb/main/config.hpp"
+#include "duckdb/common/file_buffer.hpp"
 
 namespace duckdb {
 
 class Allocator;
 class BufferPool;
-
-=======
-#include "duckdb/storage/buffer/buffer_pool.hpp"
-#include "duckdb/storage/buffer/temporary_file_information.hpp"
-
-namespace duckdb {
 class BlockManager;
-class DatabaseInstance;
-class TemporaryDirectoryHandle;
-struct EvictionQueue;
 
 //! The BufferManager is in charge of handling memory management for a single database. It cooperatively shares a
 //! BufferPool with other BufferManagers, belonging to different databases. It hands out memory buffers that can
 //! be used by the database internally, and offers configuration options specific to a database, which need not be
 //! shared by the BufferPool, including whether to support swapping temp buffers to disk, and where to swap them to.
->>>>>>> 236e5803
 class BufferManager {
 	friend class BufferHandle;
 	friend class BlockHandle;
 	friend class BlockManager;
 
 public:
-	BufferManager() {
-	}
-	virtual ~BufferManager() {
-	}
+	BufferManager();
+	virtual ~BufferManager();
+	BufferManager(const BufferManager &other) = delete;
+	BufferManager(const BufferManager &&other) = delete;
 
 public:
 	static unique_ptr<BufferManager> CreateStandardBufferManager(DatabaseInstance &db, DBConfig &config);
@@ -87,9 +75,7 @@
 	DUCKDB_API static BufferManager &GetBufferManager(ClientContext &context);
 	DUCKDB_API static BufferManager &GetBufferManager(AttachedDatabase &db);
 
-	static idx_t GetAllocSize(idx_t block_size) {
-		return AlignValue<idx_t, Storage::SECTOR_SIZE>(block_size + Storage::BLOCK_HEADER_SIZE);
-	}
+	static idx_t GetAllocSize(idx_t block_size);
 
 protected:
 	virtual void PurgeQueue() = 0;
