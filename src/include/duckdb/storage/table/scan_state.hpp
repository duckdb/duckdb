//===----------------------------------------------------------------------===//
//                         DuckDB
//
// duckdb/storage/table/scan_state.hpp
//
//
//===----------------------------------------------------------------------===//

#pragma once

#include "duckdb/common/common.hpp"
#include "duckdb/common/map.hpp"
#include "duckdb/storage/buffer/buffer_handle.hpp"
#include "duckdb/storage/storage_lock.hpp"
#include "duckdb/storage/table/row_group_reorderer.hpp"
#include "duckdb/common/enums/scan_options.hpp"
#include "duckdb/common/random_engine.hpp"
#include "duckdb/storage/table/segment_lock.hpp"
#include "duckdb/common/types/data_chunk.hpp"
#include "duckdb/parser/parsed_data/sample_options.hpp"
#include "duckdb/storage/storage_index.hpp"
#include "duckdb/planner/table_filter_state.hpp"

namespace duckdb {
class AdaptiveFilter;
class ColumnSegment;
class LocalTableStorage;
class CollectionScanState;
class Index;
class RowGroup;
class RowGroupCollection;
class UpdateSegment;
class TableScanState;
class ColumnSegment;
class ColumnSegmentTree;
class ValiditySegment;
class TableFilterSet;
class ColumnData;
class DuckTransaction;
class RowGroupSegmentTree;
class TableFilter;
struct AdaptiveFilterState;
struct TableScanOptions;
struct ScanSamplingInfo;
struct TableFilterState;
template <class T>
struct SegmentNode;

struct SegmentScanState {
	virtual ~SegmentScanState() {
	}

	template <class TARGET>
	TARGET &Cast() {
		DynamicCastCheck<TARGET>(this);
		return reinterpret_cast<TARGET &>(*this);
	}
	template <class TARGET>
	const TARGET &Cast() const {
		DynamicCastCheck<TARGET>(this);
		return reinterpret_cast<const TARGET &>(*this);
	}
};

struct IndexScanState {
	virtual ~IndexScanState() {
	}

	template <class TARGET>
	TARGET &Cast() {
		DynamicCastCheck<TARGET>(this);
		return reinterpret_cast<TARGET &>(*this);
	}
	template <class TARGET>
	const TARGET &Cast() const {
		DynamicCastCheck<TARGET>(this);
		return reinterpret_cast<const TARGET &>(*this);
	}
};

typedef unordered_map<block_id_t, BufferHandle> buffer_handle_set_t;

struct ColumnScanState {
	explicit ColumnScanState(optional_ptr<CollectionScanState> parent_p) : parent(parent_p) {
	}

	optional_ptr<CollectionScanState> parent;
	//! The query context for this scan
	QueryContext context;
	//! The column segment that is currently being scanned
	optional_ptr<SegmentNode<ColumnSegment>> current;
	//! Column segment tree
	ColumnSegmentTree *segment_tree = nullptr;
	//! The current row offset in the column
	idx_t offset_in_column = 0;
	//! The internal row index (i.e. the position of the SegmentScanState)
	idx_t internal_index = 0;
	//! Segment scan state
	unique_ptr<SegmentScanState> scan_state;
	//! Child states of the vector
	unsafe_vector<ColumnScanState> child_states;
	//! Whether or not InitializeState has been called for this segment
	bool initialized = false;
	//! If this segment has already been checked for skipping purposes
	bool segment_checked = false;
	//! We initialize one SegmentScanState per segment, however, if scanning a DataChunk requires us to scan over more
	//! than one Segment, we need to keep the scan states of the previous segments around
	vector<unique_ptr<SegmentScanState>> previous_states;
	//! The last read offset in the child state (used for LIST columns only)
	idx_t last_offset = 0;
	//! Whether or not we should scan a specific child column
	vector<bool> scan_child_column;
	//! Contains TableScan level config for scanning
	optional_ptr<TableScanOptions> scan_options;

public:
	void Initialize(const QueryContext &context_p, const LogicalType &type, const vector<StorageIndex> &children,
	                optional_ptr<TableScanOptions> options);
	void Initialize(const QueryContext &context_p, const LogicalType &type, optional_ptr<TableScanOptions> options);
	//! Move the scan state forward by "count" rows (including all child states)
	void Next(idx_t count);
	//! Move ONLY this state forward by "count" rows (i.e. not the child states)
	void NextInternal(idx_t count);
	//! Returns the current row position in the segment
	idx_t GetPositionInSegment() const;
};

struct ColumnFetchState {
	//! The query context for this fetch
	QueryContext context;
	//! The set of pinned block handles for this set of fetches
	buffer_handle_set_t handles;
	//! Any child states of the fetch
	vector<unique_ptr<ColumnFetchState>> child_states;
	//! The current row group we are fetching from
	optional_ptr<SegmentNode<RowGroup>> row_group;

	BufferHandle &GetOrInsertHandle(ColumnSegment &segment);
};

struct ScanFilter {
	ScanFilter(ClientContext &context, idx_t index, const vector<StorageIndex> &column_ids, TableFilter &filter);

	idx_t scan_column_index;
	idx_t table_column_index;
	TableFilter &filter;
	bool always_true;
	unique_ptr<TableFilterState> filter_state;

	bool IsAlwaysTrue() const {
		return always_true;
	}
};

class ScanFilterInfo {
public:
	~ScanFilterInfo();

	void Initialize(ClientContext &context, TableFilterSet &filters, const vector<StorageIndex> &column_ids);

	const vector<ScanFilter> &GetFilterList() const {
		return filter_list;
	}

	optional_ptr<AdaptiveFilter> GetAdaptiveFilter();
	AdaptiveFilterState BeginFilter() const;
	void EndFilter(AdaptiveFilterState state);

	//! Whether or not there is any filter we need to execute
	bool HasFilters() const;

	//! Whether or not there is a filter we need to execute for this column currently
	bool ColumnHasFilters(idx_t col_idx);

	//! Resets any SetFilterAlwaysTrue flags
	void CheckAllFilters();
	//! Labels the filters for this specific column as always true
	//! We do not need to execute them anymore until CheckAllFilters is called
	void SetFilterAlwaysTrue(idx_t filter_idx);

private:
	//! The table filters (if any)
	optional_ptr<TableFilterSet> table_filters;
	//! Adaptive filter info (if any)
	unique_ptr<AdaptiveFilter> adaptive_filter;
	//! The set of filters
	vector<ScanFilter> filter_list;
	//! Whether or not the column has a filter active right now
	unsafe_vector<bool> column_has_filter;
	//! Whether or not the column has a filter active at all
	unsafe_vector<bool> base_column_has_filter;
	//! The amount of filters that are always true currently
	idx_t always_true_filters = 0;
};

<<<<<<< HEAD
=======
enum class OrderByStatistics { MIN, MAX };
enum class RowGroupOrderType { ASC, DESC };
enum class OrderByColumnType { NUMERIC, STRING };

class RowGroupReorderer {
public:
	explicit RowGroupReorderer(const RowGroupOrderOptions &options);
	optional_ptr<SegmentNode<RowGroup>> GetRootSegment(const RowGroupSegmentTree &row_groups);
	optional_ptr<SegmentNode<RowGroup>> GetNextRowGroup(SegmentNode<RowGroup> &row_group);

	static Value RetrieveStat(const BaseStatistics &stats, OrderByStatistics order_by, OrderByColumnType column_type);

private:
	const column_t column_idx;
	const OrderByStatistics order_by;
	const RowGroupOrderType order_type;
	const OrderByColumnType column_type;
	const optional_idx row_limit;

	idx_t offset;
	bool initialized;
	vector<reference<SegmentNode<RowGroup>>> ordered_row_groups;
};

>>>>>>> 6bb5529a
class CollectionScanState {
public:
	explicit CollectionScanState(TableScanState &parent_p);

	//! The current row_group we are scanning
	optional_ptr<SegmentNode<RowGroup>> row_group;
	//! The vector index within the row_group
	idx_t vector_index;
	//! The maximum row within the row group
	idx_t max_row_group_row;
	//! Child column scans
	unsafe_vector<ColumnScanState> column_scans;
	//! Row group segment tree we are scanning
	shared_ptr<RowGroupSegmentTree> row_groups;
	//! The total maximum row index
	idx_t max_row;
	//! The current batch index
	idx_t batch_index;
	//! The valid selection
	SelectionVector valid_sel;

	RandomEngine random;

	//! Optional state for custom row group ordering
	unique_ptr<RowGroupReorderer> reorderer;

public:
	void Initialize(const QueryContext &context, const vector<LogicalType> &types);
	const vector<StorageIndex> &GetColumnIds();
	ScanFilterInfo &GetFilterInfo();
	ScanSamplingInfo &GetSamplingInfo();
	TableScanOptions &GetOptions();
	optional_ptr<SegmentNode<RowGroup>> GetNextRowGroup(SegmentNode<RowGroup> &row_group) const;
	optional_ptr<SegmentNode<RowGroup>> GetNextRowGroup(SegmentLock &l, SegmentNode<RowGroup> &row_group) const;
	optional_ptr<SegmentNode<RowGroup>> GetRootSegment() const;
	bool Scan(DuckTransaction &transaction, DataChunk &result);
	bool ScanCommitted(DataChunk &result, TableScanType type);
	bool ScanCommitted(DataChunk &result, SegmentLock &l, TableScanType type);

private:
	TableScanState &parent;
};

struct ScanSamplingInfo {
	//! Whether or not to do a system sample during scanning
	bool do_system_sample = false;
	//! The sampling rate to use
	double sample_rate;
};

struct TableScanOptions {
	//! Fetch rows one-at-a-time instead of using the regular scans.
	bool force_fetch_row = false;
};

class CheckpointLock {
public:
	explicit CheckpointLock(unique_ptr<StorageLockKey> lock_p) : lock(std::move(lock_p)) {
	}

private:
	unique_ptr<StorageLockKey> lock;
};

class TableScanState {
public:
	TableScanState();
	~TableScanState();

	//! The underlying table scan state
	CollectionScanState table_state;
	//! Transaction-local scan state
	CollectionScanState local_state;
	//! Options for scanning
	TableScanOptions options;
	//! Shared lock over the checkpoint to prevent checkpoints while reading
	shared_ptr<CheckpointLock> checkpoint_lock;
	//! Filter info
	ScanFilterInfo filters;
	//! Sampling info
	ScanSamplingInfo sampling_info;

public:
	void Initialize(vector<StorageIndex> column_ids, optional_ptr<ClientContext> context = nullptr,
	                optional_ptr<TableFilterSet> table_filters = nullptr,
	                optional_ptr<SampleOptions> table_sampling = nullptr);

	const vector<StorageIndex> &GetColumnIds();

	ScanFilterInfo &GetFilterInfo();

	ScanSamplingInfo &GetSamplingInfo();

private:
	//! The column identifiers of the scan
	vector<StorageIndex> column_ids;
};

struct ParallelCollectionScanState {
	ParallelCollectionScanState();
	optional_ptr<SegmentNode<RowGroup>> GetRootSegment(RowGroupSegmentTree &row_groups) const;
	optional_ptr<SegmentNode<RowGroup>> GetNextRowGroup(RowGroupSegmentTree &row_groups,
	                                                    SegmentNode<RowGroup> &row_group) const;

	//! The row group collection we are scanning
	RowGroupCollection *collection;
	shared_ptr<RowGroupSegmentTree> row_groups;
	optional_ptr<SegmentNode<RowGroup>> current_row_group;
	idx_t vector_index;
	idx_t max_row;
	idx_t batch_index;
	atomic<idx_t> processed_rows;
	mutex lock;

	//! Optional state for custom row group ordering
	unique_ptr<RowGroupReorderer> reorderer;
};

struct ParallelTableScanState {
	//! Parallel scan state for the table
	ParallelCollectionScanState scan_state;
	//! Parallel scan state for the transaction-local state
	ParallelCollectionScanState local_state;
	//! Shared lock over the checkpoint to prevent checkpoints while reading
	shared_ptr<CheckpointLock> checkpoint_lock;
};

struct PrefetchState {
	~PrefetchState();

	void AddBlock(shared_ptr<BlockHandle> block);

	vector<shared_ptr<BlockHandle>> blocks;
};

class CreateIndexScanState : public TableScanState {
public:
	shared_ptr<RowGroupSegmentTree> row_groups;
	vector<unique_ptr<StorageLockKey>> locks;
	unique_lock<mutex> append_lock;
	SegmentLock segment_lock;
};

} // namespace duckdb<|MERGE_RESOLUTION|>--- conflicted
+++ resolved
@@ -193,33 +193,6 @@
 	idx_t always_true_filters = 0;
 };
 
-<<<<<<< HEAD
-=======
-enum class OrderByStatistics { MIN, MAX };
-enum class RowGroupOrderType { ASC, DESC };
-enum class OrderByColumnType { NUMERIC, STRING };
-
-class RowGroupReorderer {
-public:
-	explicit RowGroupReorderer(const RowGroupOrderOptions &options);
-	optional_ptr<SegmentNode<RowGroup>> GetRootSegment(const RowGroupSegmentTree &row_groups);
-	optional_ptr<SegmentNode<RowGroup>> GetNextRowGroup(SegmentNode<RowGroup> &row_group);
-
-	static Value RetrieveStat(const BaseStatistics &stats, OrderByStatistics order_by, OrderByColumnType column_type);
-
-private:
-	const column_t column_idx;
-	const OrderByStatistics order_by;
-	const RowGroupOrderType order_type;
-	const OrderByColumnType column_type;
-	const optional_idx row_limit;
-
-	idx_t offset;
-	bool initialized;
-	vector<reference<SegmentNode<RowGroup>>> ordered_row_groups;
-};
-
->>>>>>> 6bb5529a
 class CollectionScanState {
 public:
 	explicit CollectionScanState(TableScanState &parent_p);
