--- conflicted
+++ resolved
@@ -100,17 +100,8 @@
 	idx_t GetAllocationSize() const {
 		return allocation_size;
 	}
-<<<<<<< HEAD
-	bool HasCompressionFunction() const {
-		return compression != nullptr;
-	}
-	const CompressionFunction &GetCompressionFunction() const {
-		D_ASSERT(HasCompressionFunction());
-		return *compression;
-=======
 	optional_ptr<const CompressionFunction> GetCompressionFunction() const {
 		return compression.get();
->>>>>>> adc6f607
 	}
 
 	bool HasParent() const {
@@ -120,7 +111,6 @@
 		D_ASSERT(HasParent());
 		return *parent;
 	}
-<<<<<<< HEAD
 
 	bool DoesNotRequireValidity() const {
 		if (type.id() != LogicalTypeId::VALIDITY) {
@@ -134,8 +124,6 @@
 		}
 		return true;
 	}
-=======
->>>>>>> adc6f607
 
 	virtual void SetStart(idx_t new_start);
 	//! The root type of the column
@@ -199,8 +187,7 @@
 
 	virtual unique_ptr<ColumnCheckpointState> CreateCheckpointState(RowGroup &row_group,
 	                                                                PartialBlockManager &partial_block_manager);
-	virtual unique_ptr<ColumnCheckpointState> Checkpoint(RowGroup &row_group, ColumnCheckpointInfo &info,
-	                                                     ColumnCheckpointData &checkpoint_data);
+	virtual unique_ptr<ColumnCheckpointState> Checkpoint(RowGroup &row_group, ColumnCheckpointInfo &info);
 
 	virtual void CheckpointScan(ColumnSegment &segment, ColumnScanState &state, idx_t row_group_start, idx_t count,
 	                            Vector &scan_vector);
@@ -279,19 +266,11 @@
 private:
 	//! The parent column (if any)
 	optional_ptr<ColumnData> parent;
+	//! The validity data (if any)
+	optional_ptr<ColumnData> validity;
 	//!	The compression function used by the ColumnData
 	//! This is empty if the segments have mixed compression or the ColumnData is empty
-<<<<<<< HEAD
-	optional_ptr<CompressionFunction> compression;
-
-private:
-	//! The parent column (if any)
-	optional_ptr<ColumnData> parent;
-	//! The validity data (if any)
-	optional_ptr<ColumnData> validity;
-=======
 	atomic_ptr<const CompressionFunction> compression;
->>>>>>> adc6f607
 };
 
 struct PersistentColumnData {
