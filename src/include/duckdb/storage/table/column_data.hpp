//===----------------------------------------------------------------------===//
//                         DuckDB
//
// duckdb/storage/table/column_data.hpp
//
//
//===----------------------------------------------------------------------===//

#pragma once

#include "duckdb/common/types/data_chunk.hpp"
#include "duckdb/storage/statistics/base_statistics.hpp"
#include "duckdb/storage/data_pointer.hpp"
#include "duckdb/storage/table/persistent_table_data.hpp"
#include "duckdb/storage/statistics/segment_statistics.hpp"
#include "duckdb/storage/table/segment_tree.hpp"
#include "duckdb/storage/table/column_segment_tree.hpp"
#include "duckdb/common/mutex.hpp"
#include "duckdb/common/enums/scan_vector_type.hpp"
#include "duckdb/common/serializer/serialization_traits.hpp"
#include "duckdb/common/atomic_ptr.hpp"

namespace duckdb {
class ColumnData;
class ColumnSegment;
class DatabaseInstance;
class RowGroup;
class RowGroupWriter;
class StorageManager;
class TableDataWriter;
class TableStorageInfo;
struct DataTableInfo;
struct PrefetchState;
struct RowGroupWriteInfo;
struct TableScanOptions;
struct TransactionData;
struct PersistentColumnData;

using column_segment_vector_t = vector<SegmentNode<ColumnSegment>>;

struct ColumnCheckpointInfo {
	ColumnCheckpointInfo(RowGroupWriteInfo &info, idx_t column_idx) : info(info), column_idx(column_idx) {
	}

	RowGroupWriteInfo &info;
	idx_t column_idx;

public:
	CompressionType GetCompressionType();
};

class ColumnData {
	friend class ColumnDataCheckpointer;

public:
	ColumnData(BlockManager &block_manager, const DataTableInfo &info, idx_t column_index, idx_t start_row,
	           LogicalType type, optional_ptr<ColumnData> parent);
	virtual ~ColumnData();

	//! The start row
	idx_t start;
	//! The count of the column data
	atomic<idx_t> count;
	//! The block manager
	BlockManager &block_manager;
	//! Table info for the column
	const DataTableInfo &info;
	//! The column index of the column, either within the parent table or within the parent
	idx_t column_index;
	//! The type of the column
	LogicalType type;

public:
	virtual FilterPropagateResult CheckZonemap(ColumnScanState &state, TableFilter &filter) const;

	BlockManager &GetBlockManager() {
		return block_manager;
	}
	DatabaseInstance &GetDatabase() const;
<<<<<<< HEAD
	const DataTableInfo &GetTableInfo() const;
=======
	DataTableInfo &GetTableInfo() const;
	StorageManager &GetStorageManager() const;
>>>>>>> a35a3fba
	virtual idx_t GetMaxEntry();

	idx_t GetAllocationSize() const {
		return allocation_size;
	}
	optional_ptr<const CompressionFunction> GetCompressionFunction() const {
		return compression.get();
	}

	bool HasParent() const {
		return parent != nullptr;
	}
	const ColumnData &Parent() const {
		D_ASSERT(HasParent());
		return *parent;
	}

	virtual void SetStart(idx_t new_start);
	//! The root type of the column
	const LogicalType &RootType() const;
	//! Whether or not the column has any updates
	bool HasUpdates() const;
	bool HasChanges(idx_t start_row, idx_t end_row) const;
	//! Whether or not we can scan an entire vector
	virtual ScanVectorType GetVectorScanType(ColumnScanState &state, idx_t scan_count, Vector &result) const;

	//! Initialize prefetch state with required I/O data for the next N rows
	virtual void InitializePrefetch(PrefetchState &prefetch_state, ColumnScanState &scan_state, idx_t rows) const;
	//! Initialize a scan of the column
	virtual void InitializeScan(ColumnScanState &state) const;
	//! Initialize a scan starting at the specified offset
	virtual void InitializeScanWithOffset(ColumnScanState &state, idx_t row_idx) const;
	//! Scan the next vector from the column
	idx_t Scan(TransactionData transaction, idx_t vector_index, ColumnScanState &state, Vector &result) const;
	idx_t ScanCommitted(idx_t vector_index, ColumnScanState &state, Vector &result, bool allow_updates) const;
	virtual idx_t Scan(TransactionData transaction, idx_t vector_index, ColumnScanState &state, Vector &result,
	                   idx_t scan_count) const;
	virtual idx_t ScanCommitted(idx_t vector_index, ColumnScanState &state, Vector &result, bool allow_updates,
	                            idx_t scan_count) const;

	virtual void ScanCommittedRange(idx_t row_group_start, idx_t offset_in_row_group, idx_t count,
	                                Vector &result) const;
	virtual idx_t ScanCount(ColumnScanState &state, Vector &result, idx_t count) const;

	//! Select
	virtual void Filter(TransactionData transaction, idx_t vector_index, ColumnScanState &state, Vector &result,
	                    SelectionVector &sel, idx_t &count, const TableFilter &filter) const;
	virtual void Select(TransactionData transaction, idx_t vector_index, ColumnScanState &state, Vector &result,
	                    SelectionVector &sel, idx_t count) const;
	virtual void SelectCommitted(idx_t vector_index, ColumnScanState &state, Vector &result, SelectionVector &sel,
	                             idx_t count, bool allow_updates) const;

	//! Skip the scan forward by "count" rows
	virtual void Skip(ColumnScanState &state, idx_t count = STANDARD_VECTOR_SIZE) const;

	//! Initialize an appending phase for this column
	virtual void InitializeAppend(ColumnAppendState &state);
	//! Append a vector of type [type] to the end of the column
	virtual void Append(BaseStatistics &stats, ColumnAppendState &state, Vector &vector, idx_t count);
	//! Append a vector of type [type] to the end of the column
	void Append(ColumnAppendState &state, Vector &vector, idx_t count);
	virtual void AppendData(BaseStatistics &stats, ColumnAppendState &state, UnifiedVectorFormat &vdata, idx_t count);
	//! Revert a set of appends to the ColumnData
	virtual void RevertAppend(row_t start_row);

	//! Fetch the vector from the column data that belongs to this specific row
	virtual idx_t Fetch(ColumnScanState &state, row_t row_id, Vector &result);
	//! Fetch a specific row id and append it to the vector
	virtual void FetchRow(TransactionData transaction, ColumnFetchState &state, row_t row_id, Vector &result,
	                      idx_t result_idx);

	virtual void Update(TransactionData transaction, idx_t column_index, Vector &update_vector, row_t *row_ids,
	                    idx_t update_count);
	virtual void UpdateColumn(TransactionData transaction, const vector<column_t> &column_path, Vector &update_vector,
	                          row_t *row_ids, idx_t update_count, idx_t depth);
	virtual unique_ptr<BaseStatistics> GetUpdateStatistics();

	virtual void CommitDropColumn();

	virtual unique_ptr<ColumnCheckpointState> CreateCheckpointState(RowGroup &row_group,
	                                                                PartialBlockManager &partial_block_manager);
	virtual unique_ptr<ColumnCheckpointState> Checkpoint(RowGroup &row_group, ColumnCheckpointInfo &info);

	virtual void CheckpointScan(ColumnSegment &segment, ColumnScanState &state, idx_t row_group_start, idx_t count,
	                            Vector &scan_vector);

	virtual bool HasUpdates(idx_t start_row_idx, idx_t end_row_idx);
	virtual bool IsPersistent();
	vector<DataPointer> GetDataPointers();

	virtual PersistentColumnData Serialize();
	void InitializeColumn(PersistentColumnData &column_data);
	virtual void InitializeColumn(PersistentColumnData &column_data, BaseStatistics &target_stats);
	static shared_ptr<ColumnData> Deserialize(BlockManager &block_manager, const DataTableInfo &info,
	                                          idx_t column_index, idx_t start_row, ReadStream &source,
	                                          const LogicalType &type);

	virtual void GetColumnSegmentInfo(idx_t row_group_index, vector<idx_t> col_path, vector<ColumnSegmentInfo> &result);
	virtual void Verify(RowGroup &parent);

	FilterPropagateResult CheckZonemap(TableFilter &filter) const;

	static shared_ptr<ColumnData> CreateColumn(BlockManager &block_manager, const DataTableInfo &info,
	                                           idx_t column_index, idx_t start_row, const LogicalType &type,
	                                           optional_ptr<ColumnData> parent = nullptr);
	static unique_ptr<ColumnData> CreateColumnUnique(BlockManager &block_manager, const DataTableInfo &info,
	                                                 idx_t column_index, idx_t start_row, const LogicalType &type,
	                                                 optional_ptr<ColumnData> parent = nullptr);

	void MergeStatistics(const BaseStatistics &other);
	void MergeIntoStatistics(BaseStatistics &other);
	unique_ptr<BaseStatistics> GetStatistics();

protected:
	//! Append a transient segment
	void AppendTransientSegment(SegmentLock &l, idx_t start_row);
	void AppendSegment(SegmentLock &l, unique_ptr<ColumnSegment> segment);

	void BeginScanVectorInternal(ColumnScanState &state) const;
	//! Scans a base vector from the column
	idx_t ScanVector(ColumnScanState &state, Vector &result, idx_t remaining, ScanVectorType scan_type) const;
	//! Scans a vector from the column merged with any potential updates
	idx_t ScanVector(TransactionData transaction, idx_t vector_index, ColumnScanState &state, Vector &result,
	                 idx_t target_scan, ScanVectorType scan_type, ScanVectorMode mode) const;
	idx_t ScanVector(TransactionData transaction, idx_t vector_index, ColumnScanState &state, Vector &result,
	                 idx_t target_scan, ScanVectorMode mode) const;
	void SelectVector(ColumnScanState &state, Vector &result, idx_t target_count, const SelectionVector &sel,
	                  idx_t sel_count) const;
	void FilterVector(ColumnScanState &state, Vector &result, idx_t target_count, SelectionVector &sel,
	                  idx_t &sel_count, const TableFilter &filter) const;

	void ClearUpdates();
	void FetchUpdates(TransactionData transaction, idx_t vector_index, Vector &result, idx_t scan_count,
	                  bool allow_updates, bool scan_committed) const;
	void FetchUpdateRow(TransactionData transaction, row_t row_id, Vector &result, idx_t result_idx);
	void UpdateInternal(TransactionData transaction, idx_t column_index, Vector &update_vector, row_t *row_ids,
	                    idx_t update_count, Vector &base_vector);

	idx_t GetVectorCount(idx_t vector_index) const;

private:
	void UpdateCompressionFunction(SegmentLock &l, const CompressionFunction &function);

protected:
	//! The segments holding the data of this column segment
	ColumnSegmentTree data;
	//! The lock for the updates
	mutable mutex update_lock;
	//! The updates for this column segment
	unique_ptr<UpdateSegment> updates;
	//! The lock for the stats
	mutable mutex stats_lock;
	//! The stats of the root segment
	unique_ptr<SegmentStatistics> stats;
	//! Total transient allocation size
	idx_t allocation_size;

private:
	//! The parent column (if any)
	optional_ptr<ColumnData> parent;
	//!	The compression function used by the ColumnData
	//! This is empty if the segments have mixed compression or the ColumnData is empty
	atomic_ptr<const CompressionFunction> compression;
};

struct PersistentColumnData {
	explicit PersistentColumnData(PhysicalType physical_type);
	PersistentColumnData(PhysicalType physical_type, vector<DataPointer> pointers);
	// disable copy constructors
	PersistentColumnData(const PersistentColumnData &other) = delete;
	PersistentColumnData &operator=(const PersistentColumnData &) = delete;
	//! enable move constructors
	PersistentColumnData(PersistentColumnData &&other) noexcept = default;
	PersistentColumnData &operator=(PersistentColumnData &&) = default;
	~PersistentColumnData();

	PhysicalType physical_type;
	vector<DataPointer> pointers;
	vector<PersistentColumnData> child_columns;
	bool has_updates = false;

	void Serialize(Serializer &serializer) const;
	static PersistentColumnData Deserialize(Deserializer &deserializer);
	void DeserializeField(Deserializer &deserializer, field_id_t field_idx, const char *field_name,
	                      const LogicalType &type);
	bool HasUpdates() const;
};

struct PersistentRowGroupData {
	explicit PersistentRowGroupData(vector<LogicalType> types);
	PersistentRowGroupData() = default;
	// disable copy constructors
	PersistentRowGroupData(const PersistentRowGroupData &other) = delete;
	PersistentRowGroupData &operator=(const PersistentRowGroupData &) = delete;
	//! enable move constructors
	PersistentRowGroupData(PersistentRowGroupData &&other) noexcept = default;
	PersistentRowGroupData &operator=(PersistentRowGroupData &&) = default;
	~PersistentRowGroupData() = default;

	vector<LogicalType> types;
	vector<PersistentColumnData> column_data;
	idx_t start;
	idx_t count;

	void Serialize(Serializer &serializer) const;
	static PersistentRowGroupData Deserialize(Deserializer &deserializer);
	bool HasUpdates() const;
};

struct PersistentCollectionData {
	PersistentCollectionData() = default;
	// disable copy constructors
	PersistentCollectionData(const PersistentCollectionData &other) = delete;
	PersistentCollectionData &operator=(const PersistentCollectionData &) = delete;
	//! enable move constructors
	PersistentCollectionData(PersistentCollectionData &&other) noexcept = default;
	PersistentCollectionData &operator=(PersistentCollectionData &&) = default;
	~PersistentCollectionData() = default;

	vector<PersistentRowGroupData> row_group_data;

	void Serialize(Serializer &serializer) const;
	static PersistentCollectionData Deserialize(Deserializer &deserializer);
	bool HasUpdates() const;
};

} // namespace duckdb<|MERGE_RESOLUTION|>--- conflicted
+++ resolved
@@ -77,12 +77,8 @@
 		return block_manager;
 	}
 	DatabaseInstance &GetDatabase() const;
-<<<<<<< HEAD
 	const DataTableInfo &GetTableInfo() const;
-=======
-	DataTableInfo &GetTableInfo() const;
 	StorageManager &GetStorageManager() const;
->>>>>>> a35a3fba
 	virtual idx_t GetMaxEntry();
 
 	idx_t GetAllocationSize() const {
