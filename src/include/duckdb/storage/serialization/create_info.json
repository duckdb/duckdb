--- conflicted
+++ resolved
@@ -44,21 +44,18 @@
         "name": "sql",
         "type": "string"
       },
-<<<<<<< HEAD
-	  {
-		"id": 107,
-		"name": "dependencies",
-		"type": "LogicalDependencyList",
-		"default": "LogicalDependencyList()"
-	  }
-=======
       {
         "id": 107,
         "name": "comment",
         "type": "Value",
         "default": "Value()"
-      }
->>>>>>> 16800aca
+      },
+      {
+        "id": 108,
+        "name": "dependencies",
+        "type": "LogicalDependencyList",
+        "default": "LogicalDependencyList()"
+      }
     ]
   },
   {
