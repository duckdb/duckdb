--- conflicted
+++ resolved
@@ -209,13 +209,10 @@
 	unordered_set<string> table_names;
 	//! The set of bound views
 	reference_set_t<ViewCatalogEntry> bound_views;
-<<<<<<< HEAD
 	//! Used to retrieve CatalogEntry's
 	CatalogEntryRetriever entry_retriever;
-=======
 	//! Unnamed subquery index
 	idx_t unnamed_subquery_index = 1;
->>>>>>> ea9742f2
 
 private:
 	//! Get the root binder (binder with no parent)
