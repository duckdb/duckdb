//===----------------------------------------------------------------------===//
//                         DuckDB
//
// duckdb/planner/query_node/bound_set_operation_node.hpp
//
//
//===----------------------------------------------------------------------===//

#pragma once

#include "duckdb/common/enums/set_operation_type.hpp"
#include "duckdb/planner/binder.hpp"
#include "duckdb/planner/bound_query_node.hpp"

namespace duckdb {

//! Bound equivalent of SetOperationNode
class BoundSetOperationNode : public BoundQueryNode {
public:
	//! The type of set operation
	SetOperationType setop_type = SetOperationType::NONE;
	//! whether the ALL modifier was used or not
	bool setop_all = false;
	//! The bound children
	vector<BoundStatement> bound_children;
	//! Child binders
	vector<shared_ptr<Binder>> child_binders;

	//! Index used by the set operation
	idx_t setop_index;

public:
	idx_t GetRootIndex() override {
		return setop_index;
	}
};

<<<<<<< HEAD
struct BoundSetOpChild {
	unique_ptr<BoundSetOperationNode> bound_node;
	BoundStatement node;
	shared_ptr<Binder> binder;
	//! Exprs used by the UNION BY NAME operations to add a new projection
	vector<unique_ptr<Expression>> reorder_expressions;

	const vector<string> &GetNames();
	const vector<LogicalType> &GetTypes();
	idx_t GetRootIndex();
};

=======
>>>>>>> 03f18f03
} // namespace duckdb<|MERGE_RESOLUTION|>--- conflicted
+++ resolved
@@ -35,19 +35,4 @@
 	}
 };
 
-<<<<<<< HEAD
-struct BoundSetOpChild {
-	unique_ptr<BoundSetOperationNode> bound_node;
-	BoundStatement node;
-	shared_ptr<Binder> binder;
-	//! Exprs used by the UNION BY NAME operations to add a new projection
-	vector<unique_ptr<Expression>> reorder_expressions;
-
-	const vector<string> &GetNames();
-	const vector<LogicalType> &GetTypes();
-	idx_t GetRootIndex();
-};
-
-=======
->>>>>>> 03f18f03
 } // namespace duckdb