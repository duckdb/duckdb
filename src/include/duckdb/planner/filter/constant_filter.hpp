//===----------------------------------------------------------------------===//
//                         DuckDB
//
// duckdb/planner/filter/constant_filter.hpp
//
//
//===----------------------------------------------------------------------===//

#pragma once

#include "duckdb/planner/table_filter.hpp"
#include "duckdb/common/types/value.hpp"
#include "duckdb/common/enums/expression_type.hpp"

namespace duckdb {

class ConstantFilter : public TableFilter {
public:
	static constexpr const TableFilterType TYPE = TableFilterType::CONSTANT_COMPARISON;

public:
	ConstantFilter(ExpressionType comparison_type, Value constant);

	//! The comparison type (e.g. COMPARE_EQUAL, COMPARE_GREATERTHAN, COMPARE_LESSTHAN, ...)
	ExpressionType comparison_type;
	//! The constant value to filter on
	Value constant;

public:
<<<<<<< HEAD
	FilterPropagateResult CheckStatistics(const BaseStatistics &stats) override;
=======
	bool Compare(const Value &value) const;
	FilterPropagateResult CheckStatistics(BaseStatistics &stats) override;
>>>>>>> a35a3fba
	string ToString(const string &column_name) override;
	bool Equals(const TableFilter &other) const override;
	unique_ptr<TableFilter> Copy() const override;
	unique_ptr<Expression> ToExpression(const Expression &column) const override;
	void Serialize(Serializer &serializer) const override;
	static unique_ptr<TableFilter> Deserialize(Deserializer &deserializer);
};

} // namespace duckdb<|MERGE_RESOLUTION|>--- conflicted
+++ resolved
@@ -27,12 +27,8 @@
 	Value constant;
 
 public:
-<<<<<<< HEAD
+	bool Compare(const Value &value) const;
 	FilterPropagateResult CheckStatistics(const BaseStatistics &stats) override;
-=======
-	bool Compare(const Value &value) const;
-	FilterPropagateResult CheckStatistics(BaseStatistics &stats) override;
->>>>>>> a35a3fba
 	string ToString(const string &column_name) override;
 	bool Equals(const TableFilter &other) const override;
 	unique_ptr<TableFilter> Copy() const override;
