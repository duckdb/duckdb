//===----------------------------------------------------------------------===//
//                         DuckDB
//
// duckdb/planner/operator/logical_chunk_get.hpp
//
//
//===----------------------------------------------------------------------===//

#pragma once

#include "duckdb/common/types/chunk_collection.hpp"
#include "duckdb/planner/logical_operator.hpp"

namespace duckdb {

//! LogicalChunkGet represents a scan operation from a ChunkCollection
class LogicalChunkGet : public LogicalOperator {
public:
	LogicalChunkGet(idx_t table_index, vector<LogicalType> types, unique_ptr<ChunkCollection> collection)
<<<<<<< HEAD
	    : LogicalOperator(LogicalOperatorType::LOGICAL_CHUNK_GET), table_index(table_index), collection(move(collection)) {
		assert(types.size() > 0);
=======
	    : LogicalOperator(LogicalOperatorType::CHUNK_GET), table_index(table_index), collection(move(collection)) {
		D_ASSERT(types.size() > 0);
>>>>>>> 96a41996
		chunk_types = types;
	}

	//! The table index in the current bind context
	idx_t table_index;
	//! The types of the chunk
	vector<LogicalType> chunk_types;
	//! The chunk collection to scan
	unique_ptr<ChunkCollection> collection;

public:
	vector<ColumnBinding> GetColumnBindings() override {
		return GenerateColumnBindings(table_index, chunk_types.size());
	}

protected:
	void ResolveTypes() override {
		// types are resolved in the constructor
		this->types = chunk_types;
	}
};
} // namespace duckdb<|MERGE_RESOLUTION|>--- conflicted
+++ resolved
@@ -17,13 +17,8 @@
 class LogicalChunkGet : public LogicalOperator {
 public:
 	LogicalChunkGet(idx_t table_index, vector<LogicalType> types, unique_ptr<ChunkCollection> collection)
-<<<<<<< HEAD
 	    : LogicalOperator(LogicalOperatorType::LOGICAL_CHUNK_GET), table_index(table_index), collection(move(collection)) {
-		assert(types.size() > 0);
-=======
-	    : LogicalOperator(LogicalOperatorType::CHUNK_GET), table_index(table_index), collection(move(collection)) {
 		D_ASSERT(types.size() > 0);
->>>>>>> 96a41996
 		chunk_types = types;
 	}
 
