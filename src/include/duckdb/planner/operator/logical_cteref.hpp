--- conflicted
+++ resolved
@@ -17,13 +17,8 @@
 class LogicalCTERef : public LogicalOperator {
 public:
 	LogicalCTERef(idx_t table_index, idx_t cte_index, vector<LogicalType> types, vector<string> colnames)
-<<<<<<< HEAD
 	    : LogicalOperator(LogicalOperatorType::LOGICAL_CTE_REF), table_index(table_index), cte_index(cte_index) {
-		assert(types.size() > 0);
-=======
-	    : LogicalOperator(LogicalOperatorType::CTE_REF), table_index(table_index), cte_index(cte_index) {
 		D_ASSERT(types.size() > 0);
->>>>>>> 96a41996
 		chunk_types = types;
 		bound_columns = colnames;
 	}
