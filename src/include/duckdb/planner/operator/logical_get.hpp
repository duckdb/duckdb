--- conflicted
+++ resolved
@@ -55,14 +55,11 @@
 	//! Currently stores File Filters (as strings) applied by hive partitioning/complex filter pushdown
 	//! Stored so the can be included in explain output
 	ExtraOperatorInfo extra_info;
-<<<<<<< HEAD
 	//! User provided types+names, such as: function(...) as (t integer, j boolean)
 	vector<string> user_provided_names;
 	vector<LogicalType> user_provided_types;
-=======
 	//! Contains a reference to dynamically generated table filters (through e.g. a join up in the tree)
 	shared_ptr<DynamicTableFilterSet> dynamic_filters;
->>>>>>> c25258cb
 
 	string GetName() const override;
 	string ParamsToString() const override;
