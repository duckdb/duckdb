//===----------------------------------------------------------------------===//
//                         DuckDB
//
// duckdb/planner/bind_context.hpp
//
//
//===----------------------------------------------------------------------===//

#pragma once

#include "duckdb/catalog/catalog.hpp"
#include "duckdb/common/case_insensitive_map.hpp"
#include "duckdb/common/column_index.hpp"
#include "duckdb/common/reference_map.hpp"
#include "duckdb/common/exception/binder_exception.hpp"
#include "duckdb/parser/expression/columnref_expression.hpp"
#include "duckdb/parser/parsed_expression.hpp"
#include "duckdb/parser/qualified_name_set.hpp"
#include "duckdb/planner/expression.hpp"
#include "duckdb/planner/expression_binder.hpp"
#include "duckdb/planner/table_binding.hpp"

namespace duckdb {
class Binder;
class LogicalGet;
struct BoundStatement;

class StarExpression;

class TableCatalogEntry;
class TableFunctionCatalogEntry;

struct UsingColumnSet {
	BindingAlias primary_binding;
	vector<BindingAlias> bindings;
};

enum class ColumnBindType { EXPAND_GENERATED_COLUMNS, DO_NOT_EXPAND_GENERATED_COLUMNS };

//! The BindContext object keeps track of all the tables and columns that are
//! encountered during the binding process.
class BindContext {
public:
	explicit BindContext(Binder &binder);

public:
	//! Given a column name, find the matching table it belongs to. Throws an
	//! exception if no table has a column of the given name.
	optional_ptr<Binding> GetMatchingBinding(const string &column_name);
	//! Like GetMatchingBinding, but instead of throwing an error if multiple tables have the same binding it will
	//! return a list of all the matching ones
	vector<reference<Binding>> GetMatchingBindings(const string &column_name);
	//! Like GetMatchingBindings, but returns the top 3 most similar bindings (in levenshtein distance) instead of the
	//! matching ones
	vector<string> GetSimilarBindings(const string &column_name);

	optional_ptr<CTEBinding> GetCTEBinding(const BindingAlias &ctename);
	//! Binds a column expression to the base table. Returns the bound expression
	//! or throws an exception if the column could not be bound.
	BindResult BindColumn(ColumnRefExpression &colref, idx_t depth);
	string BindColumn(PositionalReferenceExpression &ref, string &table_name, string &column_name);
	unique_ptr<ColumnRefExpression> PositionToColumn(PositionalReferenceExpression &ref);

	unique_ptr<ParsedExpression> ExpandGeneratedColumn(TableBinding &table_binding, const string &column_name);

	unique_ptr<ParsedExpression>
	CreateColumnReference(const string &table_name, const string &column_name,
	                      ColumnBindType bind_type = ColumnBindType::EXPAND_GENERATED_COLUMNS);
	unique_ptr<ParsedExpression>
	CreateColumnReference(const string &schema_name, const string &table_name, const string &column_name,
	                      ColumnBindType bind_type = ColumnBindType::EXPAND_GENERATED_COLUMNS);
	unique_ptr<ParsedExpression>
	CreateColumnReference(const string &catalog_name, const string &schema_name, const string &table_name,
	                      const string &column_name,
	                      ColumnBindType bind_type = ColumnBindType::EXPAND_GENERATED_COLUMNS);
	unique_ptr<ParsedExpression>
	CreateColumnReference(const BindingAlias &table_alias, const string &column_name,
	                      ColumnBindType bind_type = ColumnBindType::EXPAND_GENERATED_COLUMNS);

	//! Generate column expressions for all columns that are present in the
	//! referenced tables. This is used to resolve the * expression in a
	//! selection list.
	void GenerateAllColumnExpressions(StarExpression &expr, vector<unique_ptr<ParsedExpression>> &new_select_list);

	const vector<unique_ptr<Binding>> &GetBindingsList() {
		return bindings_list;
	}
	vector<BindingAlias> GetBindingAliases();

	void GetTypesAndNames(vector<string> &result_names, vector<LogicalType> &result_types);

	//! Adds a base table with the given alias to the BindContext.
	void AddBaseTable(idx_t index, const string &alias, const vector<string> &names, const vector<LogicalType> &types,
	                  vector<ColumnIndex> &bound_column_ids, TableCatalogEntry &entry, bool add_row_id = true);
	void AddBaseTable(idx_t index, const string &alias, const vector<string> &names, const vector<LogicalType> &types,
	                  vector<ColumnIndex> &bound_column_ids, const string &table_name);
	void AddBaseTable(idx_t index, const string &alias, const vector<string> &names, const vector<LogicalType> &types,
	                  vector<ColumnIndex> &bound_column_ids, TableCatalogEntry &entry,
	                  virtual_column_map_t virtual_columns);
	//! Adds a call to a table function with the given alias to the BindContext.
	void AddTableFunction(idx_t index, const string &alias, const vector<string> &names,
	                      const vector<LogicalType> &types, vector<ColumnIndex> &bound_column_ids,
	                      optional_ptr<StandardEntry> entry, virtual_column_map_t virtual_columns);
	//! Adds a table view with a given alias to the BindContext.
	void AddView(idx_t index, const string &alias, SubqueryRef &ref, BoundStatement &subquery, ViewCatalogEntry &view);
	//! Adds a subquery with a given alias to the BindContext.
	void AddSubquery(idx_t index, const string &alias, SubqueryRef &ref, BoundStatement &subquery);
	//! Adds a subquery with a given alias to the BindContext.
	void AddSubquery(idx_t index, const string &alias, TableFunctionRef &ref, BoundStatement &subquery);
	//! Adds a binding to a catalog entry with a given alias to the BindContext.
	void AddEntryBinding(idx_t index, const string &alias, const vector<string> &names,
	                     const vector<LogicalType> &types, StandardEntry &entry);
	//! Adds a base table with the given alias to the BindContext.
	void AddGenericBinding(idx_t index, const string &alias, const vector<string> &names,
	                       const vector<LogicalType> &types);

	//! Adds a base table with the given alias to the CTE BindContext.
	//! We need this to correctly bind recursive CTEs with multiple references.
<<<<<<< HEAD
	void AddCTEBinding(idx_t index, const string &alias, const vector<string> &names, const vector<LogicalType> &types,
	                   const vector<LogicalType> &recurring_types = {}, bool using_key = false);
=======
	void AddCTEBinding(idx_t index, BindingAlias alias, const vector<string> &names, const vector<LogicalType> &types,
	                   CTEType cte_type = CTEType::CAN_BE_REFERENCED);
	void AddCTEBinding(unique_ptr<CTEBinding> binding);
>>>>>>> 7621d1ba

	//! Add an implicit join condition (e.g. USING (x))
	void AddUsingBinding(const string &column_name, UsingColumnSet &set);

	void AddUsingBindingSet(unique_ptr<UsingColumnSet> set);

	//! Returns any using column set for the given column name, or nullptr if there is none. On conflict (multiple using
	//! column sets with the same name) throw an exception.
	optional_ptr<UsingColumnSet> GetUsingBinding(const string &column_name);
	//! Returns any using column set for the given column name, or nullptr if there is none
	optional_ptr<UsingColumnSet> GetUsingBinding(const string &column_name, const BindingAlias &binding);
	//! Erase a using binding from the set of using bindings
	void RemoveUsingBinding(const string &column_name, UsingColumnSet &set);
	//! Transfer a using binding from one bind context to this bind context
	void TransferUsingBinding(BindContext &current_context, optional_ptr<UsingColumnSet> current_set,
	                          UsingColumnSet &new_set, const string &using_column);

	//! Fetch the actual column name from the given binding, or throws if none exists
	//! This can be different from "column_name" because of case insensitivity
	//! (e.g. "column_name" might return "COLUMN_NAME")
	string GetActualColumnName(const BindingAlias &binding_alias, const string &column_name);
	string GetActualColumnName(Binding &binding, const string &column_name);

	//! Alias a set of column names for the specified table, using the original names if there are not enough aliases
	//! specified.
	static vector<string> AliasColumnNames(const string &table_name, const vector<string> &names,
	                                       const vector<string> &column_aliases);

	//! Add all the bindings from a BindContext to this BindContext. The other BindContext is destroyed in the process.
	void AddContext(BindContext other);
	//! For semi and anti joins we remove the binding context of the right table after binding the condition.
	void RemoveContext(const vector<BindingAlias> &aliases);

	//! Gets a binding of the specified name. Returns a nullptr and sets the out_error if the binding could not be
	//! found.
	optional_ptr<Binding> GetBinding(const string &name, ErrorData &out_error);

	optional_ptr<Binding> GetBinding(const BindingAlias &alias, ErrorData &out_error);

	optional_ptr<Binding> GetBinding(const BindingAlias &alias, const string &column_name, ErrorData &out_error);

	//! Get all bindings that match a specific binding alias - returns an error if none match
	vector<reference<Binding>> GetBindings(const BindingAlias &alias, ErrorData &out_error);

private:
	void AddBinding(unique_ptr<Binding> binding);
	static string AmbiguityException(const BindingAlias &alias, const vector<reference<Binding>> &bindings);

private:
	Binder &binder;
	//! The list of bindings in insertion order
	vector<unique_ptr<Binding>> bindings_list;
	//! The set of columns used in USING join conditions
	case_insensitive_map_t<reference_set_t<UsingColumnSet>> using_columns;
	//! The set of CTE bindings
	vector<unique_ptr<CTEBinding>> cte_bindings;
};
} // namespace duckdb<|MERGE_RESOLUTION|>--- conflicted
+++ resolved
@@ -116,14 +116,9 @@
 
 	//! Adds a base table with the given alias to the CTE BindContext.
 	//! We need this to correctly bind recursive CTEs with multiple references.
-<<<<<<< HEAD
-	void AddCTEBinding(idx_t index, const string &alias, const vector<string> &names, const vector<LogicalType> &types,
-	                   const vector<LogicalType> &recurring_types = {}, bool using_key = false);
-=======
 	void AddCTEBinding(idx_t index, BindingAlias alias, const vector<string> &names, const vector<LogicalType> &types,
 	                   CTEType cte_type = CTEType::CAN_BE_REFERENCED);
 	void AddCTEBinding(unique_ptr<CTEBinding> binding);
->>>>>>> 7621d1ba
 
 	//! Add an implicit join condition (e.g. USING (x))
 	void AddUsingBinding(const string &column_name, UsingColumnSet &set);
