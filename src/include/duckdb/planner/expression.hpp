--- conflicted
+++ resolved
@@ -15,19 +15,10 @@
 //!  The Expression class represents a bound Expression with a return type
 class Expression : public BaseExpression {
 public:
-<<<<<<< HEAD
-	Expression(ExpressionType type, ExpressionClass expression_class, TypeId return_type, SQLType sql_type);
-
-	//! The return type of the expression
-	TypeId return_type;
-	//! The SQL return type of the expression
-	SQLType sql_type;
-=======
 	Expression(ExpressionType type, ExpressionClass expression_class, LogicalType return_type);
 
 	//! The return type of the expression
 	LogicalType return_type;
->>>>>>> 8dd67a06
 
 public:
 	bool IsAggregate() const override;
@@ -53,7 +44,6 @@
 		expression_class = other.expression_class;
 		alias = other.alias;
 		return_type = other.return_type;
-		sql_type = other.sql_type;
 	}
 };
 
