//===----------------------------------------------------------------------===//
//                         DuckDB
//
// duckdb/execution/join_hashtable.hpp
//
//
//===----------------------------------------------------------------------===//

#pragma once

#include "duckdb/common/types/column/column_data_consumer.hpp"
#include "duckdb/common/types/column/partitioned_column_data.hpp"
#include "duckdb/common/types/data_chunk.hpp"
#include "duckdb/common/types/null_value.hpp"
#include "duckdb/common/types/row/partitioned_tuple_data.hpp"
#include "duckdb/common/types/row/tuple_data_iterator.hpp"
#include "duckdb/common/types/row/tuple_data_layout.hpp"
#include "duckdb/common/types/vector.hpp"
#include "duckdb/execution/aggregate_hashtable.hpp"
#include "duckdb/execution/ht_entry.hpp"

namespace duckdb {

class BufferManager;
class BufferHandle;
class ColumnDataCollection;
struct ColumnDataAppendState;
struct ClientConfig;

struct JoinHTScanState {
public:
	JoinHTScanState(TupleDataCollection &collection, idx_t chunk_idx_from, idx_t chunk_idx_to,
	                TupleDataPinProperties properties = TupleDataPinProperties::ALREADY_PINNED)
	    : iterator(collection, properties, chunk_idx_from, chunk_idx_to, false), offset_in_chunk(0) {
	}

	TupleDataChunkIterator iterator;
	idx_t offset_in_chunk;

private:
	//! Implicit copying is not allowed
	JoinHTScanState(const JoinHTScanState &) = delete;
};

//! JoinHashTable is a linear probing HT that is used for computing joins
/*!
   The JoinHashTable concatenates incoming chunks inside a linked list of
   data ptrs. The storage looks like this internally.
   [SERIALIZED ROW][NEXT POINTER]
   [SERIALIZED ROW][NEXT POINTER]
   There is a separate hash map of pointers that point into this table.
   This is what is used to resolve the hashes.
   [POINTER]
   [POINTER]
   [POINTER]
   The pointers are either NULL
*/
class JoinHashTable {
public:
	using ValidityBytes = TemplatedValidityMask<uint8_t>;

#ifdef DUCKDB_HASH_ZERO
	//! Verify salt when all hashes are 0
	static constexpr const idx_t USE_SALT_THRESHOLD = 0;
#else
	//! only compare salts with the ht entries if the capacity is larger than 8192 so
	//! that it does not fit into the CPU cache
	static constexpr const idx_t USE_SALT_THRESHOLD = 8192;
#endif

	//! Scan structure that can be used to resume scans, as a single probe can
	//! return 1024*N values (where N is the size of the HT). This is
	//! returned by the JoinHashTable::Scan function and can be used to resume a
	//! probe.
	struct ScanStructure {
		TupleDataChunkState &key_state;
		//! Directly point to the entry in the hash table
		Vector pointers;
		idx_t count;
		SelectionVector sel_vector;
		SelectionVector chain_match_sel_vector;
		SelectionVector chain_no_match_sel_vector;

		// whether or not the given tuple has found a match
		unsafe_unique_array<bool> found_match;
		JoinHashTable &ht;
		bool finished;
		bool is_null;
		bool has_null_value_filter = false;

		// it records the RHS pointers for the result chunk
		Vector rhs_pointers;
		// it records the LHS sel vector for the result chunk
		SelectionVector lhs_sel_vector;
		// these two variable records the last match results
		idx_t last_match_count;
		SelectionVector last_sel_vector;

		explicit ScanStructure(JoinHashTable &ht, TupleDataChunkState &key_state);
		//! Get the next batch of data from the scan structure
		void Next(DataChunk &keys, DataChunk &left, DataChunk &result);
		//! Are pointer chains all pointing to NULL?
		bool PointersExhausted() const;

	private:
		//! Next operator for the inner join
		void NextInnerJoin(DataChunk &keys, DataChunk &left, DataChunk &result);
		//! Next operator for the semi join
		void NextSemiJoin(DataChunk &keys, DataChunk &left, DataChunk &result);
		//! Next operator for the anti join
		void NextAntiJoin(DataChunk &keys, DataChunk &left, DataChunk &result);
		//! Next operator for the RIGHT semi and anti join
		void NextRightSemiOrAntiJoin(DataChunk &keys);
		//! Next operator for the left outer join
		void NextLeftJoin(DataChunk &keys, DataChunk &left, DataChunk &result);
		//! Next operator for the mark join
		void NextMarkJoin(DataChunk &keys, DataChunk &left, DataChunk &result);
		//! Next operator for the single join
		void NextSingleJoin(DataChunk &keys, DataChunk &left, DataChunk &result);

		//! Scan the hashtable for matches of the specified keys, setting the found_match[] array to true or false
		//! for every tuple
		void ScanKeyMatches(DataChunk &keys);
		template <bool MATCH>
		void NextSemiOrAntiJoin(DataChunk &keys, DataChunk &left, DataChunk &result);

		void ConstructMarkJoinResult(DataChunk &join_keys, DataChunk &child, DataChunk &result);

		idx_t ScanInnerJoin(DataChunk &keys, SelectionVector &result_vector);

		//! Update the data chunk compaction buffer
		void UpdateCompactionBuffer(idx_t base_count, SelectionVector &result_vector, idx_t result_count);

	public:
		void AdvancePointers();
		void AdvancePointers(const SelectionVector &sel, idx_t sel_count);
		void GatherResult(Vector &result, const SelectionVector &result_vector, const SelectionVector &sel_vector,
		                  const idx_t count, const idx_t col_idx);
		void GatherResult(Vector &result, const SelectionVector &sel_vector, const idx_t count, const idx_t col_idx);
		void GatherResult(Vector &result, const idx_t count, const idx_t col_idx);
		idx_t ResolvePredicates(DataChunk &keys, SelectionVector &match_sel, SelectionVector *no_match_sel);
	};

public:
	struct SharedState {
		SharedState();

		Vector salt_v;

		SelectionVector keys_to_compare_sel;
		SelectionVector keys_no_match_sel;
	};

	struct ProbeState : SharedState {
		ProbeState();

		Vector ht_offsets_and_salts_v;
		Vector hashes_dense_v;
		SelectionVector non_empty_sel;
	};

	struct InsertState : SharedState {
		explicit InsertState(const JoinHashTable &ht);
		/// Because of the index hick up
		SelectionVector remaining_sel;
		SelectionVector key_match_sel;

		// The ptrs to the row to which a key should be inserted into during building
		// or matched against during probing
		Vector rhs_row_locations;

		DataChunk lhs_data;
		TupleDataChunkState chunk_state;
	};

	JoinHashTable(ClientContext &context, const PhysicalOperator &op, const vector<JoinCondition> &conditions,
	              vector<LogicalType> build_types, JoinType type, const vector<idx_t> &output_columns);
	~JoinHashTable();

	//! Add the given data to the HT
	void Build(PartitionedTupleDataAppendState &append_state, DataChunk &keys, DataChunk &input);
	//! Merge another HT into this one
	void Merge(JoinHashTable &other);
	//! Combines the partitions in sink_collection into data_collection, as if it were not partitioned
	void Unpartition();
	//! Allocate the pointer table for the probe
	void AllocatePointerTable();
	//! Initialize the pointer table for the probe
	void InitializePointerTable(idx_t entry_idx_from, idx_t entry_idx_to);
	//! Finalize the build of the HT, constructing the actual hash table and making the HT ready for probing.
	//! Finalize must be called before any call to Probe, and after Finalize is called Build should no longer be
	//! ever called.
	void Finalize(idx_t chunk_idx_from, idx_t chunk_idx_to, bool parallel);
	//! Probe the HT with the given input chunk, resulting in the given result
	void Probe(ScanStructure &scan_structure, DataChunk &keys, TupleDataChunkState &key_state, ProbeState &probe_state,
	           optional_ptr<Vector> precomputed_hashes = nullptr);
	//! Scan the HT to construct the full outer join result
	void ScanFullOuter(JoinHTScanState &state, Vector &addresses, DataChunk &result) const;

	//! Fill the pointer with all the addresses from the hashtable for full scan
	static idx_t FillWithHTOffsets(JoinHTScanState &state, Vector &addresses);

	idx_t Count() const {
		return data_collection->Count();
	}
	idx_t SizeInBytes() const {
		return data_collection->SizeInBytes();
	}

	PartitionedTupleData &GetSinkCollection() {
		return *sink_collection;
	}

	TupleDataCollection &GetDataCollection() {
		return *data_collection;
	}
	bool NullValuesAreEqual(idx_t col_idx) const {
		return null_values_are_equal[col_idx];
	}

	ClientContext &context;
	const PhysicalOperator &op;
	//! BufferManager
	BufferManager &buffer_manager;
	//! The join conditions
	const vector<JoinCondition> &conditions;
	//! The types of the keys used in equality comparison
	vector<LogicalType> equality_types;
	//! The types of the keys
	vector<LogicalType> condition_types;
	//! The types of all conditions
	vector<LogicalType> build_types;
	//! Positions of the columns that need to output
	const vector<idx_t> &output_columns;
	//! The comparison predicates that only contain equality predicates
	vector<ExpressionType> equality_predicates;
	//! The comparison predicates that contain non-equality predicates
	vector<ExpressionType> non_equality_predicates;

	//! The column indices of the equality predicates to be used to compare the rows
	vector<column_t> equality_predicate_columns;
	//! The column indices of the non-equality predicates to be used to compare the rows
	vector<column_t> non_equality_predicate_columns;
	//! Data column layout
	shared_ptr<TupleDataLayout> layout_ptr;
	//! Matches the equal condition rows during the build phase of the hash join to prevent
	//! duplicates in a list because of hash-collisions
	RowMatcher row_matcher_build;
	//! Efficiently matches the non-equi rows during the probing phase, only there if non_equality_predicates is not
	//! empty
	unique_ptr<RowMatcher> row_matcher_probe;
	//! Matches the same rows as the row_matcher, but also returns a vector for no matches
	unique_ptr<RowMatcher> row_matcher_probe_no_match_sel;
	//! Is true if there are predicates that are not equality predicates and we need to use the matchers during probing
	bool needs_chain_matcher;

	//! If there is more than one element in the chain, we need to scan the next elements of the chain
	bool chains_longer_than_one;

	//! The capacity of the HT. Is the same as hash_map.GetSize() / sizeof(ht_entry_t)
	idx_t capacity = DConstants::INVALID_INDEX;
	//! The size of an entry as stored in the HashTable
	idx_t entry_size;
	//! The total tuple size
	idx_t tuple_size;
	//! Next pointer offset in tuple, also used for the position of the hash, which then gets overwritten by the pointer
	idx_t pointer_offset;
	//! A constant false column for initialising right outer joins
	Vector vfound;
	//! The join type of the HT
	JoinType join_type;
	//! Whether or not the HT has been finalized
	bool finalized;
	//! Whether or not any of the key elements contain NULL
	bool has_null;
	//! Bitmask for getting relevant bits from the hashes to determine the position
	uint64_t bitmask = DConstants::INVALID_INDEX;
	//! Whether or not we error on multiple rows found per match in a SINGLE join
	bool single_join_error_on_multiple_rows = true;
<<<<<<< HEAD
	//! Whether or not to perform deduplication based on join_keys when building ht
	bool insert_duplicate_keys = true;
=======
	//! Number of probe matches
	atomic<idx_t> total_probe_matches {0};
>>>>>>> 97bdcc65

	struct {
		mutex mj_lock;
		//! The types of the duplicate eliminated columns, only used in correlated MARK JOIN for flattening
		//! ANY()/ALL() expressions
		vector<LogicalType> correlated_types;
		//! The aggregate expression nodes used by the HT
		vector<unique_ptr<Expression>> correlated_aggregates;
		//! The HT that holds the group counts for every correlated column
		unique_ptr<GroupedAggregateHashTable> correlated_counts;
		//! Group chunk used for aggregating into correlated_counts
		DataChunk group_chunk;
		//! Payload chunk used for aggregating into correlated_counts
		DataChunk correlated_payload;
		//! Result chunk used for aggregating into correlated_counts
		DataChunk result_chunk;
	} correlated_mark_join_info;

private:
	void InitializeScanStructure(ScanStructure &scan_structure, DataChunk &keys, TupleDataChunkState &key_state,
	                             const SelectionVector *&current_sel);
	void Hash(DataChunk &keys, const SelectionVector &sel, idx_t count, Vector &hashes);

	bool UseSalt() const;

	//! Gets a pointer to the entry in the HT for each of the hashes_v using linear probing. Will update the
	//! key_match_sel vector and the count argument to the number and position of the matches
	void GetRowPointers(DataChunk &keys, TupleDataChunkState &key_state, ProbeState &state, Vector &hashes_v,
	                    const SelectionVector *sel, idx_t &count, Vector &pointers_result_v, SelectionVector &match_sel,
	                    bool has_sel);

private:
	//! Insert the given set of locations into the HT with the given set of hashes_v
	void InsertHashes(Vector &hashes_v, idx_t count, TupleDataChunkState &chunk_state, InsertState &insert_statebool,
	                  bool parallel);
	//! Prepares keys by filtering NULLs
	idx_t PrepareKeys(DataChunk &keys, vector<TupleDataVectorFormat> &vector_data, const SelectionVector *&current_sel,
	                  SelectionVector &sel, bool build_side);

	//! Lock for combining data_collection when merging HTs
	mutex data_lock;
	//! Partitioned data collection that the data is sunk into when building
	unique_ptr<PartitionedTupleData> sink_collection;
	//! The DataCollection holding the main data of the hash table
	unique_ptr<TupleDataCollection> data_collection;

	//! The hash map of the HT, created after finalization
	AllocatedData hash_map;
	ht_entry_t *entries = nullptr;
	//! Whether or not NULL values are considered equal in each of the comparisons
	vector<bool> null_values_are_equal;
	//! An empty tuple that's a "dead end", can be used to stop chains early
	unsafe_unique_array<data_t> dead_end;

	//! Copying not allowed
	JoinHashTable(const JoinHashTable &) = delete;

public:
	//===--------------------------------------------------------------------===//
	// External Join
	//===--------------------------------------------------------------------===//
	static constexpr const idx_t INITIAL_RADIX_BITS = 4;

	struct ProbeSpillLocalAppendState {
		ProbeSpillLocalAppendState() {
		}
		//! Local partition and append state (if partitioned)
		optional_ptr<PartitionedColumnData> local_partition;
		optional_ptr<PartitionedColumnDataAppendState> local_partition_append_state;
	};
	//! ProbeSpill represents materialized probe-side data that could not be probed during PhysicalHashJoin::Execute
	//! because the HashTable did not fit in memory. The ProbeSpill is not partitioned if the remaining data can be
	//! dealt with in just 1 more round of probing, otherwise it is radix partitioned in the same way as the HashTable
	struct ProbeSpill {
	public:
		ProbeSpill(JoinHashTable &ht, ClientContext &context, const vector<LogicalType> &probe_types);

	public:
		//! Create a state for a new thread
		ProbeSpillLocalAppendState RegisterThread();
		//! Append a chunk to this ProbeSpill
		void Append(DataChunk &chunk, ProbeSpillLocalAppendState &local_state);
		//! Finalize by merging the thread-local accumulated data
		void Finalize();

	public:
		//! Prepare the next probe round
		void PrepareNextProbe();
		//! Scans and consumes the ColumnDataCollection
		unique_ptr<ColumnDataConsumer> consumer;

	private:
		JoinHashTable &ht;
		mutex lock;
		ClientContext &context;

		//! The types of the probe DataChunks
		const vector<LogicalType> &probe_types;
		//! The column ids
		vector<column_t> column_ids;

		//! The partitioned probe data and append states
		unique_ptr<PartitionedColumnData> global_partitions;
		vector<unique_ptr<PartitionedColumnData>> local_partitions;
		vector<unique_ptr<PartitionedColumnDataAppendState>> local_partition_append_states;

		//! The active probe data
		unique_ptr<ColumnDataCollection> global_spill_collection;
	};

	idx_t GetRadixBits() const {
		return radix_bits;
	}

	//! For a LOAD_FACTOR of 2.0, the HT is between 25% and 50% full
	static constexpr double DEFAULT_LOAD_FACTOR = 2.0;
	//! For a LOAD_FACTOR of 1.5, the HT is between 33% and 67% full
	static constexpr double EXTERNAL_LOAD_FACTOR = 1.5;

	double load_factor = DEFAULT_LOAD_FACTOR;

	//! Capacity of the pointer table given the ht count
	idx_t PointerTableCapacity(idx_t count) const {
		static constexpr idx_t MINIMUM_CAPACITY = 16384;

		const auto capacity = NextPowerOfTwo(LossyNumericCast<idx_t>(static_cast<double>(count) * load_factor));
		return MaxValue<idx_t>(capacity, MINIMUM_CAPACITY);
	}
	//! Size of the pointer table (in bytes)
	idx_t PointerTableSize(idx_t count) const {
		return PointerTableCapacity(count) * sizeof(data_ptr_t);
	}

	//! Get total size of HT if all partitions would be built
	idx_t GetTotalSize(const vector<unique_ptr<JoinHashTable>> &local_hts, idx_t &max_partition_size,
	                   idx_t &max_partition_count) const;
	idx_t GetTotalSize(const vector<idx_t> &partition_sizes, const vector<idx_t> &partition_counts,
	                   idx_t &max_partition_size, idx_t &max_partition_count) const;
	//! Get the remaining size of the unbuilt partitions
	idx_t GetRemainingSize() const;
	//! Sets number of radix bits according to the max ht size
	void SetRepartitionRadixBits(const idx_t max_ht_size, const idx_t max_partition_size,
	                             const idx_t max_partition_count);
	//! Initialized "current_partitions" and "completed_partitions"
	void InitializePartitionMasks();
	//! How many partitions are currently active
	idx_t CurrentPartitionCount() const;
	//! How many partitions are fully done
	idx_t FinishedPartitionCount() const;
	//! Partition this HT
	void Repartition(JoinHashTable &global_ht);

	//! Delete blocks that belong to the current partitioned HT
	void Reset();
	//! Build HT for the next partitioned probe round
	bool PrepareExternalFinalize(const idx_t max_ht_size);
	//! Probe whatever we can, sink the rest into a thread-local HT
	void ProbeAndSpill(ScanStructure &scan_structure, DataChunk &probe_keys, TupleDataChunkState &key_state,
	                   ProbeState &probe_state, DataChunk &probe_chunk, ProbeSpill &probe_spill,
	                   ProbeSpillLocalAppendState &spill_state, DataChunk &spill_chunk);

private:
	//! The current number of radix bits used to partition
	idx_t radix_bits;

	//! Bits set to 1 for currently active partitions
	ValidityMask current_partitions;
	//! Bits set to 1 for completed partitions
	ValidityMask completed_partitions;
};

} // namespace duckdb<|MERGE_RESOLUTION|>--- conflicted
+++ resolved
@@ -277,13 +277,10 @@
 	uint64_t bitmask = DConstants::INVALID_INDEX;
 	//! Whether or not we error on multiple rows found per match in a SINGLE join
 	bool single_join_error_on_multiple_rows = true;
-<<<<<<< HEAD
 	//! Whether or not to perform deduplication based on join_keys when building ht
 	bool insert_duplicate_keys = true;
-=======
 	//! Number of probe matches
 	atomic<idx_t> total_probe_matches {0};
->>>>>>> 97bdcc65
 
 	struct {
 		mutex mj_lock;
