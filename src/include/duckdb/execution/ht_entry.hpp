//===----------------------------------------------------------------------===//
//                         DuckDB
//
// duckdb/execution/ht_entry.hpp
//
//
//===----------------------------------------------------------------------===//

#pragma once

#include "duckdb/common/assert.hpp"
#include "duckdb/common/stl_allocator.hpp"
#include "duckdb/common/typedefs.hpp"

namespace duckdb {

//! The ht_entry_t struct represents an individual entry within a hash table.
/*!
    This struct is used by the JoinHashTable and AggregateHashTable to store entries within the hash table. It stores
    a pointer to the data and a salt value in a single hash_t and can return or modify the pointer and salt
    individually.
*/
struct ht_entry_t { // NOLINT
public:
<<<<<<< HEAD
#ifdef USE_JEMALLOC // If we use jemalloc we're sure that the pointer is at most 48 bits
=======
>>>>>>> de91c645
	//! Upper 16 bits are salt
	static constexpr const hash_t SALT_MASK = 0xFFFF000000000000;
	//! Lower 48 bits are the pointer
	static constexpr const hash_t POINTER_MASK = 0x0000FFFFFFFFFFFF;
<<<<<<< HEAD
#else // If we don't use jemalloc the pointer could be up to 52 bits (ARM64v8)
	//! Upper 12 bits are salt
	static constexpr const hash_t SALT_MASK = 0xFFF0000000000000;
	//! Lower 52 bits are the pointer
	static constexpr const hash_t POINTER_MASK = 0x000FFFFFFFFFFFFF;
#endif
=======
>>>>>>> de91c645

	explicit inline ht_entry_t(hash_t value_p) noexcept : value(value_p) {
	}

	// Add a default constructor for 32-bit linux test case
	ht_entry_t() noexcept : value(0) {
	}

	inline bool IsOccupied() const {
		return value != 0;
	}

	// Returns a pointer based on the stored value without checking cell occupancy.
	// This can return a nullptr if the cell is not occupied.
	inline data_ptr_t GetPointerOrNull() const {
		return cast_uint64_to_pointer(value & POINTER_MASK);
	}

	// Returns a pointer based on the stored value if the cell is occupied
	inline data_ptr_t GetPointer() const {
		D_ASSERT(IsOccupied());
		return cast_uint64_to_pointer(value & POINTER_MASK);
	}

	inline void SetPointer(const data_ptr_t &pointer) {
		// Pointer shouldn't use upper bits
		D_ASSERT((cast_pointer_to_uint64(pointer) & SALT_MASK) == 0);
		// Value should have all 1's in the pointer area
		D_ASSERT((value & POINTER_MASK) == POINTER_MASK);
		// Set upper bits to 1 in pointer so the salt stays intact
		value &= cast_pointer_to_uint64(pointer) | SALT_MASK;
	}

	// Returns the salt, leaves upper salt bits intact, sets lower bits to all 1's
	static inline hash_t ExtractSalt(hash_t hash) {
		return hash | POINTER_MASK;
	}

	// Returns the salt, leaves upper salt bits intact, sets lower bits to all 0's
	static inline hash_t ExtractSaltWithNulls(hash_t hash) {
		return hash & SALT_MASK;
	}

	inline hash_t GetSalt() const {
		return ExtractSalt(value);
	}

	inline void SetSalt(const hash_t &salt) {
		// Shouldn't be occupied when we set this
		D_ASSERT(!IsOccupied());
		// Salt should have all 1's in the pointer field
		D_ASSERT((salt & POINTER_MASK) == POINTER_MASK);
		// No need to mask, just put the whole thing there
		value = salt;
	}

	static inline ht_entry_t GetDesiredEntry(const data_ptr_t &pointer, const hash_t &salt) {
		auto desired = cast_pointer_to_uint64(pointer) | (salt & SALT_MASK);
		return ht_entry_t(desired);
	}

	static inline ht_entry_t GetEmptyEntry() {
		return ht_entry_t(0);
	}

private:
	hash_t value;
};

// uses an AND operation to apply the modulo operation instead of an if condition that could be branch mispredicted
inline void IncrementAndWrap(idx_t &offset, const uint64_t &capacity_mask) {
	++offset &= capacity_mask;
}

} // namespace duckdb<|MERGE_RESOLUTION|>--- conflicted
+++ resolved
@@ -9,7 +9,6 @@
 #pragma once
 
 #include "duckdb/common/assert.hpp"
-#include "duckdb/common/stl_allocator.hpp"
 #include "duckdb/common/typedefs.hpp"
 
 namespace duckdb {
@@ -22,23 +21,10 @@
 */
 struct ht_entry_t { // NOLINT
 public:
-<<<<<<< HEAD
-#ifdef USE_JEMALLOC // If we use jemalloc we're sure that the pointer is at most 48 bits
-=======
->>>>>>> de91c645
 	//! Upper 16 bits are salt
 	static constexpr const hash_t SALT_MASK = 0xFFFF000000000000;
 	//! Lower 48 bits are the pointer
 	static constexpr const hash_t POINTER_MASK = 0x0000FFFFFFFFFFFF;
-<<<<<<< HEAD
-#else // If we don't use jemalloc the pointer could be up to 52 bits (ARM64v8)
-	//! Upper 12 bits are salt
-	static constexpr const hash_t SALT_MASK = 0xFFF0000000000000;
-	//! Lower 52 bits are the pointer
-	static constexpr const hash_t POINTER_MASK = 0x000FFFFFFFFFFFFF;
-#endif
-=======
->>>>>>> de91c645
 
 	explicit inline ht_entry_t(hash_t value_p) noexcept : value(value_p) {
 	}
