//===----------------------------------------------------------------------===//
//                         DuckDB
//
// duckdb/execution/window_segment_tree.hpp
//
//
//===----------------------------------------------------------------------===//

#pragma once

#include "duckdb/common/types/data_chunk.hpp"
#include "duckdb/execution/physical_operator.hpp"
#include "duckdb/function/aggregate_function.hpp"
#include "duckdb/common/enums/window_aggregation_mode.hpp"
#include "duckdb/execution/operator/aggregate/aggregate_object.hpp"

namespace duckdb {

class WindowAggregateState {
public:
	WindowAggregateState(AggregateObject aggr, const LogicalType &result_type_p);
	virtual ~WindowAggregateState();

	virtual void Sink(DataChunk &payload_chunk, SelectionVector *filter_sel, idx_t filtered);
	virtual void Finalize();
	virtual void Compute(Vector &result, idx_t rid, idx_t start, idx_t end);

protected:
	void AggregateInit();
	void AggegateFinal(Vector &result, idx_t rid);

	AggregateObject aggr;
	//! The result type of the window function
	LogicalType result_type;

	//! Data pointer that contains a single state, used for intermediate window segment aggregation
	vector<data_t> state;
	//! Reused result state container for the window functions
	Vector statev;
	//! A vector of pointers to "state", used for intermediate window segment aggregation
	Vector statep;
	//! Input data chunk, used for intermediate window segment aggregation
	DataChunk inputs;
};

class WindowConstantAggregate : public WindowAggregateState {
public:
	static bool IsConstantAggregate(const BoundWindowExpression &wexpr);

	WindowConstantAggregate(AggregateObject aggr, const LogicalType &result_type_p, const ValidityMask &partition_mask,
	                        const idx_t count);
	~WindowConstantAggregate() override {
	}

	void Sink(DataChunk &payload_chunk, SelectionVector *filter_sel, idx_t filtered) override;
	void Finalize() override;
	void Compute(Vector &result, idx_t rid, idx_t start, idx_t end) override;

private:
	//! Partition starts
	vector<idx_t> partition_offsets;
	//! Aggregate results
	unique_ptr<Vector> results;
	//! The current result partition being built/read
	idx_t partition;
	//! The current input row being built/read
	idx_t row;
};

class WindowSegmentTree {
public:
	using FrameBounds = std::pair<idx_t, idx_t>;

	WindowSegmentTree(AggregateObject aggr, const LogicalType &result_type, DataChunk *input,
	                  const ValidityMask &filter_mask, WindowAggregationMode mode);
	~WindowSegmentTree();

	//! First row contains the result.
	void Compute(Vector &result, idx_t rid, idx_t start, idx_t end);

private:
	void ConstructTree();
	void ExtractFrame(idx_t begin, idx_t end);
	void FlushStates(idx_t l_idx);
	void WindowSegmentValue(idx_t l_idx, idx_t begin, idx_t end);
	void AggregateInit();
	void AggegateFinal(Vector &result, idx_t rid);

	//! Use the window API, if available
	inline bool UseWindowAPI() const {
		return mode < WindowAggregationMode::COMBINE;
	}
	//! Use the combine API, if available
	inline bool UseCombineAPI() const {
		return mode < WindowAggregationMode::SEPARATE;
	}

	//! The aggregate that the window function is computed over
	AggregateObject aggr;
	//! The result type of the window function
	LogicalType result_type;

	//! Data pointer that contains a single state, used for intermediate window segment aggregation
	vector<data_t> state;
	//! Input data chunk, used for intermediate window segment aggregation
	DataChunk inputs;
	//! The filtered rows in inputs.
	SelectionVector filter_sel;
	//! A vector of pointers to "state", used for intermediate window segment aggregation
	Vector statep;
	//! The frame boundaries, used for the window functions
	FrameBounds frame;
	//! Reused state pointers for combining segment tree levels
	Vector statel;
	//! Reused result state container for finalizing window functions
	Vector statef;
<<<<<<< HEAD
=======
	//! Count of buffered values
	idx_t flush_count;
>>>>>>> 78113e08

	//! The actual window segment tree: an array of aggregate states that represent all the intermediate nodes
	unsafe_unique_array<data_t> levels_flat_native;
	//! For each level, the starting location in the levels_flat_native array
	vector<idx_t> levels_flat_start;

	//! The total number of internal nodes of the tree, stored in levels_flat_native
	idx_t internal_nodes;

	//! The (sorted) input chunk collection on which the tree is built
	DataChunk *input_ref;

	//! The filtered rows in input_ref.
	const ValidityMask &filter_mask;

	//! Use the window API, if available
	WindowAggregationMode mode;

	// TREE_FANOUT needs to cleanly divide STANDARD_VECTOR_SIZE
	static constexpr idx_t TREE_FANOUT = 64;
};

} // namespace duckdb<|MERGE_RESOLUTION|>--- conflicted
+++ resolved
@@ -114,11 +114,8 @@
 	Vector statel;
 	//! Reused result state container for finalizing window functions
 	Vector statef;
-<<<<<<< HEAD
-=======
 	//! Count of buffered values
 	idx_t flush_count;
->>>>>>> 78113e08
 
 	//! The actual window segment tree: an array of aggregate states that represent all the intermediate nodes
 	unsafe_unique_array<data_t> levels_flat_native;
