//===----------------------------------------------------------------------===//
//                         DuckDB
//
// duckdb/execution/operator/join/physical_piecewise_merge_join.hpp
//
//
//===----------------------------------------------------------------------===//

#pragma once

#include "duckdb/common/types/row/block_iterator.hpp"
#include "duckdb/execution/operator/join/physical_comparison_join.hpp"
#include "duckdb/common/sorting/sort.hpp"
#include "duckdb/common/sorting/sorted_run.hpp"

namespace duckdb {

//! PhysicalRangeJoin represents one or more inequality range join predicates between
//! two tables
class PhysicalRangeJoin : public PhysicalComparisonJoin {
public:
	class GlobalSortedTable;

	class LocalSortedTable {
	public:
		LocalSortedTable(ExecutionContext &context, GlobalSortedTable &global_table, const idx_t child);

		void Sink(ExecutionContext &context, DataChunk &input);

		//! The global table we are connected to
		GlobalSortedTable &global_table;
		//! The local sort state
		unique_ptr<LocalSinkState> local_sink;
		//! Local copy of the sorting expression executor
		ExpressionExecutor executor;
		//! Holds a vector of incoming sorting columns
		DataChunk keys;
		//! The sort data
		DataChunk sort_chunk;
		//! The number of NULL values
		idx_t has_null;
		//! The total number of rows
		idx_t count;

	private:
		// Merge the NULLs of all non-DISTINCT predicates into the primary so they sort to the end.
		idx_t MergeNulls(Vector &primary, const vector<JoinCondition> &conditions);
	};

	class GlobalSortedTable {
	public:
		GlobalSortedTable(ClientContext &client, const vector<BoundOrderByNode> &orders,
		                  const vector<LogicalType> &payload_layout, const PhysicalRangeJoin &op);

		inline idx_t Count() const {
			return count;
		}

		inline idx_t BlockCount() const {
			return sorted->key_data->ChunkCount();
		}

		inline idx_t BlockStart(idx_t i) const {
			return MinValue<idx_t>(i * STANDARD_VECTOR_SIZE, count);
		}

		inline idx_t BlockEnd(idx_t i) const {
			return BlockStart(i + 1) - 1;
		}

		inline idx_t BlockSize(idx_t i) const {
			return i < BlockCount() ? MinValue<idx_t>(STANDARD_VECTOR_SIZE, count - BlockStart(i)) : 0;
		}

		inline SortKeyType GetSortKeyType() const {
			return sorted->key_data->GetLayout().GetSortKeyType();
		}

		void IntializeMatches();

		//! Combine local states
		void Combine(ExecutionContext &context, LocalSortedTable &ltable);
		//! Prepare for sorting.
		void Finalize(ClientContext &client, InterruptState &interrupt);
		//! Schedules the materialisation process.
		void Materialize(Pipeline &pipeline, Event &event);
		//! Single-threaded materialisation.
		void Materialize(ExecutionContext &context, InterruptState &interrupt);
<<<<<<< HEAD
=======
		//! Materialize an empty sorted run.
		void MaterializeEmpty(ClientContext &client);
>>>>>>> 742b5413

		//! Create an iteration state
		unique_ptr<ExternalBlockIteratorState> CreateIteratorState() {
			return make_uniq<ExternalBlockIteratorState>(*sorted->key_data, sorted->payload_data.get());
		}
		//! Initialize a payload scanning state
		void InitializePayloadState(TupleDataChunkState &state) {
			sorted->payload_data->InitializeChunkState(state);
		}

		//! The hosting operator
		const PhysicalRangeJoin &op;
		//! The sort description
		unique_ptr<Sort> sort;
		//! The shared sort state
		unique_ptr<GlobalSinkState> global_sink;
		//! Whether or not the RHS has NULL values
		atomic<idx_t> has_null;
		//! The total number of rows in the RHS
		atomic<idx_t> count;
		//! The number of materialisation tasks completed in parallel
		atomic<idx_t> tasks_completed;
		//! The shared materialisation state
		unique_ptr<GlobalSourceState> global_source;
		//! The materialized data
		unique_ptr<SortedRun> sorted;
		//! A bool indicating for each tuple in the RHS if they found a match (only used in FULL OUTER JOIN)
		unsafe_unique_array<bool> found_match;
	};

public:
	PhysicalRangeJoin(PhysicalPlan &physical_plan, LogicalComparisonJoin &op, PhysicalOperatorType type,
	                  PhysicalOperator &left, PhysicalOperator &right, vector<JoinCondition> cond, JoinType join_type,
	                  idx_t estimated_cardinality, unique_ptr<JoinFilterPushdownInfo> pushdown_info);

	// Projection mappings
	using ProjectionMapping = vector<column_t>;
	ProjectionMapping left_projection_map;
	ProjectionMapping right_projection_map;

	//!	The full set of types (left + right child)
	vector<LogicalType> unprojected_types;

public:
	// Gather the result values and slice the payload columns to those values.
	// Returns a buffer handle to the pinned heap block (if any)
	static void SliceSortedPayload(DataChunk &chunk, GlobalSortedTable &table, ExternalBlockIteratorState &state,
	                               TupleDataChunkState &chunk_state, const idx_t chunk_idx, SelectionVector &result,
	                               const idx_t result_count, const idx_t left_cols = 0);
	// Apply a tail condition to the current selection
	static idx_t SelectJoinTail(const ExpressionType &condition, Vector &left, Vector &right,
	                            const SelectionVector *sel, idx_t count, SelectionVector *true_sel);

	//!	Utility to project full width internal chunks to projected results
	void ProjectResult(DataChunk &chunk, DataChunk &result) const;
};

} // namespace duckdb<|MERGE_RESOLUTION|>--- conflicted
+++ resolved
@@ -86,11 +86,8 @@
 		void Materialize(Pipeline &pipeline, Event &event);
 		//! Single-threaded materialisation.
 		void Materialize(ExecutionContext &context, InterruptState &interrupt);
-<<<<<<< HEAD
-=======
 		//! Materialize an empty sorted run.
 		void MaterializeEmpty(ClientContext &client);
->>>>>>> 742b5413
 
 		//! Create an iteration state
 		unique_ptr<ExternalBlockIteratorState> CreateIteratorState() {
