--- conflicted
+++ resolved
@@ -8,8 +8,8 @@
 
 #pragma once
 
+#include "duckdb/execution/expression_executor.hpp"
 #include "duckdb/execution/operator/join/physical_join.hpp"
-#include "duckdb/execution/expression_executor.hpp"
 
 namespace duckdb {
 class ColumnDataCollection;
@@ -29,17 +29,12 @@
 	//! Construct the join result of a join with an empty RHS
 	static void ConstructEmptyJoinResult(JoinType type, bool has_null, DataChunk &input, DataChunk &result);
 	//! Construct the remainder of a Full Outer Join based on which tuples in the RHS found no match
-<<<<<<< HEAD
-	static void ConstructFullOuterJoinResult(bool *found_match, ChunkCollection &input, DataChunk &result,
-	                                         idx_t &scan_position);
+	static void ConstructFullOuterJoinResult(bool *found_match, ColumnDataCollection &input, DataChunk &result,
+	                                         ColumnDataScanState &scan_state);
 
 	bool IsOrderPreserving() const override {
 		return false;
 	}
-=======
-	static void ConstructFullOuterJoinResult(bool *found_match, ColumnDataCollection &input, DataChunk &result,
-	                                         ColumnDataScanState &scan_state);
->>>>>>> 3bf1fd5a
 };
 
 } // namespace duckdb