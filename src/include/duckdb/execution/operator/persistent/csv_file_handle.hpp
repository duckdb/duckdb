//===----------------------------------------------------------------------===//
//                         DuckDB
//
// duckdb/execution/operator/persistent/csv_file_handle.hpp
//
//
//===----------------------------------------------------------------------===//

#pragma once

#include "duckdb/common/file_system.hpp"
#include "duckdb/common/mutex.hpp"
#include "duckdb/common/helper.hpp"
#include "duckdb/common/allocator.hpp"

namespace duckdb {
class Allocator;
class FileSystem;

struct CSVFileHandle {
public:
	CSVFileHandle(FileSystem &fs, Allocator &allocator, unique_ptr<FileHandle> file_handle_p, const string &path_p,
	              FileCompressionType compression, bool enable_reset = true);

	mutex main_mutex;

public:
	bool CanSeek();
	void Seek(idx_t position);
	idx_t SeekPosition();
	void Reset();
	bool OnDiskFile();

	idx_t FileSize();

<<<<<<< HEAD
					auto new_buffer = make_unsafe_uniq_array<data_t>(buffer_capacity);
					if (buffer_size > 0) {
						memcpy(new_buffer.get(), cached_buffer.get(), buffer_size);
					}
					cached_buffer = std::move(new_buffer);
				}
				memcpy(cached_buffer.get() + buffer_size, (char *)buffer + result_offset, bytes_read);
				buffer_size += bytes_read;
			}
=======
	bool FinishedReading();
>>>>>>> e466d905

	idx_t Read(void *buffer, idx_t nr_bytes);

	string ReadLine();
	void DisableReset();

	static unique_ptr<FileHandle> OpenFileHandle(FileSystem &fs, Allocator &allocator, const string &path,
	                                             FileCompressionType compression);
	static unique_ptr<CSVFileHandle> OpenFile(FileSystem &fs, Allocator &allocator, const string &path,
	                                          FileCompressionType compression, bool enable_reset);

private:
	FileSystem &fs;
	Allocator &allocator;
	unique_ptr<FileHandle> file_handle;
	string path;
	FileCompressionType compression;
	bool reset_enabled = true;
	bool can_seek = false;
	bool on_disk_file = false;
	idx_t file_size = 0;
	// reset support
<<<<<<< HEAD
	unsafe_unique_array<data_t> cached_buffer;
=======
	AllocatedData cached_buffer;
>>>>>>> e466d905
	idx_t read_position = 0;
	idx_t buffer_size = 0;
	idx_t buffer_capacity = 0;
	idx_t requested_bytes = 0;
};

} // namespace duckdb<|MERGE_RESOLUTION|>--- conflicted
+++ resolved
@@ -33,19 +33,7 @@
 
 	idx_t FileSize();
 
-<<<<<<< HEAD
-					auto new_buffer = make_unsafe_uniq_array<data_t>(buffer_capacity);
-					if (buffer_size > 0) {
-						memcpy(new_buffer.get(), cached_buffer.get(), buffer_size);
-					}
-					cached_buffer = std::move(new_buffer);
-				}
-				memcpy(cached_buffer.get() + buffer_size, (char *)buffer + result_offset, bytes_read);
-				buffer_size += bytes_read;
-			}
-=======
 	bool FinishedReading();
->>>>>>> e466d905
 
 	idx_t Read(void *buffer, idx_t nr_bytes);
 
@@ -68,11 +56,7 @@
 	bool on_disk_file = false;
 	idx_t file_size = 0;
 	// reset support
-<<<<<<< HEAD
-	unsafe_unique_array<data_t> cached_buffer;
-=======
 	AllocatedData cached_buffer;
->>>>>>> e466d905
 	idx_t read_position = 0;
 	idx_t buffer_size = 0;
 	idx_t buffer_capacity = 0;
