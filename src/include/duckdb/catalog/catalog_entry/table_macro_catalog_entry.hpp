--- conflicted
+++ resolved
@@ -21,17 +21,7 @@
 	static constexpr const char *Name = "table macro function";
 
 public:
-<<<<<<< HEAD
-	TableMacroCatalogEntry(Catalog *catalog, SchemaCatalogEntry *schema, CreateMacroInfo *info);
-
-public:
-	//! Serialize the meta information of the ScalarMacroCatalogEntry
-	void Serialize(Serializer &serializer) const override;
-	//! Deserializes to a CreateMacroInfo
-	static unique_ptr<CreateMacroInfo> Deserialize(Deserializer &source, ClientContext &context);
-=======
 	TableMacroCatalogEntry(Catalog &catalog, SchemaCatalogEntry &schema, CreateMacroInfo &info);
->>>>>>> da69aeaa
 };
 
 } // namespace duckdb