//===----------------------------------------------------------------------===//
//                         DuckDB
//
// duckdb/catalog/dependency_manager.hpp
//
//
//===----------------------------------------------------------------------===//

#pragma once

#include "duckdb/catalog/catalog_entry.hpp"
#include "duckdb/catalog/catalog_set.hpp"
#include "duckdb/catalog/dependency.hpp"
#include "duckdb/catalog/catalog_entry_map.hpp"
#include "duckdb/catalog/catalog_transaction.hpp"
#include "duckdb/common/stack.hpp"
#include "duckdb/common/string_util.hpp"

#include <functional>

namespace duckdb {
class DuckCatalog;
class ClientContext;
class DependencyList;
class DependencyEntry;
class LogicalDependencyList;

// The subject of this dependency
struct DependencySubject {
	CatalogEntryInfo entry;
<<<<<<< HEAD
=======
	//! The type of dependency this is (e.g, ownership)
>>>>>>> 574084aa
	DependencyFlags flags;
};

// The entry that relies on the other entry
struct DependencyReliant {
	CatalogEntryInfo entry;
<<<<<<< HEAD
=======
	//! The type of dependency this is (e.g, blocking, non-blocking, ownership)
>>>>>>> 574084aa
	DependencyFlags flags;
};

struct DependencyInfo {
public:
	static DependencyInfo FromDependency(DependencyEntry &dep);
	static DependencyInfo FromDependent(DependencyEntry &dep);

public:
	DependencyReliant dependent;
	DependencySubject dependency;
};

struct MangledEntryName {
public:
	MangledEntryName(const CatalogEntryInfo &info);
	MangledEntryName() = delete;

public:
	//! Format: Type\0Schema\0Name
	string name;

public:
	bool operator==(const MangledEntryName &other) const {
		return StringUtil::CIEquals(other.name, name);
	}
	bool operator!=(const MangledEntryName &other) const {
		return !(*this == other);
	}
};

struct MangledDependencyName {
public:
	MangledDependencyName(const MangledEntryName &from, const MangledEntryName &to);
	MangledDependencyName() = delete;

public:
	//! Format: MangledEntryName\0MangledEntryName
	string name;
};

//! The DependencyManager is in charge of managing dependencies between catalog entries
class DependencyManager {
	friend class CatalogSet;

public:
	explicit DependencyManager(DuckCatalog &catalog);

	//! Scans all dependencies, returning pairs of (object, dependent)
	void Scan(ClientContext &context,
	          const std::function<void(CatalogEntry &, CatalogEntry &, DependencyFlags)> &callback);

	void AddOwnership(CatalogTransaction transaction, CatalogEntry &owner, CatalogEntry &entry);

	//! Get the order of entries needed by EXPORT, the objects with no dependencies are exported first
	catalog_entry_vector_t GetExportOrder(optional_ptr<CatalogTransaction> transaction = nullptr);

	catalog_entry_vector_t GetDependencySets(optional_ptr<CatalogTransaction> transaction);

private:
	DuckCatalog &catalog;
	CatalogSet dependencies;
	CatalogSet dependents;

private:
	bool IsSystemEntry(CatalogEntry &entry) const;
	optional_ptr<CatalogEntry> LookupEntry(CatalogTransaction transaction, const LogicalDependency &dependency);
	optional_ptr<CatalogEntry> LookupEntry(CatalogTransaction transaction, CatalogEntry &dependency);

	void CleanupDependencies(CatalogTransaction transaction, CatalogEntry &entry);

public:
	static string GetSchema(const CatalogEntry &entry);
	static MangledEntryName MangleName(const CatalogEntryInfo &info);
	static MangledEntryName MangleName(const CatalogEntry &entry);
	static CatalogEntryInfo GetLookupProperties(const CatalogEntry &entry);

private:
	void AddObject(CatalogTransaction transaction, CatalogEntry &object, const LogicalDependencyList &dependencies);
	void DropObject(CatalogTransaction transaction, CatalogEntry &object, bool cascade);
	void AlterObject(CatalogTransaction transaction, CatalogEntry &old_obj, CatalogEntry &new_obj,
	                 const LogicalDependencyList &dependencies);

private:
	void RemoveDependency(CatalogTransaction transaction, const DependencyInfo &info);
<<<<<<< HEAD
	void CreateDependency(CatalogTransaction transaction, const DependencyInfo &info);
	void CreateDependencies(CatalogTransaction transaction, const CatalogEntry &object,
	                        const LogicalDependencyList dependencies);
=======
	void CreateDependency(CatalogTransaction transaction, DependencyInfo &info);
>>>>>>> 574084aa
	using dependency_entry_func_t = const std::function<unique_ptr<DependencyEntry>(
	    Catalog &catalog, const DependencyReliant &dependent, const DependencySubject &dependency)>;

	void CreateDependencyInternal(CatalogTransaction transaction, const DependencyInfo &info, bool dependency);

	using dependency_callback_t = const std::function<void(DependencyEntry &)>;
	void ScanDependents(CatalogTransaction transaction, const CatalogEntryInfo &info, dependency_callback_t &callback);
	void ScanDependencies(CatalogTransaction transaction, const CatalogEntryInfo &info,
	                      dependency_callback_t &callback);
	void ScanSetInternal(CatalogTransaction transaction, const CatalogEntryInfo &info, bool dependencies,
	                     dependency_callback_t &callback);
	void PrintDependencies(CatalogTransaction transaction, const CatalogEntryInfo &info);
	void PrintDependents(CatalogTransaction transaction, const CatalogEntryInfo &info);
	CatalogSet &Dependents();
	CatalogSet &Dependencies();
};

} // namespace duckdb<|MERGE_RESOLUTION|>--- conflicted
+++ resolved
@@ -28,20 +28,12 @@
 // The subject of this dependency
 struct DependencySubject {
 	CatalogEntryInfo entry;
-<<<<<<< HEAD
-=======
-	//! The type of dependency this is (e.g, ownership)
->>>>>>> 574084aa
 	DependencyFlags flags;
 };
 
 // The entry that relies on the other entry
 struct DependencyReliant {
 	CatalogEntryInfo entry;
-<<<<<<< HEAD
-=======
-	//! The type of dependency this is (e.g, blocking, non-blocking, ownership)
->>>>>>> 574084aa
 	DependencyFlags flags;
 };
 
@@ -127,13 +119,9 @@
 
 private:
 	void RemoveDependency(CatalogTransaction transaction, const DependencyInfo &info);
-<<<<<<< HEAD
-	void CreateDependency(CatalogTransaction transaction, const DependencyInfo &info);
+	void CreateDependency(CatalogTransaction transaction, DependencyInfo &info);
 	void CreateDependencies(CatalogTransaction transaction, const CatalogEntry &object,
 	                        const LogicalDependencyList dependencies);
-=======
-	void CreateDependency(CatalogTransaction transaction, DependencyInfo &info);
->>>>>>> 574084aa
 	using dependency_entry_func_t = const std::function<unique_ptr<DependencyEntry>(
 	    Catalog &catalog, const DependencyReliant &dependent, const DependencySubject &dependency)>;
 
