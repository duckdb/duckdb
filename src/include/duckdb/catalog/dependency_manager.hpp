//===----------------------------------------------------------------------===//
//                         DuckDB
//
// duckdb/catalog/dependency_manager.hpp
//
//
//===----------------------------------------------------------------------===//

#pragma once

#include "duckdb/catalog/catalog_entry.hpp"
#include "duckdb/catalog/catalog_set.hpp"
#include "duckdb/catalog/dependency.hpp"
#include "duckdb/catalog/catalog_entry_map.hpp"
#include "duckdb/catalog/catalog_transaction.hpp"
#include "duckdb/common/stack.hpp"

#include <functional>

namespace duckdb {
class DuckCatalog;
class ClientContext;
<<<<<<< HEAD
class DependencyList;
class DependencyCatalogEntry;
class DependencySetCatalogEntry;
=======
class LogicalDependencyList;

struct ExportDependencies {
public:
	ExportDependencies(catalog_entry_map_t<dependency_set_t> &dependents,
	                   catalog_entry_map_t<catalog_entry_set_t> &dependencies)
	    : dependents(dependents), dependencies(dependencies) {
	}

public:
	catalog_entry_map_t<dependency_set_t> &dependents;
	catalog_entry_map_t<catalog_entry_set_t> &dependencies;

public:
	optional_ptr<dependency_set_t> GetEntriesThatDependOnObject(CatalogEntry &object) {
		auto entry = dependents.find(object);
		if (entry == dependents.end()) {
			return nullptr;
		}
		return &entry->second;
	}
	optional_ptr<catalog_entry_set_t> GetEntriesThatObjectDependsOn(CatalogEntry &object) {
		auto entry = dependencies.find(object);
		if (entry == dependencies.end()) {
			return nullptr;
		}
		return &entry->second;
	}
	void AddForeignKeyConnection(CatalogEntry &entry, const string &fk_table);
};
>>>>>>> 3f2eeff9

//! The DependencyManager is in charge of managing dependencies between catalog entries
class DependencyManager {
	friend class CatalogSet;
	friend class DependencySetCatalogEntry;

public:
	explicit DependencyManager(DuckCatalog &catalog);

	//! Scans all dependencies, returning pairs of (object, dependent)
	void Scan(ClientContext &context,
	          const std::function<void(CatalogEntry &, CatalogEntry &, DependencyType)> &callback);

	void AddOwnership(CatalogTransaction transaction, CatalogEntry &owner, CatalogEntry &entry);
	optional_ptr<DependencySetCatalogEntry> GetDependencySet(CatalogTransaction transaction,
	                                                         const string &mangled_name);
	DependencySetCatalogEntry &GetOrCreateDependencySet(CatalogTransaction transaction, CatalogType entry_type,
	                                                    const string &entry_schema, const string &entry_name);

	//! Get the order of entries needed by EXPORT, the objects with no dependencies are exported first
	catalog_entry_vector_t GetExportOrder();

private:
	DuckCatalog &catalog;
	CatalogSet dependency_sets;

private:
	bool IsSystemEntry(CatalogEntry &entry) const;
	DependencySetCatalogEntry &GetOrCreateDependencySet(CatalogTransaction transaction, CatalogEntry &entry);
	void DropDependencySet(CatalogTransaction, CatalogEntry &entry);
	optional_ptr<DependencySetCatalogEntry> GetDependencySet(CatalogTransaction transaction, CatalogEntry &entry);

	optional_ptr<CatalogEntry> LookupEntry(CatalogTransaction transaction, CatalogEntry &dependency);

	void CleanupDependencies(CatalogTransaction transaction, CatalogEntry &entry);

public:
	static string GetSchema(CatalogEntry &entry);
	static string MangleName(CatalogType type, const string &schema, const string &name);
	static string MangleName(CatalogEntry &entry);
	static void GetLookupProperties(CatalogEntry &entry, string &schema, string &name, CatalogType &type);

private:
<<<<<<< HEAD
	void AddObject(CatalogTransaction transaction, CatalogEntry &object, const DependencyList &dependencies);
	void DropObject(CatalogTransaction transaction, CatalogEntry &object, bool cascade);
	void AlterObject(CatalogTransaction transaction, CatalogEntry &old_obj, CatalogEntry &new_obj);
=======
	void AddObject(CatalogTransaction transaction, CatalogEntry &object, LogicalDependencyList &logical_dependencies);
	void DropObject(CatalogTransaction transaction, CatalogEntry &object, bool cascade);
	void AlterObject(CatalogTransaction transaction, CatalogEntry &old_obj, CatalogEntry &new_obj);
	void EraseObjectInternal(CatalogEntry &object);

	optional_ptr<dependency_set_t> GetEntriesThatDependOnObject(CatalogEntry &object);
	optional_ptr<catalog_entry_set_t> GetEntriesThatObjectDependsOn(CatalogEntry &object);

	void PrintDependencyMap();
	void PrintDependentsMap();
>>>>>>> 3f2eeff9
};

} // namespace duckdb<|MERGE_RESOLUTION|>--- conflicted
+++ resolved
@@ -20,42 +20,39 @@
 namespace duckdb {
 class DuckCatalog;
 class ClientContext;
-<<<<<<< HEAD
 class DependencyList;
 class DependencyCatalogEntry;
 class DependencySetCatalogEntry;
-=======
 class LogicalDependencyList;
 
-struct ExportDependencies {
-public:
-	ExportDependencies(catalog_entry_map_t<dependency_set_t> &dependents,
-	                   catalog_entry_map_t<catalog_entry_set_t> &dependencies)
-	    : dependents(dependents), dependencies(dependencies) {
-	}
+// struct ExportDependencies {
+// public:
+//	ExportDependencies(catalog_entry_map_t<dependency_set_t> &dependents,
+//	                   catalog_entry_map_t<catalog_entry_set_t> &dependencies)
+//	    : dependents(dependents), dependencies(dependencies) {
+//	}
 
-public:
-	catalog_entry_map_t<dependency_set_t> &dependents;
-	catalog_entry_map_t<catalog_entry_set_t> &dependencies;
+// public:
+//	catalog_entry_map_t<dependency_set_t> &dependents;
+//	catalog_entry_map_t<catalog_entry_set_t> &dependencies;
 
-public:
-	optional_ptr<dependency_set_t> GetEntriesThatDependOnObject(CatalogEntry &object) {
-		auto entry = dependents.find(object);
-		if (entry == dependents.end()) {
-			return nullptr;
-		}
-		return &entry->second;
-	}
-	optional_ptr<catalog_entry_set_t> GetEntriesThatObjectDependsOn(CatalogEntry &object) {
-		auto entry = dependencies.find(object);
-		if (entry == dependencies.end()) {
-			return nullptr;
-		}
-		return &entry->second;
-	}
-	void AddForeignKeyConnection(CatalogEntry &entry, const string &fk_table);
-};
->>>>>>> 3f2eeff9
+// public:
+//	optional_ptr<dependency_set_t> GetEntriesThatDependOnObject(CatalogEntry &object) {
+//		auto entry = dependents.find(object);
+//		if (entry == dependents.end()) {
+//			return nullptr;
+//		}
+//		return &entry->second;
+//	}
+//	optional_ptr<catalog_entry_set_t> GetEntriesThatObjectDependsOn(CatalogEntry &object) {
+//		auto entry = dependencies.find(object);
+//		if (entry == dependencies.end()) {
+//			return nullptr;
+//		}
+//		return &entry->second;
+//	}
+//	void AddForeignKeyConnection(CatalogEntry &entry, const string &fk_table);
+//};
 
 //! The DependencyManager is in charge of managing dependencies between catalog entries
 class DependencyManager {
@@ -72,8 +69,7 @@
 	void AddOwnership(CatalogTransaction transaction, CatalogEntry &owner, CatalogEntry &entry);
 	optional_ptr<DependencySetCatalogEntry> GetDependencySet(CatalogTransaction transaction,
 	                                                         const string &mangled_name);
-	DependencySetCatalogEntry &GetOrCreateDependencySet(CatalogTransaction transaction, CatalogType entry_type,
-	                                                    const string &entry_schema, const string &entry_name);
+	DependencySetCatalogEntry &GetOrCreateDependencySet(CatalogTransaction transaction, const LogicalDependency &entry);
 
 	//! Get the order of entries needed by EXPORT, the objects with no dependencies are exported first
 	catalog_entry_vector_t GetExportOrder();
@@ -88,6 +84,7 @@
 	void DropDependencySet(CatalogTransaction, CatalogEntry &entry);
 	optional_ptr<DependencySetCatalogEntry> GetDependencySet(CatalogTransaction transaction, CatalogEntry &entry);
 
+	optional_ptr<CatalogEntry> LookupEntry(CatalogTransaction transaction, LogicalDependency dependency);
 	optional_ptr<CatalogEntry> LookupEntry(CatalogTransaction transaction, CatalogEntry &dependency);
 
 	void CleanupDependencies(CatalogTransaction transaction, CatalogEntry &entry);
@@ -96,25 +93,12 @@
 	static string GetSchema(CatalogEntry &entry);
 	static string MangleName(CatalogType type, const string &schema, const string &name);
 	static string MangleName(CatalogEntry &entry);
-	static void GetLookupProperties(CatalogEntry &entry, string &schema, string &name, CatalogType &type);
+	static string MangleName(const LogicalDependency &entry);
 
 private:
-<<<<<<< HEAD
-	void AddObject(CatalogTransaction transaction, CatalogEntry &object, const DependencyList &dependencies);
+	void AddObject(CatalogTransaction transaction, CatalogEntry &object, const LogicalDependencyList &dependencies);
 	void DropObject(CatalogTransaction transaction, CatalogEntry &object, bool cascade);
 	void AlterObject(CatalogTransaction transaction, CatalogEntry &old_obj, CatalogEntry &new_obj);
-=======
-	void AddObject(CatalogTransaction transaction, CatalogEntry &object, LogicalDependencyList &logical_dependencies);
-	void DropObject(CatalogTransaction transaction, CatalogEntry &object, bool cascade);
-	void AlterObject(CatalogTransaction transaction, CatalogEntry &old_obj, CatalogEntry &new_obj);
-	void EraseObjectInternal(CatalogEntry &object);
-
-	optional_ptr<dependency_set_t> GetEntriesThatDependOnObject(CatalogEntry &object);
-	optional_ptr<catalog_entry_set_t> GetEntriesThatObjectDependsOn(CatalogEntry &object);
-
-	void PrintDependencyMap();
-	void PrintDependentsMap();
->>>>>>> 3f2eeff9
 };
 
 } // namespace duckdb