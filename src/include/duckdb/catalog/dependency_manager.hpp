//===----------------------------------------------------------------------===//
//                         DuckDB
//
// duckdb/catalog/dependency_manager.hpp
//
//
//===----------------------------------------------------------------------===//

#pragma once

#include "duckdb/catalog/catalog_entry.hpp"
#include "duckdb/catalog/catalog_set.hpp"
#include "duckdb/catalog/dependency.hpp"
#include "duckdb/catalog/catalog_entry_map.hpp"
#include "duckdb/catalog/catalog_transaction.hpp"
#include "duckdb/common/stack.hpp"
#include "duckdb/common/string_util.hpp"

#include <functional>

namespace duckdb {
class DuckCatalog;
class ClientContext;
class DependencyList;
class DependencyCatalogEntry;
class DependencySetCatalogEntry;
class LogicalDependencyList;

struct DependencyInfo {
public:
	static DependencyInfo FromDependency(DependencyCatalogEntry &dep);
	static DependencyInfo FromDependent(DependencyCatalogEntry &dep);

public:
	//! The entry establishing the dependency
	CatalogEntryInfo dependent;
	//! The entry being targeted
	CatalogEntryInfo dependency;

	DependencyFlags dependent_flags;
	DependencyFlags dependency_flags;
};

struct MangledEntryName {
public:
	MangledEntryName(const CatalogEntryInfo &info);
	// TODO: delete me later
	MangledEntryName() {
	}

public:
	//! Format: Type\0Schema\0Name
	string name;

public:
	bool operator==(const MangledEntryName &other) const {
		return StringUtil::CIEquals(other.name, name);
	}
	bool operator!=(const MangledEntryName &other) const {
		return !(*this == other);
	}
};

struct MangledDependencyName {
public:
	MangledDependencyName(const MangledEntryName &from, const MangledEntryName &to);

public:
	//! Format: MangledEntryName\0MangledEntryName
	string name;
};

//! The DependencyManager is in charge of managing dependencies between catalog entries
class DependencyManager {
	friend class CatalogSet;
	friend class DependencySetCatalogEntry;

public:
	explicit DependencyManager(DuckCatalog &catalog);

	//! Scans all dependencies, returning pairs of (object, dependent)
	void Scan(ClientContext &context,
	          const std::function<void(CatalogEntry &, CatalogEntry &, DependencyFlags)> &callback);

	void AddOwnership(CatalogTransaction transaction, CatalogEntry &owner, CatalogEntry &entry);

	//! Get the order of entries needed by EXPORT, the objects with no dependencies are exported first
	catalog_entry_vector_t GetExportOrder(optional_ptr<CatalogTransaction> transaction = nullptr);

	catalog_entry_vector_t GetDependencySets(optional_ptr<CatalogTransaction> transaction);

private:
	DuckCatalog &catalog;
	CatalogSet dependencies;
	CatalogSet dependents;

private:
	bool IsSystemEntry(CatalogEntry &entry) const;
	optional_ptr<CatalogEntry> LookupEntry(CatalogTransaction transaction, const LogicalDependency &dependency);
	optional_ptr<CatalogEntry> LookupEntry(CatalogTransaction transaction, CatalogEntry &dependency);

	void CleanupDependencies(CatalogTransaction transaction, CatalogEntry &entry);

public:
	static string GetSchema(const CatalogEntry &entry);
	static MangledEntryName MangleName(const CatalogEntryInfo &info);
	static MangledEntryName MangleName(const CatalogEntry &entry);
	static CatalogEntryInfo GetLookupProperties(const CatalogEntry &entry);

private:
	void AddObject(CatalogTransaction transaction, CatalogEntry &object, const LogicalDependencyList &dependencies);
	void DropObject(CatalogTransaction transaction, CatalogEntry &object, bool cascade);
	void AlterObject(CatalogTransaction transaction, CatalogEntry &old_obj, CatalogEntry &new_obj,
	                 const LogicalDependencyList &dependencies);

private:
	void RemoveDependency(CatalogTransaction transaction, const DependencyInfo &info);
	void CreateDependency(CatalogTransaction transaction, const DependencyInfo &info);
<<<<<<< HEAD
	void CreateDependencies(CatalogTransaction transaction, const CatalogEntry &object,
	                        const LogicalDependencyList dependencies);
=======
	void CreateDependencyInternal(CatalogTransaction transaction, CatalogSet &catalog_set, const CatalogEntryInfo &to,
	                              const CatalogEntryInfo &from,
	                              DependencyType dependency_type = DependencyType::DEPENDENCY_REGULAR);
>>>>>>> 6e38cd07

	using dependency_callback_t = const std::function<void(DependencyCatalogEntry &)>;
	void ScanDependents(CatalogTransaction transaction, const CatalogEntryInfo &info, dependency_callback_t &callback);
	void ScanDependencies(CatalogTransaction transaction, const CatalogEntryInfo &info,
	                      dependency_callback_t &callback);
	void ScanSetInternal(CatalogTransaction transaction, const CatalogEntryInfo &info, bool dependencies,
	                     dependency_callback_t &callback);

	CatalogSet &Dependents();
	CatalogSet &Dependencies();
};

} // namespace duckdb<|MERGE_RESOLUTION|>--- conflicted
+++ resolved
@@ -32,9 +32,11 @@
 	static DependencyInfo FromDependent(DependencyCatalogEntry &dep);
 
 public:
-	//! The entry establishing the dependency
+	//! The entry that is depending on ..
+	//! originator of the dependency
 	CatalogEntryInfo dependent;
-	//! The entry being targeted
+	//! The entry that is being depended on ..
+	//! subject of the dependency
 	CatalogEntryInfo dependency;
 
 	DependencyFlags dependent_flags;
@@ -116,14 +118,11 @@
 private:
 	void RemoveDependency(CatalogTransaction transaction, const DependencyInfo &info);
 	void CreateDependency(CatalogTransaction transaction, const DependencyInfo &info);
-<<<<<<< HEAD
 	void CreateDependencies(CatalogTransaction transaction, const CatalogEntry &object,
 	                        const LogicalDependencyList dependencies);
-=======
 	void CreateDependencyInternal(CatalogTransaction transaction, CatalogSet &catalog_set, const CatalogEntryInfo &to,
 	                              const CatalogEntryInfo &from,
-	                              DependencyType dependency_type = DependencyType::DEPENDENCY_REGULAR);
->>>>>>> 6e38cd07
+	                              DependencyFlags dependency_type = DependencyFlags::DependencyRegular());
 
 	using dependency_callback_t = const std::function<void(DependencyCatalogEntry &)>;
 	void ScanDependents(CatalogTransaction transaction, const CatalogEntryInfo &info, dependency_callback_t &callback);
