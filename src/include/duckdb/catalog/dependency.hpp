//===----------------------------------------------------------------------===//
//                         DuckDB
//
// duckdb/catalog/dependency.hpp
//
//
//===----------------------------------------------------------------------===//

#pragma once

#include "duckdb/common/common.hpp"
#include "duckdb/common/unordered_set.hpp"
#include "duckdb/common/string_util.hpp"
#include <iostream>

namespace duckdb {
class CatalogEntry;

struct DependencyFlags {
private:
	static constexpr uint8_t NON_BLOCKING = 0;
	static constexpr uint8_t BLOCKING = 1 << 0;
	static constexpr uint8_t OWNED = 1 << 1;
	static constexpr uint8_t OWNERSHIP = 1 << 2;

public:
	DependencyFlags() : value(0) {
	}
	DependencyFlags(const DependencyFlags &other) : value(other.value) {
	}
	DependencyFlags &operator=(const DependencyFlags &other) {
		value = other.value;
		return *this;
	}
	bool operator==(const DependencyFlags &other) const {
		return other.value == value;
	}
	bool operator!=(const DependencyFlags &other) const {
		return !(*this == other);
	}

public:
	bool IsBlocking() const {
		return (value & BLOCKING) == BLOCKING;
	}

	bool IsOwned() const {
		return (value & OWNED) == OWNED;
	}

	bool IsOwnership() const {
		return (value & OWNERSHIP) == OWNERSHIP;
	}

public:
	DependencyFlags &SetOwnership() {
		value |= OWNERSHIP;
		return *this;
	}
	DependencyFlags &SetOwned() {
		value |= OWNED;
		return *this;
	}
	DependencyFlags &SetBlocking() {
		value |= BLOCKING;
		return *this;
	}

public:
	static DependencyFlags DependencyOwns() {
		return DependencyFlags().SetOwnership();
	}
	static DependencyFlags DependencyOwned() {
		return DependencyFlags().SetOwned();
	}
	static DependencyFlags DependencyAutomatic() {
		return DependencyFlags();
	}
	static DependencyFlags DependencyRegular() {
		return DependencyFlags().SetBlocking();
	}

public:
	DependencyFlags &Apply(DependencyFlags other) {
		if (other.IsBlocking()) {
			SetBlocking();
		}
		if (other.IsOwned()) {
			D_ASSERT(!IsOwnership());
			SetOwned();
		}
		if (other.IsOwnership()) {
			D_ASSERT(!IsOwned());
			SetOwnership();
		}
		return *this;
	}

public:
	string ToString() const {
		string result;
		if (IsBlocking()) {
			result += "REGULAR";
		} else {
			result += "AUTOMATIC";
		}
		result += " | ";
		if (IsOwned()) {
			D_ASSERT(!IsOwnership());
			result += "OWNED BY";
		}
		if (IsOwnership()) {
			D_ASSERT(!IsOwned());
			result += "OWNS";
		}
		return result;
	}

public:
	uint8_t value;
<<<<<<< HEAD
};

struct CatalogEntryInfo {
public:
	CatalogType type;
	string schema;
	string name;

public:
	bool operator==(const CatalogEntryInfo &other) const {
		if (other.type != type) {
			return false;
		}
		if (!StringUtil::CIEquals(other.schema, schema)) {
			return false;
		}
		if (!StringUtil::CIEquals(other.name, name)) {
			return false;
		}
		return true;
	}
};

struct Dependency {
	Dependency(CatalogEntry &entry, DependencyFlags flags = DependencyFlags())
=======
};

struct Dependency {
	Dependency(CatalogEntry &entry, DependencyFlags flags = DependencyFlags().SetBlocking())
>>>>>>> 574084aa
	    : // NOLINT: Allow implicit conversion from `CatalogEntry`
	      entry(entry), flags(flags) {
	}

	//! The catalog entry this depends on
	reference<CatalogEntry> entry;
	//! The type of dependency
	DependencyFlags flags;
};

struct DependencyHashFunction {
	uint64_t operator()(const Dependency &a) const {
		std::hash<void *> hash_func;
		return hash_func((void *)&a.entry.get());
	}
};

struct DependencyEquality {
	bool operator()(const Dependency &a, const Dependency &b) const {
		return RefersToSameObject(a.entry, b.entry);
	}
};
using dependency_set_t = unordered_set<Dependency, DependencyHashFunction, DependencyEquality>;

} // namespace duckdb<|MERGE_RESOLUTION|>--- conflicted
+++ resolved
@@ -118,7 +118,6 @@
 
 public:
 	uint8_t value;
-<<<<<<< HEAD
 };
 
 struct CatalogEntryInfo {
@@ -143,13 +142,7 @@
 };
 
 struct Dependency {
-	Dependency(CatalogEntry &entry, DependencyFlags flags = DependencyFlags())
-=======
-};
-
-struct Dependency {
 	Dependency(CatalogEntry &entry, DependencyFlags flags = DependencyFlags().SetBlocking())
->>>>>>> 574084aa
 	    : // NOLINT: Allow implicit conversion from `CatalogEntry`
 	      entry(entry), flags(flags) {
 	}
