//===----------------------------------------------------------------------===//
//                         DuckDB
//
// duckdb/catalog/dependency.hpp
//
//
//===----------------------------------------------------------------------===//

#pragma once

#include "duckdb/common/common.hpp"
#include "duckdb/common/unordered_set.hpp"
#include <iostream>

namespace duckdb {
class CatalogEntry;

<<<<<<< HEAD
struct DependencyFlags {
private:
	static constexpr uint8_t NON_BLOCKING = 0;
	static constexpr uint8_t BLOCKING = 1 << 0;
	static constexpr uint8_t OWNED = 1 << 1;
	static constexpr uint8_t OWNERSHIP = 1 << 2;

public:
	DependencyFlags() : value(0) {
	}
	DependencyFlags(const DependencyFlags &other) : value(other.value) {
	}
	DependencyFlags &operator=(const DependencyFlags &other) {
		value = other.value;
		return *this;
	}
	bool operator==(const DependencyFlags &other) const {
		return other.value == value;
	}
	bool operator!=(const DependencyFlags &other) const {
		return !(*this == other);
	}

public:
	bool IsBlocking() const {
		return (value & BLOCKING) == BLOCKING;
	}

	bool IsOwned() const {
		return (value & OWNED) == OWNED;
	}

	bool IsOwnership() const {
		return (value & OWNERSHIP) == OWNERSHIP;
	}

public:
	DependencyFlags &SetOwnership() {
		value |= OWNERSHIP;
		return *this;
	}
	DependencyFlags &SetOwned() {
		value |= OWNED;
		return *this;
	}
	DependencyFlags &SetBlocking() {
		value |= BLOCKING;
		return *this;
	}

public:
	static DependencyFlags DependencyOwns() {
		return DependencyFlags().SetOwnership();
	}
	static DependencyFlags DependencyOwned() {
		return DependencyFlags().SetOwned();
	}
	static DependencyFlags DependencyAutomatic() {
		return DependencyFlags();
	}
	static DependencyFlags DependencyRegular() {
		return DependencyFlags().SetBlocking();
	}

public:
	DependencyFlags &Apply(DependencyFlags other) {
		if (other.IsBlocking()) {
			SetBlocking();
		}
		if (other.IsOwned()) {
			D_ASSERT(!IsOwnership());
			SetOwned();
		}
		if (other.IsOwnership()) {
			D_ASSERT(!IsOwned());
			SetOwnership();
		}
		return *this;
	}

public:
	string ToString() const {
		string result;
		if (IsBlocking()) {
			result += "REGULAR";
		} else {
			result += "AUTOMATIC";
		}
		result += " | ";
		if (IsOwned()) {
			D_ASSERT(!IsOwnership());
			result += "OWNED BY";
		}
		if (IsOwnership()) {
			D_ASSERT(!IsOwned());
			result += "OWNS";
		}
		return result;
	}

public:
	uint8_t value;
=======
enum class DependencyType : uint8_t {
	DEPENDENCY_REGULAR = 0,
	DEPENDENCY_AUTOMATIC = 1,
	DEPENDENCY_OWNS = 2,
	DEPENDENCY_OWNED_BY = 3
>>>>>>> 588e9ae4
};

struct Dependency {
	Dependency(CatalogEntry &entry, DependencyFlags flags = DependencyFlags())
	    : // NOLINT: Allow implicit conversion from `CatalogEntry`
	      entry(entry), flags(flags) {
	}

	//! The catalog entry this depends on
	reference<CatalogEntry> entry;
	//! The type of dependency
	DependencyFlags flags;
};

struct DependencyHashFunction {
	uint64_t operator()(const Dependency &a) const {
		std::hash<void *> hash_func;
		return hash_func((void *)&a.entry.get());
	}
};

struct DependencyEquality {
	bool operator()(const Dependency &a, const Dependency &b) const {
		return RefersToSameObject(a.entry, b.entry);
	}
};
using dependency_set_t = unordered_set<Dependency, DependencyHashFunction, DependencyEquality>;

} // namespace duckdb<|MERGE_RESOLUTION|>--- conflicted
+++ resolved
@@ -10,12 +10,12 @@
 
 #include "duckdb/common/common.hpp"
 #include "duckdb/common/unordered_set.hpp"
+#include "duckdb/common/string_util.hpp"
 #include <iostream>
 
 namespace duckdb {
 class CatalogEntry;
 
-<<<<<<< HEAD
 struct DependencyFlags {
 private:
 	static constexpr uint8_t NON_BLOCKING = 0;
@@ -118,13 +118,27 @@
 
 public:
 	uint8_t value;
-=======
-enum class DependencyType : uint8_t {
-	DEPENDENCY_REGULAR = 0,
-	DEPENDENCY_AUTOMATIC = 1,
-	DEPENDENCY_OWNS = 2,
-	DEPENDENCY_OWNED_BY = 3
->>>>>>> 588e9ae4
+};
+
+struct CatalogEntryInfo {
+public:
+	CatalogType type;
+	string schema;
+	string name;
+
+public:
+	bool operator==(const CatalogEntryInfo &other) const {
+		if (other.type != type) {
+			return false;
+		}
+		if (!StringUtil::CIEquals(other.schema, schema)) {
+			return false;
+		}
+		if (!StringUtil::CIEquals(other.name, name)) {
+			return false;
+		}
+		return true;
+	}
 };
 
 struct Dependency {
