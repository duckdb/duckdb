//===----------------------------------------------------------------------===//
//                         DuckDB
//
// duckdb/catalog/dependency_list.hpp
//
//
//===----------------------------------------------------------------------===//

#pragma once

#include "duckdb/catalog/catalog_entry_map.hpp"
#include "duckdb/common/types/hash.hpp"
#include "duckdb/common/enums/catalog_type.hpp"

namespace duckdb {
class Catalog;
class CatalogEntry;
<<<<<<< HEAD
class DependencySetCatalogEntry;
=======
struct CreateInfo;
class SchemaCatalogEntry;
struct CatalogTransaction;
class LogicalDependencyList;
>>>>>>> 3f2eeff9

//! The DependencyList containing CatalogEntry references, looked up in the catalog
class PhysicalDependencyList {
	friend class DependencyManager;
	friend class DependencySetCatalogEntry;

public:
	DUCKDB_API void AddDependency(CatalogEntry &entry);

	DUCKDB_API void VerifyDependencies(Catalog &catalog, const string &name);

	DUCKDB_API bool Contains(CatalogEntry &entry);

	DUCKDB_API LogicalDependencyList GetLogical() const;

private:
	catalog_entry_set_t set;
};

//! A minimal representation of a CreateInfo / CatalogEntry
//! enough to look up the entry inside SchemaCatalogEntry::GetEntry
struct LogicalDependency {
public:
	string name;
	string schema;
	string catalog;
	CatalogType type;

public:
	LogicalDependency(CatalogEntry &entry);
	LogicalDependency();

public:
	void Serialize(Serializer &serializer) const;
	static LogicalDependency Deserialize(Deserializer &deserializer);
};

struct LogicalDependencyHashFunction {
	uint64_t operator()(const LogicalDependency &a) const;
};

struct LogicalDependencyEquality {
	bool operator()(const LogicalDependency &a, const LogicalDependency &b) const;
};

//! The DependencyList containing LogicalDependency objects, not looked up in the catalog yet
class LogicalDependencyList {
	using create_info_set_t =
	    unordered_set<LogicalDependency, LogicalDependencyHashFunction, LogicalDependencyEquality>;

public:
	DUCKDB_API void AddDependency(CatalogEntry &entry);
	DUCKDB_API PhysicalDependencyList GetPhysical(ClientContext &context, Catalog &catalog) const;
	DUCKDB_API bool Contains(CatalogEntry &entry);

public:
	DUCKDB_API void VerifyDependencies(Catalog &catalog, const string &name);
	void Serialize(Serializer &serializer) const;
	static LogicalDependencyList Deserialize(Deserializer &deserializer);
	bool operator==(const LogicalDependencyList &other) const;
	const create_info_set_t &Set() const;

private:
	create_info_set_t set;
};

} // namespace duckdb<|MERGE_RESOLUTION|>--- conflicted
+++ resolved
@@ -15,14 +15,10 @@
 namespace duckdb {
 class Catalog;
 class CatalogEntry;
-<<<<<<< HEAD
-class DependencySetCatalogEntry;
-=======
 struct CreateInfo;
 class SchemaCatalogEntry;
 struct CatalogTransaction;
 class LogicalDependencyList;
->>>>>>> 3f2eeff9
 
 //! The DependencyList containing CatalogEntry references, looked up in the catalog
 class PhysicalDependencyList {
