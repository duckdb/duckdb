//===----------------------------------------------------------------------===//
//                         DuckDB
//
// duckdb/catalog/dependency_list.hpp
//
//
//===----------------------------------------------------------------------===//

#pragma once

#include "duckdb/catalog/catalog_entry_map.hpp"
#include "duckdb/common/types/hash.hpp"
#include "duckdb/common/enums/catalog_type.hpp"

namespace duckdb {
class Catalog;
class CatalogEntry;
<<<<<<< HEAD
struct CreateInfo;
class SchemaCatalogEntry;
struct CatalogTransaction;
class LogicalDependencyList;
=======
class DependencySetCatalogEntry;
>>>>>>> 588e9ae4

//! The DependencyList containing CatalogEntry references, looked up in the catalog
class PhysicalDependencyList {
	friend class DependencyManager;
	friend class DependencySetCatalogEntry;

public:
	DUCKDB_API void AddDependency(CatalogEntry &entry);

	DUCKDB_API void VerifyDependencies(Catalog &catalog, const string &name);

	DUCKDB_API bool Contains(CatalogEntry &entry);

	DUCKDB_API LogicalDependencyList GetLogical() const;

private:
	catalog_entry_set_t set;
};

//! A minimal representation of a CreateInfo / CatalogEntry
//! enough to look up the entry inside SchemaCatalogEntry::GetEntry
struct LogicalDependency {
public:
	string name;
	string schema;
	string catalog;
	CatalogType type;

public:
	LogicalDependency(CatalogEntry &entry);
	LogicalDependency();
	bool operator==(const LogicalDependency &other) const;

public:
	void Serialize(Serializer &serializer) const;
	static LogicalDependency Deserialize(Deserializer &deserializer);
};

struct LogicalDependencyHashFunction {
	uint64_t operator()(const LogicalDependency &a) const;
};

struct LogicalDependencyEquality {
	bool operator()(const LogicalDependency &a, const LogicalDependency &b) const;
};

//! The DependencyList containing LogicalDependency objects, not looked up in the catalog yet
class LogicalDependencyList {
	using create_info_set_t =
	    unordered_set<LogicalDependency, LogicalDependencyHashFunction, LogicalDependencyEquality>;

public:
	DUCKDB_API void AddDependency(CatalogEntry &entry);
	DUCKDB_API void AddDependency(const LogicalDependency &entry);
	DUCKDB_API PhysicalDependencyList GetPhysical(ClientContext &context, Catalog &catalog) const;
	DUCKDB_API bool Contains(CatalogEntry &entry);

public:
	DUCKDB_API void VerifyDependencies(Catalog &catalog, const string &name);
	void Serialize(Serializer &serializer) const;
	static LogicalDependencyList Deserialize(Deserializer &deserializer);
	bool operator==(const LogicalDependencyList &other) const;
	const create_info_set_t &Set() const;

private:
	create_info_set_t set;
};

} // namespace duckdb<|MERGE_RESOLUTION|>--- conflicted
+++ resolved
@@ -11,18 +11,15 @@
 #include "duckdb/catalog/catalog_entry_map.hpp"
 #include "duckdb/common/types/hash.hpp"
 #include "duckdb/common/enums/catalog_type.hpp"
+#include "duckdb/catalog/dependency.hpp"
 
 namespace duckdb {
 class Catalog;
 class CatalogEntry;
-<<<<<<< HEAD
 struct CreateInfo;
 class SchemaCatalogEntry;
 struct CatalogTransaction;
 class LogicalDependencyList;
-=======
-class DependencySetCatalogEntry;
->>>>>>> 588e9ae4
 
 //! The DependencyList containing CatalogEntry references, looked up in the catalog
 class PhysicalDependencyList {
@@ -46,10 +43,8 @@
 //! enough to look up the entry inside SchemaCatalogEntry::GetEntry
 struct LogicalDependency {
 public:
-	string name;
-	string schema;
+	CatalogEntryInfo entry;
 	string catalog;
-	CatalogType type;
 
 public:
 	LogicalDependency(CatalogEntry &entry);
