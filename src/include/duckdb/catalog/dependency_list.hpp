//===----------------------------------------------------------------------===//
//                         DuckDB
//
// duckdb/catalog/dependency_list.hpp
//
//
//===----------------------------------------------------------------------===//

#pragma once

#include "duckdb/catalog/catalog_entry_map.hpp"
#include "duckdb/common/types/hash.hpp"
#include "duckdb/common/enums/catalog_type.hpp"
#include "duckdb/catalog/dependency.hpp"

namespace duckdb {
class Catalog;
class CatalogEntry;
struct CreateInfo;
class SchemaCatalogEntry;
struct CatalogTransaction;
class LogicalDependencyList;

//! A minimal representation of a CreateInfo / CatalogEntry
//! enough to look up the entry inside SchemaCatalogEntry::GetEntry
struct LogicalDependency {
public:
	CatalogEntryInfo entry;
	string catalog;

public:
<<<<<<< HEAD
	LogicalDependency(CatalogEntry &entry);
	LogicalDependency();
	bool operator==(const LogicalDependency &other) const;

public:
	void Serialize(Serializer &serializer) const;
	static LogicalDependency Deserialize(Deserializer &deserializer);
=======
	explicit LogicalDependency(CatalogEntry &entry);
	LogicalDependency();
	bool operator==(const LogicalDependency &other) const;
>>>>>>> 4b72786f
};

struct LogicalDependencyHashFunction {
	uint64_t operator()(const LogicalDependency &a) const;
};

struct LogicalDependencyEquality {
	bool operator()(const LogicalDependency &a, const LogicalDependency &b) const;
};

//! The DependencyList containing LogicalDependency objects, not looked up in the catalog yet
class LogicalDependencyList {
	using create_info_set_t =
	    unordered_set<LogicalDependency, LogicalDependencyHashFunction, LogicalDependencyEquality>;

public:
	DUCKDB_API void AddDependency(CatalogEntry &entry);
	DUCKDB_API void AddDependency(const LogicalDependency &entry);
	DUCKDB_API bool Contains(CatalogEntry &entry);

public:
	DUCKDB_API void VerifyDependencies(Catalog &catalog, const string &name);
<<<<<<< HEAD
	void Serialize(Serializer &serializer) const;
	static LogicalDependencyList Deserialize(Deserializer &deserializer);
=======
>>>>>>> 4b72786f
	bool operator==(const LogicalDependencyList &other) const;
	const create_info_set_t &Set() const;

private:
	create_info_set_t set;
};

} // namespace duckdb<|MERGE_RESOLUTION|>--- conflicted
+++ resolved
@@ -29,19 +29,13 @@
 	string catalog;
 
 public:
-<<<<<<< HEAD
-	LogicalDependency(CatalogEntry &entry);
+	explicit LogicalDependency(CatalogEntry &entry);
 	LogicalDependency();
 	bool operator==(const LogicalDependency &other) const;
 
 public:
 	void Serialize(Serializer &serializer) const;
 	static LogicalDependency Deserialize(Deserializer &deserializer);
-=======
-	explicit LogicalDependency(CatalogEntry &entry);
-	LogicalDependency();
-	bool operator==(const LogicalDependency &other) const;
->>>>>>> 4b72786f
 };
 
 struct LogicalDependencyHashFunction {
@@ -64,11 +58,8 @@
 
 public:
 	DUCKDB_API void VerifyDependencies(Catalog &catalog, const string &name);
-<<<<<<< HEAD
 	void Serialize(Serializer &serializer) const;
 	static LogicalDependencyList Deserialize(Deserializer &deserializer);
-=======
->>>>>>> 4b72786f
 	bool operator==(const LogicalDependencyList &other) const;
 	const create_info_set_t &Set() const;
 
