--- conflicted
+++ resolved
@@ -265,178 +265,7 @@
 	// create a reference to the data in the other vector
 	this->Reference(other);
 }
-//
-// void Vector::Copy(Vector &other, uint64_t offset) {
-//	if (other.type != type) {
-//		throw TypeMismatchException(type, other.type,
-//		                            "Copying to vector of different type not "
-//		                            "supported! Call Cast instead!");
-//	}
-//	if (other.sel_vector) {
-//		throw NotImplementedException("Copy to vector with sel_vector not supported!");
-//	}
-//	Normalify();
-//
-//	other.nullmask.reset();
-//	if (!TypeIsConstantSize(type)) {
-//		switch (type) {
-//		case TypeId::VARCHAR: {
-//			other.count = count - offset;
-//			auto source = (const char **)data;
-//			auto target = (const char **)other.data;
-//			VectorOperations::Exec(
-//			    *this,
-//			    [&](uint64_t i, uint64_t k) {
-//				    if (nullmask[i]) {
-//					    other.nullmask[k - offset] = true;
-//					    target[k - offset] = nullptr;
-//				    } else {
-//					    target[k - offset] = other.AddString(source[i]);
-//				    }
-//			    },
-//			    offset);
-//		} break;
-//		case TypeId::STRUCT: {
-//			// the main vector only has a nullmask, so set that with offset
-//			// recursively apply to children
-//			assert(offset <= count);
-//			other.count = count - offset;
-//			other.sel_vector = nullptr;
-//			assert(offset == 0);
-//			VectorOperations::Exec(
-//			    *this, [&](index_t i, index_t k) { other.nullmask[k - offset] = nullmask[i]; }, offset);
-//			for (auto &child : children) {
-//				auto child_copy = make_unique<Vector>();
-//				child_copy->Initialize(child.second->type);
-//
-//				// TODO this needs to be set elsewhere!
-//				child.second->sel_vector = sel_vector;
-//				child.second->count = count;
-//
-//				child.second->Copy(*child_copy, offset); // TODO the offset is obvious for struct, not so for list/map
-//				other.children.push_back(pair<string, unique_ptr<Vector>>(child.first, move(child_copy)));
-//			}
-//		} break;
-//		case TypeId::LIST: {
-//			// copy main vector
-//			// FIXME
-//			assert(offset == 0);
-//			other.Initialize(TypeId::LIST);
-//			other.count = count - offset;
-//			other.sel_vector = nullptr;
-//			VectorOperations::Exec(
-//			    *this, [&](index_t i, index_t k) { other.nullmask[k - offset] = nullmask[i]; }, offset);
-//
-//			// FIXME :/
-//			memcpy(other.data, data, count * GetTypeIdSize(type));
-//
-//			// copy child
-//			assert(children.size() == 1); // TODO if size() = 0, we would have all NULLs?
-//			auto &child = children[0].second;
-//			auto child_copy = make_unique<Vector>();
-//			child_copy->Initialize(child->type, true, child->count);
-//			child->Copy(*child_copy.get(), offset);
-//
-//			other.children.push_back(pair<string, unique_ptr<Vector>>("", move(child_copy)));
-//		} break;
-//		default:
-//			throw NotImplementedException("Copy type ");
-//		}
-//
-//	} else {
-//		VectorOperations::Copy(*this, other, offset);
-//	}
-//}
-
-// void Vector::Cast(TypeId new_type) {
-//	if (new_type == TypeId::INVALID) {
-//		throw InvalidTypeException(new_type, "Cannot create a vector of type invalid!");
-//	}
-//	if (type == new_type) {
-//		return;
-//	}
-//	Vector new_vector(new_type, true, false);
-//	VectorOperations::Cast(*this, new_vector);
-//	this->Reference(new_vector);
-//}
-//
-// void Vector::Append(Vector &other) {
-//	if (sel_vector) {
-//		throw NotImplementedException("Append to vector with selection vector not supported!");
-//	}
-//	if (other.type != type) {
-//		throw TypeMismatchException(type, other.type, "Can only append vectors of similar types");
-//	}
-//	if (count + other.count > STANDARD_VECTOR_SIZE) {
-//		throw OutOfRangeException("Cannot append to vector: vector is full!");
-//	}
-//	other.Normalify();
-//	assert(vector_type == VectorType::FLAT_VECTOR);
-//	uint64_t old_count = count;
-//	count += other.count;
-//	// merge NULL mask
-//	VectorOperations::Exec(other, [&](uint64_t i, uint64_t k) { nullmask[old_count + k] = other.nullmask[i]; });
-//	if (!TypeIsConstantSize(type)) {
-//		switch (type) {
-//		case TypeId::VARCHAR: {
-//			auto source = (const char **)other.data;
-//			auto target = (const char **)data;
-//			VectorOperations::Exec(other, [&](uint64_t i, uint64_t k) {
-//				if (other.nullmask[i]) {
-//					target[old_count + k] = nullptr;
-//				} else {
-//					target[old_count + k] = AddString(source[i]);
-//				}
-//			});
-//		} break;
-//		case TypeId::LIST:
-//		case TypeId::STRUCT: {
-//			// the main vector only has a nullmask, so set that with offset
-//			// recursively apply to children
-//			// if this vector is missing children we will have to create them I guess
-//			assert(other.children.size() > 0);
-//			index_t child_old_count = 0;
-//			if (children.size() == 0) {
-//				for (size_t i = 0; i < other.children.size(); i++) {
-//					assert(old_count == 0);
-//					auto &other_child = other.children[i];
-//					auto new_vec = make_unique<Vector>();
-//					new_vec->Initialize(other_child.second->type, 1, STANDARD_VECTOR_SIZE);
-//					new_vec->vector_type = VectorType::FLAT_VECTOR;
-//					new_vec->count = old_count;
-//					children.push_back(make_pair(other_child.first, move(new_vec)));
-//				}
-//			} else {
-//				child_old_count = other.children[0].second->count;
-//			}
-//			for (size_t i = 0; i < children.size(); i++) {
-//				assert(children[i].first == other.children[i].first);
-//				assert(children[i].second->type == other.children[i].second->type);
-//				children[i].second->Append(*other.children[i].second.get());
-//			}
-//			if (type == TypeId::LIST) {
-//				// for lists we also have to rewrite the offsets starting from old_count, all offsets are increased by
-//				// old_count of child
-//				assert(!sel_vector);
-//				auto this_data = (list_entry_t *)GetData();
-//				auto other_data = (list_entry_t *)other.GetData();
-//				for (index_t i = 0; i < other.count; i++) {
-//					this_data[old_count + i].length = other_data[i].length;
-//					this_data[old_count + i].offset = other_data[i].offset + child_old_count;
-//				}
-//			}
-//		} break;
-//
-//		default:
-//			throw NotImplementedException("Append type ");
-//		}
-//	} else {
-//		VectorOperations::Copy(other, data + old_count * GetTypeIdSize(type));
-//	}
-//}
-//
-//=======
-//>>>>>>> origin/master
+
 string VectorTypeToString(VectorType type) {
 	switch (type) {
 	case VectorType::FLAT_VECTOR:
@@ -623,8 +452,6 @@
 
 	if (type == TypeId::LIST) {
 		GetListEntry().Verify();
-<<<<<<< HEAD
-=======
 		if (vector_type == VectorType::CONSTANT_VECTOR) {
 			if (!nullmask[0]) {
 				auto le = ((list_entry_t *)data)[0];
@@ -637,7 +464,6 @@
 				}
 			});
 		}
->>>>>>> 279b15f2
 	}
 // TODO verify list and struct
 #endif
