#include "duckdb/common/types/vector.hpp"

#include "duckdb/common/assert.hpp"
#include "duckdb/common/exception.hpp"
#include "duckdb/common/printer.hpp"
#include "duckdb/common/vector_operations/vector_operations.hpp"

using namespace duckdb;
using namespace std;

namespace duckdb {
nullmask_t ZERO_MASK = nullmask_t(0);
}

Vector::Vector(TypeId type, bool create_data, bool zero_data)
    : vector_type(VectorType::FLAT_VECTOR), type(type), count(0), sel_vector(nullptr), data(nullptr) {
	if (create_data) {
		Initialize(type, zero_data);
	}
}

Vector::Vector(TypeId type) : Vector(type, true, false) {

}

Vector::Vector(TypeId type, data_ptr_t dataptr)
    : vector_type(VectorType::FLAT_VECTOR), type(type), count(0), sel_vector(nullptr), data(dataptr) {
	if (dataptr && type == TypeId::INVALID) {
		throw InvalidTypeException(type, "Cannot create a vector of type INVALID!");
	}
}

Vector::Vector(Value value) : vector_type(VectorType::CONSTANT_VECTOR), sel_vector(nullptr) {
	Reference(value);
}

Vector::Vector()
    : vector_type(VectorType::FLAT_VECTOR), type(TypeId::INVALID), count(0), sel_vector(nullptr), data(nullptr) {
}

void Vector::Reference(Value &value) {
	vector_type = VectorType::CONSTANT_VECTOR;
	sel_vector = nullptr;
	type = value.type;
	buffer = VectorBuffer::CreateConstantVector(type);
	data = buffer->GetData();
	count = 1;
	SetValue(0, value);
}

void Vector::Initialize(TypeId new_type, bool zero_data) {
	if (new_type != TypeId::INVALID) {
		type = new_type;
	}
	auxiliary.reset();
	buffer = VectorBuffer::CreateStandardVector(type);
	data = buffer->GetData();
	if (zero_data) {
		memset(data, 0, STANDARD_VECTOR_SIZE * GetTypeIdSize(type));
	}
	nullmask.reset();
}

void Vector::SetValue(uint64_t index_, Value val) {
	if (index_ >= count) {
		throw OutOfRangeException("SetValue() out of range!");
	}
	Value newVal = val.CastAs(type);

	uint64_t index = sel_vector ? sel_vector[index_] : index_;
	nullmask[index] = newVal.is_null;
	switch (type) {
	case TypeId::BOOL:
		((int8_t *)data)[index] = newVal.is_null ? 0 : newVal.value_.boolean;
		break;
	case TypeId::INT8:
		((int8_t *)data)[index] = newVal.is_null ? 0 : newVal.value_.tinyint;
		break;
	case TypeId::INT16:
		((int16_t *)data)[index] = newVal.is_null ? 0 : newVal.value_.smallint;
		break;
	case TypeId::INT32:
		((int32_t *)data)[index] = newVal.is_null ? 0 : newVal.value_.integer;
		break;
	case TypeId::INT64:
		((int64_t *)data)[index] = newVal.is_null ? 0 : newVal.value_.bigint;
		break;
	case TypeId::FLOAT:
		((float *)data)[index] = newVal.is_null ? 0 : newVal.value_.float_;
		break;
	case TypeId::DOUBLE:
		((double *)data)[index] = newVal.is_null ? 0 : newVal.value_.double_;
		break;
	case TypeId::POINTER:
		((uintptr_t *)data)[index] = newVal.is_null ? 0 : newVal.value_.pointer;
		break;
	case TypeId::VARCHAR: {
		if (newVal.is_null) {
			((const char **)data)[index] = nullptr;
		} else {
			((const char **)data)[index] = AddString(newVal.str_value);
		}
		break;
	}
	default:
		throw NotImplementedException("Unimplemented type for adding");
	}
}

Value Vector::GetValue(uint64_t index) const {
	if (index >= count) {
		throw OutOfRangeException("GetValue() out of range");
	}
	uint64_t entry = sel_vector ? sel_vector[index] : index;
	if (vector_type == VectorType::CONSTANT_VECTOR) {
		entry = 0;
	}
	if (nullmask[entry]) {
		return Value(type);
	}
	switch (type) {
	case TypeId::BOOL:
		return Value::BOOLEAN(((int8_t *)data)[entry]);
	case TypeId::INT8:
		return Value::TINYINT(((int8_t *)data)[entry]);
	case TypeId::INT16:
		return Value::SMALLINT(((int16_t *)data)[entry]);
	case TypeId::INT32:
		return Value::INTEGER(((int32_t *)data)[entry]);
	case TypeId::INT64:
		return Value::BIGINT(((int64_t *)data)[entry]);
	case TypeId::HASH:
		return Value::HASH(((uint64_t *)data)[entry]);
	case TypeId::POINTER:
		return Value::POINTER(((uintptr_t *)data)[entry]);
	case TypeId::FLOAT:
		return Value(((float *)data)[entry]);
	case TypeId::DOUBLE:
		return Value(((double *)data)[entry]);
	case TypeId::VARCHAR: {
		char *str = ((char **)data)[entry];
		assert(str);
		return Value(string(str));
	}
	case TypeId::STRUCT: {
		Value ret(TypeId::STRUCT);
		ret.is_null = false;
		// we can derive the value schema from the vector schema
		for (auto &struct_child : children) {
			ret.struct_value.push_back(pair<string, Value>(struct_child.first, struct_child.second->GetValue(entry)));
		}
		return ret;
	}
	default:
		throw NotImplementedException("Unimplemented type for conversion");
	}
}

void Vector::Reference(Vector &other) {
	vector_type = other.vector_type;
	count = other.count;
	buffer = other.buffer;
	auxiliary = other.auxiliary;
	data = other.data;
	sel_vector = other.sel_vector;
	type = other.type;
	nullmask = other.nullmask;
	if (type == TypeId::STRUCT) {
		for (size_t i = 0; i < other.children.size(); i++) {
			auto& other_child_vec = other.children[i].second;
			auto child_ref = make_unique<Vector>();
			child_ref->Initialize(other_child_vec->type);
			child_ref->Reference(*other_child_vec.get());
			children.push_back(pair<string, unique_ptr<Vector>>(other.children[i].first, move(child_ref)));
		}
	}
}

void Vector::Move(Vector &other) {
	other.Reference(*this);
}

void Vector::Flatten() {
	Normalify();
	if (!sel_vector) {
		return;
	}
	Vector other(type, true, false);
	this->Copy(other);
	other.Move(*this);
}

void Vector::Copy(Vector &other, uint64_t offset) {
	if (other.type != type) {
		throw TypeMismatchException(type, other.type,
		                            "Copying to vector of different type not "
		                            "supported! Call Cast instead!");
	}
	if (other.sel_vector) {
		throw NotImplementedException("Copy to vector with sel_vector not supported!");
	}
	Normalify();

	other.nullmask.reset();
	if (!TypeIsConstantSize(type)) {
<<<<<<< HEAD
		switch(type) {
		case TypeId::VARCHAR: {
			other.count = count - offset;
			auto source = (const char **)data;
			auto target = (const char **)other.data;
			VectorOperations::Exec(
			    *this,
			    [&](uint64_t i, uint64_t k) {
				    if (nullmask[i]) {
					    other.nullmask[k - offset] = true;
					    target[k - offset] = nullptr;
				    } else {
					    target[k - offset] = other.string_heap.AddString(source[i]);
				    }
			    },
			    offset);
		}
		break;
		case TypeId::STRUCT: {
			// the main vector only has a nullmask, so set that with offset
			// recursively apply to children
			assert(offset <= count);
			other.count = count - offset;
			other.sel_vector = nullptr;
			assert(offset == 0);
			VectorOperations::Exec(
			    *this, [&](index_t i, index_t k) { other.nullmask[k - offset] = nullmask[i]; }, offset);
			for (auto& child : children) {
				auto child_copy = make_unique<Vector>();
				child_copy->Initialize(child.second->type);

				// TODO this needs to be set elsewhere!
				child.second->sel_vector = sel_vector;
				child.second->count = count;

				child.second->Copy(*child_copy, offset); // TODO the offset is obvious for struct, not so for list/map
				other.children.push_back(pair<string, unique_ptr<Vector>>(child.first, move(child_copy)));
			}
		}
		break;
		default:
			throw NotImplementedException("Copy type ");

		}
=======
		assert(type == TypeId::VARCHAR);
		other.count = count - offset;
		auto source = (const char **)data;
		auto target = (const char **)other.data;
		VectorOperations::Exec(
		    *this,
		    [&](uint64_t i, uint64_t k) {
			    if (nullmask[i]) {
				    other.nullmask[k - offset] = true;
				    target[k - offset] = nullptr;
			    } else {
				    target[k - offset] = other.AddString(source[i]);
			    }
		    },
		    offset);
>>>>>>> 90e556f7
	} else {
		VectorOperations::Copy(*this, other, offset);
	}
}

void Vector::Cast(TypeId new_type) {
	if (new_type == TypeId::INVALID) {
		throw InvalidTypeException(new_type, "Cannot create a vector of type invalid!");
	}
	if (type == new_type) {
		return;
	}
	Vector new_vector(new_type, true, false);
	VectorOperations::Cast(*this, new_vector);
	new_vector.Move(*this);
}

void Vector::Append(Vector &other) {
	if (sel_vector) {
		throw NotImplementedException("Append to vector with selection vector not supported!");
	}
	if (other.type != type) {
		throw TypeMismatchException(type, other.type, "Can only append vectors of similar types");
	}
	if (count + other.count > STANDARD_VECTOR_SIZE) {
		throw OutOfRangeException("Cannot append to vector: vector is full!");
	}
	other.Normalify();
	assert(vector_type == VectorType::FLAT_VECTOR);
	uint64_t old_count = count;
	count += other.count;
	// merge NULL mask
	VectorOperations::Exec(other, [&](uint64_t i, uint64_t k) { nullmask[old_count + k] = other.nullmask[i]; });
	if (!TypeIsConstantSize(type)) {
<<<<<<< HEAD
		switch(type) {
		case TypeId::VARCHAR: {
			auto source = (const char **)other.data;
			auto target = (const char **)data;
			VectorOperations::Exec(other, [&](uint64_t i, uint64_t k) {
				if (other.nullmask[i]) {
					target[old_count + k] = nullptr;
				} else {
					target[old_count + k] = string_heap.AddString(source[i]);
				}
			});
		}
		break;
		case TypeId::STRUCT: {
			// the main vector only has a nullmask, so set that with offset
			// recursively apply to children
			assert(children.size() == other.children.size());
			for (size_t i = 0; i < children.size(); i++) {
				assert(children[i].first == other.children[i].first);
				assert(children[i].second->type == other.children[i].second->type);
				children[i].second->Append(*other.children[i].second.get());
=======
		assert(type == TypeId::VARCHAR);
		auto source = (const char **)other.data;
		auto target = (const char **)data;
		VectorOperations::Exec(other, [&](uint64_t i, uint64_t k) {
			if (other.nullmask[i]) {
				target[old_count + k] = nullptr;
			} else {
				target[old_count + k] = AddString(source[i]);
>>>>>>> 90e556f7
			}
		}
		break;
		default:
			throw NotImplementedException("Append type ");
		}

	} else {
		VectorOperations::Copy(other, data + old_count * GetTypeIdSize(type));
	}
}

uint64_t Vector::NotNullSelVector(Vector &vector, sel_t *not_null_vector, sel_t *&result_assignment,
                                  sel_t *null_vector) {
	vector.Normalify();
	if (vector.nullmask.any()) {
		uint64_t result_count = 0, null_count = 0;
		VectorOperations::Exec(vector.sel_vector, vector.count, [&](uint64_t i, uint64_t k) {
			if (!vector.nullmask[i]) {
				not_null_vector[result_count++] = i;
			} else if (null_vector) {
				null_vector[null_count++] = i;
			}
		});
		result_assignment = not_null_vector;
		return result_count;
	} else {
		result_assignment = vector.sel_vector;
		return vector.count;
	}
}

string Vector::ToString() const {
	string retval = TypeIdToString(type) + ": " + to_string(count) + " = [ ";
	if (vector_type == VectorType::FLAT_VECTOR) {
		for (index_t i = 0; i < count; i++) {
			retval += GetValue(i).ToString() + (i == count - 1 ? "" : ", ");
		}
	} else {
		retval += GetValue(0).ToString();
	}
	retval += "]";
	return retval;
}

void Vector::Print() {
	Printer::Print(ToString());
}

template<class T>
static void flatten_constant_vector_loop(data_ptr_t data, data_ptr_t old_data, index_t count, sel_t *sel_vector) {
	auto constant = *((T*) old_data);
	auto output = (T*) data;
	VectorOperations::Exec(sel_vector, count, [&](index_t i, index_t k) {
		output[i] = constant;
	});
}

void Vector::Normalify() {
	switch(vector_type) {
	case VectorType::FLAT_VECTOR:
		// already a flat vector
		break;
	case VectorType::CONSTANT_VECTOR: {
		vector_type = VectorType::FLAT_VECTOR;
		// allocate a new buffer for the vector
		auto old_buffer = move(buffer);
		auto old_data = data;
		buffer = VectorBuffer::CreateStandardVector(type);
		data = buffer->GetData();
		if (nullmask[0]) {
			// constant NULL, set nullmask
			nullmask.set();
			return;
		}
		// non-null constant: have to repeat the constant
		switch(type) {
		case TypeId::BOOL:
		case TypeId::INT8:
			flatten_constant_vector_loop<int8_t>(data, old_data, count, sel_vector);
			break;
		case TypeId::INT16:
			flatten_constant_vector_loop<int16_t>(data, old_data, count, sel_vector);
			break;
		case TypeId::INT32:
			flatten_constant_vector_loop<int32_t>(data, old_data, count, sel_vector);
			break;
		case TypeId::INT64:
			flatten_constant_vector_loop<int64_t>(data, old_data, count, sel_vector);
			break;
		case TypeId::FLOAT:
			flatten_constant_vector_loop<float>(data, old_data, count, sel_vector);
			break;
		case TypeId::DOUBLE:
			flatten_constant_vector_loop<double>(data, old_data, count, sel_vector);
			break;
		case TypeId::HASH:
			flatten_constant_vector_loop<uint64_t>(data, old_data, count, sel_vector);
			break;
		case TypeId::POINTER:
			flatten_constant_vector_loop<uintptr_t>(data, old_data, count, sel_vector);
			break;
		case TypeId::VARCHAR:
			flatten_constant_vector_loop<const char *>(data, old_data, count, sel_vector);
			break;
		default:
			throw NotImplementedException("Unimplemented type for VectorOperations::Flatten");
		}
		break;
	}
	default:
		throw NotImplementedException("FIXME: unimplemented type for normalify");
	}
}

void Vector::Verify() {
	if (count == 0) {
		return;
	}
#ifdef DEBUG
	if (type == TypeId::VARCHAR) {
		// we just touch all the strings and let the sanitizer figure out if any
		// of them are deallocated/corrupt
		if (vector_type == VectorType::CONSTANT_VECTOR) {
			if (!nullmask[0]) {
				auto string = ((const char **)data)[0];
				assert(string);
				assert(strlen(string) != (size_t)-1);
				assert(Value::IsUTF8String(string));
			}
		} else {
			VectorOperations::ExecType<const char *>(*this, [&](const char *string, uint64_t i, uint64_t k) {
				if (!nullmask[i]) {
					assert(string);
					assert(strlen(string) != (size_t)-1);
					assert(Value::IsUTF8String(string));
				}
			});
		}
	}
#endif
}

const char *Vector::AddString(const char *data, index_t len) {
	if (!auxiliary) {
		auxiliary = make_buffer<VectorStringBuffer>();
	}
	assert(auxiliary->type == VectorBufferType::STRING_BUFFER);
	auto &string_buffer = (VectorStringBuffer&) *auxiliary;
	return string_buffer.AddString(data, len);
}

const char *Vector::AddString(const char *data) {
	return AddString(data, strlen(data));
}

const char *Vector::AddString(const string &data) {
	return AddString(data.c_str(), data.size());
}

void Vector::AddHeapReference(Vector &other) {
	if (!other.auxiliary) {
		return;
	}
	if (!auxiliary) {
		auxiliary = make_buffer<VectorStringBuffer>();
	}
	assert(auxiliary->type == VectorBufferType::STRING_BUFFER);
	assert(other.auxiliary->type == VectorBufferType::STRING_BUFFER);
	auto &string_buffer = (VectorStringBuffer&) *auxiliary;
	string_buffer.AddHeapReference(other.auxiliary);
}<|MERGE_RESOLUTION|>--- conflicted
+++ resolved
@@ -203,7 +203,6 @@
 
 	other.nullmask.reset();
 	if (!TypeIsConstantSize(type)) {
-<<<<<<< HEAD
 		switch(type) {
 		case TypeId::VARCHAR: {
 			other.count = count - offset;
@@ -216,7 +215,7 @@
 					    other.nullmask[k - offset] = true;
 					    target[k - offset] = nullptr;
 				    } else {
-					    target[k - offset] = other.string_heap.AddString(source[i]);
+					    target[k - offset] = other.AddString(source[i]);
 				    }
 			    },
 			    offset);
@@ -248,23 +247,7 @@
 			throw NotImplementedException("Copy type ");
 
 		}
-=======
-		assert(type == TypeId::VARCHAR);
-		other.count = count - offset;
-		auto source = (const char **)data;
-		auto target = (const char **)other.data;
-		VectorOperations::Exec(
-		    *this,
-		    [&](uint64_t i, uint64_t k) {
-			    if (nullmask[i]) {
-				    other.nullmask[k - offset] = true;
-				    target[k - offset] = nullptr;
-			    } else {
-				    target[k - offset] = other.AddString(source[i]);
-			    }
-		    },
-		    offset);
->>>>>>> 90e556f7
+
 	} else {
 		VectorOperations::Copy(*this, other, offset);
 	}
@@ -299,7 +282,6 @@
 	// merge NULL mask
 	VectorOperations::Exec(other, [&](uint64_t i, uint64_t k) { nullmask[old_count + k] = other.nullmask[i]; });
 	if (!TypeIsConstantSize(type)) {
-<<<<<<< HEAD
 		switch(type) {
 		case TypeId::VARCHAR: {
 			auto source = (const char **)other.data;
@@ -308,7 +290,7 @@
 				if (other.nullmask[i]) {
 					target[old_count + k] = nullptr;
 				} else {
-					target[old_count + k] = string_heap.AddString(source[i]);
+					target[old_count + k] = AddString(source[i]);
 				}
 			});
 		}
@@ -321,16 +303,7 @@
 				assert(children[i].first == other.children[i].first);
 				assert(children[i].second->type == other.children[i].second->type);
 				children[i].second->Append(*other.children[i].second.get());
-=======
-		assert(type == TypeId::VARCHAR);
-		auto source = (const char **)other.data;
-		auto target = (const char **)data;
-		VectorOperations::Exec(other, [&](uint64_t i, uint64_t k) {
-			if (other.nullmask[i]) {
-				target[old_count + k] = nullptr;
-			} else {
-				target[old_count + k] = AddString(source[i]);
->>>>>>> 90e556f7
+
 			}
 		}
 		break;
