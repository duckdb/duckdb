#include <cstring> // strlen() on Solaris

#include "duckdb/common/types/vector.hpp"

#include "duckdb/common/assert.hpp"
#include "duckdb/common/exception.hpp"
#include "duckdb/common/printer.hpp"
#include "duckdb/common/vector_operations/vector_operations.hpp"

using namespace std;

namespace duckdb {

nullmask_t ZERO_MASK = nullmask_t(0);

Vector::Vector(const VectorCardinality &vcardinality, TypeId type, bool create_data, bool zero_data)
    : vector_type(VectorType::FLAT_VECTOR), type(type), vcardinality(vcardinality), data(nullptr) {
	if (create_data) {
		Initialize(type, zero_data);
	}
}

Vector::Vector(const VectorCardinality &vcardinality, TypeId type) : Vector(vcardinality, type, true, false) {
}

Vector::Vector(const VectorCardinality &vcardinality, TypeId type, data_ptr_t dataptr)
    : vector_type(VectorType::FLAT_VECTOR), type(type), vcardinality(vcardinality), data(dataptr) {
	if (dataptr && type == TypeId::INVALID) {
		throw InvalidTypeException(type, "Cannot create a vector of type INVALID!");
	}
}

Vector::Vector(const VectorCardinality &vcardinality, Value value)
    : vector_type(VectorType::CONSTANT_VECTOR), vcardinality(vcardinality) {
	Reference(value);
}

Vector::Vector(const VectorCardinality &vcardinality)
    : vector_type(VectorType::FLAT_VECTOR), type(TypeId::INVALID), vcardinality(vcardinality), data(nullptr) {
}

Vector::Vector(Vector &&other) noexcept
    : vector_type(other.vector_type), type(other.type), nullmask(other.nullmask), vcardinality(other.vcardinality),
      data(other.data), buffer(move(other.buffer)), auxiliary(move(other.auxiliary)) {
}

void Vector::Reference(Value &value) {
	vector_type = VectorType::CONSTANT_VECTOR;
	type = value.type;
	buffer = VectorBuffer::CreateConstantVector(type);
	data = buffer->GetData();
	SetValue(0, value);
}

void Vector::Reference(Vector &other) {
	vector_type = other.vector_type;
	buffer = other.buffer;
	auxiliary = other.auxiliary;
	data = other.data;
	type = other.type;
	nullmask = other.nullmask;
}

void Vector::Slice(Vector &other, idx_t offset) {
	assert(!other.sel_vector());

	// create a reference to the other vector
	Reference(other);
	if (offset > 0) {
		data = data + GetTypeIdSize(type) * offset;
		nullmask <<= offset;
	}
}

void Vector::Initialize(TypeId new_type, bool zero_data, idx_t count) {
	if (new_type != TypeId::INVALID) {
		type = new_type;
	}
	buffer.reset();
	auxiliary.reset();
	nullmask.reset();
	if (GetTypeIdSize(type) > 0) {
		buffer = VectorBuffer::CreateStandardVector(type, count);
		data = buffer->GetData();
		if (zero_data) {
			memset(data, 0, count * GetTypeIdSize(type));
		}
	}
}

<<<<<<< HEAD

void Vector::SetValue(index_t index, Value val) {
=======
void Vector::SetValue(idx_t index, Value val) {
>>>>>>> 6e01e0e5
	Value newVal = val.CastAs(type);

	nullmask[index] = newVal.is_null;
	if (newVal.is_null) {
		return;
	}
	switch (type) {
	case TypeId::BOOL:
		((int8_t *)data)[index] = newVal.value_.boolean;
		break;
	case TypeId::INT8:
		((int8_t *)data)[index] = newVal.value_.tinyint;
		break;
	case TypeId::INT16:
		((int16_t *)data)[index] = newVal.value_.smallint;
		break;
	case TypeId::INT32:
		((int32_t *)data)[index] = newVal.value_.integer;
		break;
	case TypeId::INT64:
		((int64_t *)data)[index] = newVal.value_.bigint;
		break;
	case TypeId::FLOAT:
		((float *)data)[index] = newVal.value_.float_;
		break;
	case TypeId::DOUBLE:
		((double *)data)[index] = newVal.value_.double_;
		break;
	case TypeId::POINTER:
		((uintptr_t *)data)[index] = newVal.value_.pointer;
		break;
	case TypeId::VARCHAR: {
		((string_t *)data)[index] = AddString(newVal.str_value);
		break;
	}
	case TypeId::STRUCT: {
		if (!auxiliary || GetStructEntries().size() == 0) {
			for (size_t i = 0; i < val.struct_value.size(); i++) {
				auto &struct_child = val.struct_value[i];
				auto cv = make_unique<Vector>(vcardinality, struct_child.second.type);
				cv->vector_type = vector_type;
				AddStructEntry(struct_child.first, move(cv));
			}
		}

		auto& children = GetStructEntries();
		assert(children.size() == val.struct_value.size());

		for (size_t i = 0; i < val.struct_value.size(); i++) {
			auto &struct_child = val.struct_value[i];
			assert(vector_type == VectorType::CONSTANT_VECTOR || vector_type == VectorType::FLAT_VECTOR);
			auto &vec_child = children[i];
			assert (vec_child.first == struct_child.first);
			vec_child.second->SetValue(index, struct_child.second);
		}
	} break;

	case TypeId::LIST: {
		if (!auxiliary) {
			auto cv = make_unique<FlatVector>(val.list_value[0].type);
			cv->SetCount(0);
			SetListEntry(move(cv));
		}
		auto &child_vec = GetListEntry();
		// TODO optimization: in-place update if fits

		auto offset = child_vec.size();

		for (auto &child_val : val.list_value) {
			assert(child_vec.type == child_val.type);
			child_vec.SetCount(child_vec.size() + 1);
			assert(child_vec.size() < STANDARD_VECTOR_SIZE); // FIXME this will overflow eventually
			child_vec.SetValue(child_vec.size() - 1, child_val);
		}
		// now set the pointer
		auto &entry = ((list_entry_t *)GetData())[index];
		entry.length = val.list_value.size();
		entry.offset = offset;
	} break;
	default:
		throw NotImplementedException("Unimplemented type for Vector::SetValue");
	}
}

Value Vector::GetValue(idx_t index) const {
	if (vector_type == VectorType::CONSTANT_VECTOR) {
		index = 0;
	} else {
		assert(vector_type == VectorType::FLAT_VECTOR);
	}
	if (nullmask[index]) {
		return Value(type);
	}
	switch (type) {
	case TypeId::BOOL:
		return Value::BOOLEAN(((int8_t *)data)[index]);
	case TypeId::INT8:
		return Value::TINYINT(((int8_t *)data)[index]);
	case TypeId::INT16:
		return Value::SMALLINT(((int16_t *)data)[index]);
	case TypeId::INT32:
		return Value::INTEGER(((int32_t *)data)[index]);
	case TypeId::INT64:
		return Value::BIGINT(((int64_t *)data)[index]);
	case TypeId::HASH:
		return Value::HASH(((uint64_t *)data)[index]);
	case TypeId::POINTER:
		return Value::POINTER(((uintptr_t *)data)[index]);
	case TypeId::FLOAT:
		return Value::FLOAT(((float *)data)[index]);
	case TypeId::DOUBLE:
		return Value::DOUBLE(((double *)data)[index]);
	case TypeId::VARCHAR: {
		auto str = ((string_t *)data)[index];
		return Value(str.GetString());
	}
	case TypeId::STRUCT: {
		Value ret(TypeId::STRUCT);
		ret.is_null = false;
		// we can derive the value schema from the vector schema
		for (auto &struct_child : GetStructEntries()) {
			ret.struct_value.push_back(pair<string, Value>(struct_child.first, struct_child.second->GetValue(index)));
		}
		return ret;
	}
	case TypeId::LIST: {
		Value ret(TypeId::LIST);
		ret.is_null = false;
		auto offlen = ((list_entry_t *)data)[index];
<<<<<<< HEAD
		auto& child_vec = GetListEntry();
		for (index_t i = offlen.offset; i < offlen.offset + offlen.length; i++) {
			ret.list_value.push_back(child_vec.GetValue(i));
=======
		assert(children.size() == 1);
		for (idx_t i = offlen.offset; i < offlen.offset + offlen.length; i++) {
			ret.list_value.push_back(children[0].second->GetValue(i));
>>>>>>> 6e01e0e5
		}
		return ret;
	}
	default:
		throw NotImplementedException("Unimplemented type for value access");
	}
}

void Vector::ClearSelectionVector() {
	Normalify();
	if (!sel_vector()) {
		return;
	}
	// create a new vector with the same size, but without a selection vector
	VectorCardinality other_cardinality(size());
	Vector other(other_cardinality, type);
	// now copy the data of this vector to the other vector, removing the selection vector in the process
	VectorOperations::Copy(*this, other);
	// create a reference to the data in the other vector
	this->Reference(other);
}
//
//void Vector::Copy(Vector &other, uint64_t offset) {
//	if (other.type != type) {
//		throw TypeMismatchException(type, other.type,
//		                            "Copying to vector of different type not "
//		                            "supported! Call Cast instead!");
//	}
//	if (other.sel_vector) {
//		throw NotImplementedException("Copy to vector with sel_vector not supported!");
//	}
//	Normalify();
//
//	other.nullmask.reset();
//	if (!TypeIsConstantSize(type)) {
//		switch (type) {
//		case TypeId::VARCHAR: {
//			other.count = count - offset;
//			auto source = (const char **)data;
//			auto target = (const char **)other.data;
//			VectorOperations::Exec(
//			    *this,
//			    [&](uint64_t i, uint64_t k) {
//				    if (nullmask[i]) {
//					    other.nullmask[k - offset] = true;
//					    target[k - offset] = nullptr;
//				    } else {
//					    target[k - offset] = other.AddString(source[i]);
//				    }
//			    },
//			    offset);
//		} break;
//		case TypeId::STRUCT: {
//			// the main vector only has a nullmask, so set that with offset
//			// recursively apply to children
//			assert(offset <= count);
//			other.count = count - offset;
//			other.sel_vector = nullptr;
//			assert(offset == 0);
//			VectorOperations::Exec(
//			    *this, [&](index_t i, index_t k) { other.nullmask[k - offset] = nullmask[i]; }, offset);
//			for (auto &child : children) {
//				auto child_copy = make_unique<Vector>();
//				child_copy->Initialize(child.second->type);
//
//				// TODO this needs to be set elsewhere!
//				child.second->sel_vector = sel_vector;
//				child.second->count = count;
//
//				child.second->Copy(*child_copy, offset); // TODO the offset is obvious for struct, not so for list/map
//				other.children.push_back(pair<string, unique_ptr<Vector>>(child.first, move(child_copy)));
//			}
//		} break;
//		case TypeId::LIST: {
//			// copy main vector
//			// FIXME
//			assert(offset == 0);
//			other.Initialize(TypeId::LIST);
//			other.count = count - offset;
//			other.sel_vector = nullptr;
//			VectorOperations::Exec(
//			    *this, [&](index_t i, index_t k) { other.nullmask[k - offset] = nullmask[i]; }, offset);
//
//			// FIXME :/
//			memcpy(other.data, data, count * GetTypeIdSize(type));
//
//			// copy child
//			assert(children.size() == 1); // TODO if size() = 0, we would have all NULLs?
//			auto &child = children[0].second;
//			auto child_copy = make_unique<Vector>();
//			child_copy->Initialize(child->type, true, child->count);
//			child->Copy(*child_copy.get(), offset);
//
//			other.children.push_back(pair<string, unique_ptr<Vector>>("", move(child_copy)));
//		} break;
//		default:
//			throw NotImplementedException("Copy type ");
//		}
//
//	} else {
//		VectorOperations::Copy(*this, other, offset);
//	}
//}

//void Vector::Cast(TypeId new_type) {
//	if (new_type == TypeId::INVALID) {
//		throw InvalidTypeException(new_type, "Cannot create a vector of type invalid!");
//	}
//	if (type == new_type) {
//		return;
//	}
//	Vector new_vector(new_type, true, false);
//	VectorOperations::Cast(*this, new_vector);
//	this->Reference(new_vector);
//}
//
//void Vector::Append(Vector &other) {
//	if (sel_vector) {
//		throw NotImplementedException("Append to vector with selection vector not supported!");
//	}
//	if (other.type != type) {
//		throw TypeMismatchException(type, other.type, "Can only append vectors of similar types");
//	}
//	if (count + other.count > STANDARD_VECTOR_SIZE) {
//		throw OutOfRangeException("Cannot append to vector: vector is full!");
//	}
//	other.Normalify();
//	assert(vector_type == VectorType::FLAT_VECTOR);
//	uint64_t old_count = count;
//	count += other.count;
//	// merge NULL mask
//	VectorOperations::Exec(other, [&](uint64_t i, uint64_t k) { nullmask[old_count + k] = other.nullmask[i]; });
//	if (!TypeIsConstantSize(type)) {
//		switch (type) {
//		case TypeId::VARCHAR: {
//			auto source = (const char **)other.data;
//			auto target = (const char **)data;
//			VectorOperations::Exec(other, [&](uint64_t i, uint64_t k) {
//				if (other.nullmask[i]) {
//					target[old_count + k] = nullptr;
//				} else {
//					target[old_count + k] = AddString(source[i]);
//				}
//			});
//		} break;
//		case TypeId::LIST:
//		case TypeId::STRUCT: {
//			// the main vector only has a nullmask, so set that with offset
//			// recursively apply to children
//			// if this vector is missing children we will have to create them I guess
//			assert(other.children.size() > 0);
//			index_t child_old_count = 0;
//			if (children.size() == 0) {
//				for (size_t i = 0; i < other.children.size(); i++) {
//					assert(old_count == 0);
//					auto &other_child = other.children[i];
//					auto new_vec = make_unique<Vector>();
//					new_vec->Initialize(other_child.second->type, 1, STANDARD_VECTOR_SIZE);
//					new_vec->vector_type = VectorType::FLAT_VECTOR;
//					new_vec->count = old_count;
//					children.push_back(make_pair(other_child.first, move(new_vec)));
//				}
//			} else {
//				child_old_count = other.children[0].second->count;
//			}
//			for (size_t i = 0; i < children.size(); i++) {
//				assert(children[i].first == other.children[i].first);
//				assert(children[i].second->type == other.children[i].second->type);
//				children[i].second->Append(*other.children[i].second.get());
//			}
//			if (type == TypeId::LIST) {
//				// for lists we also have to rewrite the offsets starting from old_count, all offsets are increased by
//				// old_count of child
//				assert(!sel_vector);
//				auto this_data = (list_entry_t *)GetData();
//				auto other_data = (list_entry_t *)other.GetData();
//				for (index_t i = 0; i < other.count; i++) {
//					this_data[old_count + i].length = other_data[i].length;
//					this_data[old_count + i].offset = other_data[i].offset + child_old_count;
//				}
//			}
//		} break;
//
//		default:
//			throw NotImplementedException("Append type ");
//		}
//	} else {
//		VectorOperations::Copy(other, data + old_count * GetTypeIdSize(type));
//	}
//}
//
//=======
//>>>>>>> origin/master
string VectorTypeToString(VectorType type) {
	switch (type) {
	case VectorType::FLAT_VECTOR:
		return "FLAT";
	case VectorType::SEQUENCE_VECTOR:
		return "SEQUENCE";
	case VectorType::CONSTANT_VECTOR:
		return "CONSTANT";
	default:
		return "UNKNOWN";
	}
}

string Vector::ToString() const {
	auto count = size();
	auto sel = sel_vector();

	string retval = VectorTypeToString(vector_type) + " " + TypeIdToString(type) + ": " + to_string(count) + " = [ ";
	switch (vector_type) {
	case VectorType::FLAT_VECTOR:
		for (idx_t i = 0; i < count; i++) {
			retval += GetValue(sel ? sel[i] : i).ToString() + (i == count - 1 ? "" : ", ");
		}
		break;
	case VectorType::CONSTANT_VECTOR:
		retval += GetValue(0).ToString();
		break;
	case VectorType::SEQUENCE_VECTOR: {
		int64_t start, increment;
		GetSequence(start, increment);
		for (idx_t i = 0; i < count; i++) {
			idx_t idx = sel ? sel[i] : i;
			retval += to_string(start + increment * idx) + (i == count - 1 ? "" : ", ");
		}
		break;
	}
	default:
		retval += "UNKNOWN VECTOR TYPE";
		break;
	}
	retval += "]";
	return retval;
}

void Vector::Print() {
	Printer::Print(ToString());
}

template <class T>
static void flatten_constant_vector_loop(data_ptr_t data, data_ptr_t old_data, idx_t count, sel_t *sel_vector) {
	auto constant = *((T *)old_data);
	auto output = (T *)data;
	VectorOperations::Exec(sel_vector, count, [&](idx_t i, idx_t k) { output[i] = constant; });
}

void Vector::Normalify() {
	auto count = size();
	auto sel = sel_vector();

	switch (vector_type) {
	case VectorType::FLAT_VECTOR:
		// already a flat vector
		break;
	case VectorType::CONSTANT_VECTOR: {
		vector_type = VectorType::FLAT_VECTOR;
		// allocate a new buffer for the vector
		auto old_buffer = move(buffer);
		auto old_data = data;
		buffer = VectorBuffer::CreateStandardVector(type);
		data = buffer->GetData();
		if (nullmask[0]) {
			// constant NULL, set nullmask
			nullmask.set();
			return;
		}
		// non-null constant: have to repeat the constant
		switch (type) {
		case TypeId::BOOL:
		case TypeId::INT8:
			flatten_constant_vector_loop<int8_t>(data, old_data, count, sel);
			break;
		case TypeId::INT16:
			flatten_constant_vector_loop<int16_t>(data, old_data, count, sel);
			break;
		case TypeId::INT32:
			flatten_constant_vector_loop<int32_t>(data, old_data, count, sel);
			break;
		case TypeId::INT64:
			flatten_constant_vector_loop<int64_t>(data, old_data, count, sel);
			break;
		case TypeId::FLOAT:
			flatten_constant_vector_loop<float>(data, old_data, count, sel);
			break;
		case TypeId::DOUBLE:
			flatten_constant_vector_loop<double>(data, old_data, count, sel);
			break;
		case TypeId::HASH:
			flatten_constant_vector_loop<uint64_t>(data, old_data, count, sel);
			break;
		case TypeId::POINTER:
			flatten_constant_vector_loop<uintptr_t>(data, old_data, count, sel);
			break;
		case TypeId::VARCHAR:
			flatten_constant_vector_loop<string_t>(data, old_data, count, sel);
			break;
		case TypeId::LIST: {
			assert(!GetListEntry().sel_vector());
			flatten_constant_vector_loop<list_entry_t>(data, old_data, count, sel);
			break;
		}
		case TypeId::STRUCT: {
			for (auto &child : GetStructEntries()) {
				assert(child.second->vector_type == VectorType::CONSTANT_VECTOR);
				child.second->Normalify();
			}
			//sel_vector = nullptr;
		} break;
		default:
			throw NotImplementedException("Unimplemented type for VectorOperations::Normalify");
		}
		break;
	}
	case VectorType::SEQUENCE_VECTOR: {
		int64_t start, increment;
		GetSequence(start, increment);

		vector_type = VectorType::FLAT_VECTOR;
		buffer = VectorBuffer::CreateStandardVector(type);
		data = buffer->GetData();
		VectorOperations::GenerateSequence(*this, start, increment);
		break;
	}
	default:
		throw NotImplementedException("FIXME: unimplemented type for normalify");
	}
}

void Vector::Sequence(int64_t start, int64_t increment) {
	vector_type = VectorType::SEQUENCE_VECTOR;
	this->buffer = make_buffer<VectorBuffer>(sizeof(int64_t) * 2);
	auto data = (int64_t *)buffer->GetData();
	data[0] = start;
	data[1] = increment;
	nullmask.reset();
	auxiliary.reset();
}

void Vector::GetSequence(int64_t &start, int64_t &increment) const {
	assert(vector_type == VectorType::SEQUENCE_VECTOR);
	auto data = (int64_t *)buffer->GetData();
	start = data[0];
	increment = data[1];
}

void Vector::Verify() {
	if (size() == 0) {
		return;
	}
#ifdef DEBUG
	if (type == TypeId::VARCHAR) {
		// we just touch all the strings and let the sanitizer figure out if any
		// of them are deallocated/corrupt
		if (vector_type == VectorType::CONSTANT_VECTOR) {
			if (!nullmask[0]) {
				auto string = ((string_t *)data)[0];
				string.Verify();
			}
		} else {
			VectorOperations::ExecType<string_t>(*this, [&](string_t string, uint64_t i, uint64_t k) {
				if (!nullmask[i]) {
					string.Verify();
				}
			});
		}
	}
	// TODO verify list and struct
	#endif
}

<<<<<<< HEAD

string_t Vector::AddString(const char *data, index_t len) {
=======
string_t Vector::AddString(const char *data, idx_t len) {
>>>>>>> 6e01e0e5
	return AddString(string_t(data, len));
}

string_t Vector::AddString(const char *data) {
	return AddString(string_t(data, strlen(data)));
}

string_t Vector::AddString(const string &data) {
	return AddString(string_t(data.c_str(), data.size()));
}

string_t Vector::AddString(string_t data) {
	if (data.IsInlined()) {
		// string will be inlined: no need to store in string heap
		return data;
	}
	if (!auxiliary) {
		auxiliary = make_buffer<VectorStringBuffer>();
	}
	assert(auxiliary->type == VectorBufferType::STRING_BUFFER);
	auto &string_buffer = (VectorStringBuffer &)*auxiliary;
	return string_buffer.AddString(data);
}

string_t Vector::EmptyString(idx_t len) {
	if (len < string_t::INLINE_LENGTH) {
		return string_t(len);
	}
	if (!auxiliary) {
		auxiliary = make_buffer<VectorStringBuffer>();
	}
	assert(auxiliary->type == VectorBufferType::STRING_BUFFER);
	auto &string_buffer = (VectorStringBuffer &)*auxiliary;
	return string_buffer.EmptyString(len);
}

void Vector::AddHeapReference(Vector &other) {
	assert(type == TypeId::VARCHAR);
	assert(other.type == TypeId::VARCHAR);

	if (!other.auxiliary) {
		return;
	}
	if (!auxiliary) {
		auxiliary = make_buffer<VectorStringBuffer>();
	}
	assert(auxiliary->type == VectorBufferType::STRING_BUFFER);
	assert(other.auxiliary->type == VectorBufferType::STRING_BUFFER);
	auto &string_buffer = (VectorStringBuffer &)*auxiliary;
	string_buffer.AddHeapReference(other.auxiliary);
}

child_list_t<unique_ptr<Vector>> &Vector::GetStructEntries() const {
	assert(type == TypeId::STRUCT);
	assert(auxiliary);
	assert(auxiliary->type == VectorBufferType::STRUCT_BUFFER);
	return ((VectorStructBuffer*) auxiliary.get())->GetChildren();
}

void Vector::AddStructEntry(string name, unique_ptr<Vector> vector) {
	// TODO asser that an entry with this name does not already exist
	assert(type == TypeId::STRUCT);
	if (!auxiliary) {
		auxiliary = make_buffer<VectorStructBuffer>();
	}
	assert(auxiliary);
	assert(auxiliary->type == VectorBufferType::STRUCT_BUFFER);
	((VectorStructBuffer*) auxiliary.get())->AddChild(name, move(vector));
}


FlatVector &Vector::GetListEntry() const {
	assert(type == TypeId::LIST);
	assert(auxiliary);
	assert(auxiliary->type == VectorBufferType::LIST_BUFFER);
	return ((VectorListBuffer*) auxiliary.get())->GetChild();


}
void Vector::SetListEntry(unique_ptr<FlatVector> vector) {
	assert(type == TypeId::LIST);
	if (!auxiliary) {
		auxiliary = make_buffer<VectorListBuffer>();
	}
	assert(auxiliary);
	assert(auxiliary->type == VectorBufferType::LIST_BUFFER);
	((VectorListBuffer*) auxiliary.get())->SetChild(move(vector));
}



} // namespace duckdb<|MERGE_RESOLUTION|>--- conflicted
+++ resolved
@@ -88,12 +88,7 @@
 	}
 }
 
-<<<<<<< HEAD
-
-void Vector::SetValue(index_t index, Value val) {
-=======
 void Vector::SetValue(idx_t index, Value val) {
->>>>>>> 6e01e0e5
 	Value newVal = val.CastAs(type);
 
 	nullmask[index] = newVal.is_null;
@@ -223,15 +218,9 @@
 		Value ret(TypeId::LIST);
 		ret.is_null = false;
 		auto offlen = ((list_entry_t *)data)[index];
-<<<<<<< HEAD
 		auto& child_vec = GetListEntry();
-		for (index_t i = offlen.offset; i < offlen.offset + offlen.length; i++) {
+		for (idx_t i = offlen.offset; i < offlen.offset + offlen.length; i++) {
 			ret.list_value.push_back(child_vec.GetValue(i));
-=======
-		assert(children.size() == 1);
-		for (idx_t i = offlen.offset; i < offlen.offset + offlen.length; i++) {
-			ret.list_value.push_back(children[0].second->GetValue(i));
->>>>>>> 6e01e0e5
 		}
 		return ret;
 	}
@@ -604,12 +593,8 @@
 	#endif
 }
 
-<<<<<<< HEAD
-
-string_t Vector::AddString(const char *data, index_t len) {
-=======
+
 string_t Vector::AddString(const char *data, idx_t len) {
->>>>>>> 6e01e0e5
 	return AddString(string_t(data, len));
 }
 
