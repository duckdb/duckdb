#include "duckdb/common/types/vector.hpp"

#include "duckdb/common/algorithm.hpp"
#include "duckdb/common/assert.hpp"
#include "duckdb/common/exception.hpp"
#include "duckdb/common/operator/comparison_operators.hpp"
#include "duckdb/common/pair.hpp"
#include "duckdb/common/printer.hpp"
#include "duckdb/common/serializer.hpp"
#include "duckdb/common/types/null_value.hpp"
#include "duckdb/common/types/sel_cache.hpp"
#include "duckdb/common/types/vector_cache.hpp"
#include "duckdb/common/vector_operations/vector_operations.hpp"
#include "duckdb/storage/buffer/buffer_handle.hpp"
#include "duckdb/function/scalar/nested_functions.hpp"
#include "duckdb/storage/string_uncompressed.hpp"
#include "duckdb/common/types/value.hpp"
#include "duckdb/common/fsst.hpp"
#include "fsst.h"
#include "duckdb/common/types/bit.hpp"

#include "duckdb/common/serializer/format_serializer.hpp"
#include "duckdb/common/serializer/format_deserializer.hpp"

#include <cstring> // strlen() on Solaris

namespace duckdb {

Vector::Vector(LogicalType type_p, bool create_data, bool zero_data, idx_t capacity)
    : vector_type(VectorType::FLAT_VECTOR), type(std::move(type_p)), data(nullptr) {
	if (create_data) {
		Initialize(zero_data, capacity);
	}
}

Vector::Vector(LogicalType type_p, idx_t capacity) : Vector(std::move(type_p), true, false, capacity) {
}

Vector::Vector(LogicalType type_p, data_ptr_t dataptr)
    : vector_type(VectorType::FLAT_VECTOR), type(std::move(type_p)), data(dataptr) {
	if (dataptr && !type.IsValid()) {
		throw InternalException("Cannot create a vector of type INVALID!");
	}
}

Vector::Vector(const VectorCache &cache) : type(cache.GetType()) {
	ResetFromCache(cache);
}

Vector::Vector(Vector &other) : type(other.type) {
	Reference(other);
}

Vector::Vector(Vector &other, const SelectionVector &sel, idx_t count) : type(other.type) {
	Slice(other, sel, count);
}

Vector::Vector(Vector &other, idx_t offset, idx_t end) : type(other.type) {
	Slice(other, offset, end);
}

Vector::Vector(const Value &value) : type(value.type()) {
	Reference(value);
}

Vector::Vector(Vector &&other) noexcept
    : vector_type(other.vector_type), type(std::move(other.type)), data(other.data),
      validity(std::move(other.validity)), buffer(std::move(other.buffer)), auxiliary(std::move(other.auxiliary)) {
}

void Vector::Reference(const Value &value) {
	D_ASSERT(GetType().id() == value.type().id());
	this->vector_type = VectorType::CONSTANT_VECTOR;
	buffer = VectorBuffer::CreateConstantVector(value.type());
	auto internal_type = value.type().InternalType();
	if (internal_type == PhysicalType::STRUCT) {
		auto struct_buffer = make_uniq<VectorStructBuffer>();
		auto &child_types = StructType::GetChildTypes(value.type());
		auto &child_vectors = struct_buffer->GetChildren();
		for (idx_t i = 0; i < child_types.size(); i++) {
<<<<<<< HEAD
			auto vector = make_uniq<Vector>(value.IsNull() ? Value(child_types[i].second) : value_children[i]);
=======
			auto vector =
			    make_unique<Vector>(value.IsNull() ? Value(child_types[i].second) : StructValue::GetChildren(value)[i]);
>>>>>>> 4be6bdb5
			child_vectors.push_back(std::move(vector));
		}
		auxiliary = shared_ptr<VectorBuffer>(struct_buffer.release());
		if (value.IsNull()) {
			SetValue(0, value);
		}
	} else if (internal_type == PhysicalType::LIST) {
		auto list_buffer = make_uniq<VectorListBuffer>(value.type());
		auxiliary = shared_ptr<VectorBuffer>(list_buffer.release());
		data = buffer->GetData();
		SetValue(0, value);
	} else {
		auxiliary.reset();
		data = buffer->GetData();
		SetValue(0, value);
	}
}

void Vector::Reference(Vector &other) {
	D_ASSERT(other.GetType() == GetType());
	Reinterpret(other);
}

void Vector::ReferenceAndSetType(Vector &other) {
	type = other.GetType();
	Reference(other);
}

void Vector::Reinterpret(Vector &other) {
	vector_type = other.vector_type;
	AssignSharedPointer(buffer, other.buffer);
	AssignSharedPointer(auxiliary, other.auxiliary);
	data = other.data;
	validity = other.validity;
}

void Vector::ResetFromCache(const VectorCache &cache) {
	cache.ResetFromCache(*this);
}

void Vector::Slice(Vector &other, idx_t offset, idx_t end) {
	if (other.GetVectorType() == VectorType::CONSTANT_VECTOR) {
		Reference(other);
		return;
	}
	D_ASSERT(other.GetVectorType() == VectorType::FLAT_VECTOR);

	auto internal_type = GetType().InternalType();
	if (internal_type == PhysicalType::STRUCT) {
		Vector new_vector(GetType());
		auto &entries = StructVector::GetEntries(new_vector);
		auto &other_entries = StructVector::GetEntries(other);
		D_ASSERT(entries.size() == other_entries.size());
		for (idx_t i = 0; i < entries.size(); i++) {
			entries[i]->Slice(*other_entries[i], offset, end);
		}
		new_vector.validity.Slice(other.validity, offset, end - offset);
		Reference(new_vector);
	} else {
		Reference(other);
		if (offset > 0) {
			data = data + GetTypeIdSize(internal_type) * offset;
			validity.Slice(other.validity, offset, end - offset);
		}
	}
}

void Vector::Slice(Vector &other, const SelectionVector &sel, idx_t count) {
	Reference(other);
	Slice(sel, count);
}

void Vector::Slice(const SelectionVector &sel, idx_t count) {
	if (GetVectorType() == VectorType::CONSTANT_VECTOR) {
		// dictionary on a constant is just a constant
		return;
	}
	if (GetVectorType() == VectorType::DICTIONARY_VECTOR) {
		// already a dictionary, slice the current dictionary
		auto &current_sel = DictionaryVector::SelVector(*this);
		auto sliced_dictionary = current_sel.Slice(sel, count);
		buffer = make_buffer<DictionaryBuffer>(std::move(sliced_dictionary));
		if (GetType().InternalType() == PhysicalType::STRUCT) {
			auto &child_vector = DictionaryVector::Child(*this);

			Vector new_child(child_vector);
			new_child.auxiliary = make_buffer<VectorStructBuffer>(new_child, sel, count);
			auxiliary = make_buffer<VectorChildBuffer>(std::move(new_child));
		}
		return;
	}

	if (GetVectorType() == VectorType::FSST_VECTOR) {
		Flatten(sel, count);
		return;
	}

	Vector child_vector(*this);
	auto internal_type = GetType().InternalType();
	if (internal_type == PhysicalType::STRUCT) {
		child_vector.auxiliary = make_buffer<VectorStructBuffer>(*this, sel, count);
	}
	auto child_ref = make_buffer<VectorChildBuffer>(std::move(child_vector));
	auto dict_buffer = make_buffer<DictionaryBuffer>(sel);
	vector_type = VectorType::DICTIONARY_VECTOR;
	buffer = std::move(dict_buffer);
	auxiliary = std::move(child_ref);
}

void Vector::Slice(const SelectionVector &sel, idx_t count, SelCache &cache) {
	if (GetVectorType() == VectorType::DICTIONARY_VECTOR && GetType().InternalType() != PhysicalType::STRUCT) {
		// dictionary vector: need to merge dictionaries
		// check if we have a cached entry
		auto &current_sel = DictionaryVector::SelVector(*this);
		auto target_data = current_sel.data();
		auto entry = cache.cache.find(target_data);
		if (entry != cache.cache.end()) {
			// cached entry exists: use that
			this->buffer = make_buffer<DictionaryBuffer>(((DictionaryBuffer &)*entry->second).GetSelVector());
			vector_type = VectorType::DICTIONARY_VECTOR;
		} else {
			Slice(sel, count);
			cache.cache[target_data] = this->buffer;
		}
	} else {
		Slice(sel, count);
	}
}

void Vector::Initialize(bool zero_data, idx_t capacity) {
	auxiliary.reset();
	validity.Reset();
	auto &type = GetType();
	auto internal_type = type.InternalType();
	if (internal_type == PhysicalType::STRUCT) {
		auto struct_buffer = make_uniq<VectorStructBuffer>(type, capacity);
		auxiliary = shared_ptr<VectorBuffer>(struct_buffer.release());
	} else if (internal_type == PhysicalType::LIST) {
		auto list_buffer = make_uniq<VectorListBuffer>(type, capacity);
		auxiliary = shared_ptr<VectorBuffer>(list_buffer.release());
	}
	auto type_size = GetTypeIdSize(internal_type);
	if (type_size > 0) {
		buffer = VectorBuffer::CreateStandardVector(type, capacity);
		data = buffer->GetData();
		if (zero_data) {
			memset(data, 0, capacity * type_size);
		}
	}
	if (capacity > STANDARD_VECTOR_SIZE) {
		validity.Resize(STANDARD_VECTOR_SIZE, capacity);
	}
}

struct DataArrays {
	Vector &vec;
	data_ptr_t data;
	VectorBuffer *buffer;
	idx_t type_size;
	bool is_nested;
	DataArrays(Vector &vec, data_ptr_t data, VectorBuffer *buffer, idx_t type_size, bool is_nested)
	    : vec(vec), data(data), buffer(buffer), type_size(type_size), is_nested(is_nested) {
	}
};

void FindChildren(std::vector<DataArrays> &to_resize, VectorBuffer &auxiliary) {
	if (auxiliary.GetBufferType() == VectorBufferType::LIST_BUFFER) {
		auto &buffer = (VectorListBuffer &)auxiliary;
		auto &child = buffer.GetChild();
		auto data = child.GetData();
		if (!data) {
			//! Nested type
			DataArrays arrays(child, data, child.GetBuffer().get(), GetTypeIdSize(child.GetType().InternalType()),
			                  true);
			to_resize.emplace_back(arrays);
			FindChildren(to_resize, *child.GetAuxiliary());
		} else {
			DataArrays arrays(child, data, child.GetBuffer().get(), GetTypeIdSize(child.GetType().InternalType()),
			                  false);
			to_resize.emplace_back(arrays);
		}
	} else if (auxiliary.GetBufferType() == VectorBufferType::STRUCT_BUFFER) {
		auto &buffer = (VectorStructBuffer &)auxiliary;
		auto &children = buffer.GetChildren();
		for (auto &child : children) {
			auto data = child->GetData();
			if (!data) {
				//! Nested type
				DataArrays arrays(*child, data, child->GetBuffer().get(),
				                  GetTypeIdSize(child->GetType().InternalType()), true);
				to_resize.emplace_back(arrays);
				FindChildren(to_resize, *child->GetAuxiliary());
			} else {
				DataArrays arrays(*child, data, child->GetBuffer().get(),
				                  GetTypeIdSize(child->GetType().InternalType()), false);
				to_resize.emplace_back(arrays);
			}
		}
	}
}
void Vector::Resize(idx_t cur_size, idx_t new_size) {
	std::vector<DataArrays> to_resize;
	if (!buffer) {
		buffer = make_buffer<VectorBuffer>(0);
	}
	if (!data) {
		//! this is a nested structure
		DataArrays arrays(*this, data, buffer.get(), GetTypeIdSize(GetType().InternalType()), true);
		to_resize.emplace_back(arrays);
		FindChildren(to_resize, *auxiliary);
	} else {
		DataArrays arrays(*this, data, buffer.get(), GetTypeIdSize(GetType().InternalType()), false);
		to_resize.emplace_back(arrays);
	}
	for (auto &data_to_resize : to_resize) {
		if (!data_to_resize.is_nested) {
			auto new_data = unique_ptr<data_t[]>(new data_t[new_size * data_to_resize.type_size]);
			memcpy(new_data.get(), data_to_resize.data, cur_size * data_to_resize.type_size * sizeof(data_t));
			data_to_resize.buffer->SetData(std::move(new_data));
			data_to_resize.vec.data = data_to_resize.buffer->GetData();
		}
		data_to_resize.vec.validity.Resize(cur_size, new_size);
	}
}

void Vector::SetValue(idx_t index, const Value &val) {
	if (GetVectorType() == VectorType::DICTIONARY_VECTOR) {
		// dictionary: apply dictionary and forward to child
		auto &sel_vector = DictionaryVector::SelVector(*this);
		auto &child = DictionaryVector::Child(*this);
		return child.SetValue(sel_vector.get_index(index), val);
	}
	if (val.type() != GetType()) {
		SetValue(index, val.DefaultCastAs(GetType()));
		return;
	}
	D_ASSERT(val.type().InternalType() == GetType().InternalType());

	validity.EnsureWritable();
	validity.Set(index, !val.IsNull());
	if (val.IsNull() && GetType().InternalType() != PhysicalType::STRUCT) {
		// for structs we still need to set the child-entries to NULL
		// so we do not bail out yet
		return;
	}

	switch (GetType().InternalType()) {
	case PhysicalType::BOOL:
		((bool *)data)[index] = val.GetValueUnsafe<bool>();
		break;
	case PhysicalType::INT8:
		((int8_t *)data)[index] = val.GetValueUnsafe<int8_t>();
		break;
	case PhysicalType::INT16:
		((int16_t *)data)[index] = val.GetValueUnsafe<int16_t>();
		break;
	case PhysicalType::INT32:
		((int32_t *)data)[index] = val.GetValueUnsafe<int32_t>();
		break;
	case PhysicalType::INT64:
		((int64_t *)data)[index] = val.GetValueUnsafe<int64_t>();
		break;
	case PhysicalType::INT128:
		((hugeint_t *)data)[index] = val.GetValueUnsafe<hugeint_t>();
		break;
	case PhysicalType::UINT8:
		((uint8_t *)data)[index] = val.GetValueUnsafe<uint8_t>();
		break;
	case PhysicalType::UINT16:
		((uint16_t *)data)[index] = val.GetValueUnsafe<uint16_t>();
		break;
	case PhysicalType::UINT32:
		((uint32_t *)data)[index] = val.GetValueUnsafe<uint32_t>();
		break;
	case PhysicalType::UINT64:
		((uint64_t *)data)[index] = val.GetValueUnsafe<uint64_t>();
		break;
	case PhysicalType::FLOAT:
		((float *)data)[index] = val.GetValueUnsafe<float>();
		break;
	case PhysicalType::DOUBLE:
		((double *)data)[index] = val.GetValueUnsafe<double>();
		break;
	case PhysicalType::INTERVAL:
		((interval_t *)data)[index] = val.GetValueUnsafe<interval_t>();
		break;
	case PhysicalType::VARCHAR:
		((string_t *)data)[index] = StringVector::AddStringOrBlob(*this, StringValue::Get(val));
		break;
	case PhysicalType::STRUCT: {
		D_ASSERT(GetVectorType() == VectorType::CONSTANT_VECTOR || GetVectorType() == VectorType::FLAT_VECTOR);

		auto &children = StructVector::GetEntries(*this);
		if (val.IsNull()) {
			for (size_t i = 0; i < children.size(); i++) {
				auto &vec_child = children[i];
				vec_child->SetValue(index, Value());
			}
		} else {
			auto &val_children = StructValue::GetChildren(val);
			D_ASSERT(children.size() == val_children.size());
			for (size_t i = 0; i < children.size(); i++) {
				auto &vec_child = children[i];
				auto &struct_child = val_children[i];
				vec_child->SetValue(index, struct_child);
			}
		}
		break;
	}
	case PhysicalType::LIST: {
		auto offset = ListVector::GetListSize(*this);
		auto &val_children = ListValue::GetChildren(val);
		if (!val_children.empty()) {
			for (idx_t i = 0; i < val_children.size(); i++) {
				ListVector::PushBack(*this, val_children[i]);
			}
		}
		//! now set the pointer
		auto &entry = ((list_entry_t *)data)[index];
		entry.length = val_children.size();
		entry.offset = offset;
		break;
	}
	default:
		throw InternalException("Unimplemented type for Vector::SetValue");
	}
}

Value Vector::GetValueInternal(const Vector &v_p, idx_t index_p) {
	const Vector *vector = &v_p;
	idx_t index = index_p;
	bool finished = false;
	while (!finished) {
		switch (vector->GetVectorType()) {
		case VectorType::CONSTANT_VECTOR:
			index = 0;
			finished = true;
			break;
		case VectorType::FLAT_VECTOR:
			finished = true;
			break;
		case VectorType::FSST_VECTOR:
			finished = true;
			break;
		// dictionary: apply dictionary and forward to child
		case VectorType::DICTIONARY_VECTOR: {
			auto &sel_vector = DictionaryVector::SelVector(*vector);
			auto &child = DictionaryVector::Child(*vector);
			vector = &child;
			index = sel_vector.get_index(index);
			break;
		}
		case VectorType::SEQUENCE_VECTOR: {
			int64_t start, increment;
			SequenceVector::GetSequence(*vector, start, increment);
			return Value::Numeric(vector->GetType(), start + increment * index);
		}
		default:
			throw InternalException("Unimplemented vector type for Vector::GetValue");
		}
	}
	auto data = vector->data;
	auto &validity = vector->validity;
	auto &type = vector->GetType();

	if (!validity.RowIsValid(index)) {
		return Value(vector->GetType());
	}

	if (vector->GetVectorType() == VectorType::FSST_VECTOR) {
		if (vector->GetType().InternalType() != PhysicalType::VARCHAR) {
			throw InternalException("FSST Vector with non-string datatype found!");
		}
		auto str_compressed = ((string_t *)data)[index];
		Value result =
		    FSSTPrimitives::DecompressValue(FSSTVector::GetDecoder(const_cast<Vector &>(*vector)),
		                                    (unsigned char *)str_compressed.GetDataUnsafe(), str_compressed.GetSize());
		return result;
	}

	switch (vector->GetType().id()) {
	case LogicalTypeId::BOOLEAN:
		return Value::BOOLEAN(((bool *)data)[index]);
	case LogicalTypeId::TINYINT:
		return Value::TINYINT(((int8_t *)data)[index]);
	case LogicalTypeId::SMALLINT:
		return Value::SMALLINT(((int16_t *)data)[index]);
	case LogicalTypeId::INTEGER:
		return Value::INTEGER(((int32_t *)data)[index]);
	case LogicalTypeId::DATE:
		return Value::DATE(((date_t *)data)[index]);
	case LogicalTypeId::TIME:
		return Value::TIME(((dtime_t *)data)[index]);
	case LogicalTypeId::TIME_TZ:
		return Value::TIMETZ(((dtime_t *)data)[index]);
	case LogicalTypeId::BIGINT:
		return Value::BIGINT(((int64_t *)data)[index]);
	case LogicalTypeId::UTINYINT:
		return Value::UTINYINT(((uint8_t *)data)[index]);
	case LogicalTypeId::USMALLINT:
		return Value::USMALLINT(((uint16_t *)data)[index]);
	case LogicalTypeId::UINTEGER:
		return Value::UINTEGER(((uint32_t *)data)[index]);
	case LogicalTypeId::UBIGINT:
		return Value::UBIGINT(((uint64_t *)data)[index]);
	case LogicalTypeId::TIMESTAMP:
		return Value::TIMESTAMP(((timestamp_t *)data)[index]);
	case LogicalTypeId::TIMESTAMP_NS:
		return Value::TIMESTAMPNS(((timestamp_t *)data)[index]);
	case LogicalTypeId::TIMESTAMP_MS:
		return Value::TIMESTAMPMS(((timestamp_t *)data)[index]);
	case LogicalTypeId::TIMESTAMP_SEC:
		return Value::TIMESTAMPSEC(((timestamp_t *)data)[index]);
	case LogicalTypeId::TIMESTAMP_TZ:
		return Value::TIMESTAMPTZ(((timestamp_t *)data)[index]);
	case LogicalTypeId::HUGEINT:
		return Value::HUGEINT(((hugeint_t *)data)[index]);
	case LogicalTypeId::UUID:
		return Value::UUID(((hugeint_t *)data)[index]);
	case LogicalTypeId::DECIMAL: {
		auto width = DecimalType::GetWidth(type);
		auto scale = DecimalType::GetScale(type);
		switch (type.InternalType()) {
		case PhysicalType::INT16:
			return Value::DECIMAL(((int16_t *)data)[index], width, scale);
		case PhysicalType::INT32:
			return Value::DECIMAL(((int32_t *)data)[index], width, scale);
		case PhysicalType::INT64:
			return Value::DECIMAL(((int64_t *)data)[index], width, scale);
		case PhysicalType::INT128:
			return Value::DECIMAL(((hugeint_t *)data)[index], width, scale);
		default:
			throw InternalException("Physical type '%s' has a width bigger than 38, which is not supported",
			                        TypeIdToString(type.InternalType()));
		}
	}
	case LogicalTypeId::ENUM: {
		switch (type.InternalType()) {
		case PhysicalType::UINT8:
			return Value::ENUM(((uint8_t *)data)[index], type);
		case PhysicalType::UINT16:
			return Value::ENUM(((uint16_t *)data)[index], type);
		case PhysicalType::UINT32:
			return Value::ENUM(((uint32_t *)data)[index], type);
		default:
			throw InternalException("ENUM can only have unsigned integers as physical types");
		}
	}
	case LogicalTypeId::POINTER:
		return Value::POINTER(((uintptr_t *)data)[index]);
	case LogicalTypeId::FLOAT:
		return Value::FLOAT(((float *)data)[index]);
	case LogicalTypeId::DOUBLE:
		return Value::DOUBLE(((double *)data)[index]);
	case LogicalTypeId::INTERVAL:
		return Value::INTERVAL(((interval_t *)data)[index]);
	case LogicalTypeId::VARCHAR: {
		auto str = ((string_t *)data)[index];
		return Value(str.GetString());
	}
	case LogicalTypeId::AGGREGATE_STATE:
	case LogicalTypeId::BLOB: {
		auto str = ((string_t *)data)[index];
		return Value::BLOB((const_data_ptr_t)str.GetDataUnsafe(), str.GetSize());
	}
	case LogicalTypeId::BIT: {
		auto str = ((string_t *)data)[index];
		return Value::BIT((const_data_ptr_t)str.GetDataUnsafe(), str.GetSize());
	}
	case LogicalTypeId::MAP: {
		auto offlen = ((list_entry_t *)data)[index];
		auto &child_vec = ListVector::GetEntry(*vector);
		std::vector<Value> children;
		for (idx_t i = offlen.offset; i < offlen.offset + offlen.length; i++) {
			children.push_back(child_vec.GetValue(i));
		}
		return Value::MAP(ListType::GetChildType(type), std::move(children));
	}
	case LogicalTypeId::UNION: {
		auto tag = UnionVector::GetTag(*vector, index);
		auto value = UnionVector::GetMember(*vector, tag).GetValue(index);
		auto members = UnionType::CopyMemberTypes(type);
		return Value::UNION(members, tag, std::move(value));
	}
	case LogicalTypeId::STRUCT: {
		// we can derive the value schema from the vector schema
		auto &child_entries = StructVector::GetEntries(*vector);
		child_list_t<Value> children;
		for (idx_t child_idx = 0; child_idx < child_entries.size(); child_idx++) {
			auto &struct_child = child_entries[child_idx];
			children.push_back(make_pair(StructType::GetChildName(type, child_idx), struct_child->GetValue(index_p)));
		}
		return Value::STRUCT(std::move(children));
	}
	case LogicalTypeId::LIST: {
		auto offlen = ((list_entry_t *)data)[index];
		auto &child_vec = ListVector::GetEntry(*vector);
		std::vector<Value> children;
		for (idx_t i = offlen.offset; i < offlen.offset + offlen.length; i++) {
			children.push_back(child_vec.GetValue(i));
		}
		return Value::LIST(ListType::GetChildType(type), std::move(children));
	}
	default:
		throw InternalException("Unimplemented type for value access");
	}
}

Value Vector::GetValue(const Vector &v_p, idx_t index_p) {
	auto value = GetValueInternal(v_p, index_p);
	// set the alias of the type to the correct value, if there is a type alias
	if (v_p.GetType().HasAlias()) {
		value.GetTypeMutable().CopyAuxInfo(v_p.GetType());
	}
	if (v_p.GetType().id() != LogicalTypeId::AGGREGATE_STATE && value.type().id() != LogicalTypeId::AGGREGATE_STATE) {

		D_ASSERT(v_p.GetType() == value.type());
	}
	return value;
}

Value Vector::GetValue(idx_t index) const {
	return GetValue(*this, index);
}

// LCOV_EXCL_START
string VectorTypeToString(VectorType type) {
	switch (type) {
	case VectorType::FLAT_VECTOR:
		return "FLAT";
	case VectorType::FSST_VECTOR:
		return "FSST";
	case VectorType::SEQUENCE_VECTOR:
		return "SEQUENCE";
	case VectorType::DICTIONARY_VECTOR:
		return "DICTIONARY";
	case VectorType::CONSTANT_VECTOR:
		return "CONSTANT";
	default:
		return "UNKNOWN";
	}
}

string Vector::ToString(idx_t count) const {
	string retval =
	    VectorTypeToString(GetVectorType()) + " " + GetType().ToString() + ": " + to_string(count) + " = [ ";
	switch (GetVectorType()) {
	case VectorType::FLAT_VECTOR:
	case VectorType::DICTIONARY_VECTOR:
		for (idx_t i = 0; i < count; i++) {
			retval += GetValue(i).ToString() + (i == count - 1 ? "" : ", ");
		}
		break;
	case VectorType::FSST_VECTOR: {
		for (idx_t i = 0; i < count; i++) {
			string_t compressed_string = ((string_t *)data)[i];
			Value val = FSSTPrimitives::DecompressValue(FSSTVector::GetDecoder(const_cast<Vector &>(*this)),
			                                            (unsigned char *)compressed_string.GetDataUnsafe(),
			                                            compressed_string.GetSize());
			retval += GetValue(i).ToString() + (i == count - 1 ? "" : ", ");
		}
	} break;
	case VectorType::CONSTANT_VECTOR:
		retval += GetValue(0).ToString();
		break;
	case VectorType::SEQUENCE_VECTOR: {
		int64_t start, increment;
		SequenceVector::GetSequence(*this, start, increment);
		for (idx_t i = 0; i < count; i++) {
			retval += to_string(start + increment * i) + (i == count - 1 ? "" : ", ");
		}
		break;
	}
	default:
		retval += "UNKNOWN VECTOR TYPE";
		break;
	}
	retval += "]";
	return retval;
}

void Vector::Print(idx_t count) const {
	Printer::Print(ToString(count));
}

string Vector::ToString() const {
	string retval = VectorTypeToString(GetVectorType()) + " " + GetType().ToString() + ": (UNKNOWN COUNT) [ ";
	switch (GetVectorType()) {
	case VectorType::FLAT_VECTOR:
	case VectorType::DICTIONARY_VECTOR:
		break;
	case VectorType::CONSTANT_VECTOR:
		retval += GetValue(0).ToString();
		break;
	case VectorType::SEQUENCE_VECTOR: {
		break;
	}
	default:
		retval += "UNKNOWN VECTOR TYPE";
		break;
	}
	retval += "]";
	return retval;
}

void Vector::Print() const {
	Printer::Print(ToString());
}
// LCOV_EXCL_STOP

template <class T>
static void TemplatedFlattenConstantVector(data_ptr_t data, data_ptr_t old_data, idx_t count) {
	auto constant = Load<T>(old_data);
	auto output = (T *)data;
	for (idx_t i = 0; i < count; i++) {
		output[i] = constant;
	}
}

void Vector::Flatten(idx_t count) {
	switch (GetVectorType()) {
	case VectorType::FLAT_VECTOR:
		// already a flat vector
		break;
	case VectorType::FSST_VECTOR: {
		// Even though count may only be a part of the vector, we need to flatten the whole thing due to the way
		// ToUnifiedFormat uses flatten
		idx_t total_count = FSSTVector::GetCount(*this);
		// create vector to decompress into
		Vector other(GetType(), total_count);
		// now copy the data of this vector to the other vector, decompressing the strings in the process
		VectorOperations::Copy(*this, other, total_count, 0, 0);
		// create a reference to the data in the other vector
		this->Reference(other);
		break;
	}
	case VectorType::DICTIONARY_VECTOR: {
		// create a new flat vector of this type
		Vector other(GetType(), count);
		// now copy the data of this vector to the other vector, removing the selection vector in the process
		VectorOperations::Copy(*this, other, count, 0, 0);
		// create a reference to the data in the other vector
		this->Reference(other);
		break;
	}
	case VectorType::CONSTANT_VECTOR: {
		bool is_null = ConstantVector::IsNull(*this);
		// allocate a new buffer for the vector
		auto old_buffer = std::move(buffer);
		auto old_data = data;
		buffer = VectorBuffer::CreateStandardVector(type, MaxValue<idx_t>(STANDARD_VECTOR_SIZE, count));
		data = buffer->GetData();
		vector_type = VectorType::FLAT_VECTOR;
		if (is_null) {
			// constant NULL, set nullmask
			validity.EnsureWritable();
			validity.SetAllInvalid(count);
			return;
		}
		// non-null constant: have to repeat the constant
		switch (GetType().InternalType()) {
		case PhysicalType::BOOL:
			TemplatedFlattenConstantVector<bool>(data, old_data, count);
			break;
		case PhysicalType::INT8:
			TemplatedFlattenConstantVector<int8_t>(data, old_data, count);
			break;
		case PhysicalType::INT16:
			TemplatedFlattenConstantVector<int16_t>(data, old_data, count);
			break;
		case PhysicalType::INT32:
			TemplatedFlattenConstantVector<int32_t>(data, old_data, count);
			break;
		case PhysicalType::INT64:
			TemplatedFlattenConstantVector<int64_t>(data, old_data, count);
			break;
		case PhysicalType::UINT8:
			TemplatedFlattenConstantVector<uint8_t>(data, old_data, count);
			break;
		case PhysicalType::UINT16:
			TemplatedFlattenConstantVector<uint16_t>(data, old_data, count);
			break;
		case PhysicalType::UINT32:
			TemplatedFlattenConstantVector<uint32_t>(data, old_data, count);
			break;
		case PhysicalType::UINT64:
			TemplatedFlattenConstantVector<uint64_t>(data, old_data, count);
			break;
		case PhysicalType::INT128:
			TemplatedFlattenConstantVector<hugeint_t>(data, old_data, count);
			break;
		case PhysicalType::FLOAT:
			TemplatedFlattenConstantVector<float>(data, old_data, count);
			break;
		case PhysicalType::DOUBLE:
			TemplatedFlattenConstantVector<double>(data, old_data, count);
			break;
		case PhysicalType::INTERVAL:
			TemplatedFlattenConstantVector<interval_t>(data, old_data, count);
			break;
		case PhysicalType::VARCHAR:
			TemplatedFlattenConstantVector<string_t>(data, old_data, count);
			break;
		case PhysicalType::LIST: {
			TemplatedFlattenConstantVector<list_entry_t>(data, old_data, count);
			break;
		}
		case PhysicalType::STRUCT: {
			auto normalified_buffer = make_uniq<VectorStructBuffer>();

			auto &new_children = normalified_buffer->GetChildren();

			auto &child_entries = StructVector::GetEntries(*this);
			for (auto &child : child_entries) {
				D_ASSERT(child->GetVectorType() == VectorType::CONSTANT_VECTOR);
				auto vector = make_uniq<Vector>(*child);
				vector->Flatten(count);
				new_children.push_back(std::move(vector));
			}
			auxiliary = shared_ptr<VectorBuffer>(normalified_buffer.release());
		} break;
		default:
			throw InternalException("Unimplemented type for VectorOperations::Flatten");
		}
		break;
	}
	case VectorType::SEQUENCE_VECTOR: {
		int64_t start, increment, sequence_count;
		SequenceVector::GetSequence(*this, start, increment, sequence_count);

		buffer = VectorBuffer::CreateStandardVector(GetType());
		data = buffer->GetData();
		VectorOperations::GenerateSequence(*this, sequence_count, start, increment);
		break;
	}
	default:
		throw InternalException("Unimplemented type for normalify");
	}
}

void Vector::Flatten(const SelectionVector &sel, idx_t count) {
	switch (GetVectorType()) {
	case VectorType::FLAT_VECTOR:
		// already a flat vector
		break;
	case VectorType::FSST_VECTOR: {
		// create a new flat vector of this type
		Vector other(GetType());
		// copy the data of this vector to the other vector, removing compression and selection vector in the process
		VectorOperations::Copy(*this, other, sel, count, 0, 0);
		// create a reference to the data in the other vector
		this->Reference(other);
		break;
	}
	case VectorType::SEQUENCE_VECTOR: {
		int64_t start, increment;
		SequenceVector::GetSequence(*this, start, increment);

		buffer = VectorBuffer::CreateStandardVector(GetType());
		data = buffer->GetData();
		VectorOperations::GenerateSequence(*this, count, sel, start, increment);
		break;
	}
	default:
		throw InternalException("Unimplemented type for normalify with selection vector");
	}
}

void Vector::ToUnifiedFormat(idx_t count, UnifiedVectorFormat &data) {
	switch (GetVectorType()) {
	case VectorType::DICTIONARY_VECTOR: {
		auto &sel = DictionaryVector::SelVector(*this);
		auto &child = DictionaryVector::Child(*this);
		if (child.GetVectorType() == VectorType::FLAT_VECTOR) {
			data.sel = &sel;
			data.data = FlatVector::GetData(child);
			data.validity = FlatVector::Validity(child);
		} else {
			// dictionary with non-flat child: create a new reference to the child and normalify it
			Vector child_vector(child);
			child_vector.Flatten(sel, count);
			auto new_aux = make_buffer<VectorChildBuffer>(std::move(child_vector));

			data.sel = &sel;
			data.data = FlatVector::GetData(new_aux->data);
			data.validity = FlatVector::Validity(new_aux->data);
			this->auxiliary = std::move(new_aux);
		}
		break;
	}
	case VectorType::CONSTANT_VECTOR:
		data.sel = ConstantVector::ZeroSelectionVector(count, data.owned_sel);
		data.data = ConstantVector::GetData(*this);
		data.validity = ConstantVector::Validity(*this);
		break;
	default:
		Flatten(count);
		data.sel = FlatVector::IncrementalSelectionVector();
		data.data = FlatVector::GetData(*this);
		data.validity = FlatVector::Validity(*this);
		break;
	}
}

void Vector::Sequence(int64_t start, int64_t increment, idx_t count) {
	this->vector_type = VectorType::SEQUENCE_VECTOR;
	this->buffer = make_buffer<VectorBuffer>(sizeof(int64_t) * 3);
	auto data = (int64_t *)buffer->GetData();
	data[0] = start;
	data[1] = increment;
	data[2] = int64_t(count);
	validity.Reset();
	auxiliary.reset();
}

void Vector::Serialize(idx_t count, Serializer &serializer) {
	auto &type = GetType();

	UnifiedVectorFormat vdata;
	ToUnifiedFormat(count, vdata);

	const auto write_validity = (count > 0) && !vdata.validity.AllValid();
	serializer.Write<bool>(write_validity);
	if (write_validity) {
		ValidityMask flat_mask(count);
		for (idx_t i = 0; i < count; ++i) {
			auto row_idx = vdata.sel->get_index(i);
			flat_mask.Set(i, vdata.validity.RowIsValid(row_idx));
		}
		serializer.WriteData((const_data_ptr_t)flat_mask.GetData(), flat_mask.ValidityMaskSize(count));
	}
	if (TypeIsConstantSize(type.InternalType())) {
		// constant size type: simple copy
		idx_t write_size = GetTypeIdSize(type.InternalType()) * count;
		auto ptr = unique_ptr<data_t[]>(new data_t[write_size]);
		VectorOperations::WriteToStorage(*this, count, ptr.get());
		serializer.WriteData(ptr.get(), write_size);
	} else {
		switch (type.InternalType()) {
		case PhysicalType::VARCHAR: {
			auto strings = (string_t *)vdata.data;
			for (idx_t i = 0; i < count; i++) {
				auto idx = vdata.sel->get_index(i);
				auto source = !vdata.validity.RowIsValid(idx) ? NullValue<string_t>() : strings[idx];
				serializer.WriteStringLen((const_data_ptr_t)source.GetDataUnsafe(), source.GetSize());
			}
			break;
		}
		case PhysicalType::STRUCT: {
			Flatten(count);
			auto &entries = StructVector::GetEntries(*this);
			for (auto &entry : entries) {
				entry->Serialize(count, serializer);
			}
			break;
		}
		case PhysicalType::LIST: {
			auto &child = ListVector::GetEntry(*this);
			auto list_size = ListVector::GetListSize(*this);

			// serialize the list entries in a flat array
			auto data = unique_ptr<list_entry_t[]>(new list_entry_t[count]);
			auto source_array = (list_entry_t *)vdata.data;
			for (idx_t i = 0; i < count; i++) {
				auto idx = vdata.sel->get_index(i);
				auto source = source_array[idx];
				data[i].offset = source.offset;
				data[i].length = source.length;
			}

			// write the list size
			serializer.Write<idx_t>(list_size);
			serializer.WriteData((data_ptr_t)data.get(), count * sizeof(list_entry_t));

			child.Serialize(list_size, serializer);
			break;
		}
		default:
			throw InternalException("Unimplemented variable width type for Vector::Serialize!");
		}
	}
}

void Vector::FormatSerialize(FormatSerializer &serializer, idx_t count) {
	auto &type = GetType();

	UnifiedVectorFormat vdata;
	ToUnifiedFormat(count, vdata);

	const auto write_validity = (count > 0) && !vdata.validity.AllValid();
	serializer.WriteProperty("has_validity", write_validity);
	if (write_validity) {
		ValidityMask flat_mask(count);
		for (idx_t i = 0; i < count; ++i) {
			auto row_idx = vdata.sel->get_index(i);
			flat_mask.Set(i, vdata.validity.RowIsValid(row_idx));
		}
		serializer.WriteProperty("validity_mask", (const_data_ptr_t)flat_mask.GetData(),
		                         flat_mask.ValidityMaskSize(count));
	}
	if (TypeIsConstantSize(type.InternalType())) {
		// constant size type: simple copy
		idx_t write_size = GetTypeIdSize(type.InternalType()) * count;
		auto ptr = unique_ptr<data_t[]>(new data_t[write_size]);
		VectorOperations::WriteToStorage(*this, count, ptr.get());
		serializer.WriteProperty("data", write_size);
	} else {
		switch (type.InternalType()) {
		case PhysicalType::VARCHAR: {
			auto strings = (string_t *)vdata.data;
			for (idx_t i = 0; i < count; i++) {
				auto idx = vdata.sel->get_index(i);
				auto source = !vdata.validity.RowIsValid(idx) ? NullValue<string_t>() : strings[idx];
				string_t str = string_t(source.GetDataUnsafe(), source.GetSize());
				serializer.WriteProperty("data", str);
			}
			break;
		}
		case PhysicalType::STRUCT: {
			Flatten(count);
			auto &entries = StructVector::GetEntries(*this);
			for (auto &entry : entries) {
				entry->FormatSerialize(serializer, count);
			}
			break;
		}
		case PhysicalType::LIST: {
			auto &child = ListVector::GetEntry(*this);
			auto list_size = ListVector::GetListSize(*this);

			// serialize the list entries in a flat array
			auto data = unique_ptr<list_entry_t[]>(new list_entry_t[count]);
			auto source_array = (list_entry_t *)vdata.data;
			for (idx_t i = 0; i < count; i++) {
				auto idx = vdata.sel->get_index(i);
				auto source = source_array[idx];
				data[i].offset = source.offset;
				data[i].length = source.length;
			}

			// write the list size
			serializer.WriteProperty("list_size", list_size);
			serializer.WriteProperty("data", (data_ptr_t)data.get(), count * sizeof(list_entry_t));
			child.FormatSerialize(serializer, list_size);
			break;
		}
		default:
			throw InternalException("Unimplemented variable width type for Vector::Serialize!");
		}
	}
}

void Vector::FormatDeserialize(FormatDeserializer &deserializer, idx_t count) {
	/*
	auto &type = GetType();

	auto &validity = FlatVector::Validity(*this);
	validity.Reset();
	const auto has_validity = deserializer.ReadProperty<bool>("has_validity");
	if (has_validity) {
	    validity.Initialize(count);
	    source.ReadData((data_ptr_t)validity.GetData(), validity.ValidityMaskSize(count));
	}

	if (TypeIsConstantSize(type.InternalType())) {
	    // constant size type: read fixed amount of data from
	    auto column_size = GetTypeIdSize(type.InternalType()) * count;
	    auto ptr = unique_ptr<data_t[]>(new data_t[column_size]);
	    source.ReadData(ptr.get(), column_size);

	    VectorOperations::ReadFromStorage(ptr.get(), count, *this);
	} else {
	    switch (type.InternalType()) {
	    case PhysicalType::VARCHAR: {
	        auto strings = FlatVector::GetData<string_t>(*this);
	        for (idx_t i = 0; i < count; i++) {
	            // read the strings
	            auto str = source.Read<string>();
	            // now add the string to the StringHeap of the vector
	            // and write the pointer into the vector
	            if (validity.RowIsValid(i)) {
	                strings[i] = StringVector::AddStringOrBlob(*this, str);
	            }
	        }
	        break;
	    }
	    case PhysicalType::STRUCT: {
	        auto &entries = StructVector::GetEntries(*this);
	        for (auto &entry : entries) {
	            entry->FormatDeserialize(deserializer, count);
	        }
	        break;
	    }
	    case PhysicalType::LIST: {
	        // read the list size
	        auto list_size = deserializer.ReadProperty<idx_t>("list_size");
	        ListVector::Reserve(*this, list_size);
	        ListVector::SetListSize(*this, list_size);

	        // read the list entry
	        auto list_entries = FlatVector::GetData(*this);
	        source.ReadData(list_entries, count * sizeof(list_entry_t));

	        // deserialize the child vector
	        auto &child = ListVector::GetEntry(*this);
	        child.Deserialize(list_size, source);

	        break;
	    }
	    default:
	        throw InternalException("Unimplemented variable width type for Vector::Deserialize!");
	    }
	}
	 */

	throw NotImplementedException("TODO: Implement deserialization for DuckDB Vectors");
}

void Vector::Deserialize(idx_t count, Deserializer &source) {
	auto &type = GetType();

	auto &validity = FlatVector::Validity(*this);
	validity.Reset();
	const auto has_validity = source.Read<bool>();
	if (has_validity) {
		validity.Initialize(count);
		source.ReadData((data_ptr_t)validity.GetData(), validity.ValidityMaskSize(count));
	}

	if (TypeIsConstantSize(type.InternalType())) {
		// constant size type: read fixed amount of data from
		auto column_size = GetTypeIdSize(type.InternalType()) * count;
		auto ptr = unique_ptr<data_t[]>(new data_t[column_size]);
		source.ReadData(ptr.get(), column_size);

		VectorOperations::ReadFromStorage(ptr.get(), count, *this);
	} else {
		switch (type.InternalType()) {
		case PhysicalType::VARCHAR: {
			auto strings = FlatVector::GetData<string_t>(*this);
			for (idx_t i = 0; i < count; i++) {
				// read the strings
				auto str = source.Read<string>();
				// now add the string to the StringHeap of the vector
				// and write the pointer into the vector
				if (validity.RowIsValid(i)) {
					strings[i] = StringVector::AddStringOrBlob(*this, str);
				}
			}
			break;
		}
		case PhysicalType::STRUCT: {
			auto &entries = StructVector::GetEntries(*this);
			for (auto &entry : entries) {
				entry->Deserialize(count, source);
			}
			break;
		}
		case PhysicalType::LIST: {
			// read the list size
			auto list_size = source.Read<idx_t>();
			ListVector::Reserve(*this, list_size);
			ListVector::SetListSize(*this, list_size);

			// read the list entry
			auto list_entries = FlatVector::GetData(*this);
			source.ReadData(list_entries, count * sizeof(list_entry_t));

			// deserialize the child vector
			auto &child = ListVector::GetEntry(*this);
			child.Deserialize(list_size, source);

			break;
		}
		default:
			throw InternalException("Unimplemented variable width type for Vector::Deserialize!");
		}
	}
}

void Vector::SetVectorType(VectorType vector_type_p) {
	this->vector_type = vector_type_p;
	if (TypeIsConstantSize(GetType().InternalType()) &&
	    (GetVectorType() == VectorType::CONSTANT_VECTOR || GetVectorType() == VectorType::FLAT_VECTOR)) {
		auxiliary.reset();
	}
	if (vector_type == VectorType::CONSTANT_VECTOR && GetType().InternalType() == PhysicalType::STRUCT) {
		auto &entries = StructVector::GetEntries(*this);
		for (auto &entry : entries) {
			entry->SetVectorType(vector_type);
		}
	}
}

void Vector::UTFVerify(const SelectionVector &sel, idx_t count) {
#ifdef DEBUG
	if (count == 0) {
		return;
	}
	if (GetType().InternalType() == PhysicalType::VARCHAR) {
		// we just touch all the strings and let the sanitizer figure out if any
		// of them are deallocated/corrupt
		switch (GetVectorType()) {
		case VectorType::CONSTANT_VECTOR: {
			auto string = ConstantVector::GetData<string_t>(*this);
			if (!ConstantVector::IsNull(*this)) {
				string->Verify();
			}
			break;
		}
		case VectorType::FLAT_VECTOR: {
			auto strings = FlatVector::GetData<string_t>(*this);
			for (idx_t i = 0; i < count; i++) {
				auto oidx = sel.get_index(i);
				if (validity.RowIsValid(oidx)) {
					strings[oidx].Verify();
				}
			}
			break;
		}
		default:
			break;
		}
	}
#endif
}

void Vector::UTFVerify(idx_t count) {
	auto flat_sel = FlatVector::IncrementalSelectionVector();

	UTFVerify(*flat_sel, count);
}

void Vector::VerifyMap(Vector &vector_p, const SelectionVector &sel_p, idx_t count) {
#ifdef DEBUG
	D_ASSERT(vector_p.GetType().id() == LogicalTypeId::MAP);
	auto valid_check = CheckMapValidity(vector_p, count, sel_p);
	D_ASSERT(valid_check == MapInvalidReason::VALID);
#endif // DEBUG
}

void Vector::VerifyUnion(Vector &vector_p, const SelectionVector &sel_p, idx_t count) {
#ifdef DEBUG
	D_ASSERT(vector_p.GetType().id() == LogicalTypeId::UNION);
	auto valid_check = CheckUnionValidity(vector_p, count, sel_p);
	D_ASSERT(valid_check == UnionInvalidReason::VALID);
#endif // DEBUG
}

void Vector::Verify(Vector &vector_p, const SelectionVector &sel_p, idx_t count) {
#ifdef DEBUG
	if (count == 0) {
		return;
	}
	Vector *vector = &vector_p;
	const SelectionVector *sel = &sel_p;
	SelectionVector owned_sel;
	auto &type = vector->GetType();
	auto vtype = vector->GetVectorType();
	if (vector->GetVectorType() == VectorType::DICTIONARY_VECTOR) {
		auto &child = DictionaryVector::Child(*vector);
		D_ASSERT(child.GetVectorType() != VectorType::DICTIONARY_VECTOR);
		auto &dict_sel = DictionaryVector::SelVector(*vector);
		// merge the selection vectors and verify the child
		auto new_buffer = dict_sel.Slice(*sel, count);
		owned_sel.Initialize(new_buffer);
		sel = &owned_sel;
		vector = &child;
		vtype = vector->GetVectorType();
	}
	if (TypeIsConstantSize(type.InternalType()) &&
	    (vtype == VectorType::CONSTANT_VECTOR || vtype == VectorType::FLAT_VECTOR)) {
		D_ASSERT(!vector->auxiliary);
	}
	if (type.id() == LogicalTypeId::VARCHAR) {
		// verify that the string is correct unicode
		switch (vtype) {
		case VectorType::FLAT_VECTOR: {
			auto &validity = FlatVector::Validity(*vector);
			auto strings = FlatVector::GetData<string_t>(*vector);
			for (idx_t i = 0; i < count; i++) {
				auto oidx = sel->get_index(i);
				if (validity.RowIsValid(oidx)) {
					strings[oidx].Verify();
				}
			}
			break;
		}
		default:
			break;
		}
	}

	if (type.id() == LogicalTypeId::BIT) {
		switch (vtype) {
		case VectorType::FLAT_VECTOR: {
			auto &validity = FlatVector::Validity(*vector);
			auto strings = FlatVector::GetData<string_t>(*vector);
			for (idx_t i = 0; i < count; i++) {
				auto oidx = sel->get_index(i);
				if (validity.RowIsValid(oidx)) {
					auto buf = strings[oidx].GetDataUnsafe();
					D_ASSERT(*buf >= 0 && *buf < 8);
					Bit::Verify(strings[oidx]);
				}
			}
			break;
		}
		default:
			break;
		}
	}

	if (type.InternalType() == PhysicalType::STRUCT) {
		auto &child_types = StructType::GetChildTypes(type);
		D_ASSERT(!child_types.empty());
		// create a selection vector of the non-null entries of the struct vector
		auto &children = StructVector::GetEntries(*vector);
		D_ASSERT(child_types.size() == children.size());
		for (idx_t child_idx = 0; child_idx < children.size(); child_idx++) {
			D_ASSERT(children[child_idx]->GetType() == child_types[child_idx].second);
			Vector::Verify(*children[child_idx], sel_p, count);
			if (vtype == VectorType::CONSTANT_VECTOR) {
				D_ASSERT(children[child_idx]->GetVectorType() == VectorType::CONSTANT_VECTOR);
				if (ConstantVector::IsNull(*vector)) {
					D_ASSERT(ConstantVector::IsNull(*children[child_idx]));
				}
			}
			if (vtype != VectorType::FLAT_VECTOR) {
				continue;
			}
			ValidityMask *child_validity;
			SelectionVector owned_child_sel;
			const SelectionVector *child_sel = &owned_child_sel;
			if (children[child_idx]->GetVectorType() == VectorType::FLAT_VECTOR) {
				child_sel = FlatVector::IncrementalSelectionVector();
				child_validity = &FlatVector::Validity(*children[child_idx]);
			} else if (children[child_idx]->GetVectorType() == VectorType::DICTIONARY_VECTOR) {
				auto &child = DictionaryVector::Child(*children[child_idx]);
				if (child.GetVectorType() != VectorType::FLAT_VECTOR) {
					continue;
				}
				child_validity = &FlatVector::Validity(child);
				child_sel = &DictionaryVector::SelVector(*children[child_idx]);
			} else if (children[child_idx]->GetVectorType() == VectorType::CONSTANT_VECTOR) {
				child_sel = ConstantVector::ZeroSelectionVector(count, owned_child_sel);
				child_validity = &ConstantVector::Validity(*children[child_idx]);
			} else {
				continue;
			}
			// for any NULL entry in the struct, the child should be NULL as well
			auto &validity = FlatVector::Validity(*vector);
			for (idx_t i = 0; i < count; i++) {
				auto index = sel->get_index(i);
				if (!validity.RowIsValid(index)) {
					auto child_index = child_sel->get_index(sel_p.get_index(i));
					D_ASSERT(!child_validity->RowIsValid(child_index));
				}
			}
		}
		if (vector->GetType().id() == LogicalTypeId::MAP) {
			VerifyMap(*vector, *sel, count);
		}

		if (vector->GetType().id() == LogicalTypeId::UNION) {
			VerifyUnion(*vector, *sel, count);
		}
	}

	if (type.InternalType() == PhysicalType::LIST) {
		if (vtype == VectorType::CONSTANT_VECTOR) {
			if (!ConstantVector::IsNull(*vector)) {
				auto &child = ListVector::GetEntry(*vector);
				SelectionVector child_sel(ListVector::GetListSize(*vector));
				idx_t child_count = 0;
				auto le = ConstantVector::GetData<list_entry_t>(*vector);
				D_ASSERT(le->offset + le->length <= ListVector::GetListSize(*vector));
				for (idx_t k = 0; k < le->length; k++) {
					child_sel.set_index(child_count++, le->offset + k);
				}
				Vector::Verify(child, child_sel, child_count);
			}
		} else if (vtype == VectorType::FLAT_VECTOR) {
			auto &validity = FlatVector::Validity(*vector);
			auto &child = ListVector::GetEntry(*vector);
			auto child_size = ListVector::GetListSize(*vector);
			auto list_data = FlatVector::GetData<list_entry_t>(*vector);
			idx_t total_size = 0;
			for (idx_t i = 0; i < count; i++) {
				auto idx = sel->get_index(i);
				auto &le = list_data[idx];
				if (validity.RowIsValid(idx)) {
					D_ASSERT(le.offset + le.length <= child_size);
					total_size += le.length;
				}
			}
			SelectionVector child_sel(total_size);
			idx_t child_count = 0;
			for (idx_t i = 0; i < count; i++) {
				auto idx = sel->get_index(i);
				auto &le = list_data[idx];
				if (validity.RowIsValid(idx)) {
					D_ASSERT(le.offset + le.length <= child_size);
					for (idx_t k = 0; k < le.length; k++) {
						child_sel.set_index(child_count++, le.offset + k);
					}
				}
			}
			Vector::Verify(child, child_sel, child_count);
		}
	}
#endif
}

void Vector::Verify(idx_t count) {
	auto flat_sel = FlatVector::IncrementalSelectionVector();
	Verify(*this, *flat_sel, count);
}

void FlatVector::SetNull(Vector &vector, idx_t idx, bool is_null) {
	D_ASSERT(vector.GetVectorType() == VectorType::FLAT_VECTOR);
	vector.validity.Set(idx, !is_null);
	if (is_null && vector.GetType().InternalType() == PhysicalType::STRUCT) {
		// set all child entries to null as well
		auto &entries = StructVector::GetEntries(vector);
		for (auto &entry : entries) {
			FlatVector::SetNull(*entry, idx, is_null);
		}
	}
}

void ConstantVector::SetNull(Vector &vector, bool is_null) {
	D_ASSERT(vector.GetVectorType() == VectorType::CONSTANT_VECTOR);
	vector.validity.Set(0, !is_null);
	if (is_null && vector.GetType().InternalType() == PhysicalType::STRUCT) {
		// set all child entries to null as well
		auto &entries = StructVector::GetEntries(vector);
		for (auto &entry : entries) {
			entry->SetVectorType(VectorType::CONSTANT_VECTOR);
			ConstantVector::SetNull(*entry, is_null);
		}
	}
}

const SelectionVector *ConstantVector::ZeroSelectionVector(idx_t count, SelectionVector &owned_sel) {
	if (count <= STANDARD_VECTOR_SIZE) {
		return ConstantVector::ZeroSelectionVector();
	}
	owned_sel.Initialize(count);
	for (idx_t i = 0; i < count; i++) {
		owned_sel.set_index(i, 0);
	}
	return &owned_sel;
}

void ConstantVector::Reference(Vector &vector, Vector &source, idx_t position, idx_t count) {
	auto &source_type = source.GetType();
	switch (source_type.InternalType()) {
	case PhysicalType::LIST: {
		// retrieve the list entry from the source vector
		UnifiedVectorFormat vdata;
		source.ToUnifiedFormat(count, vdata);

		auto list_index = vdata.sel->get_index(position);
		if (!vdata.validity.RowIsValid(list_index)) {
			// list is null: create null value
			Value null_value(source_type);
			vector.Reference(null_value);
			break;
		}

		auto list_data = (list_entry_t *)vdata.data;
		auto list_entry = list_data[list_index];

		// add the list entry as the first element of "vector"
		// FIXME: we only need to allocate space for 1 tuple here
		auto target_data = FlatVector::GetData<list_entry_t>(vector);
		target_data[0] = list_entry;

		// create a reference to the child list of the source vector
		auto &child = ListVector::GetEntry(vector);
		child.Reference(ListVector::GetEntry(source));

		ListVector::SetListSize(vector, ListVector::GetListSize(source));
		vector.SetVectorType(VectorType::CONSTANT_VECTOR);
		break;
	}
	case PhysicalType::STRUCT: {
		UnifiedVectorFormat vdata;
		source.ToUnifiedFormat(count, vdata);

		auto struct_index = vdata.sel->get_index(position);
		if (!vdata.validity.RowIsValid(struct_index)) {
			// null struct: create null value
			Value null_value(source_type);
			vector.Reference(null_value);
			break;
		}

		// struct: pass constant reference into child entries
		auto &source_entries = StructVector::GetEntries(source);
		auto &target_entries = StructVector::GetEntries(vector);
		for (idx_t i = 0; i < source_entries.size(); i++) {
			ConstantVector::Reference(*target_entries[i], *source_entries[i], position, count);
		}
		vector.SetVectorType(VectorType::CONSTANT_VECTOR);
		vector.validity.Set(0, true);
		break;
	}
	default:
		// default behavior: get a value from the vector and reference it
		// this is not that expensive for scalar types
		auto value = source.GetValue(position);
		vector.Reference(value);
		D_ASSERT(vector.GetVectorType() == VectorType::CONSTANT_VECTOR);
		break;
	}
}

string_t StringVector::AddString(Vector &vector, const char *data, idx_t len) {
	return StringVector::AddString(vector, string_t(data, len));
}

string_t StringVector::AddStringOrBlob(Vector &vector, const char *data, idx_t len) {
	return StringVector::AddStringOrBlob(vector, string_t(data, len));
}

string_t StringVector::AddString(Vector &vector, const char *data) {
	return StringVector::AddString(vector, string_t(data, strlen(data)));
}

string_t StringVector::AddString(Vector &vector, const string &data) {
	return StringVector::AddString(vector, string_t(data.c_str(), data.size()));
}

string_t StringVector::AddString(Vector &vector, string_t data) {
	D_ASSERT(vector.GetType().id() == LogicalTypeId::VARCHAR || vector.GetType().id() == LogicalTypeId::BIT);
	if (data.IsInlined()) {
		// string will be inlined: no need to store in string heap
		return data;
	}
	if (!vector.auxiliary) {
		vector.auxiliary = make_buffer<VectorStringBuffer>();
	}
	D_ASSERT(vector.auxiliary->GetBufferType() == VectorBufferType::STRING_BUFFER);
	auto &string_buffer = (VectorStringBuffer &)*vector.auxiliary;
	return string_buffer.AddString(data);
}

string_t StringVector::AddStringOrBlob(Vector &vector, string_t data) {
	D_ASSERT(vector.GetType().InternalType() == PhysicalType::VARCHAR);
	if (data.IsInlined()) {
		// string will be inlined: no need to store in string heap
		return data;
	}
	if (!vector.auxiliary) {
		vector.auxiliary = make_buffer<VectorStringBuffer>();
	}
	D_ASSERT(vector.auxiliary->GetBufferType() == VectorBufferType::STRING_BUFFER);
	auto &string_buffer = (VectorStringBuffer &)*vector.auxiliary;
	return string_buffer.AddBlob(data);
}

string_t StringVector::EmptyString(Vector &vector, idx_t len) {
	D_ASSERT(vector.GetType().InternalType() == PhysicalType::VARCHAR);
	if (len <= string_t::INLINE_LENGTH) {
		return string_t(len);
	}
	if (!vector.auxiliary) {
		vector.auxiliary = make_buffer<VectorStringBuffer>();
	}
	D_ASSERT(vector.auxiliary->GetBufferType() == VectorBufferType::STRING_BUFFER);
	auto &string_buffer = (VectorStringBuffer &)*vector.auxiliary;
	return string_buffer.EmptyString(len);
}

void StringVector::AddHandle(Vector &vector, BufferHandle handle) {
	D_ASSERT(vector.GetType().InternalType() == PhysicalType::VARCHAR);
	if (!vector.auxiliary) {
		vector.auxiliary = make_buffer<VectorStringBuffer>();
	}
	auto &string_buffer = (VectorStringBuffer &)*vector.auxiliary;
	string_buffer.AddHeapReference(make_buffer<ManagedVectorBuffer>(std::move(handle)));
}

void StringVector::AddBuffer(Vector &vector, buffer_ptr<VectorBuffer> buffer) {
	D_ASSERT(vector.GetType().InternalType() == PhysicalType::VARCHAR);
	D_ASSERT(buffer.get() != vector.auxiliary.get());
	if (!vector.auxiliary) {
		vector.auxiliary = make_buffer<VectorStringBuffer>();
	}
	auto &string_buffer = (VectorStringBuffer &)*vector.auxiliary;
	string_buffer.AddHeapReference(std::move(buffer));
}

void StringVector::AddHeapReference(Vector &vector, Vector &other) {
	D_ASSERT(vector.GetType().InternalType() == PhysicalType::VARCHAR);
	D_ASSERT(other.GetType().InternalType() == PhysicalType::VARCHAR);

	if (other.GetVectorType() == VectorType::DICTIONARY_VECTOR) {
		StringVector::AddHeapReference(vector, DictionaryVector::Child(other));
		return;
	}
	if (!other.auxiliary) {
		return;
	}
	StringVector::AddBuffer(vector, other.auxiliary);
}

string_t FSSTVector::AddCompressedString(Vector &vector, const char *data, idx_t len) {
	return FSSTVector::AddCompressedString(vector, string_t(data, len));
}

string_t FSSTVector::AddCompressedString(Vector &vector, string_t data) {
	D_ASSERT(vector.GetType().InternalType() == PhysicalType::VARCHAR);
	if (data.IsInlined()) {
		// string will be inlined: no need to store in string heap
		return data;
	}
	if (!vector.auxiliary) {
		vector.auxiliary = make_buffer<VectorFSSTStringBuffer>();
	}
	D_ASSERT(vector.auxiliary->GetBufferType() == VectorBufferType::FSST_BUFFER);
	auto &fsst_string_buffer = (VectorFSSTStringBuffer &)*vector.auxiliary;
	return fsst_string_buffer.AddBlob(data);
}

void *FSSTVector::GetDecoder(const Vector &vector) {
	D_ASSERT(vector.GetType().InternalType() == PhysicalType::VARCHAR);
	if (!vector.auxiliary) {
		throw InternalException("GetDecoder called on FSST Vector without registered buffer");
	}
	D_ASSERT(vector.auxiliary->GetBufferType() == VectorBufferType::FSST_BUFFER);
	auto &fsst_string_buffer = (VectorFSSTStringBuffer &)*vector.auxiliary;
	return (duckdb_fsst_decoder_t *)fsst_string_buffer.GetDecoder();
}

void FSSTVector::RegisterDecoder(Vector &vector, buffer_ptr<void> &duckdb_fsst_decoder) {
	D_ASSERT(vector.GetType().InternalType() == PhysicalType::VARCHAR);

	if (!vector.auxiliary) {
		vector.auxiliary = make_buffer<VectorFSSTStringBuffer>();
	}
	D_ASSERT(vector.auxiliary->GetBufferType() == VectorBufferType::FSST_BUFFER);

	auto &fsst_string_buffer = (VectorFSSTStringBuffer &)*vector.auxiliary;
	fsst_string_buffer.AddDecoder(duckdb_fsst_decoder);
}

void FSSTVector::SetCount(Vector &vector, idx_t count) {
	D_ASSERT(vector.GetType().InternalType() == PhysicalType::VARCHAR);

	if (!vector.auxiliary) {
		vector.auxiliary = make_buffer<VectorFSSTStringBuffer>();
	}
	D_ASSERT(vector.auxiliary->GetBufferType() == VectorBufferType::FSST_BUFFER);

	auto &fsst_string_buffer = (VectorFSSTStringBuffer &)*vector.auxiliary;
	fsst_string_buffer.SetCount(count);
}

idx_t FSSTVector::GetCount(Vector &vector) {
	D_ASSERT(vector.GetType().InternalType() == PhysicalType::VARCHAR);

	if (!vector.auxiliary) {
		vector.auxiliary = make_buffer<VectorFSSTStringBuffer>();
	}
	D_ASSERT(vector.auxiliary->GetBufferType() == VectorBufferType::FSST_BUFFER);

	auto &fsst_string_buffer = (VectorFSSTStringBuffer &)*vector.auxiliary;
	return fsst_string_buffer.GetCount();
}

void FSSTVector::DecompressVector(const Vector &src, Vector &dst, idx_t src_offset, idx_t dst_offset, idx_t copy_count,
                                  const SelectionVector *sel) {
	D_ASSERT(src.GetVectorType() == VectorType::FSST_VECTOR);
	D_ASSERT(dst.GetVectorType() == VectorType::FLAT_VECTOR);
	auto dst_mask = FlatVector::Validity(dst);
	auto ldata = FSSTVector::GetCompressedData<string_t>(src);
	auto tdata = FlatVector::GetData<string_t>(dst);
	for (idx_t i = 0; i < copy_count; i++) {
		auto source_idx = sel->get_index(src_offset + i);
		auto target_idx = dst_offset + i;
		string_t compressed_string = ldata[source_idx];
		if (dst_mask.RowIsValid(target_idx) && compressed_string.GetSize() > 0) {
			tdata[target_idx] = FSSTPrimitives::DecompressValue(FSSTVector::GetDecoder(src), dst,
			                                                    (unsigned char *)compressed_string.GetDataUnsafe(),
			                                                    compressed_string.GetSize());
		} else {
			tdata[target_idx] = string_t(nullptr, 0);
		}
	}
}

Vector &MapVector::GetKeys(Vector &vector) {
	auto &entries = StructVector::GetEntries(ListVector::GetEntry(vector));
	D_ASSERT(entries.size() == 2);
	return *entries[0];
}
Vector &MapVector::GetValues(Vector &vector) {
	auto &entries = StructVector::GetEntries(ListVector::GetEntry(vector));
	D_ASSERT(entries.size() == 2);
	return *entries[1];
}

const Vector &MapVector::GetKeys(const Vector &vector) {
	return GetKeys((Vector &)vector);
}
const Vector &MapVector::GetValues(const Vector &vector) {
	return GetValues((Vector &)vector);
}

vector<unique_ptr<Vector>> &StructVector::GetEntries(Vector &vector) {
	D_ASSERT(vector.GetType().id() == LogicalTypeId::STRUCT || vector.GetType().id() == LogicalTypeId::UNION);

	if (vector.GetVectorType() == VectorType::DICTIONARY_VECTOR) {
		auto &child = DictionaryVector::Child(vector);
		return StructVector::GetEntries(child);
	}
	D_ASSERT(vector.GetVectorType() == VectorType::FLAT_VECTOR ||
	         vector.GetVectorType() == VectorType::CONSTANT_VECTOR);
	D_ASSERT(vector.auxiliary);
	D_ASSERT(vector.auxiliary->GetBufferType() == VectorBufferType::STRUCT_BUFFER);
	return ((VectorStructBuffer *)vector.auxiliary.get())->GetChildren();
}

const vector<unique_ptr<Vector>> &StructVector::GetEntries(const Vector &vector) {
	return GetEntries((Vector &)vector);
}

const Vector &ListVector::GetEntry(const Vector &vector) {
	D_ASSERT(vector.GetType().id() == LogicalTypeId::LIST || vector.GetType().id() == LogicalTypeId::MAP);
	if (vector.GetVectorType() == VectorType::DICTIONARY_VECTOR) {
		auto &child = DictionaryVector::Child(vector);
		return ListVector::GetEntry(child);
	}
	D_ASSERT(vector.GetVectorType() == VectorType::FLAT_VECTOR ||
	         vector.GetVectorType() == VectorType::CONSTANT_VECTOR);
	D_ASSERT(vector.auxiliary);
	D_ASSERT(vector.auxiliary->GetBufferType() == VectorBufferType::LIST_BUFFER);
	return ((VectorListBuffer *)vector.auxiliary.get())->GetChild();
}

Vector &ListVector::GetEntry(Vector &vector) {
	const Vector &cvector = vector;
	return const_cast<Vector &>(ListVector::GetEntry(cvector));
}

void ListVector::Reserve(Vector &vector, idx_t required_capacity) {
	D_ASSERT(vector.GetType().id() == LogicalTypeId::LIST || vector.GetType().id() == LogicalTypeId::MAP);
	D_ASSERT(vector.GetVectorType() == VectorType::FLAT_VECTOR ||
	         vector.GetVectorType() == VectorType::CONSTANT_VECTOR);
	D_ASSERT(vector.auxiliary);
	D_ASSERT(vector.auxiliary->GetBufferType() == VectorBufferType::LIST_BUFFER);
	auto &child_buffer = *((VectorListBuffer *)vector.auxiliary.get());
	child_buffer.Reserve(required_capacity);
}

idx_t ListVector::GetListSize(const Vector &vec) {
	if (vec.GetVectorType() == VectorType::DICTIONARY_VECTOR) {
		auto &child = DictionaryVector::Child(vec);
		return ListVector::GetListSize(child);
	}
	D_ASSERT(vec.auxiliary);
	return ((VectorListBuffer &)*vec.auxiliary).size;
}

idx_t ListVector::GetListCapacity(const Vector &vec) {
	if (vec.GetVectorType() == VectorType::DICTIONARY_VECTOR) {
		auto &child = DictionaryVector::Child(vec);
		return ListVector::GetListSize(child);
	}
	D_ASSERT(vec.auxiliary);
	return ((VectorListBuffer &)*vec.auxiliary).capacity;
}

void ListVector::ReferenceEntry(Vector &vector, Vector &other) {
	D_ASSERT(vector.GetType().id() == LogicalTypeId::LIST);
	D_ASSERT(vector.GetVectorType() == VectorType::FLAT_VECTOR ||
	         vector.GetVectorType() == VectorType::CONSTANT_VECTOR);
	D_ASSERT(other.GetType().id() == LogicalTypeId::LIST);
	D_ASSERT(other.GetVectorType() == VectorType::FLAT_VECTOR || other.GetVectorType() == VectorType::CONSTANT_VECTOR);
	vector.auxiliary = other.auxiliary;
}

void ListVector::SetListSize(Vector &vec, idx_t size) {
	if (vec.GetVectorType() == VectorType::DICTIONARY_VECTOR) {
		auto &child = DictionaryVector::Child(vec);
		ListVector::SetListSize(child, size);
	}
	((VectorListBuffer &)*vec.auxiliary).size = size;
}

void ListVector::Append(Vector &target, const Vector &source, idx_t source_size, idx_t source_offset) {
	if (source_size - source_offset == 0) {
		//! Nothing to add
		return;
	}
	auto &target_buffer = (VectorListBuffer &)*target.auxiliary;
	target_buffer.Append(source, source_size, source_offset);
}

void ListVector::Append(Vector &target, const Vector &source, const SelectionVector &sel, idx_t source_size,
                        idx_t source_offset) {
	if (source_size - source_offset == 0) {
		//! Nothing to add
		return;
	}
	auto &target_buffer = (VectorListBuffer &)*target.auxiliary;
	target_buffer.Append(source, sel, source_size, source_offset);
}

void ListVector::PushBack(Vector &target, const Value &insert) {
	auto &target_buffer = (VectorListBuffer &)*target.auxiliary;
	target_buffer.PushBack(insert);
}

idx_t ListVector::GetConsecutiveChildList(Vector &list, Vector &result, idx_t offset, idx_t count) {

	auto info = ListVector::GetConsecutiveChildListInfo(list, offset, count);
	if (info.needs_slicing) {
		SelectionVector sel(info.child_list_info.length);
		ListVector::GetConsecutiveChildSelVector(list, sel, offset, count);

		result.Slice(sel, info.child_list_info.length);
		result.Flatten(info.child_list_info.length);
	}
	return info.child_list_info.length;
}

ConsecutiveChildListInfo ListVector::GetConsecutiveChildListInfo(Vector &list, idx_t offset, idx_t count) {

	ConsecutiveChildListInfo info;
	UnifiedVectorFormat unified_list_data;
	list.ToUnifiedFormat(offset + count, unified_list_data);
	auto list_data = (list_entry_t *)unified_list_data.data;

	// find the first non-NULL entry
	idx_t first_length = 0;
	for (idx_t i = offset; i < offset + count; i++) {
		auto idx = unified_list_data.sel->get_index(i);
		if (!unified_list_data.validity.RowIsValid(idx)) {
			continue;
		}
		info.child_list_info.offset = list_data[idx].offset;
		first_length = list_data[idx].length;
		break;
	}

	// small performance improvement for constant vectors
	// avoids iterating over all their (constant) elements
	if (list.GetVectorType() == VectorType::CONSTANT_VECTOR) {
		info.child_list_info.length = first_length;
		return info;
	}

	// now get the child count and determine whether the children are stored consecutively
	// also determine if a flat vector has pseudo constant values (all offsets + length the same)
	// this can happen e.g. for UNNESTs
	bool is_consecutive = true;
	for (idx_t i = offset; i < offset + count; i++) {
		auto idx = unified_list_data.sel->get_index(i);
		if (!unified_list_data.validity.RowIsValid(idx)) {
			continue;
		}
		if (list_data[idx].offset != info.child_list_info.offset || list_data[idx].length != first_length) {
			info.is_constant = false;
		}
		if (list_data[idx].offset != info.child_list_info.offset + info.child_list_info.length) {
			is_consecutive = false;
		}
		info.child_list_info.length += list_data[idx].length;
	}

	if (info.is_constant) {
		info.child_list_info.length = first_length;
	}
	if (!info.is_constant && !is_consecutive) {
		info.needs_slicing = true;
	}

	return info;
}

void ListVector::GetConsecutiveChildSelVector(Vector &list, SelectionVector &sel, idx_t offset, idx_t count) {

	UnifiedVectorFormat unified_list_data;
	list.ToUnifiedFormat(offset + count, unified_list_data);
	auto list_data = (list_entry_t *)unified_list_data.data;

	//	SelectionVector child_sel(info.second.length);
	idx_t entry = 0;
	for (idx_t i = offset; i < offset + count; i++) {
		auto idx = unified_list_data.sel->get_index(i);
		if (!unified_list_data.validity.RowIsValid(idx)) {
			continue;
		}
		for (idx_t k = 0; k < list_data[idx].length; k++) {
			//			child_sel.set_index(entry++, list_data[idx].offset + k);
			sel.set_index(entry++, list_data[idx].offset + k);
		}
	}
	//
	//	result.Slice(child_sel, info.second.length);
	//	result.Flatten(info.second.length);
	//	info.second.offset = 0;
}

// Union vector
const Vector &UnionVector::GetMember(const Vector &vector, idx_t member_index) {
	D_ASSERT(member_index < UnionType::GetMemberCount(vector.GetType()));
	auto &entries = StructVector::GetEntries(vector);
	return *entries[member_index + 1]; // skip the "tag" entry
}

Vector &UnionVector::GetMember(Vector &vector, idx_t member_index) {
	D_ASSERT(member_index < UnionType::GetMemberCount(vector.GetType()));
	auto &entries = StructVector::GetEntries(vector);
	return *entries[member_index + 1]; // skip the "tag" entry
}

const Vector &UnionVector::GetTags(const Vector &vector) {
	// the tag vector is always the first struct child.
	return *StructVector::GetEntries(vector)[0];
}

Vector &UnionVector::GetTags(Vector &vector) {
	// the tag vector is always the first struct child.
	return *StructVector::GetEntries(vector)[0];
}

void UnionVector::SetToMember(Vector &union_vector, union_tag_t tag, Vector &member_vector, idx_t count,
                              bool keep_tags_for_null) {
	D_ASSERT(union_vector.GetType().id() == LogicalTypeId::UNION);
	D_ASSERT(tag < UnionType::GetMemberCount(union_vector.GetType()));

	// Set the union member to the specified vector
	UnionVector::GetMember(union_vector, tag).Reference(member_vector);
	auto &tag_vector = UnionVector::GetTags(union_vector);

	if (member_vector.GetVectorType() == VectorType::CONSTANT_VECTOR) {
		// if the member vector is constant, we can set the union to constant as well
		union_vector.SetVectorType(VectorType::CONSTANT_VECTOR);
		ConstantVector::GetData<union_tag_t>(tag_vector)[0] = tag;
		ConstantVector::SetNull(union_vector, ConstantVector::IsNull(member_vector));

	} else {
		// otherwise flatten and set to flatvector
		member_vector.Flatten(count);
		union_vector.SetVectorType(VectorType::FLAT_VECTOR);

		if (member_vector.validity.AllValid()) {
			// if the member vector is all valid, we can set the tag to constant
			tag_vector.SetVectorType(VectorType::CONSTANT_VECTOR);
			auto tag_data = ConstantVector::GetData<union_tag_t>(tag_vector);
			*tag_data = tag;
		} else {
			tag_vector.SetVectorType(VectorType::FLAT_VECTOR);
			if (keep_tags_for_null) {
				FlatVector::Validity(tag_vector).SetAllValid(count);
				FlatVector::Validity(union_vector).SetAllValid(count);
			} else {
				// ensure the tags have the same validity as the member
				FlatVector::Validity(union_vector) = FlatVector::Validity(member_vector);
				FlatVector::Validity(tag_vector) = FlatVector::Validity(member_vector);
			}

			auto tag_data = FlatVector::GetData<union_tag_t>(tag_vector);
			memset(tag_data, tag, count);
		}
	}

	// Set the non-selected members to constant null vectors
	for (idx_t i = 0; i < UnionType::GetMemberCount(union_vector.GetType()); i++) {
		if (i != tag) {
			auto &member = UnionVector::GetMember(union_vector, i);
			member.SetVectorType(VectorType::CONSTANT_VECTOR);
			ConstantVector::SetNull(member, true);
		}
	}
}

union_tag_t UnionVector::GetTag(const Vector &vector, idx_t index) {
	// the tag vector is always the first struct child.
	auto &tag_vector = *StructVector::GetEntries(vector)[0];
	if (tag_vector.GetVectorType() == VectorType::DICTIONARY_VECTOR) {
		auto &child = DictionaryVector::Child(tag_vector);
		return FlatVector::GetData<union_tag_t>(child)[index];
	}
	if (tag_vector.GetVectorType() == VectorType::CONSTANT_VECTOR) {
		return ConstantVector::GetData<union_tag_t>(tag_vector)[0];
	}
	return FlatVector::GetData<union_tag_t>(tag_vector)[index];
}

} // namespace duckdb<|MERGE_RESOLUTION|>--- conflicted
+++ resolved
@@ -78,12 +78,8 @@
 		auto &child_types = StructType::GetChildTypes(value.type());
 		auto &child_vectors = struct_buffer->GetChildren();
 		for (idx_t i = 0; i < child_types.size(); i++) {
-<<<<<<< HEAD
-			auto vector = make_uniq<Vector>(value.IsNull() ? Value(child_types[i].second) : value_children[i]);
-=======
 			auto vector =
-			    make_unique<Vector>(value.IsNull() ? Value(child_types[i].second) : StructValue::GetChildren(value)[i]);
->>>>>>> 4be6bdb5
+			    make_uniq<Vector>(value.IsNull() ? Value(child_types[i].second) : StructValue::GetChildren(value)[i]);
 			child_vectors.push_back(std::move(vector));
 		}
 		auxiliary = shared_ptr<VectorBuffer>(struct_buffer.release());
