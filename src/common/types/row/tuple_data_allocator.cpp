--- conflicted
+++ resolved
@@ -324,12 +324,8 @@
 		chunk_state.chunk_parts.emplace_back(*segment.chunk_parts[part_id]);
 	}
 
-<<<<<<< HEAD
-	InitializeChunkStateInternal(pin_state, chunk_state, 0, true, init_heap, init_heap, chunk_state.chunk_parts);
-=======
 	InitializeChunkStateInternal(pin_state, chunk_state, 0, true, init_heap, init_heap, chunk_state.chunk_parts,
 	                             sort_key_payload_state);
->>>>>>> 06299bb8
 
 	chunk_state.chunk_lock = &chunk.lock.get();
 }
