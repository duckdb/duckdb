#include "duckdb/common/types/value.hpp"

#include "duckdb/common/exception.hpp"
#include "duckdb/common/to_string.hpp"
#include "duckdb/common/limits.hpp"
#include "duckdb/common/operator/aggregate_operators.hpp"
#include "duckdb/common/operator/cast_operators.hpp"
#include "duckdb/common/operator/comparison_operators.hpp"

#include "utf8proc_wrapper.hpp"
#include "duckdb/common/operator/numeric_binary_operators.hpp"
#include "duckdb/common/printer.hpp"
#include "duckdb/common/field_writer.hpp"
#include "duckdb/common/types/blob.hpp"
#include "duckdb/common/types/date.hpp"
#include "duckdb/common/types/decimal.hpp"
#include "duckdb/common/types/hugeint.hpp"
#include "duckdb/common/types/uuid.hpp"
#include "duckdb/common/types/interval.hpp"
#include "duckdb/common/types/null_value.hpp"
#include "duckdb/common/types/time.hpp"
#include "duckdb/common/types/timestamp.hpp"
#include "duckdb/common/types/vector.hpp"
#include "duckdb/common/value_operations/value_operations.hpp"
#include "duckdb/common/vector_operations/vector_operations.hpp"
#include "duckdb/common/string_util.hpp"
#include "duckdb/common/types/cast_helpers.hpp"
#include "duckdb/common/types/hash.hpp"
#include "duckdb/function/cast/cast_function_set.hpp"
#include "duckdb/main/error_manager.hpp"

#include <utility>
#include <cmath>

namespace duckdb {

Value::Value(LogicalType type) : type_(std::move(type)), is_null(true) {
}

Value::Value(int32_t val) : type_(LogicalType::INTEGER), is_null(false) {
	value_.integer = val;
}

Value::Value(int64_t val) : type_(LogicalType::BIGINT), is_null(false) {
	value_.bigint = val;
}

Value::Value(float val) : type_(LogicalType::FLOAT), is_null(false) {
	value_.float_ = val;
}

Value::Value(double val) : type_(LogicalType::DOUBLE), is_null(false) {
	value_.double_ = val;
}

Value::Value(const char *val) : Value(val ? string(val) : string()) {
}

Value::Value(std::nullptr_t val) : Value(LogicalType::VARCHAR) {
}

Value::Value(string_t val) : Value(string(val.GetDataUnsafe(), val.GetSize())) {
}

Value::Value(string val) : type_(LogicalType::VARCHAR), is_null(false), str_value(std::move(val)) {
	if (!Value::StringIsValid(str_value.c_str(), str_value.size())) {
		throw Exception(ErrorManager::InvalidUnicodeError(str_value, "value construction"));
	}
}

Value::~Value() {
}

Value::Value(const Value &other)
    : type_(other.type_), is_null(other.is_null), value_(other.value_), str_value(other.str_value),
      struct_value(other.struct_value), list_value(other.list_value) {
}

Value::Value(Value &&other) noexcept
    : type_(std::move(other.type_)), is_null(other.is_null), value_(other.value_),
      str_value(std::move(other.str_value)), struct_value(std::move(other.struct_value)),
      list_value(std::move(other.list_value)) {
}

Value &Value::operator=(const Value &other) {
	type_ = other.type_;
	is_null = other.is_null;
	value_ = other.value_;
	str_value = other.str_value;
	struct_value = other.struct_value;
	list_value = other.list_value;
	return *this;
}

Value &Value::operator=(Value &&other) noexcept {
	type_ = std::move(other.type_);
	is_null = other.is_null;
	value_ = other.value_;
	str_value = std::move(other.str_value);
	struct_value = std::move(other.struct_value);
	list_value = std::move(other.list_value);
	return *this;
}

Value Value::MinimumValue(const LogicalType &type) {
	switch (type.id()) {
	case LogicalTypeId::BOOLEAN:
		return Value::BOOLEAN(false);
	case LogicalTypeId::TINYINT:
		return Value::TINYINT(NumericLimits<int8_t>::Minimum());
	case LogicalTypeId::SMALLINT:
		return Value::SMALLINT(NumericLimits<int16_t>::Minimum());
	case LogicalTypeId::INTEGER:
	case LogicalTypeId::SQLNULL:
		return Value::INTEGER(NumericLimits<int32_t>::Minimum());
	case LogicalTypeId::BIGINT:
		return Value::BIGINT(NumericLimits<int64_t>::Minimum());
	case LogicalTypeId::HUGEINT:
		return Value::HUGEINT(NumericLimits<hugeint_t>::Minimum());
	case LogicalTypeId::UUID:
		return Value::UUID(NumericLimits<hugeint_t>::Minimum());
	case LogicalTypeId::UTINYINT:
		return Value::UTINYINT(NumericLimits<uint8_t>::Minimum());
	case LogicalTypeId::USMALLINT:
		return Value::USMALLINT(NumericLimits<uint16_t>::Minimum());
	case LogicalTypeId::UINTEGER:
		return Value::UINTEGER(NumericLimits<uint32_t>::Minimum());
	case LogicalTypeId::UBIGINT:
		return Value::UBIGINT(NumericLimits<uint64_t>::Minimum());
	case LogicalTypeId::DATE:
		return Value::DATE(Date::FromDate(Date::DATE_MIN_YEAR, Date::DATE_MIN_MONTH, Date::DATE_MIN_DAY));
	case LogicalTypeId::TIME:
		return Value::TIME(dtime_t(0));
	case LogicalTypeId::TIMESTAMP:
		return Value::TIMESTAMP(Date::FromDate(Timestamp::MIN_YEAR, Timestamp::MIN_MONTH, Timestamp::MIN_DAY),
		                        dtime_t(0));
	case LogicalTypeId::TIMESTAMP_SEC:
		return MinimumValue(LogicalType::TIMESTAMP).DefaultCastAs(LogicalType::TIMESTAMP_S);
	case LogicalTypeId::TIMESTAMP_MS:
		return MinimumValue(LogicalType::TIMESTAMP).DefaultCastAs(LogicalType::TIMESTAMP_MS);
	case LogicalTypeId::TIMESTAMP_NS:
		return Value::TIMESTAMPNS(timestamp_t(NumericLimits<int64_t>::Minimum()));
	case LogicalTypeId::TIME_TZ:
		return Value::TIMETZ(dtime_t(0));
	case LogicalTypeId::TIMESTAMP_TZ:
		return Value::TIMESTAMPTZ(Timestamp::FromDatetime(
		    Date::FromDate(Timestamp::MIN_YEAR, Timestamp::MIN_MONTH, Timestamp::MIN_DAY), dtime_t(0)));
	case LogicalTypeId::FLOAT:
		return Value::FLOAT(NumericLimits<float>::Minimum());
	case LogicalTypeId::DOUBLE:
		return Value::DOUBLE(NumericLimits<double>::Minimum());
	case LogicalTypeId::DECIMAL: {
		auto width = DecimalType::GetWidth(type);
		auto scale = DecimalType::GetScale(type);
		switch (type.InternalType()) {
		case PhysicalType::INT16:
			return Value::DECIMAL(int16_t(-NumericHelper::POWERS_OF_TEN[width] + 1), width, scale);
		case PhysicalType::INT32:
			return Value::DECIMAL(int32_t(-NumericHelper::POWERS_OF_TEN[width] + 1), width, scale);
		case PhysicalType::INT64:
			return Value::DECIMAL(int64_t(-NumericHelper::POWERS_OF_TEN[width] + 1), width, scale);
		case PhysicalType::INT128:
			return Value::DECIMAL(-Hugeint::POWERS_OF_TEN[width] + 1, width, scale);
		default:
			throw InternalException("Unknown decimal type");
		}
	}
	case LogicalTypeId::ENUM:
		return Value::ENUM(0, type);
	default:
		throw InvalidTypeException(type, "MinimumValue requires numeric type");
	}
}

Value Value::MaximumValue(const LogicalType &type) {
	switch (type.id()) {
	case LogicalTypeId::BOOLEAN:
		return Value::BOOLEAN(true);
	case LogicalTypeId::TINYINT:
		return Value::TINYINT(NumericLimits<int8_t>::Maximum());
	case LogicalTypeId::SMALLINT:
		return Value::SMALLINT(NumericLimits<int16_t>::Maximum());
	case LogicalTypeId::INTEGER:
	case LogicalTypeId::SQLNULL:
		return Value::INTEGER(NumericLimits<int32_t>::Maximum());
	case LogicalTypeId::BIGINT:
		return Value::BIGINT(NumericLimits<int64_t>::Maximum());
	case LogicalTypeId::HUGEINT:
		return Value::HUGEINT(NumericLimits<hugeint_t>::Maximum());
	case LogicalTypeId::UUID:
		return Value::UUID(NumericLimits<hugeint_t>::Maximum());
	case LogicalTypeId::UTINYINT:
		return Value::UTINYINT(NumericLimits<uint8_t>::Maximum());
	case LogicalTypeId::USMALLINT:
		return Value::USMALLINT(NumericLimits<uint16_t>::Maximum());
	case LogicalTypeId::UINTEGER:
		return Value::UINTEGER(NumericLimits<uint32_t>::Maximum());
	case LogicalTypeId::UBIGINT:
		return Value::UBIGINT(NumericLimits<uint64_t>::Maximum());
	case LogicalTypeId::DATE:
		return Value::DATE(Date::FromDate(Date::DATE_MAX_YEAR, Date::DATE_MAX_MONTH, Date::DATE_MAX_DAY));
	case LogicalTypeId::TIME:
		return Value::TIME(dtime_t(Interval::SECS_PER_DAY * Interval::MICROS_PER_SEC - 1));
	case LogicalTypeId::TIMESTAMP:
		return Value::TIMESTAMP(timestamp_t(NumericLimits<int64_t>::Maximum() - 1));
	case LogicalTypeId::TIMESTAMP_MS:
		return MaximumValue(LogicalType::TIMESTAMP).DefaultCastAs(LogicalType::TIMESTAMP_MS);
	case LogicalTypeId::TIMESTAMP_NS:
		return Value::TIMESTAMPNS(timestamp_t(NumericLimits<int64_t>::Maximum() - 1));
	case LogicalTypeId::TIMESTAMP_SEC:
		return MaximumValue(LogicalType::TIMESTAMP).DefaultCastAs(LogicalType::TIMESTAMP_S);
	case LogicalTypeId::TIME_TZ:
		return Value::TIMETZ(dtime_t(Interval::SECS_PER_DAY * Interval::MICROS_PER_SEC - 1));
	case LogicalTypeId::TIMESTAMP_TZ:
		return MaximumValue(LogicalType::TIMESTAMP);
	case LogicalTypeId::FLOAT:
		return Value::FLOAT(NumericLimits<float>::Maximum());
	case LogicalTypeId::DOUBLE:
		return Value::DOUBLE(NumericLimits<double>::Maximum());
	case LogicalTypeId::DECIMAL: {
		auto width = DecimalType::GetWidth(type);
		auto scale = DecimalType::GetScale(type);
		switch (type.InternalType()) {
		case PhysicalType::INT16:
			return Value::DECIMAL(int16_t(NumericHelper::POWERS_OF_TEN[width] - 1), width, scale);
		case PhysicalType::INT32:
			return Value::DECIMAL(int32_t(NumericHelper::POWERS_OF_TEN[width] - 1), width, scale);
		case PhysicalType::INT64:
			return Value::DECIMAL(int64_t(NumericHelper::POWERS_OF_TEN[width] - 1), width, scale);
		case PhysicalType::INT128:
			return Value::DECIMAL(Hugeint::POWERS_OF_TEN[width] - 1, width, scale);
		default:
			throw InternalException("Unknown decimal type");
		}
	}
	case LogicalTypeId::ENUM:
		return Value::ENUM(EnumType::GetSize(type) - 1, type);
	default:
		throw InvalidTypeException(type, "MaximumValue requires numeric type");
	}
}

Value Value::BOOLEAN(int8_t value) {
	Value result(LogicalType::BOOLEAN);
	result.value_.boolean = value ? true : false;
	result.is_null = false;
	return result;
}

Value Value::TINYINT(int8_t value) {
	Value result(LogicalType::TINYINT);
	result.value_.tinyint = value;
	result.is_null = false;
	return result;
}

Value Value::SMALLINT(int16_t value) {
	Value result(LogicalType::SMALLINT);
	result.value_.smallint = value;
	result.is_null = false;
	return result;
}

Value Value::INTEGER(int32_t value) {
	Value result(LogicalType::INTEGER);
	result.value_.integer = value;
	result.is_null = false;
	return result;
}

Value Value::BIGINT(int64_t value) {
	Value result(LogicalType::BIGINT);
	result.value_.bigint = value;
	result.is_null = false;
	return result;
}

Value Value::HUGEINT(hugeint_t value) {
	Value result(LogicalType::HUGEINT);
	result.value_.hugeint = value;
	result.is_null = false;
	return result;
}

Value Value::UUID(hugeint_t value) {
	Value result(LogicalType::UUID);
	result.value_.hugeint = value;
	result.is_null = false;
	return result;
}

Value Value::UUID(const string &value) {
	Value result(LogicalType::UUID);
	result.value_.hugeint = UUID::FromString(value);
	result.is_null = false;
	return result;
}

Value Value::UTINYINT(uint8_t value) {
	Value result(LogicalType::UTINYINT);
	result.value_.utinyint = value;
	result.is_null = false;
	return result;
}

Value Value::USMALLINT(uint16_t value) {
	Value result(LogicalType::USMALLINT);
	result.value_.usmallint = value;
	result.is_null = false;
	return result;
}

Value Value::UINTEGER(uint32_t value) {
	Value result(LogicalType::UINTEGER);
	result.value_.uinteger = value;
	result.is_null = false;
	return result;
}

Value Value::UBIGINT(uint64_t value) {
	Value result(LogicalType::UBIGINT);
	result.value_.ubigint = value;
	result.is_null = false;
	return result;
}

bool Value::FloatIsFinite(float value) {
	return !(std::isnan(value) || std::isinf(value));
}

bool Value::DoubleIsFinite(double value) {
	return !(std::isnan(value) || std::isinf(value));
}

template <>
bool Value::IsNan(float input) {
	return std::isnan(input);
}

template <>
bool Value::IsNan(double input) {
	return std::isnan(input);
}

template <>
bool Value::IsFinite(float input) {
	return Value::FloatIsFinite(input);
}

template <>
bool Value::IsFinite(double input) {
	return Value::DoubleIsFinite(input);
}

template <>
bool Value::IsFinite(date_t input) {
	return Date::IsFinite(input);
}

template <>
bool Value::IsFinite(timestamp_t input) {
	return Timestamp::IsFinite(input);
}

bool Value::StringIsValid(const char *str, idx_t length) {
	auto utf_type = Utf8Proc::Analyze(str, length);
	return utf_type != UnicodeType::INVALID;
}

Value Value::DECIMAL(int16_t value, uint8_t width, uint8_t scale) {
	D_ASSERT(width <= Decimal::MAX_WIDTH_INT16);
	Value result(LogicalType::DECIMAL(width, scale));
	result.value_.smallint = value;
	result.is_null = false;
	return result;
}

Value Value::DECIMAL(int32_t value, uint8_t width, uint8_t scale) {
	D_ASSERT(width >= Decimal::MAX_WIDTH_INT16 && width <= Decimal::MAX_WIDTH_INT32);
	Value result(LogicalType::DECIMAL(width, scale));
	result.value_.integer = value;
	result.is_null = false;
	return result;
}

Value Value::DECIMAL(int64_t value, uint8_t width, uint8_t scale) {
	auto decimal_type = LogicalType::DECIMAL(width, scale);
	Value result(decimal_type);
	switch (decimal_type.InternalType()) {
	case PhysicalType::INT16:
		result.value_.smallint = value;
		break;
	case PhysicalType::INT32:
		result.value_.integer = value;
		break;
	case PhysicalType::INT64:
		result.value_.bigint = value;
		break;
	default:
		result.value_.hugeint = value;
		break;
	}
	result.type_.Verify();
	result.is_null = false;
	return result;
}

Value Value::DECIMAL(hugeint_t value, uint8_t width, uint8_t scale) {
	D_ASSERT(width >= Decimal::MAX_WIDTH_INT64 && width <= Decimal::MAX_WIDTH_INT128);
	Value result(LogicalType::DECIMAL(width, scale));
	result.value_.hugeint = value;
	result.is_null = false;
	return result;
}

Value Value::FLOAT(float value) {
	Value result(LogicalType::FLOAT);
	result.value_.float_ = value;
	result.is_null = false;
	return result;
}

Value Value::DOUBLE(double value) {
	Value result(LogicalType::DOUBLE);
	result.value_.double_ = value;
	result.is_null = false;
	return result;
}

Value Value::HASH(hash_t value) {
	Value result(LogicalType::HASH);
	result.value_.hash = value;
	result.is_null = false;
	return result;
}

Value Value::POINTER(uintptr_t value) {
	Value result(LogicalType::POINTER);
	result.value_.pointer = value;
	result.is_null = false;
	return result;
}

Value Value::DATE(date_t value) {
	Value result(LogicalType::DATE);
	result.value_.date = value;
	result.is_null = false;
	return result;
}

Value Value::DATE(int32_t year, int32_t month, int32_t day) {
	return Value::DATE(Date::FromDate(year, month, day));
}

Value Value::TIME(dtime_t value) {
	Value result(LogicalType::TIME);
	result.value_.time = value;
	result.is_null = false;
	return result;
}

Value Value::TIMETZ(dtime_t value) {
	Value result(LogicalType::TIME_TZ);
	result.value_.time = value;
	result.is_null = false;
	return result;
}

Value Value::TIME(int32_t hour, int32_t min, int32_t sec, int32_t micros) {
	return Value::TIME(Time::FromTime(hour, min, sec, micros));
}

Value Value::TIMESTAMP(timestamp_t value) {
	Value result(LogicalType::TIMESTAMP);
	result.value_.timestamp = value;
	result.is_null = false;
	return result;
}

Value Value::TIMESTAMPTZ(timestamp_t value) {
	Value result(LogicalType::TIMESTAMP_TZ);
	result.value_.timestamp = value;
	result.is_null = false;
	return result;
}

Value Value::TIMESTAMPNS(timestamp_t timestamp) {
	Value result(LogicalType::TIMESTAMP_NS);
	result.value_.timestamp = timestamp;
	result.is_null = false;
	return result;
}

Value Value::TIMESTAMPMS(timestamp_t timestamp) {
	Value result(LogicalType::TIMESTAMP_MS);
	result.value_.timestamp = timestamp;
	result.is_null = false;
	return result;
}

Value Value::TIMESTAMPSEC(timestamp_t timestamp) {
	Value result(LogicalType::TIMESTAMP_S);
	result.value_.timestamp = timestamp;
	result.is_null = false;
	return result;
}

Value Value::TIMESTAMP(date_t date, dtime_t time) {
	return Value::TIMESTAMP(Timestamp::FromDatetime(date, time));
}

Value Value::TIMESTAMP(int32_t year, int32_t month, int32_t day, int32_t hour, int32_t min, int32_t sec,
                       int32_t micros) {
	auto val = Value::TIMESTAMP(Date::FromDate(year, month, day), Time::FromTime(hour, min, sec, micros));
	val.type_ = LogicalType::TIMESTAMP;
	return val;
}

Value Value::STRUCT(child_list_t<Value> values) {
	Value result;
	child_list_t<LogicalType> child_types;
	for (auto &child : values) {
		child_types.push_back(make_pair(std::move(child.first), child.second.type()));
		result.struct_value.push_back(std::move(child.second));
	}
	result.type_ = LogicalType::STRUCT(std::move(child_types));

	result.is_null = false;
	return result;
}

Value Value::MAP(LogicalType child_type, vector<Value> values) {
	Value result;
<<<<<<< HEAD
	child_list_t<LogicalType> child_types;
	child_types.push_back({"key", key.type()});
	child_types.push_back({"value", value.type()});

	result.type_ = LogicalType::MAP(std::move(child_types));

	result.struct_value.push_back(std::move(key));
	result.struct_value.push_back(std::move(value));
=======

	result.type_ = LogicalType::MAP(move(child_type));
>>>>>>> db2bb06e
	result.is_null = false;
	if (values.empty()) {
		return result;
	}
	result.list_value = move(values);
	return result;
}

Value Value::UNION(child_list_t<LogicalType> members, uint8_t tag, Value value) {
	D_ASSERT(members.size() > 0);
	D_ASSERT(members.size() <= UnionType::MAX_UNION_MEMBERS);
	D_ASSERT(members.size() > tag);

	D_ASSERT(value.type() == members[tag].second);

	Value result;
	result.is_null = false;
	// add the tag to the front of the struct
	result.struct_value.emplace_back(Value::TINYINT(tag));
	for (idx_t i = 0; i < members.size(); i++) {
		if (i != tag) {
			result.struct_value.emplace_back(members[i].second);
		} else {
			result.struct_value.emplace_back(nullptr);
		}
	}
	result.struct_value[tag + 1] = std::move(value);

	result.type_ = LogicalType::UNION(std::move(members));
	return result;
}

Value Value::LIST(vector<Value> values) {
	if (values.empty()) {
		throw InternalException("Value::LIST without providing a child-type requires a non-empty list of values. Use "
		                        "Value::LIST(child_type, list) instead.");
	}
#ifdef DEBUG
	for (idx_t i = 1; i < values.size(); i++) {
		D_ASSERT(values[i].type() == values[0].type());
	}
#endif
	Value result;
	result.type_ = LogicalType::LIST(values[0].type());
	result.list_value = std::move(values);
	result.is_null = false;
	return result;
}

Value Value::LIST(LogicalType child_type, vector<Value> values) {
	if (values.empty()) {
		return Value::EMPTYLIST(std::move(child_type));
	}
	for (auto &val : values) {
		val = val.DefaultCastAs(child_type);
	}
	return Value::LIST(std::move(values));
}

Value Value::EMPTYLIST(LogicalType child_type) {
	Value result;
	result.type_ = LogicalType::LIST(std::move(child_type));
	result.is_null = false;
	return result;
}

Value Value::BLOB(const_data_ptr_t data, idx_t len) {
	Value result(LogicalType::BLOB);
	result.is_null = false;
	result.str_value = string((const char *)data, len);
	return result;
}

Value Value::BLOB(const string &data) {
	Value result(LogicalType::BLOB);
	result.is_null = false;
	result.str_value = Blob::ToBlob(string_t(data));
	return result;
}

Value Value::JSON(const char *val) {
	auto result = Value(val);
	result.type_ = LogicalTypeId::JSON;
	return result;
}

Value Value::JSON(string_t val) {
	auto result = Value(val);
	result.type_ = LogicalTypeId::JSON;
	return result;
}

Value Value::JSON(string val) {
	auto result = Value(std::move(val));
	result.type_ = LogicalTypeId::JSON;
	return result;
}

Value Value::ENUM(uint64_t value, const LogicalType &original_type) {
	D_ASSERT(original_type.id() == LogicalTypeId::ENUM);
	Value result(original_type);
	switch (original_type.InternalType()) {
	case PhysicalType::UINT8:
		result.value_.utinyint = value;
		break;
	case PhysicalType::UINT16:
		result.value_.usmallint = value;
		break;
	case PhysicalType::UINT32:
		result.value_.uinteger = value;
		break;
	default:
		throw InternalException("Incorrect Physical Type for ENUM");
	}
	result.is_null = false;
	return result;
}

Value Value::INTERVAL(int32_t months, int32_t days, int64_t micros) {
	Value result(LogicalType::INTERVAL);
	result.is_null = false;
	result.value_.interval.months = months;
	result.value_.interval.days = days;
	result.value_.interval.micros = micros;
	return result;
}

Value Value::INTERVAL(interval_t interval) {
	return Value::INTERVAL(interval.months, interval.days, interval.micros);
}

//===--------------------------------------------------------------------===//
// CreateValue
//===--------------------------------------------------------------------===//
template <>
Value Value::CreateValue(bool value) {
	return Value::BOOLEAN(value);
}

template <>
Value Value::CreateValue(int8_t value) {
	return Value::TINYINT(value);
}

template <>
Value Value::CreateValue(int16_t value) {
	return Value::SMALLINT(value);
}

template <>
Value Value::CreateValue(int32_t value) {
	return Value::INTEGER(value);
}

template <>
Value Value::CreateValue(int64_t value) {
	return Value::BIGINT(value);
}

template <>
Value Value::CreateValue(uint8_t value) {
	return Value::UTINYINT(value);
}

template <>
Value Value::CreateValue(uint16_t value) {
	return Value::USMALLINT(value);
}

template <>
Value Value::CreateValue(uint32_t value) {
	return Value::UINTEGER(value);
}

template <>
Value Value::CreateValue(uint64_t value) {
	return Value::UBIGINT(value);
}

template <>
Value Value::CreateValue(hugeint_t value) {
	return Value::HUGEINT(value);
}

template <>
Value Value::CreateValue(date_t value) {
	return Value::DATE(value);
}

template <>
Value Value::CreateValue(dtime_t value) {
	return Value::TIME(value);
}

template <>
Value Value::CreateValue(dtime_tz_t value) {
	return Value::TIMETZ(value);
}

template <>
Value Value::CreateValue(timestamp_t value) {
	return Value::TIMESTAMP(value);
}

template <>
Value Value::CreateValue(timestamp_sec_t value) {
	return Value::TIMESTAMPSEC(value);
}

template <>
Value Value::CreateValue(timestamp_ms_t value) {
	return Value::TIMESTAMPMS(value);
}

template <>
Value Value::CreateValue(timestamp_ns_t value) {
	return Value::TIMESTAMPNS(value);
}

template <>
Value Value::CreateValue(timestamp_tz_t value) {
	return Value::TIMESTAMPTZ(value);
}

template <>
Value Value::CreateValue(const char *value) {
	return Value(string(value));
}

template <>
Value Value::CreateValue(string value) { // NOLINT: required for templating
	return Value::BLOB(value);
}

template <>
Value Value::CreateValue(string_t value) {
	return Value(value);
}

template <>
Value Value::CreateValue(float value) {
	return Value::FLOAT(value);
}

template <>
Value Value::CreateValue(double value) {
	return Value::DOUBLE(value);
}

template <>
Value Value::CreateValue(interval_t value) {
	return Value::INTERVAL(value);
}

template <>
Value Value::CreateValue(Value value) {
	return value;
}

//===--------------------------------------------------------------------===//
// GetValue
//===--------------------------------------------------------------------===//
template <class T>
T Value::GetValueInternal() const {
	if (IsNull()) {
		throw InternalException("Calling GetValueInternal on a value that is NULL");
	}
	switch (type_.id()) {
	case LogicalTypeId::BOOLEAN:
		return Cast::Operation<bool, T>(value_.boolean);
	case LogicalTypeId::TINYINT:
		return Cast::Operation<int8_t, T>(value_.tinyint);
	case LogicalTypeId::SMALLINT:
		return Cast::Operation<int16_t, T>(value_.smallint);
	case LogicalTypeId::INTEGER:
		return Cast::Operation<int32_t, T>(value_.integer);
	case LogicalTypeId::BIGINT:
		return Cast::Operation<int64_t, T>(value_.bigint);
	case LogicalTypeId::HUGEINT:
	case LogicalTypeId::UUID:
		return Cast::Operation<hugeint_t, T>(value_.hugeint);
	case LogicalTypeId::DATE:
		return Cast::Operation<date_t, T>(value_.date);
	case LogicalTypeId::TIME:
	case LogicalTypeId::TIME_TZ:
		return Cast::Operation<dtime_t, T>(value_.time);
	case LogicalTypeId::TIMESTAMP:
	case LogicalTypeId::TIMESTAMP_TZ:
		return Cast::Operation<timestamp_t, T>(value_.timestamp);
	case LogicalTypeId::UTINYINT:
		return Cast::Operation<uint8_t, T>(value_.utinyint);
	case LogicalTypeId::USMALLINT:
		return Cast::Operation<uint16_t, T>(value_.usmallint);
	case LogicalTypeId::UINTEGER:
		return Cast::Operation<uint32_t, T>(value_.uinteger);
	case LogicalTypeId::TIMESTAMP_MS:
	case LogicalTypeId::TIMESTAMP_NS:
	case LogicalTypeId::TIMESTAMP_SEC:
	case LogicalTypeId::UBIGINT:
		return Cast::Operation<uint64_t, T>(value_.ubigint);
	case LogicalTypeId::FLOAT:
		return Cast::Operation<float, T>(value_.float_);
	case LogicalTypeId::DOUBLE:
		return Cast::Operation<double, T>(value_.double_);
	case LogicalTypeId::VARCHAR:
		return Cast::Operation<string_t, T>(str_value.c_str());
	case LogicalTypeId::INTERVAL:
		return Cast::Operation<interval_t, T>(value_.interval);
	case LogicalTypeId::DECIMAL:
		return DefaultCastAs(LogicalType::DOUBLE).GetValueInternal<T>();
	case LogicalTypeId::ENUM: {
		switch (type_.InternalType()) {
		case PhysicalType::UINT8:
			return Cast::Operation<uint8_t, T>(value_.utinyint);
		case PhysicalType::UINT16:
			return Cast::Operation<uint16_t, T>(value_.usmallint);
		case PhysicalType::UINT32:
			return Cast::Operation<uint32_t, T>(value_.uinteger);
		default:
			throw InternalException("Invalid Internal Type for ENUMs");
		}
	}
	default:
		throw NotImplementedException("Unimplemented type \"%s\" for GetValue()", type_.ToString());
	}
}

template <>
bool Value::GetValue() const {
	return GetValueInternal<int8_t>();
}
template <>
int8_t Value::GetValue() const {
	return GetValueInternal<int8_t>();
}
template <>
int16_t Value::GetValue() const {
	return GetValueInternal<int16_t>();
}
template <>
int32_t Value::GetValue() const {
	if (type_.id() == LogicalTypeId::DATE) {
		return value_.integer;
	}
	return GetValueInternal<int32_t>();
}
template <>
int64_t Value::GetValue() const {
	if (IsNull()) {
		throw InternalException("Calling GetValue on a value that is NULL");
	}
	switch (type_.id()) {
	case LogicalTypeId::TIMESTAMP:
	case LogicalTypeId::TIMESTAMP_SEC:
	case LogicalTypeId::TIMESTAMP_NS:
	case LogicalTypeId::TIMESTAMP_MS:
	case LogicalTypeId::TIME:
	case LogicalTypeId::TIME_TZ:
	case LogicalTypeId::TIMESTAMP_TZ:
		return value_.bigint;
	default:
		return GetValueInternal<int64_t>();
	}
}
template <>
hugeint_t Value::GetValue() const {
	return GetValueInternal<hugeint_t>();
}
template <>
uint8_t Value::GetValue() const {
	return GetValueInternal<uint8_t>();
}
template <>
uint16_t Value::GetValue() const {
	return GetValueInternal<uint16_t>();
}
template <>
uint32_t Value::GetValue() const {
	return GetValueInternal<uint32_t>();
}
template <>
uint64_t Value::GetValue() const {
	return GetValueInternal<uint64_t>();
}
template <>
string Value::GetValue() const {
	return ToString();
}
template <>
float Value::GetValue() const {
	return GetValueInternal<float>();
}
template <>
double Value::GetValue() const {
	return GetValueInternal<double>();
}
template <>
date_t Value::GetValue() const {
	return GetValueInternal<date_t>();
}
template <>
dtime_t Value::GetValue() const {
	return GetValueInternal<dtime_t>();
}
template <>
timestamp_t Value::GetValue() const {
	return GetValueInternal<timestamp_t>();
}

template <>
DUCKDB_API interval_t Value::GetValue() const {
	return GetValueInternal<interval_t>();
}

template <>
DUCKDB_API Value Value::GetValue() const {
	return Value(*this);
}

uintptr_t Value::GetPointer() const {
	D_ASSERT(type() == LogicalType::POINTER);
	return value_.pointer;
}

Value Value::Numeric(const LogicalType &type, int64_t value) {
	switch (type.id()) {
	case LogicalTypeId::BOOLEAN:
		D_ASSERT(value == 0 || value == 1);
		return Value::BOOLEAN(value ? 1 : 0);
	case LogicalTypeId::TINYINT:
		D_ASSERT(value >= NumericLimits<int8_t>::Minimum() && value <= NumericLimits<int8_t>::Maximum());
		return Value::TINYINT((int8_t)value);
	case LogicalTypeId::SMALLINT:
		D_ASSERT(value >= NumericLimits<int16_t>::Minimum() && value <= NumericLimits<int16_t>::Maximum());
		return Value::SMALLINT((int16_t)value);
	case LogicalTypeId::INTEGER:
		D_ASSERT(value >= NumericLimits<int32_t>::Minimum() && value <= NumericLimits<int32_t>::Maximum());
		return Value::INTEGER((int32_t)value);
	case LogicalTypeId::BIGINT:
		return Value::BIGINT(value);
	case LogicalTypeId::UTINYINT:
		D_ASSERT(value >= NumericLimits<uint8_t>::Minimum() && value <= NumericLimits<uint8_t>::Maximum());
		return Value::UTINYINT((uint8_t)value);
	case LogicalTypeId::USMALLINT:
		D_ASSERT(value >= NumericLimits<uint16_t>::Minimum() && value <= NumericLimits<uint16_t>::Maximum());
		return Value::USMALLINT((uint16_t)value);
	case LogicalTypeId::UINTEGER:
		D_ASSERT(value >= NumericLimits<uint32_t>::Minimum() && value <= NumericLimits<uint32_t>::Maximum());
		return Value::UINTEGER((uint32_t)value);
	case LogicalTypeId::UBIGINT:
		D_ASSERT(value >= 0);
		return Value::UBIGINT(value);
	case LogicalTypeId::HUGEINT:
		return Value::HUGEINT(value);
	case LogicalTypeId::DECIMAL:
		return Value::DECIMAL(value, DecimalType::GetWidth(type), DecimalType::GetScale(type));
	case LogicalTypeId::FLOAT:
		return Value((float)value);
	case LogicalTypeId::DOUBLE:
		return Value((double)value);
	case LogicalTypeId::POINTER:
		return Value::POINTER(value);
	case LogicalTypeId::DATE:
		D_ASSERT(value >= NumericLimits<int32_t>::Minimum() && value <= NumericLimits<int32_t>::Maximum());
		return Value::DATE(date_t(value));
	case LogicalTypeId::TIME:
		return Value::TIME(dtime_t(value));
	case LogicalTypeId::TIMESTAMP:
		return Value::TIMESTAMP(timestamp_t(value));
	case LogicalTypeId::TIMESTAMP_NS:
		return Value::TIMESTAMPNS(timestamp_t(value));
	case LogicalTypeId::TIMESTAMP_MS:
		return Value::TIMESTAMPMS(timestamp_t(value));
	case LogicalTypeId::TIMESTAMP_SEC:
		return Value::TIMESTAMPSEC(timestamp_t(value));
	case LogicalTypeId::TIME_TZ:
		return Value::TIMETZ(dtime_t(value));
	case LogicalTypeId::TIMESTAMP_TZ:
		return Value::TIMESTAMPTZ(timestamp_t(value));
	case LogicalTypeId::ENUM:
		switch (type.InternalType()) {
		case PhysicalType::UINT8:
			D_ASSERT(value >= NumericLimits<uint8_t>::Minimum() && value <= NumericLimits<uint8_t>::Maximum());
			return Value::UTINYINT((uint8_t)value);
		case PhysicalType::UINT16:
			D_ASSERT(value >= NumericLimits<uint16_t>::Minimum() && value <= NumericLimits<uint16_t>::Maximum());
			return Value::USMALLINT((uint16_t)value);
		case PhysicalType::UINT32:
			D_ASSERT(value >= NumericLimits<uint32_t>::Minimum() && value <= NumericLimits<uint32_t>::Maximum());
			return Value::UINTEGER((uint32_t)value);
		default:
			throw InternalException("Enum doesn't accept this physical type");
		}
	default:
		throw InvalidTypeException(type, "Numeric requires numeric type");
	}
}

Value Value::Numeric(const LogicalType &type, hugeint_t value) {
#ifdef DEBUG
	// perform a throwing cast to verify that the type fits
	Value::HUGEINT(value).DefaultCastAs(type);
#endif
	switch (type.id()) {
	case LogicalTypeId::HUGEINT:
		return Value::HUGEINT(value);
	case LogicalTypeId::UBIGINT:
		return Value::UBIGINT(Hugeint::Cast<uint64_t>(value));
	default:
		return Value::Numeric(type, Hugeint::Cast<int64_t>(value));
	}
}

//===--------------------------------------------------------------------===//
// GetValueUnsafe
//===--------------------------------------------------------------------===//
template <>
DUCKDB_API bool Value::GetValueUnsafe() const {
	D_ASSERT(type_.InternalType() == PhysicalType::BOOL);
	return value_.boolean;
}

template <>
int8_t Value::GetValueUnsafe() const {
	D_ASSERT(type_.InternalType() == PhysicalType::INT8 || type_.InternalType() == PhysicalType::BOOL);
	return value_.tinyint;
}

template <>
int16_t Value::GetValueUnsafe() const {
	D_ASSERT(type_.InternalType() == PhysicalType::INT16);
	return value_.smallint;
}

template <>
int32_t Value::GetValueUnsafe() const {
	D_ASSERT(type_.InternalType() == PhysicalType::INT32);
	return value_.integer;
}

template <>
int64_t Value::GetValueUnsafe() const {
	D_ASSERT(type_.InternalType() == PhysicalType::INT64);
	return value_.bigint;
}

template <>
hugeint_t Value::GetValueUnsafe() const {
	D_ASSERT(type_.InternalType() == PhysicalType::INT128);
	return value_.hugeint;
}

template <>
uint8_t Value::GetValueUnsafe() const {
	D_ASSERT(type_.InternalType() == PhysicalType::UINT8);
	return value_.utinyint;
}

template <>
uint16_t Value::GetValueUnsafe() const {
	D_ASSERT(type_.InternalType() == PhysicalType::UINT16);
	return value_.usmallint;
}

template <>
uint32_t Value::GetValueUnsafe() const {
	D_ASSERT(type_.InternalType() == PhysicalType::UINT32);
	return value_.uinteger;
}

template <>
uint64_t Value::GetValueUnsafe() const {
	D_ASSERT(type_.InternalType() == PhysicalType::UINT64);
	return value_.ubigint;
}

template <>
string Value::GetValueUnsafe() const {
	D_ASSERT(type_.InternalType() == PhysicalType::VARCHAR);
	return str_value;
}

template <>
DUCKDB_API string_t Value::GetValueUnsafe() const {
	D_ASSERT(type_.InternalType() == PhysicalType::VARCHAR);
	return string_t(str_value);
}

template <>
float Value::GetValueUnsafe() const {
	D_ASSERT(type_.InternalType() == PhysicalType::FLOAT);
	return value_.float_;
}

template <>
double Value::GetValueUnsafe() const {
	D_ASSERT(type_.InternalType() == PhysicalType::DOUBLE);
	return value_.double_;
}

template <>
date_t Value::GetValueUnsafe() const {
	D_ASSERT(type_.InternalType() == PhysicalType::INT32);
	return value_.date;
}

template <>
dtime_t Value::GetValueUnsafe() const {
	D_ASSERT(type_.InternalType() == PhysicalType::INT64);
	return value_.time;
}

template <>
timestamp_t Value::GetValueUnsafe() const {
	D_ASSERT(type_.InternalType() == PhysicalType::INT64);
	return value_.timestamp;
}

template <>
interval_t Value::GetValueUnsafe() const {
	D_ASSERT(type_.InternalType() == PhysicalType::INTERVAL);
	return value_.interval;
}

//===--------------------------------------------------------------------===//
// GetReferenceUnsafe
//===--------------------------------------------------------------------===//
template <>
int8_t &Value::GetReferenceUnsafe() {
	D_ASSERT(type_.InternalType() == PhysicalType::INT8 || type_.InternalType() == PhysicalType::BOOL);
	return value_.tinyint;
}

template <>
int16_t &Value::GetReferenceUnsafe() {
	D_ASSERT(type_.InternalType() == PhysicalType::INT16);
	return value_.smallint;
}

template <>
int32_t &Value::GetReferenceUnsafe() {
	D_ASSERT(type_.InternalType() == PhysicalType::INT32);
	return value_.integer;
}

template <>
int64_t &Value::GetReferenceUnsafe() {
	D_ASSERT(type_.InternalType() == PhysicalType::INT64);
	return value_.bigint;
}

template <>
hugeint_t &Value::GetReferenceUnsafe() {
	D_ASSERT(type_.InternalType() == PhysicalType::INT128);
	return value_.hugeint;
}

template <>
uint8_t &Value::GetReferenceUnsafe() {
	D_ASSERT(type_.InternalType() == PhysicalType::UINT8);
	return value_.utinyint;
}

template <>
uint16_t &Value::GetReferenceUnsafe() {
	D_ASSERT(type_.InternalType() == PhysicalType::UINT16);
	return value_.usmallint;
}

template <>
uint32_t &Value::GetReferenceUnsafe() {
	D_ASSERT(type_.InternalType() == PhysicalType::UINT32);
	return value_.uinteger;
}

template <>
uint64_t &Value::GetReferenceUnsafe() {
	D_ASSERT(type_.InternalType() == PhysicalType::UINT64);
	return value_.ubigint;
}

template <>
float &Value::GetReferenceUnsafe() {
	D_ASSERT(type_.InternalType() == PhysicalType::FLOAT);
	return value_.float_;
}

template <>
double &Value::GetReferenceUnsafe() {
	D_ASSERT(type_.InternalType() == PhysicalType::DOUBLE);
	return value_.double_;
}

template <>
date_t &Value::GetReferenceUnsafe() {
	D_ASSERT(type_.InternalType() == PhysicalType::INT32);
	return value_.date;
}

template <>
dtime_t &Value::GetReferenceUnsafe() {
	D_ASSERT(type_.InternalType() == PhysicalType::INT64);
	return value_.time;
}

template <>
timestamp_t &Value::GetReferenceUnsafe() {
	D_ASSERT(type_.InternalType() == PhysicalType::INT64);
	return value_.timestamp;
}

template <>
interval_t &Value::GetReferenceUnsafe() {
	D_ASSERT(type_.InternalType() == PhysicalType::INTERVAL);
	return value_.interval;
}

//===--------------------------------------------------------------------===//
// Hash
//===--------------------------------------------------------------------===//
hash_t Value::Hash() const {
	if (IsNull()) {
		return 0;
	}
	Vector input(*this);
	Vector result(LogicalType::HASH);
	VectorOperations::Hash(input, result, 1);

	auto data = FlatVector::GetData<hash_t>(result);
	return data[0];
}

string Value::ToString() const {
	if (IsNull()) {
		return "NULL";
	}
	return DefaultCastAs(LogicalType::VARCHAR).str_value;
}

string Value::ToSQLString() const {
	if (IsNull()) {
		return ToString();
	}
	switch (type_.id()) {
	case LogicalTypeId::UUID:
	case LogicalTypeId::DATE:
	case LogicalTypeId::TIME:
	case LogicalTypeId::TIMESTAMP:
	case LogicalTypeId::TIME_TZ:
	case LogicalTypeId::TIMESTAMP_TZ:
	case LogicalTypeId::TIMESTAMP_SEC:
	case LogicalTypeId::TIMESTAMP_MS:
	case LogicalTypeId::TIMESTAMP_NS:
	case LogicalTypeId::INTERVAL:
	case LogicalTypeId::BLOB:
		return "'" + ToString() + "'::" + type_.ToString();
	case LogicalTypeId::VARCHAR:
		return "'" + StringUtil::Replace(ToString(), "'", "''") + "'";
	case LogicalTypeId::STRUCT: {
		string ret = "{";
		auto &child_types = StructType::GetChildTypes(type_);
		for (size_t i = 0; i < struct_value.size(); i++) {
			auto &name = child_types[i].first;
			auto &child = struct_value[i];
			ret += "'" + name + "': " + child.ToSQLString();
			if (i < struct_value.size() - 1) {
				ret += ", ";
			}
		}
		ret += "}";
		return ret;
	}
	case LogicalTypeId::FLOAT:
		if (!FloatIsFinite(FloatValue::Get(*this))) {
			return "'" + ToString() + "'::" + type_.ToString();
		}
		return ToString();
	case LogicalTypeId::DOUBLE: {
		double val = DoubleValue::Get(*this);
		if (!DoubleIsFinite(val)) {
			if (!Value::IsNan(val)) {
				// to infinity and beyond
				return val < 0 ? "-1e1000" : "1e1000";
			}
			return "'" + ToString() + "'::" + type_.ToString();
		}
		return ToString();
	}
	case LogicalTypeId::LIST: {
		string ret = "[";
		for (size_t i = 0; i < list_value.size(); i++) {
			auto &child = list_value[i];
			ret += child.ToSQLString();
			if (i < list_value.size() - 1) {
				ret += ", ";
			}
		}
		ret += "]";
		return ret;
	}
	default:
		return ToString();
	}
}

//===--------------------------------------------------------------------===//
// Type-specific getters
//===--------------------------------------------------------------------===//
bool BooleanValue::Get(const Value &value) {
	return value.GetValueUnsafe<bool>();
}

int8_t TinyIntValue::Get(const Value &value) {
	return value.GetValueUnsafe<int8_t>();
}

int16_t SmallIntValue::Get(const Value &value) {
	return value.GetValueUnsafe<int16_t>();
}

int32_t IntegerValue::Get(const Value &value) {
	return value.GetValueUnsafe<int32_t>();
}

int64_t BigIntValue::Get(const Value &value) {
	return value.GetValueUnsafe<int64_t>();
}

hugeint_t HugeIntValue::Get(const Value &value) {
	return value.GetValueUnsafe<hugeint_t>();
}

uint8_t UTinyIntValue::Get(const Value &value) {
	return value.GetValueUnsafe<uint8_t>();
}

uint16_t USmallIntValue::Get(const Value &value) {
	return value.GetValueUnsafe<uint16_t>();
}

uint32_t UIntegerValue::Get(const Value &value) {
	return value.GetValueUnsafe<uint32_t>();
}

uint64_t UBigIntValue::Get(const Value &value) {
	return value.GetValueUnsafe<uint64_t>();
}

float FloatValue::Get(const Value &value) {
	return value.GetValueUnsafe<float>();
}

double DoubleValue::Get(const Value &value) {
	return value.GetValueUnsafe<double>();
}

const string &StringValue::Get(const Value &value) {
	D_ASSERT(value.type().InternalType() == PhysicalType::VARCHAR);
	return value.str_value;
}

date_t DateValue::Get(const Value &value) {
	return value.GetValueUnsafe<date_t>();
}

dtime_t TimeValue::Get(const Value &value) {
	return value.GetValueUnsafe<dtime_t>();
}

timestamp_t TimestampValue::Get(const Value &value) {
	return value.GetValueUnsafe<timestamp_t>();
}

interval_t IntervalValue::Get(const Value &value) {
	return value.GetValueUnsafe<interval_t>();
}

const vector<Value> &StructValue::GetChildren(const Value &value) {
	D_ASSERT(value.type().InternalType() == PhysicalType::STRUCT);
	return value.struct_value;
}

const vector<Value> &ListValue::GetChildren(const Value &value) {
	D_ASSERT(value.type().InternalType() == PhysicalType::LIST);
	return value.list_value;
}

const Value &UnionValue::GetValue(const Value &value) {
	D_ASSERT(value.type() == LogicalTypeId::UNION);
	auto &children = StructValue::GetChildren(value);
	auto tag = children[0].GetValueUnsafe<uint8_t>();
	D_ASSERT(tag < children.size() - 1);
	return children[tag + 1];
}

uint8_t UnionValue::GetTag(const Value &value) {
	D_ASSERT(value.type() == LogicalTypeId::UNION);
	auto children = StructValue::GetChildren(value);
	auto tag = children[0].GetValueUnsafe<uint8_t>();
	return tag;
}

hugeint_t IntegralValue::Get(const Value &value) {
	switch (value.type().InternalType()) {
	case PhysicalType::INT8:
		return TinyIntValue::Get(value);
	case PhysicalType::INT16:
		return SmallIntValue::Get(value);
	case PhysicalType::INT32:
		return IntegerValue::Get(value);
	case PhysicalType::INT64:
		return BigIntValue::Get(value);
	case PhysicalType::INT128:
		return HugeIntValue::Get(value);
	case PhysicalType::UINT8:
		return UTinyIntValue::Get(value);
	case PhysicalType::UINT16:
		return USmallIntValue::Get(value);
	case PhysicalType::UINT32:
		return UIntegerValue::Get(value);
	case PhysicalType::UINT64:
		return UBigIntValue::Get(value);
	default:
		throw InternalException("Invalid internal type \"%s\" for IntegralValue::Get", value.type().ToString());
	}
}

//===--------------------------------------------------------------------===//
// Comparison Operators
//===--------------------------------------------------------------------===//
bool Value::operator==(const Value &rhs) const {
	return ValueOperations::Equals(*this, rhs);
}

bool Value::operator!=(const Value &rhs) const {
	return ValueOperations::NotEquals(*this, rhs);
}

bool Value::operator<(const Value &rhs) const {
	return ValueOperations::LessThan(*this, rhs);
}

bool Value::operator>(const Value &rhs) const {
	return ValueOperations::GreaterThan(*this, rhs);
}

bool Value::operator<=(const Value &rhs) const {
	return ValueOperations::LessThanEquals(*this, rhs);
}

bool Value::operator>=(const Value &rhs) const {
	return ValueOperations::GreaterThanEquals(*this, rhs);
}

bool Value::operator==(const int64_t &rhs) const {
	return *this == Value::Numeric(type_, rhs);
}

bool Value::operator!=(const int64_t &rhs) const {
	return *this != Value::Numeric(type_, rhs);
}

bool Value::operator<(const int64_t &rhs) const {
	return *this < Value::Numeric(type_, rhs);
}

bool Value::operator>(const int64_t &rhs) const {
	return *this > Value::Numeric(type_, rhs);
}

bool Value::operator<=(const int64_t &rhs) const {
	return *this <= Value::Numeric(type_, rhs);
}

bool Value::operator>=(const int64_t &rhs) const {
	return *this >= Value::Numeric(type_, rhs);
}

bool Value::TryCastAs(CastFunctionSet &set, GetCastFunctionInput &get_input, const LogicalType &target_type,
                      Value &new_value, string *error_message, bool strict) const {
	if (type_ == target_type) {
		new_value = Copy();
		return true;
	}
	Vector input(*this);
	Vector result(target_type);
	if (!VectorOperations::TryCast(set, get_input, input, result, 1, error_message, strict)) {
		return false;
	}
	new_value = result.GetValue(0);
	return true;
}

bool Value::TryCastAs(ClientContext &context, const LogicalType &target_type, Value &new_value, string *error_message,
                      bool strict) const {
	GetCastFunctionInput get_input(context);
	return TryCastAs(CastFunctionSet::Get(context), get_input, target_type, new_value, error_message, strict);
}

bool Value::DefaultTryCastAs(const LogicalType &target_type, Value &new_value, string *error_message,
                             bool strict) const {
	CastFunctionSet set;
	GetCastFunctionInput get_input;
	return TryCastAs(set, get_input, target_type, new_value, error_message, strict);
}

Value Value::CastAs(CastFunctionSet &set, GetCastFunctionInput &get_input, const LogicalType &target_type,
                    bool strict) const {
	Value new_value;
	string error_message;
	if (!TryCastAs(set, get_input, target_type, new_value, &error_message, strict)) {
		throw InvalidInputException("Failed to cast value: %s", error_message);
	}
	return new_value;
}

Value Value::CastAs(ClientContext &context, const LogicalType &target_type, bool strict) const {
	GetCastFunctionInput get_input(context);
	return CastAs(CastFunctionSet::Get(context), get_input, target_type, strict);
}

Value Value::DefaultCastAs(const LogicalType &target_type, bool strict) const {
	CastFunctionSet set;
	GetCastFunctionInput get_input;
	return CastAs(set, get_input, target_type, strict);
}

bool Value::TryCastAs(CastFunctionSet &set, GetCastFunctionInput &get_input, const LogicalType &target_type,
                      bool strict) {
	Value new_value;
	string error_message;
	if (!TryCastAs(set, get_input, target_type, new_value, &error_message, strict)) {
		return false;
	}
	type_ = target_type;
	is_null = new_value.is_null;
	value_ = new_value.value_;
	str_value = new_value.str_value;
	struct_value = new_value.struct_value;
	list_value = new_value.list_value;
	return true;
}

bool Value::TryCastAs(ClientContext &context, const LogicalType &target_type, bool strict) {
	GetCastFunctionInput get_input(context);
	return TryCastAs(CastFunctionSet::Get(context), get_input, target_type, strict);
}

bool Value::DefaultTryCastAs(const LogicalType &target_type, bool strict) {
	CastFunctionSet set;
	GetCastFunctionInput get_input;
	return TryCastAs(set, get_input, target_type, strict);
}

void Value::Serialize(Serializer &main_serializer) const {
	FieldWriter writer(main_serializer);
	writer.WriteSerializable(type_);
	writer.WriteField<bool>(IsNull());
	if (!IsNull()) {
		auto &serializer = writer.GetSerializer();
		switch (type_.InternalType()) {
		case PhysicalType::BOOL:
			serializer.Write<int8_t>(value_.boolean);
			break;
		case PhysicalType::INT8:
			serializer.Write<int8_t>(value_.tinyint);
			break;
		case PhysicalType::INT16:
			serializer.Write<int16_t>(value_.smallint);
			break;
		case PhysicalType::INT32:
			serializer.Write<int32_t>(value_.integer);
			break;
		case PhysicalType::INT64:
			serializer.Write<int64_t>(value_.bigint);
			break;
		case PhysicalType::UINT8:
			serializer.Write<uint8_t>(value_.utinyint);
			break;
		case PhysicalType::UINT16:
			serializer.Write<uint16_t>(value_.usmallint);
			break;
		case PhysicalType::UINT32:
			serializer.Write<uint32_t>(value_.uinteger);
			break;
		case PhysicalType::UINT64:
			serializer.Write<uint64_t>(value_.ubigint);
			break;
		case PhysicalType::INT128:
			serializer.Write<hugeint_t>(value_.hugeint);
			break;
		case PhysicalType::FLOAT:
			serializer.Write<float>(value_.float_);
			break;
		case PhysicalType::DOUBLE:
			serializer.Write<double>(value_.double_);
			break;
		case PhysicalType::INTERVAL:
			serializer.Write<interval_t>(value_.interval);
			break;
		case PhysicalType::VARCHAR:
			serializer.WriteString(str_value);
			break;
		default: {
			Vector v(*this);
			v.Serialize(1, serializer);
			break;
		}
		}
	}
	writer.Finalize();
}

Value Value::Deserialize(Deserializer &main_source) {
	FieldReader reader(main_source);
	auto type = reader.ReadRequiredSerializable<LogicalType, LogicalType>();
	auto is_null = reader.ReadRequired<bool>();
	Value new_value = Value(type);
	if (is_null) {
		reader.Finalize();
		return new_value;
	}
	new_value.is_null = false;
	auto &source = reader.GetSource();
	switch (type.InternalType()) {
	case PhysicalType::BOOL:
		new_value.value_.boolean = source.Read<int8_t>();
		break;
	case PhysicalType::INT8:
		new_value.value_.tinyint = source.Read<int8_t>();
		break;
	case PhysicalType::INT16:
		new_value.value_.smallint = source.Read<int16_t>();
		break;
	case PhysicalType::INT32:
		new_value.value_.integer = source.Read<int32_t>();
		break;
	case PhysicalType::INT64:
		new_value.value_.bigint = source.Read<int64_t>();
		break;
	case PhysicalType::UINT8:
		new_value.value_.utinyint = source.Read<uint8_t>();
		break;
	case PhysicalType::UINT16:
		new_value.value_.usmallint = source.Read<uint16_t>();
		break;
	case PhysicalType::UINT32:
		new_value.value_.uinteger = source.Read<uint32_t>();
		break;
	case PhysicalType::UINT64:
		new_value.value_.ubigint = source.Read<uint64_t>();
		break;
	case PhysicalType::INT128:
		new_value.value_.hugeint = source.Read<hugeint_t>();
		break;
	case PhysicalType::FLOAT:
		new_value.value_.float_ = source.Read<float>();
		break;
	case PhysicalType::DOUBLE:
		new_value.value_.double_ = source.Read<double>();
		break;
	case PhysicalType::INTERVAL:
		new_value.value_.interval = source.Read<interval_t>();
		break;
	case PhysicalType::VARCHAR:
		new_value.str_value = source.Read<string>();
		break;
	default: {
		Vector v(type);
		v.Deserialize(1, source);
		new_value = v.GetValue(0);
		break;
	}
	}
	reader.Finalize();
	return new_value;
}

void Value::Print() const {
	Printer::Print(ToString());
}

bool Value::NotDistinctFrom(const Value &lvalue, const Value &rvalue) {
	return ValueOperations::NotDistinctFrom(lvalue, rvalue);
}

static string SanitizeValue(string input) {
	// some results might contain padding spaces, e.g. when rendering
	// VARCHAR(10) and the string only has 6 characters, they will be padded
	// with spaces to 10 in the rendering. We don't do that here yet as we
	// are looking at internal structures. So just ignore any extra spaces
	// on the right
	StringUtil::RTrim(input);
	// for result checking code, replace null bytes with their escaped value (\0)
	return StringUtil::Replace(input, string("\0", 1), "\\0");
}

bool Value::ValuesAreEqual(CastFunctionSet &set, GetCastFunctionInput &get_input, const Value &result_value,
                           const Value &value) {
	if (result_value.IsNull() != value.IsNull()) {
		return false;
	}
	if (result_value.IsNull() && value.IsNull()) {
		// NULL = NULL in checking code
		return true;
	}
	switch (value.type_.id()) {
	case LogicalTypeId::FLOAT: {
		auto other = result_value.CastAs(set, get_input, LogicalType::FLOAT);
		float ldecimal = value.value_.float_;
		float rdecimal = other.value_.float_;
		return ApproxEqual(ldecimal, rdecimal);
	}
	case LogicalTypeId::DOUBLE: {
		auto other = result_value.CastAs(set, get_input, LogicalType::DOUBLE);
		double ldecimal = value.value_.double_;
		double rdecimal = other.value_.double_;
		return ApproxEqual(ldecimal, rdecimal);
	}
	case LogicalTypeId::VARCHAR: {
		auto other = result_value.CastAs(set, get_input, LogicalType::VARCHAR);
		string left = SanitizeValue(other.str_value);
		string right = SanitizeValue(value.str_value);
		return left == right;
	}
	default:
		if (result_value.type_.id() == LogicalTypeId::FLOAT || result_value.type_.id() == LogicalTypeId::DOUBLE) {
			return Value::ValuesAreEqual(set, get_input, value, result_value);
		}
		return value == result_value;
	}
}

bool Value::ValuesAreEqual(ClientContext &context, const Value &result_value, const Value &value) {
	GetCastFunctionInput get_input(context);
	return Value::ValuesAreEqual(CastFunctionSet::Get(context), get_input, result_value, value);
}
bool Value::DefaultValuesAreEqual(const Value &result_value, const Value &value) {
	CastFunctionSet set;
	GetCastFunctionInput get_input;
	return Value::ValuesAreEqual(set, get_input, result_value, value);
}

} // namespace duckdb<|MERGE_RESOLUTION|>--- conflicted
+++ resolved
@@ -531,24 +531,13 @@
 
 Value Value::MAP(LogicalType child_type, vector<Value> values) {
 	Value result;
-<<<<<<< HEAD
-	child_list_t<LogicalType> child_types;
-	child_types.push_back({"key", key.type()});
-	child_types.push_back({"value", value.type()});
-
-	result.type_ = LogicalType::MAP(std::move(child_types));
-
-	result.struct_value.push_back(std::move(key));
-	result.struct_value.push_back(std::move(value));
-=======
-
-	result.type_ = LogicalType::MAP(move(child_type));
->>>>>>> db2bb06e
+
+	result.type_ = LogicalType::MAP(std::move(child_type));
 	result.is_null = false;
 	if (values.empty()) {
 		return result;
 	}
-	result.list_value = move(values);
+	result.list_value = std::move(values);
 	return result;
 }
 
