#include "duckdb/common/types.hpp"

#include "duckdb/common/exception.hpp"
#include "duckdb/common/serializer.hpp"
#include "duckdb/common/string_util.hpp"
#include "duckdb/common/types/string_type.hpp"

#include <cmath>

using namespace std;

namespace duckdb {

const SQLType SQLType::SQLNULL = SQLType(SQLTypeId::SQLNULL);
const SQLType SQLType::BOOLEAN = SQLType(SQLTypeId::BOOLEAN);
const SQLType SQLType::TINYINT = SQLType(SQLTypeId::TINYINT);
const SQLType SQLType::SMALLINT = SQLType(SQLTypeId::SMALLINT);
const SQLType SQLType::INTEGER = SQLType(SQLTypeId::INTEGER);
const SQLType SQLType::BIGINT = SQLType(SQLTypeId::BIGINT);
const SQLType SQLType::FLOAT = SQLType(SQLTypeId::FLOAT);
const SQLType SQLType::DOUBLE = SQLType(SQLTypeId::DOUBLE);
const SQLType SQLType::DATE = SQLType(SQLTypeId::DATE);
const SQLType SQLType::TIMESTAMP = SQLType(SQLTypeId::TIMESTAMP);
const SQLType SQLType::TIME = SQLType(SQLTypeId::TIME);

const SQLType SQLType::VARCHAR = SQLType(SQLTypeId::VARCHAR);

// TODO these are incomplete and should maybe not exist as such
const SQLType SQLType::STRUCT = SQLType(SQLTypeId::STRUCT);
const SQLType SQLType::LIST = SQLType(SQLTypeId::LIST);

const SQLType SQLType::ANY = SQLType(SQLTypeId::ANY);

const vector<SQLType> SQLType::NUMERIC = {
    SQLType::TINYINT, SQLType::SMALLINT, SQLType::INTEGER,           SQLType::BIGINT,
    SQLType::FLOAT,   SQLType::DOUBLE,   SQLType(SQLTypeId::DECIMAL)};

const vector<SQLType> SQLType::INTEGRAL = {SQLType::TINYINT, SQLType::SMALLINT, SQLType::INTEGER, SQLType::BIGINT};

const vector<SQLType> SQLType::ALL_TYPES = {
    SQLType::BOOLEAN, SQLType::TINYINT,   SQLType::SMALLINT, SQLType::INTEGER, SQLType::BIGINT,
    SQLType::DATE,    SQLType::TIMESTAMP, SQLType::DOUBLE,   SQLType::FLOAT,   SQLType(SQLTypeId::DECIMAL),
    SQLType::VARCHAR};
// TODO add LIST/STRUCT here

const TypeId ROW_TYPE = TypeId::INT64;

string TypeIdToString(TypeId type) {
	switch (type) {
	case TypeId::BOOL:
		return "BOOL";
	case TypeId::INT8:
		return "INT8";
	case TypeId::INT16:
		return "INT16";
	case TypeId::INT32:
		return "INT32";
	case TypeId::INT64:
		return "INT64";
	case TypeId::HASH:
		return "HASH";
	case TypeId::POINTER:
		return "POINTER";
	case TypeId::FLOAT:
		return "FLOAT";
	case TypeId::DOUBLE:
		return "DOUBLE";
	case TypeId::VARCHAR:
		return "VARCHAR";
	case TypeId::VARBINARY:
		return "VARBINARY";
	case TypeId::STRUCT:
		return "STRUCT<?>";
	case TypeId::LIST:
		return "LIST<?>";
	default:
		throw ConversionException("Invalid TypeId %d", type);
	}
}

idx_t GetTypeIdSize(TypeId type) {
	switch (type) {
	case TypeId::BOOL:
		return sizeof(bool);
	case TypeId::INT8:
		return sizeof(int8_t);
	case TypeId::INT16:
		return sizeof(int16_t);
	case TypeId::INT32:
		return sizeof(int32_t);
	case TypeId::INT64:
		return sizeof(int64_t);
	case TypeId::FLOAT:
		return sizeof(float);
	case TypeId::DOUBLE:
		return sizeof(double);
	case TypeId::HASH:
		return sizeof(uint64_t);
	case TypeId::POINTER:
		return sizeof(uintptr_t);
	case TypeId::VARCHAR:
		return sizeof(string_t);
	case TypeId::STRUCT:
		return 0; // no own payload
	case TypeId::LIST:
		return 16; // offset + len
	case TypeId::VARBINARY:
		return sizeof(blob_t);
	default:
		throw ConversionException("Invalid TypeId %d", type);
	}
}

SQLType SQLTypeFromInternalType(TypeId type) {
	switch (type) {
	case TypeId::BOOL:
		return SQLType(SQLTypeId::BOOLEAN);
	case TypeId::INT8:
		return SQLType::TINYINT;
	case TypeId::INT16:
		return SQLType::SMALLINT;
	case TypeId::INT32:
		return SQLType::INTEGER;
	case TypeId::INT64:
		return SQLType::BIGINT;
	case TypeId::FLOAT:
		return SQLType::FLOAT;
	case TypeId::DOUBLE:
		return SQLType::DOUBLE;
	case TypeId::VARCHAR:
		return SQLType::VARCHAR;
	case TypeId::VARBINARY:
		return SQLType(SQLTypeId::VARBINARY);
	case TypeId::STRUCT:
		return SQLType(SQLTypeId::STRUCT); // TODO we do not know the child types here
	case TypeId::LIST:
		return SQLType(SQLTypeId::LIST);
	default:
		throw ConversionException("Invalid TypeId %d", type);
	}
}

bool TypeIsConstantSize(TypeId type) {
	return (type >= TypeId::BOOL && type <= TypeId::DOUBLE) ||
	       (type >= TypeId::FIXED_SIZE_BINARY && type <= TypeId::DECIMAL) || type == TypeId::HASH ||
	       type == TypeId::POINTER;
}
bool TypeIsIntegral(TypeId type) {
	return (type >= TypeId::UINT8 && type <= TypeId::INT64) || type == TypeId::HASH || type == TypeId::POINTER;
}
bool TypeIsNumeric(TypeId type) {
	return type >= TypeId::UINT8 && type <= TypeId::DOUBLE;
}
bool TypeIsInteger(TypeId type) {
	return type >= TypeId::UINT8 && type <= TypeId::INT64;
}

void SQLType::Serialize(Serializer &serializer) {
	serializer.Write(id);
	serializer.Write(width);
	serializer.Write(scale);
}

SQLType SQLType::Deserialize(Deserializer &source) {
	auto id = source.Read<SQLTypeId>();
	auto width = source.Read<uint16_t>();
	auto scale = source.Read<uint8_t>();
	return SQLType(id, width, scale);
}

string SQLTypeIdToString(SQLTypeId id) {
	switch (id) {
	case SQLTypeId::BOOLEAN:
		return "BOOLEAN";
	case SQLTypeId::TINYINT:
		return "TINYINT";
	case SQLTypeId::SMALLINT:
		return "SMALLINT";
	case SQLTypeId::INTEGER:
		return "INTEGER";
	case SQLTypeId::BIGINT:
		return "BIGINT";
	case SQLTypeId::DATE:
		return "DATE";
	case SQLTypeId::TIME:
		return "TIME";
	case SQLTypeId::TIMESTAMP:
		return "TIMESTAMP";
	case SQLTypeId::FLOAT:
		return "FLOAT";
	case SQLTypeId::DOUBLE:
		return "DOUBLE";
	case SQLTypeId::DECIMAL:
		return "DECIMAL";
	case SQLTypeId::VARCHAR:
		return "VARCHAR";
	case SQLTypeId::VARBINARY:
		return "VARBINARY";
	case SQLTypeId::CHAR:
		return "CHAR";
	case SQLTypeId::SQLNULL:
		return "NULL";
	case SQLTypeId::ANY:
		return "ANY";
	case SQLTypeId::STRUCT:
		return "STRUCT<?>";
	case SQLTypeId::LIST:
		return "LIST<?>";
	default:
		return "INVALID";
	}
}

string SQLTypeToString(SQLType type) {
	// FIXME: display width/scale
	switch (type.id) {
	case SQLTypeId::STRUCT: {
		string ret = "STRUCT<";
		for (size_t i = 0; i < type.child_type.size(); i++) {
			ret += type.child_type[i].first + ": " + SQLTypeToString(type.child_type[i].second);
			if (i < type.child_type.size() - 1) {
				ret += ", ";
			}
		}
		ret += ">";
		return ret;
	}
	case SQLTypeId::LIST: {
<<<<<<< HEAD
		if(type.child_type.size() != 1) {
			throw Exception("List needs a child element");
=======
		if (type.child_type.size() == 0) {
			return "LIST<?>";
		}
		if (type.child_type.size() != 1) {
			throw Exception("List needs a single child element");
>>>>>>> 279b15f2
		}
		return "LIST<" + SQLTypeToString(type.child_type[0].second) + ">";
	}
	default:
		return SQLTypeIdToString(type.id);
	}
}

SQLType TransformStringToSQLType(string str) {
	auto lower_str = StringUtil::Lower(str);
	// Transform column type
	if (lower_str == "int" || lower_str == "int4" || lower_str == "signed" || lower_str == "integer" ||
	    lower_str == "integral" || lower_str == "int32") {
		return SQLType::INTEGER;
	} else if (lower_str == "varchar" || lower_str == "bpchar" || lower_str == "text" || lower_str == "string" ||
	           lower_str == "char") {
		return SQLType::VARCHAR;
	} else if (lower_str == "int8" || lower_str == "bigint" || lower_str == "int64" || lower_str == "long") {
		return SQLType::BIGINT;
	} else if (lower_str == "int2" || lower_str == "smallint" || lower_str == "short" || lower_str == "int16") {
		return SQLType::SMALLINT;
	} else if (lower_str == "timestamp" || lower_str == "datetime") {
		return SQLType::TIMESTAMP;
	} else if (lower_str == "bool" || lower_str == "boolean" || lower_str == "logical") {
		return SQLType(SQLTypeId::BOOLEAN);
	} else if (lower_str == "real" || lower_str == "float4" || lower_str == "float") {
		return SQLType::FLOAT;
	} else if (lower_str == "double" || lower_str == "numeric" || lower_str == "float8") {
		return SQLType::DOUBLE;
	} else if (lower_str == "tinyint" || lower_str == "int1") {
		return SQLType::TINYINT;
	} else if (lower_str == "varbinary") {
		return SQLType(SQLTypeId::VARBINARY);
	} else if (lower_str == "date") {
		return SQLType::DATE;
	} else if (lower_str == "time") {
		return SQLType::TIME;
	} else {
		throw NotImplementedException("DataType %s not supported yet...\n", str.c_str());
	}
}

bool SQLType::IsIntegral() const {
	switch (id) {
	case SQLTypeId::TINYINT:
	case SQLTypeId::SMALLINT:
	case SQLTypeId::INTEGER:
	case SQLTypeId::BIGINT:
		return true;
	default:
		return false;
	}
}

bool SQLType::IsNumeric() const {
	switch (id) {
	case SQLTypeId::TINYINT:
	case SQLTypeId::SMALLINT:
	case SQLTypeId::INTEGER:
	case SQLTypeId::BIGINT:
	case SQLTypeId::FLOAT:
	case SQLTypeId::DOUBLE:
	case SQLTypeId::DECIMAL:
		return true;
	default:
		return false;
	}
}

TypeId GetInternalType(SQLType type) {
	switch (type.id) {
	case SQLTypeId::BOOLEAN:
		return TypeId::BOOL;
	case SQLTypeId::TINYINT:
		return TypeId::INT8;
	case SQLTypeId::SMALLINT:
		return TypeId::INT16;
	case SQLTypeId::SQLNULL:
	case SQLTypeId::DATE:
	case SQLTypeId::TIME:
	case SQLTypeId::INTEGER:
		return TypeId::INT32;
	case SQLTypeId::BIGINT:
	case SQLTypeId::TIMESTAMP:
		return TypeId::INT64;
	case SQLTypeId::FLOAT:
		return TypeId::FLOAT;
	case SQLTypeId::DOUBLE:
		return TypeId::DOUBLE;
	case SQLTypeId::DECIMAL:
		// FIXME: for now
		return TypeId::DOUBLE;
	case SQLTypeId::VARCHAR:
	case SQLTypeId::CHAR:
		return TypeId::VARCHAR;
	case SQLTypeId::VARBINARY:
		return TypeId::VARBINARY;
	case SQLTypeId::STRUCT:
		return TypeId::STRUCT;
	case SQLTypeId::LIST:
		return TypeId::LIST;
	case SQLTypeId::ANY:
		return TypeId::INVALID;
	default:
		throw ConversionException("Invalid SQLType %s", SQLTypeToString(type).c_str());
	}
}

SQLType MaxSQLType(SQLType left, SQLType right) {
	if (left.id < right.id) {
		return right;
	} else if (right.id < left.id) {
		return left;
	} else if (left.width > right.width) {
		return left;
	} else {
		return right;
	}
}

bool ApproxEqual(float ldecimal, float rdecimal) {
	float epsilon = fabs(rdecimal) * 0.01;
	return fabs(ldecimal - rdecimal) <= epsilon;
}

bool ApproxEqual(double ldecimal, double rdecimal) {
	double epsilon = fabs(rdecimal) * 0.01;
	return fabs(ldecimal - rdecimal) <= epsilon;
}

} // namespace duckdb<|MERGE_RESOLUTION|>--- conflicted
+++ resolved
@@ -226,16 +226,11 @@
 		return ret;
 	}
 	case SQLTypeId::LIST: {
-<<<<<<< HEAD
-		if(type.child_type.size() != 1) {
-			throw Exception("List needs a child element");
-=======
 		if (type.child_type.size() == 0) {
 			return "LIST<?>";
 		}
 		if (type.child_type.size() != 1) {
 			throw Exception("List needs a single child element");
->>>>>>> 279b15f2
 		}
 		return "LIST<" + SQLTypeToString(type.child_type[0].second) + ">";
 	}
