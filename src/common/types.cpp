--- conflicted
+++ resolved
@@ -742,7 +742,7 @@
 	if (type_id == LogicalTypeId::MAP) {
 		// list: perform max recursively on child type
 		auto new_child = MaxLogicalType(ListType::GetChildType(left), ListType::GetChildType(right));
-		return LogicalType::MAP(move(new_child));
+		return LogicalType::MAP(std::move(new_child));
 	}
 	if (type_id == LogicalTypeId::STRUCT) {
 		// struct: perform recursively
@@ -759,12 +759,7 @@
 			child_types.push_back(make_pair(left_child_types[i].first, std::move(child_type)));
 		}
 
-<<<<<<< HEAD
-		return type_id == LogicalTypeId::STRUCT ? LogicalType::STRUCT(std::move(child_types))
-		                                        : LogicalType::MAP(std::move(child_types));
-=======
-		return LogicalType::STRUCT(move(child_types));
->>>>>>> db2bb06e
+		return LogicalType::STRUCT(std::move(child_types));
 	}
 	if (type_id == LogicalTypeId::UNION) {
 		auto left_member_count = UnionType::GetMemberCount(left);
@@ -1191,28 +1186,16 @@
 //===--------------------------------------------------------------------===//
 // Map Type
 //===--------------------------------------------------------------------===//
-<<<<<<< HEAD
-LogicalType LogicalType::MAP(child_list_t<LogicalType> children) {
-	auto info = make_shared<StructTypeInfo>(std::move(children));
+LogicalType LogicalType::MAP(LogicalType child) {
+	auto info = make_shared<ListTypeInfo>(std::move(child));
 	return LogicalType(LogicalTypeId::MAP, std::move(info));
-=======
-LogicalType LogicalType::MAP(LogicalType child) {
-	auto info = make_shared<ListTypeInfo>(move(child));
-	return LogicalType(LogicalTypeId::MAP, move(info));
->>>>>>> db2bb06e
 }
 
 LogicalType LogicalType::MAP(LogicalType key, LogicalType value) {
 	child_list_t<LogicalType> child_types;
-<<<<<<< HEAD
-	child_types.push_back({"key", LogicalType::LIST(std::move(key))});
-	child_types.push_back({"value", LogicalType::LIST(std::move(value))});
-	return LogicalType::MAP(std::move(child_types));
-=======
-	child_types.push_back({"key", move(key)});
-	child_types.push_back({"value", move(value)});
-	return LogicalType::MAP(LogicalType::STRUCT(move(child_types)));
->>>>>>> db2bb06e
+	child_types.push_back({"key", std::move(key)});
+	child_types.push_back({"value", std::move(value)});
+	return LogicalType::MAP(LogicalType::STRUCT(std::move(child_types)));
 }
 
 const LogicalType &MapType::KeyType(const LogicalType &type) {
