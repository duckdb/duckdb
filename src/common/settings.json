--- conflicted
+++ resolved
@@ -952,20 +952,19 @@
         ]
     },
     {
-<<<<<<< HEAD
         "name": "validate_external_file_cache",
         "description": "Whether to validate external file cache entries by checking version tag or last modification timestamp.",
         "type": "BOOLEAN",
         "scope": "global",
         "custom_implementation": true
-=======
+    },
+    {
         "name": "variant_minimum_shredding_size",
         "description": "Minimum size of a rowgroup to enable VARIANT shredding, or set to -1 to disable entirely. Defaults to 1/4th of a rowgroup",
         "type": "BIGINT",
         "scope": "global",
         "default_value": "30000",
         "struct": "VariantMinimumShreddingSize"
->>>>>>> 4c3627e9
     },
     {
         "name": "write_buffer_row_group_count",
