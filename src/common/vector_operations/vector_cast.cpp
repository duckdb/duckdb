#include "duckdb/common/operator/cast_operators.hpp"
#include "duckdb/common/types/cast_helpers.hpp"
#include "duckdb/common/types/chunk_collection.hpp"
#include "duckdb/common/operator/string_cast.hpp"
#include "duckdb/common/vector_operations/unary_executor.hpp"
#include "duckdb/common/vector_operations/vector_operations.hpp"
#include "duckdb/common/types/null_value.hpp"
#include "duckdb/common/string_util.hpp"
#include "duckdb/common/vector_operations/decimal_cast.hpp"
#include "duckdb/common/operator/numeric_cast.hpp"
#include "duckdb/common/likely.hpp"
#include "duckdb/common/limits.hpp"
namespace duckdb {

template <class OP>
struct VectorStringCastOperator {
	template <class INPUT_TYPE, class RESULT_TYPE>
	static RESULT_TYPE Operation(INPUT_TYPE input, ValidityMask &mask, idx_t idx, void *dataptr) {
		auto result = (Vector *)dataptr;
		return OP::template Operation<INPUT_TYPE>(input, *result);
	}
};

struct VectorTryCastData {
	VectorTryCastData(Vector &result_p, string *error_message_p, bool strict_p)
	    : result(result_p), error_message(error_message_p), strict(strict_p) {
	}

	Vector &result;
	string *error_message;
	bool strict;
	bool all_converted = true;
};

template <class OP>
struct VectorTryCastOperator {
	template <class INPUT_TYPE, class RESULT_TYPE>
	static RESULT_TYPE Operation(INPUT_TYPE input, ValidityMask &mask, idx_t idx, void *dataptr) {
		RESULT_TYPE output;
		if (DUCKDB_LIKELY(OP::template Operation<INPUT_TYPE, RESULT_TYPE>(input, output))) {
			return output;
		}
		auto data = (VectorTryCastData *)dataptr;
		return HandleVectorCastError::Operation<RESULT_TYPE>(CastExceptionText<INPUT_TYPE, RESULT_TYPE>(input), mask,
		                                                     idx, data->error_message, data->all_converted);
	}
};

template <class OP>
struct VectorTryCastStrictOperator {
	template <class INPUT_TYPE, class RESULT_TYPE>
	static RESULT_TYPE Operation(INPUT_TYPE input, ValidityMask &mask, idx_t idx, void *dataptr) {
		auto data = (VectorTryCastData *)dataptr;
		RESULT_TYPE output;
		if (DUCKDB_LIKELY(OP::template Operation<INPUT_TYPE, RESULT_TYPE>(input, output, data->strict))) {
			return output;
		}
		return HandleVectorCastError::Operation<RESULT_TYPE>(CastExceptionText<INPUT_TYPE, RESULT_TYPE>(input), mask,
		                                                     idx, data->error_message, data->all_converted);
	}
};

template <class OP>
struct VectorTryCastErrorOperator {
	template <class INPUT_TYPE, class RESULT_TYPE>
	static RESULT_TYPE Operation(INPUT_TYPE input, ValidityMask &mask, idx_t idx, void *dataptr) {
		auto data = (VectorTryCastData *)dataptr;
		RESULT_TYPE output;
		if (DUCKDB_LIKELY(
		        OP::template Operation<INPUT_TYPE, RESULT_TYPE>(input, output, data->error_message, data->strict))) {
			return output;
		}
		bool has_error = data->error_message && !data->error_message->empty();
		return HandleVectorCastError::Operation<RESULT_TYPE>(
		    has_error ? *data->error_message : CastExceptionText<INPUT_TYPE, RESULT_TYPE>(input), mask, idx,
		    data->error_message, data->all_converted);
	}
};

template <class OP>
struct VectorTryCastStringOperator {
	template <class INPUT_TYPE, class RESULT_TYPE>
	static RESULT_TYPE Operation(INPUT_TYPE input, ValidityMask &mask, idx_t idx, void *dataptr) {
		auto data = (VectorTryCastData *)dataptr;
		RESULT_TYPE output;
		if (DUCKDB_LIKELY(OP::template Operation<INPUT_TYPE, RESULT_TYPE>(input, output, data->result,
		                                                                  data->error_message, data->strict))) {
			return output;
		}
		return HandleVectorCastError::Operation<RESULT_TYPE>(CastExceptionText<INPUT_TYPE, RESULT_TYPE>(input), mask,
		                                                     idx, data->error_message, data->all_converted);
	}
};

template <class SRC, class DST, class OP>
static bool TemplatedVectorTryCastLoop(Vector &source, Vector &result, idx_t count, bool strict,
                                       string *error_message) {
	VectorTryCastData input(result, error_message, strict);
	UnaryExecutor::GenericExecute<SRC, DST, OP>(source, result, count, &input, error_message);
	return input.all_converted;
}

template <class SRC, class DST, class OP>
static bool VectorTryCastLoop(Vector &source, Vector &result, idx_t count, string *error_message) {
	return TemplatedVectorTryCastLoop<SRC, DST, VectorTryCastOperator<OP>>(source, result, count, false, error_message);
}

template <class SRC, class DST, class OP>
static bool VectorTryCastStrictLoop(Vector &source, Vector &result, idx_t count, bool strict, string *error_message) {
	return TemplatedVectorTryCastLoop<SRC, DST, VectorTryCastStrictOperator<OP>>(source, result, count, strict,
	                                                                             error_message);
}

template <class SRC, class DST, class OP>
static bool VectorTryCastErrorLoop(Vector &source, Vector &result, idx_t count, bool strict, string *error_message) {
	return TemplatedVectorTryCastLoop<SRC, DST, VectorTryCastErrorOperator<OP>>(source, result, count, strict,
	                                                                            error_message);
}

template <class SRC, class DST, class OP>
static bool VectorTryCastStringLoop(Vector &source, Vector &result, idx_t count, bool strict, string *error_message) {
	return TemplatedVectorTryCastLoop<SRC, DST, VectorTryCastStringOperator<OP>>(source, result, count, strict,
	                                                                             error_message);
}

template <class SRC, class OP>
static void VectorStringCast(Vector &source, Vector &result, idx_t count) {
	D_ASSERT(result.GetType().InternalType() == PhysicalType::VARCHAR);
	UnaryExecutor::GenericExecute<SRC, string_t, VectorStringCastOperator<OP>>(source, result, count, (void *)&result);
}

template <class SRC>
static bool NumericCastSwitch(Vector &source, Vector &result, idx_t count, string *error_message) {
	// now switch on the result type
	switch (result.GetType().id()) {
	case LogicalTypeId::BOOLEAN:
		return VectorTryCastLoop<SRC, bool, duckdb::NumericTryCast>(source, result, count, error_message);
	case LogicalTypeId::TINYINT:
		return VectorTryCastLoop<SRC, int8_t, duckdb::NumericTryCast>(source, result, count, error_message);
	case LogicalTypeId::SMALLINT:
		return VectorTryCastLoop<SRC, int16_t, duckdb::NumericTryCast>(source, result, count, error_message);
	case LogicalTypeId::INTEGER:
		return VectorTryCastLoop<SRC, int32_t, duckdb::NumericTryCast>(source, result, count, error_message);
	case LogicalTypeId::BIGINT:
		return VectorTryCastLoop<SRC, int64_t, duckdb::NumericTryCast>(source, result, count, error_message);
	case LogicalTypeId::UTINYINT:
		return VectorTryCastLoop<SRC, uint8_t, duckdb::NumericTryCast>(source, result, count, error_message);
	case LogicalTypeId::USMALLINT:
		return VectorTryCastLoop<SRC, uint16_t, duckdb::NumericTryCast>(source, result, count, error_message);
	case LogicalTypeId::UINTEGER:
		return VectorTryCastLoop<SRC, uint32_t, duckdb::NumericTryCast>(source, result, count, error_message);
	case LogicalTypeId::UBIGINT:
		return VectorTryCastLoop<SRC, uint64_t, duckdb::NumericTryCast>(source, result, count, error_message);
	case LogicalTypeId::HUGEINT:
		return VectorTryCastLoop<SRC, hugeint_t, duckdb::NumericTryCast>(source, result, count, error_message);
	case LogicalTypeId::FLOAT:
		return VectorTryCastLoop<SRC, float, duckdb::NumericTryCast>(source, result, count, error_message);
	case LogicalTypeId::DOUBLE:
		return VectorTryCastLoop<SRC, double, duckdb::NumericTryCast>(source, result, count, error_message);
	case LogicalTypeId::DECIMAL:
		return ToDecimalCast<SRC>(source, result, count, error_message);
	case LogicalTypeId::JSON:
	case LogicalTypeId::VARCHAR: {
		VectorStringCast<SRC, duckdb::StringCast>(source, result, count);
		return true;
	}
	default:
		return TryVectorNullCast(source, result, count, error_message);
	}
}

template <class T>
bool FillEnum(string_t *source_data, ValidityMask &source_mask, const LogicalType &source_type, T *result_data,
              ValidityMask &result_mask, const LogicalType &result_type, idx_t count, string *error_message,
              const SelectionVector *sel) {
	bool all_converted = true;
	for (idx_t i = 0; i < count; i++) {
		idx_t source_idx = i;
		if (sel) {
			source_idx = sel->get_index(i);
		}
		if (source_mask.RowIsValid(source_idx)) {
			auto string_value = source_data[source_idx].GetString();
			auto pos = EnumType::GetPos(result_type, string_value);
			if (pos == -1) {
				result_data[i] =
				    HandleVectorCastError::Operation<T>(CastExceptionText<string_t, T>(source_data[source_idx]),
				                                        result_mask, i, error_message, all_converted);
			} else {
				result_data[i] = pos;
			}
		} else {
			result_mask.SetInvalid(i);
		}
	}
	return all_converted;
}

template <class T>
bool TransformEnum(Vector &source, Vector &result, idx_t count, string *error_message) {
	D_ASSERT(source.GetType().id() == LogicalTypeId::VARCHAR);
	auto enum_name = EnumType::GetTypeName(result.GetType());
	switch (source.GetVectorType()) {
	case VectorType::CONSTANT_VECTOR: {
		result.SetVectorType(VectorType::CONSTANT_VECTOR);

		auto source_data = ConstantVector::GetData<string_t>(source);
		auto source_mask = ConstantVector::Validity(source);
		auto result_data = ConstantVector::GetData<T>(result);
		auto &result_mask = ConstantVector::Validity(result);

		return FillEnum(source_data, source_mask, source.GetType(), result_data, result_mask, result.GetType(), 1,
		                error_message, nullptr);
	}
	default: {
		VectorData vdata;
		source.Orrify(count, vdata);

		result.SetVectorType(VectorType::FLAT_VECTOR);

		auto source_data = (string_t *)vdata.data;
		auto source_sel = vdata.sel;
		auto source_mask = vdata.validity;
		auto result_data = FlatVector::GetData<T>(result);
		auto &result_mask = FlatVector::Validity(result);

		return FillEnum(source_data, source_mask, source.GetType(), result_data, result_mask, result.GetType(), count,
		                error_message, source_sel);
	}
	}
}
static bool VectorStringCastNumericSwitch(Vector &source, Vector &result, idx_t count, bool strict,
                                          string *error_message) {
	// now switch on the result type
	switch (result.GetType().id()) {
	case LogicalTypeId::ENUM: {
		switch (result.GetType().InternalType()) {
		case PhysicalType::UINT8:
			return TransformEnum<uint8_t>(source, result, count, error_message);
		case PhysicalType::UINT16:
			return TransformEnum<uint16_t>(source, result, count, error_message);
		case PhysicalType::UINT32:
			return TransformEnum<uint32_t>(source, result, count, error_message);
		default:
			throw InternalException("ENUM can only have unsigned integers (except UINT64) as physical types");
		}
	}
	case LogicalTypeId::BOOLEAN:
		return VectorTryCastStrictLoop<string_t, bool, duckdb::TryCast>(source, result, count, strict, error_message);
	case LogicalTypeId::TINYINT:
		return VectorTryCastStrictLoop<string_t, int8_t, duckdb::TryCast>(source, result, count, strict, error_message);
	case LogicalTypeId::SMALLINT:
		return VectorTryCastStrictLoop<string_t, int16_t, duckdb::TryCast>(source, result, count, strict,
		                                                                   error_message);
	case LogicalTypeId::INTEGER:
		return VectorTryCastStrictLoop<string_t, int32_t, duckdb::TryCast>(source, result, count, strict,
		                                                                   error_message);
	case LogicalTypeId::BIGINT:
		return VectorTryCastStrictLoop<string_t, int64_t, duckdb::TryCast>(source, result, count, strict,
		                                                                   error_message);
	case LogicalTypeId::UTINYINT:
		return VectorTryCastStrictLoop<string_t, uint8_t, duckdb::TryCast>(source, result, count, strict,
		                                                                   error_message);
	case LogicalTypeId::USMALLINT:
		return VectorTryCastStrictLoop<string_t, uint16_t, duckdb::TryCast>(source, result, count, strict,
		                                                                    error_message);
	case LogicalTypeId::UINTEGER:
		return VectorTryCastStrictLoop<string_t, uint32_t, duckdb::TryCast>(source, result, count, strict,
		                                                                    error_message);
	case LogicalTypeId::UBIGINT:
		return VectorTryCastStrictLoop<string_t, uint64_t, duckdb::TryCast>(source, result, count, strict,
		                                                                    error_message);
	case LogicalTypeId::HUGEINT:
		return VectorTryCastStrictLoop<string_t, hugeint_t, duckdb::TryCast>(source, result, count, strict,
		                                                                     error_message);
	case LogicalTypeId::FLOAT:
		return VectorTryCastStrictLoop<string_t, float, duckdb::TryCast>(source, result, count, strict, error_message);
	case LogicalTypeId::DOUBLE:
		return VectorTryCastStrictLoop<string_t, double, duckdb::TryCast>(source, result, count, strict, error_message);
	case LogicalTypeId::INTERVAL:
		return VectorTryCastErrorLoop<string_t, interval_t, duckdb::TryCastErrorMessage>(source, result, count, strict,
		                                                                                 error_message);
	case LogicalTypeId::DECIMAL:
		return ToDecimalCast<string_t>(source, result, count, error_message);
	default:
		return TryVectorNullCast(source, result, count, error_message);
	}
}

static bool StringCastSwitch(Vector &source, Vector &result, idx_t count, bool strict, string *error_message) {
	// now switch on the result type
	switch (result.GetType().id()) {
	case LogicalTypeId::DATE:
		return VectorTryCastErrorLoop<string_t, date_t, duckdb::TryCastErrorMessage>(source, result, count, strict,
		                                                                             error_message);
	case LogicalTypeId::TIME:
	case LogicalTypeId::TIME_TZ:
		return VectorTryCastErrorLoop<string_t, dtime_t, duckdb::TryCastErrorMessage>(source, result, count, strict,
		                                                                              error_message);
	case LogicalTypeId::TIMESTAMP:
	case LogicalTypeId::TIMESTAMP_TZ:
		return VectorTryCastErrorLoop<string_t, timestamp_t, duckdb::TryCastErrorMessage>(source, result, count, strict,
		                                                                                  error_message);
	case LogicalTypeId::TIMESTAMP_NS:
		return VectorTryCastStrictLoop<string_t, timestamp_t, duckdb::TryCastToTimestampNS>(source, result, count,
		                                                                                    strict, error_message);
	case LogicalTypeId::TIMESTAMP_SEC:
		return VectorTryCastStrictLoop<string_t, timestamp_t, duckdb::TryCastToTimestampSec>(source, result, count,
		                                                                                     strict, error_message);
	case LogicalTypeId::TIMESTAMP_MS:
		return VectorTryCastStrictLoop<string_t, timestamp_t, duckdb::TryCastToTimestampMS>(source, result, count,
		                                                                                    strict, error_message);
	case LogicalTypeId::BLOB:
		return VectorTryCastStringLoop<string_t, string_t, duckdb::TryCastToBlob>(source, result, count, strict,
		                                                                          error_message);
	case LogicalTypeId::UUID:
		return VectorTryCastStringLoop<string_t, hugeint_t, duckdb::TryCastToUUID>(source, result, count, strict,
		                                                                           error_message);
	case LogicalTypeId::SQLNULL:
		return TryVectorNullCast(source, result, count, error_message);
	case LogicalTypeId::VARCHAR:
	case LogicalTypeId::JSON:
		result.Reinterpret(source);
		return true;
	default:
		return VectorStringCastNumericSwitch(source, result, count, strict, error_message);
	}
}

static bool DateCastSwitch(Vector &source, Vector &result, idx_t count, string *error_message) {
	// now switch on the result type
	switch (result.GetType().id()) {
	case LogicalTypeId::VARCHAR:
	case LogicalTypeId::JSON:
		// date to varchar
		VectorStringCast<date_t, duckdb::StringCast>(source, result, count);
		return true;
	case LogicalTypeId::TIMESTAMP:
	case LogicalTypeId::TIMESTAMP_TZ:
		// date to timestamp
		return VectorTryCastLoop<date_t, timestamp_t, duckdb::TryCast>(source, result, count, error_message);
	default:
		return TryVectorNullCast(source, result, count, error_message);
	}
}

static bool TimeCastSwitch(Vector &source, Vector &result, idx_t count, string *error_message) {
	// now switch on the result type
	switch (result.GetType().id()) {
	case LogicalTypeId::VARCHAR:
	case LogicalTypeId::JSON:
		// time to varchar
		VectorStringCast<dtime_t, duckdb::StringCast>(source, result, count);
		return true;
	case LogicalTypeId::TIME_TZ:
		// time to time with time zone
		UnaryExecutor::Execute<dtime_t, dtime_t, duckdb::Cast>(source, result, count);
		return true;
	default:
		return TryVectorNullCast(source, result, count, error_message);
	}
}

static bool TimeTzCastSwitch(Vector &source, Vector &result, idx_t count, string *error_message) {
	// now switch on the result type
	switch (result.GetType().id()) {
	case LogicalTypeId::VARCHAR:
	case LogicalTypeId::JSON:
		// time with time zone to varchar
		VectorStringCast<dtime_t, duckdb::StringCastTZ>(source, result, count);
		return true;
	case LogicalTypeId::TIME:
		// time with time zone to time
		UnaryExecutor::Execute<dtime_t, dtime_t, duckdb::Cast>(source, result, count);
		return true;
	default:
		return TryVectorNullCast(source, result, count, error_message);
	}
}

static bool TimestampCastSwitch(Vector &source, Vector &result, idx_t count, string *error_message) {
	// now switch on the result type
	switch (result.GetType().id()) {
	case LogicalTypeId::VARCHAR:
	case LogicalTypeId::JSON:
		// timestamp to varchar
		VectorStringCast<timestamp_t, duckdb::StringCast>(source, result, count);
		break;
	case LogicalTypeId::DATE:
		// timestamp to date
		UnaryExecutor::Execute<timestamp_t, date_t, duckdb::Cast>(source, result, count);
		break;
	case LogicalTypeId::TIME:
	case LogicalTypeId::TIME_TZ:
		// timestamp to time
		UnaryExecutor::Execute<timestamp_t, dtime_t, duckdb::Cast>(source, result, count);
		break;
	case LogicalTypeId::TIMESTAMP_TZ:
		// timestamp (us) to timestamp with time zone
		UnaryExecutor::Execute<timestamp_t, timestamp_t, duckdb::Cast>(source, result, count);
		break;
	case LogicalTypeId::TIMESTAMP_NS:
		// timestamp (us) to timestamp (ns)
		UnaryExecutor::Execute<timestamp_t, timestamp_t, duckdb::CastTimestampUsToNs>(source, result, count);
		break;
	case LogicalTypeId::TIMESTAMP_MS:
		// timestamp (us) to timestamp (ms)
		UnaryExecutor::Execute<timestamp_t, timestamp_t, duckdb::CastTimestampUsToMs>(source, result, count);
		break;
	case LogicalTypeId::TIMESTAMP_SEC:
		// timestamp (us) to timestamp (s)
		UnaryExecutor::Execute<timestamp_t, timestamp_t, duckdb::CastTimestampUsToSec>(source, result, count);
		break;
	default:
		return TryVectorNullCast(source, result, count, error_message);
	}
	return true;
}

static bool TimestampTzCastSwitch(Vector &source, Vector &result, idx_t count, string *error_message) {
	// now switch on the result type
	switch (result.GetType().id()) {
	case LogicalTypeId::VARCHAR:
	case LogicalTypeId::JSON:
		// timestamp with time zone to varchar
		VectorStringCast<timestamp_t, duckdb::StringCastTZ>(source, result, count);
		break;
	case LogicalTypeId::DATE:
		// timestamp with time zone to date
		UnaryExecutor::Execute<timestamp_t, date_t, duckdb::Cast>(source, result, count);
		break;
	case LogicalTypeId::TIME:
	case LogicalTypeId::TIME_TZ:
		// timestamp with time zone to time
		UnaryExecutor::Execute<timestamp_t, dtime_t, duckdb::Cast>(source, result, count);
		break;
	case LogicalTypeId::TIMESTAMP:
		// timestamp with time zone to timestamp (us)
		UnaryExecutor::Execute<timestamp_t, timestamp_t, duckdb::Cast>(source, result, count);
		break;
	default:
		return TryVectorNullCast(source, result, count, error_message);
	}
	return true;
}

static bool TimestampNsCastSwitch(Vector &source, Vector &result, idx_t count, string *error_message) {
	// now switch on the result type
	switch (result.GetType().id()) {
	case LogicalTypeId::VARCHAR:
	case LogicalTypeId::JSON:
		// timestamp (ns) to varchar
		VectorStringCast<timestamp_t, duckdb::CastFromTimestampNS>(source, result, count);
		break;
	case LogicalTypeId::TIMESTAMP:
		// timestamp (ns) to timestamp (us)
		UnaryExecutor::Execute<timestamp_t, timestamp_t, duckdb::CastTimestampNsToUs>(source, result, count);
		break;
	default:
		return TryVectorNullCast(source, result, count, error_message);
	}
	return true;
}

static bool TimestampMsCastSwitch(Vector &source, Vector &result, idx_t count, string *error_message) {
	// now switch on the result type
	switch (result.GetType().id()) {
	case LogicalTypeId::VARCHAR:
	case LogicalTypeId::JSON:
		// timestamp (ms) to varchar
		VectorStringCast<timestamp_t, duckdb::CastFromTimestampMS>(source, result, count);
		break;
	case LogicalTypeId::TIMESTAMP:
		// timestamp (ms) to timestamp (us)
		UnaryExecutor::Execute<timestamp_t, timestamp_t, duckdb::CastTimestampMsToUs>(source, result, count);
		break;
	default:
		return TryVectorNullCast(source, result, count, error_message);
	}
	return true;
}

static bool TimestampSecCastSwitch(Vector &source, Vector &result, idx_t count, string *error_message) {
	// now switch on the result type
	switch (result.GetType().id()) {
	case LogicalTypeId::VARCHAR:
	case LogicalTypeId::JSON:
		// timestamp (sec) to varchar
		VectorStringCast<timestamp_t, duckdb::CastFromTimestampSec>(source, result, count);
		break;
	case LogicalTypeId::TIMESTAMP:
		// timestamp (s) to timestamp (us)
		UnaryExecutor::Execute<timestamp_t, timestamp_t, duckdb::CastTimestampSecToUs>(source, result, count);
		break;
	default:
		return TryVectorNullCast(source, result, count, error_message);
	}
	return true;
}

static bool IntervalCastSwitch(Vector &source, Vector &result, idx_t count, string *error_message) {
	// now switch on the result type
	switch (result.GetType().id()) {
	case LogicalTypeId::VARCHAR:
	case LogicalTypeId::JSON:
		// time to varchar
		VectorStringCast<interval_t, duckdb::StringCast>(source, result, count);
		break;
	default:
		return TryVectorNullCast(source, result, count, error_message);
	}
	return true;
}

static bool UUIDCastSwitch(Vector &source, Vector &result, idx_t count, string *error_message) {
	// now switch on the result type
	switch (result.GetType().id()) {
	case LogicalTypeId::VARCHAR:
	case LogicalTypeId::JSON:
		// uuid to varchar
		VectorStringCast<hugeint_t, duckdb::CastFromUUID>(source, result, count);
		break;
	default:
		return TryVectorNullCast(source, result, count, error_message);
	}
	return true;
}

static bool BlobCastSwitch(Vector &source, Vector &result, idx_t count, string *error_message) {
	// now switch on the result type
	switch (result.GetType().id()) {
	case LogicalTypeId::VARCHAR:
	case LogicalTypeId::JSON:
		// blob to varchar
		VectorStringCast<string_t, duckdb::CastFromBlob>(source, result, count);
		break;
	case LogicalTypeId::AGGREGATE_STATE:
		result.Reinterpret(source);
		break;
	default:
		return TryVectorNullCast(source, result, count, error_message);
	}
	return true;
}

static bool ValueStringCastSwitch(Vector &source, Vector &result, idx_t count, string *error_message) {
	switch (result.GetType().id()) {
	case LogicalTypeId::VARCHAR:
	case LogicalTypeId::JSON:
		if (source.GetVectorType() == VectorType::CONSTANT_VECTOR) {
			result.SetVectorType(source.GetVectorType());
		} else {
			result.SetVectorType(VectorType::FLAT_VECTOR);
		}
		for (idx_t i = 0; i < count; i++) {
			auto src_val = source.GetValue(i);
			if (src_val.IsNull()) {
				result.SetValue(i, Value(result.GetType()));
			} else {
				auto str_val = src_val.ToString();
				result.SetValue(i, Value(str_val));
			}
		}
		return true;
	default:
		return TryVectorNullCast(source, result, count, error_message);
	}
}

static bool ListCastSwitch(Vector &source, Vector &result, idx_t count, string *error_message) {
	switch (result.GetType().id()) {
	case LogicalTypeId::LIST: {
		// only handle constant and flat vectors here for now
		if (source.GetVectorType() == VectorType::CONSTANT_VECTOR) {
			result.SetVectorType(source.GetVectorType());
			ConstantVector::SetNull(result, ConstantVector::IsNull(source));

			auto ldata = ConstantVector::GetData<list_entry_t>(source);
			auto tdata = ConstantVector::GetData<list_entry_t>(result);
			*tdata = *ldata;
		} else {
			source.Normalify(count);
			result.SetVectorType(VectorType::FLAT_VECTOR);
			FlatVector::SetValidity(result, FlatVector::Validity(source));

			auto ldata = FlatVector::GetData<list_entry_t>(source);
			auto tdata = FlatVector::GetData<list_entry_t>(result);
			for (idx_t i = 0; i < count; i++) {
				tdata[i] = ldata[i];
			}
		}
		auto &source_cc = ListVector::GetEntry(source);
		auto source_size = ListVector::GetListSize(source);

		ListVector::Reserve(result, source_size);
		auto &append_vector = ListVector::GetEntry(result);

		VectorOperations::Cast(source_cc, append_vector, source_size);
		ListVector::SetListSize(result, source_size);
		D_ASSERT(ListVector::GetListSize(result) == source_size);
		return true;
	}
	default:
		return ValueStringCastSwitch(source, result, count, error_message);
	}
}

template <class SRC_TYPE, class RES_TYPE>
void FillEnum(Vector &source, Vector &result, idx_t count) {

	result.SetVectorType(VectorType::FLAT_VECTOR);

	auto &str_vec = EnumType::GetValuesInsertOrder(source.GetType());
	auto str_vec_ptr = FlatVector::GetData<string_t>(str_vec);

	auto res_enum_type = result.GetType();

	VectorData vdata;
	source.Orrify(count, vdata);

	auto source_data = (SRC_TYPE *)vdata.data;
	auto source_sel = vdata.sel;
	auto source_mask = vdata.validity;

	auto result_data = FlatVector::GetData<RES_TYPE>(result);
	auto &result_mask = FlatVector::Validity(result);

	for (idx_t i = 0; i < count; i++) {
		auto src_idx = source_sel->get_index(i);
		if (!source_mask.RowIsValid(src_idx)) {
			result_mask.SetInvalid(i);
			continue;
		}
		auto str = str_vec_ptr[source_data[src_idx]].GetString();
		auto key = EnumType::GetPos(res_enum_type, str);
		if (key == -1) {
			// key doesn't exist on result enum
			result_mask.SetInvalid(i);
			continue;
		}
		result_data[i] = key;
	}
}

template <class SRC_TYPE>
void FillEnumResultTemplate(Vector &source, Vector &result, idx_t count) {
	switch (source.GetType().InternalType()) {
	case PhysicalType::UINT8:
		FillEnum<SRC_TYPE, uint8_t>(source, result, count);
		break;
	case PhysicalType::UINT16:
		FillEnum<SRC_TYPE, uint16_t>(source, result, count);
		break;
	case PhysicalType::UINT32:
		FillEnum<SRC_TYPE, uint32_t>(source, result, count);
		break;
	default:
		throw InternalException("ENUM can only have unsigned integers (except UINT64) as physical types");
	}
}

void EnumToVarchar(Vector &source, Vector &result, idx_t count, PhysicalType enum_physical_type) {
	if (source.GetVectorType() == VectorType::CONSTANT_VECTOR) {
		result.SetVectorType(source.GetVectorType());
	} else {
		result.SetVectorType(VectorType::FLAT_VECTOR);
	}
	auto &str_vec = EnumType::GetValuesInsertOrder(source.GetType());
	auto str_vec_ptr = FlatVector::GetData<string_t>(str_vec);
	auto res_vec_ptr = FlatVector::GetData<string_t>(result);

	for (idx_t i = 0; i < count; i++) {
		auto src_val = source.GetValue(i);
		if (src_val.IsNull()) {
			result.SetValue(i, Value());
			continue;
		}

		uint64_t enum_idx;
		switch (enum_physical_type) {
		case PhysicalType::UINT8:
			enum_idx = UTinyIntValue::Get(src_val);
			break;
		case PhysicalType::UINT16:
			enum_idx = USmallIntValue::Get(src_val);
			break;
		case PhysicalType::UINT32:
			enum_idx = UIntegerValue::Get(src_val);
			break;
		default:
			throw InternalException("ENUM can only have unsigned integers (except UINT64) as physical types");
		}
		res_vec_ptr[i] = str_vec_ptr[enum_idx];
	}
}

static bool EnumCastSwitch(Vector &source, Vector &result, idx_t count, string *error_message, bool strict) {
	auto enum_physical_type = source.GetType().InternalType();
	switch (result.GetType().id()) {
	case LogicalTypeId::ENUM: {
		// This means they are both ENUMs, but of different types.
		switch (enum_physical_type) {
		case PhysicalType::UINT8:
			FillEnumResultTemplate<uint8_t>(source, result, count);
			break;
		case PhysicalType::UINT16:
			FillEnumResultTemplate<uint16_t>(source, result, count);
			break;
		case PhysicalType::UINT32:
			FillEnumResultTemplate<uint32_t>(source, result, count);
			break;
		default:
			throw InternalException("ENUM can only have unsigned integers (except UINT64) as physical types");
		}
		break;
	}
	case LogicalTypeId::JSON:
	case LogicalTypeId::VARCHAR: {
		EnumToVarchar(source, result, count, enum_physical_type);
		break;
	}
	default: {
		// Cast to varchar
		Vector varchar_cast(LogicalType::VARCHAR, count);
		EnumToVarchar(source, varchar_cast, count, enum_physical_type);
		// Try to cast from varchar to whatever we wanted before
		VectorOperations::TryCast(varchar_cast, result, count, error_message, strict);
		break;
	}
	}
	return true;
}

static bool AggregateStateToBlobCast(Vector &source, Vector &result, idx_t count, string *error_message, bool strict) {
	if (result.GetType().id() != LogicalTypeId::BLOB) {
		throw TypeMismatchException(source.GetType(), result.GetType(),
		                            "Cannot cast AGGREGATE_STATE to anything but BLOB");
	}
	result.Reinterpret(source);
	return true;
}

static bool StructCastSwitch(Vector &source, Vector &result, idx_t count, string *error_message) {
	switch (result.GetType().id()) {
	case LogicalTypeId::STRUCT:
	case LogicalTypeId::MAP: {
		auto &source_child_types = StructType::GetChildTypes(source.GetType());
		auto &result_child_types = StructType::GetChildTypes(result.GetType());
		if (source_child_types.size() != result_child_types.size()) {
			throw TypeMismatchException(source.GetType(), result.GetType(), "Cannot cast STRUCTs of different size");
		}
		auto &source_children = StructVector::GetEntries(source);
		D_ASSERT(source_children.size() == source_child_types.size());

		auto &result_children = StructVector::GetEntries(result);
		for (idx_t c_idx = 0; c_idx < result_child_types.size(); c_idx++) {
			auto &result_child_vector = result_children[c_idx];
			auto &source_child_vector = *source_children[c_idx];
			if (result_child_vector->GetType() != source_child_vector.GetType()) {
				VectorOperations::Cast(source_child_vector, *result_child_vector, count, false);
			} else {
				result_child_vector->Reference(source_child_vector);
			}
		}
		if (source.GetVectorType() == VectorType::CONSTANT_VECTOR) {
			result.SetVectorType(VectorType::CONSTANT_VECTOR);
			ConstantVector::SetNull(result, ConstantVector::IsNull(source));
		} else {
			source.Normalify(count);
			FlatVector::Validity(result) = FlatVector::Validity(source);
		}
		return true;
	}
	case LogicalTypeId::JSON:
	case LogicalTypeId::VARCHAR:
		if (source.GetVectorType() == VectorType::CONSTANT_VECTOR) {
			result.SetVectorType(source.GetVectorType());
		} else {
			result.SetVectorType(VectorType::FLAT_VECTOR);
		}
		for (idx_t i = 0; i < count; i++) {
			auto src_val = source.GetValue(i);
			auto str_val = src_val.ToString();
			result.SetValue(i, Value(str_val));
		}
		return true;
	default:
		return TryVectorNullCast(source, result, count, error_message);
	}
}

bool VectorOperations::TryCast(Vector &source, Vector &result, idx_t count, string *error_message, bool strict) {
	D_ASSERT(source.GetType() != result.GetType());
	// first switch on source type
	switch (source.GetType().id()) {
	case LogicalTypeId::BOOLEAN:
		return NumericCastSwitch<bool>(source, result, count, error_message);
	case LogicalTypeId::TINYINT:
		return NumericCastSwitch<int8_t>(source, result, count, error_message);
	case LogicalTypeId::SMALLINT:
		return NumericCastSwitch<int16_t>(source, result, count, error_message);
	case LogicalTypeId::INTEGER:
		return NumericCastSwitch<int32_t>(source, result, count, error_message);
	case LogicalTypeId::BIGINT:
		return NumericCastSwitch<int64_t>(source, result, count, error_message);
	case LogicalTypeId::UTINYINT:
		return NumericCastSwitch<uint8_t>(source, result, count, error_message);
	case LogicalTypeId::USMALLINT:
		return NumericCastSwitch<uint16_t>(source, result, count, error_message);
	case LogicalTypeId::UINTEGER:
		return NumericCastSwitch<uint32_t>(source, result, count, error_message);
	case LogicalTypeId::UBIGINT:
		return NumericCastSwitch<uint64_t>(source, result, count, error_message);
	case LogicalTypeId::HUGEINT:
		return NumericCastSwitch<hugeint_t>(source, result, count, error_message);
	case LogicalTypeId::UUID:
		return UUIDCastSwitch(source, result, count, error_message);
	case LogicalTypeId::DECIMAL:
		return DecimalCastSwitch(source, result, count, error_message);
	case LogicalTypeId::FLOAT:
		return NumericCastSwitch<float>(source, result, count, error_message);
	case LogicalTypeId::DOUBLE:
		return NumericCastSwitch<double>(source, result, count, error_message);
	case LogicalTypeId::DATE:
		return DateCastSwitch(source, result, count, error_message);
	case LogicalTypeId::TIME:
		return TimeCastSwitch(source, result, count, error_message);
	case LogicalTypeId::TIME_TZ:
		return TimeTzCastSwitch(source, result, count, error_message);
	case LogicalTypeId::TIMESTAMP:
		return TimestampCastSwitch(source, result, count, error_message);
	case LogicalTypeId::TIMESTAMP_TZ:
		return TimestampTzCastSwitch(source, result, count, error_message);
	case LogicalTypeId::TIMESTAMP_NS:
		return TimestampNsCastSwitch(source, result, count, error_message);
	case LogicalTypeId::TIMESTAMP_MS:
		return TimestampMsCastSwitch(source, result, count, error_message);
	case LogicalTypeId::TIMESTAMP_SEC:
		return TimestampSecCastSwitch(source, result, count, error_message);
	case LogicalTypeId::INTERVAL:
		return IntervalCastSwitch(source, result, count, error_message);
	case LogicalTypeId::JSON:
	case LogicalTypeId::VARCHAR:
		return StringCastSwitch(source, result, count, strict, error_message);
	case LogicalTypeId::BLOB:
		return BlobCastSwitch(source, result, count, error_message);
	case LogicalTypeId::SQLNULL: {
		// cast a NULL to another type, just copy the properties and change the type
		result.SetVectorType(VectorType::CONSTANT_VECTOR);
		ConstantVector::SetNull(result, true);
		return true;
	}
	case LogicalTypeId::MAP:
	case LogicalTypeId::STRUCT:
		return StructCastSwitch(source, result, count, error_message);
	case LogicalTypeId::LIST:
		return ListCastSwitch(source, result, count, error_message);
	case LogicalTypeId::ENUM:
		return EnumCastSwitch(source, result, count, error_message, strict);
<<<<<<< HEAD
	case LogicalTypeId::CUSTOM: {
		auto internal_type = CustomType::GetInternalType(source.GetType());
		if (internal_type == result.GetType().id()) {
			result.Reinterpret(source);
			return true;
		}
		switch (internal_type) {
		case LogicalTypeId::BOOLEAN:
			return NumericCastSwitch<bool>(source, result, count, error_message);
		case LogicalTypeId::TINYINT:
			return NumericCastSwitch<int8_t>(source, result, count, error_message);
		case LogicalTypeId::SMALLINT:
			return NumericCastSwitch<int16_t>(source, result, count, error_message);
		case LogicalTypeId::INTEGER:
			return NumericCastSwitch<int32_t>(source, result, count, error_message);
		case LogicalTypeId::BIGINT:
			return NumericCastSwitch<int64_t>(source, result, count, error_message);
		case LogicalTypeId::UTINYINT:
			return NumericCastSwitch<uint8_t>(source, result, count, error_message);
		case LogicalTypeId::USMALLINT:
			return NumericCastSwitch<uint16_t>(source, result, count, error_message);
		case LogicalTypeId::UINTEGER:
			return NumericCastSwitch<uint32_t>(source, result, count, error_message);
		case LogicalTypeId::UBIGINT:
			return NumericCastSwitch<uint64_t>(source, result, count, error_message);
		case LogicalTypeId::HUGEINT:
			return NumericCastSwitch<hugeint_t>(source, result, count, error_message);
		case LogicalTypeId::UUID:
			return UUIDCastSwitch(source, result, count, error_message);
		case LogicalTypeId::FLOAT:
			return NumericCastSwitch<float>(source, result, count, error_message);
		case LogicalTypeId::DOUBLE:
			return NumericCastSwitch<double>(source, result, count, error_message);
		case LogicalTypeId::BLOB:
			return BlobCastSwitch(source, result, count, error_message);
		case LogicalTypeId::VARCHAR:
			return StringCastSwitch(source, result, count, strict, error_message);
		default:
			return TryVectorNullCast(source, result, count, error_message);
		}
	}
=======
	case LogicalTypeId::AGGREGATE_STATE:
		return AggregateStateToBlobCast(source, result, count, error_message, strict);
>>>>>>> bbfa2645
	default:
		return TryVectorNullCast(source, result, count, error_message);
	}
}

void VectorOperations::Cast(Vector &source, Vector &result, idx_t count, bool strict) {
	VectorOperations::TryCast(source, result, count, nullptr, strict);
}

} // namespace duckdb<|MERGE_RESOLUTION|>--- conflicted
+++ resolved
@@ -857,7 +857,6 @@
 		return ListCastSwitch(source, result, count, error_message);
 	case LogicalTypeId::ENUM:
 		return EnumCastSwitch(source, result, count, error_message, strict);
-<<<<<<< HEAD
 	case LogicalTypeId::CUSTOM: {
 		auto internal_type = CustomType::GetInternalType(source.GetType());
 		if (internal_type == result.GetType().id()) {
@@ -899,10 +898,8 @@
 			return TryVectorNullCast(source, result, count, error_message);
 		}
 	}
-=======
 	case LogicalTypeId::AGGREGATE_STATE:
 		return AggregateStateToBlobCast(source, result, count, error_message, strict);
->>>>>>> bbfa2645
 	default:
 		return TryVectorNullCast(source, result, count, error_message);
 	}
