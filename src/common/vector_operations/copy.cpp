//===--------------------------------------------------------------------===//
// copy.cpp
// Description: This file contains the implementation of the different copy
// functions
//===--------------------------------------------------------------------===//

#include "duckdb/common/exception.hpp"
#include "duckdb/common/types/null_value.hpp"
#include "duckdb/common/types/chunk_collection.hpp"

#include "duckdb/common/vector_operations/vector_operations.hpp"

using namespace duckdb;
using namespace std;

template <class T>
static void copy_function(T *__restrict source, T *__restrict target, idx_t offset, idx_t count,
                          sel_t *__restrict sel_vector) {
	VectorOperations::Exec(
	    sel_vector, count + offset, [&](idx_t i, idx_t k) { target[k - offset] = source[i]; }, offset);
}

template <class T>
static void copy_function_set_null(T *__restrict source, T *__restrict target, idx_t offset, idx_t count,
                                   sel_t *__restrict sel_vector, nullmask_t &nullmask) {
	if (nullmask.any()) {
		// null values, have to check the NULL values in the mask
		VectorOperations::Exec(
		    sel_vector, count + offset,
		    [&](idx_t i, idx_t k) {
			    if (nullmask[i]) {
				    target[k - offset] = NullValue<T>();
			    } else {
				    target[k - offset] = source[i];
			    }
		    },
		    offset);
	} else {
		// no NULL values, use normal copy
		copy_function(source, target, offset, count, sel_vector);
	}
}

template <class T, bool SET_NULL>
static void copy_loop(Vector &input, void *target, idx_t offset, idx_t element_count) {
	auto ldata = (T *)input.GetData();
	auto result_data = (T *)target;
	if (SET_NULL) {
		copy_function_set_null(ldata, result_data, offset, element_count, input.sel_vector(), input.nullmask);
	} else {
		copy_function(ldata, result_data, offset, element_count, input.sel_vector());
	}
}

template <bool SET_NULL> void generic_copy_loop(Vector &source, void *target, idx_t offset, idx_t element_count) {
	if (source.size() == 0)
		return;
	if (element_count == 0) {
		element_count = source.size();
	}
	assert(offset + element_count <= source.size());

	switch (source.type) {
	case TypeId::BOOL:
	case TypeId::INT8:
		copy_loop<int8_t, SET_NULL>(source, target, offset, element_count);
		break;
	case TypeId::INT16:
		copy_loop<int16_t, SET_NULL>(source, target, offset, element_count);
		break;
	case TypeId::INT32:
		copy_loop<int32_t, SET_NULL>(source, target, offset, element_count);
		break;
	case TypeId::INT64:
		copy_loop<int64_t, SET_NULL>(source, target, offset, element_count);
		break;
	case TypeId::HASH:
		copy_loop<uint64_t, SET_NULL>(source, target, offset, element_count);
		break;
	case TypeId::POINTER:
		copy_loop<uintptr_t, SET_NULL>(source, target, offset, element_count);
		break;
	case TypeId::FLOAT:
		copy_loop<float, SET_NULL>(source, target, offset, element_count);
		break;
	case TypeId::DOUBLE:
		copy_loop<double, SET_NULL>(source, target, offset, element_count);
		break;
	case TypeId::VARCHAR:
		copy_loop<string_t, SET_NULL>(source, target, offset, element_count);
		break;
	default:
		throw NotImplementedException("Unimplemented type for copy");
	}
}

//===--------------------------------------------------------------------===//
// Copy data from vector
//===--------------------------------------------------------------------===//
void VectorOperations::Copy(Vector &source, void *target, idx_t offset, idx_t element_count) {
	if (!TypeIsConstantSize(source.type)) {
		throw InvalidTypeException(source.type, "Cannot copy non-constant size types using this method!");
	}
	generic_copy_loop<false>(source, target, offset, element_count);
}

void VectorOperations::CopyToStorage(Vector &source, void *target, idx_t offset, idx_t element_count) {
	generic_copy_loop<true>(source, target, offset, element_count);
}

void VectorOperations::Copy(Vector &source, Vector &target, idx_t offset) {
	if (source.type != target.type) {
		throw TypeMismatchException(source.type, target.type, "Copy types don't match!");
	}
	source.Normalify();

	assert(target.vector_type == VectorType::FLAT_VECTOR);
	assert(!target.sel_vector());
	assert(offset <= source.size());
	assert(source.size() - offset <= STANDARD_VECTOR_SIZE);
	idx_t copy_count = source.size() - offset;

	// merge null masks
	VectorOperations::Exec(
	    source, [&](idx_t i, idx_t k) { target.nullmask[k - offset] = source.nullmask[i]; }, offset);

	if (source.nullmask.all()) {
		return;
	}

	if (!TypeIsConstantSize(source.type)) {
		switch (source.type) {
		case TypeId::VARCHAR: {
			auto source_data = (string_t *)source.GetData();
			auto target_data = (string_t *)target.GetData();
			VectorOperations::Exec(
			    source,
			    [&](idx_t i, idx_t k) {
				    if (!target.nullmask[k - offset]) {
					    target_data[k - offset] = target.AddString(source_data[i]);
				    }
			    },
			    offset);
		} break;
		case TypeId::STRUCT: {
			// the main vector only has a nullmask, so set that with offset
			// recursively apply to children
			auto &source_children = source.GetStructEntries();
			for (auto &child : source_children) {
				auto child_copy = make_unique<Vector>(target.cardinality(), child.second->type);

				VectorOperations::Copy(*child.second, *child_copy, offset);
				target.AddStructEntry(child.first, move(child_copy));
			}
		} break;
		case TypeId::LIST: {
			// // copy main vector
			// // TODO implement non-zero offsets
			assert(offset == 0);
			assert(target.type == TypeId::LIST);
<<<<<<< HEAD
=======

>>>>>>> 2c8ce4b8
			copy_loop<list_entry_t, false>(source, target.GetData(), offset, source.size());
			auto &child = source.GetListEntry();
			auto child_copy = make_unique<ChunkCollection>();
			child_copy->Append(child);
			// TODO optimization: if offset != 0 we can skip some of the child list and adjustd offsets accordingly
			target.SetListEntry(move(child_copy));
		} break;
		default:
			throw NotImplementedException("Unimplemented type for copy");
		}
	} else {
		VectorOperations::Copy(source, target.GetData(), offset, copy_count);
	}
}

void VectorOperations::Append(Vector &source, Vector &target) {
	if (source.type != target.type) {
		throw TypeMismatchException(source.type, target.type, "Append types don't match!");
	}
	if (target.size() == 0) {
		VectorOperations::Copy(source, target);
		return;
	}
	source.Normalify();

	assert(target.vector_type == VectorType::FLAT_VECTOR);
	assert(!target.sel_vector());
	idx_t copy_count = source.size();
	idx_t old_count = target.size();
	assert(old_count + copy_count <= STANDARD_VECTOR_SIZE);

	// merge null masks
	VectorOperations::Exec(source, [&](idx_t i, idx_t k) { target.nullmask[old_count + k] = source.nullmask[i]; });

	if (!TypeIsConstantSize(source.type)) {
		switch (source.type) {
		case TypeId::VARCHAR: {
			auto source_data = (string_t *)source.GetData();
			auto target_data = (string_t *)target.GetData();
			VectorOperations::Exec(source, [&](idx_t i, idx_t k) {
				if (!target.nullmask[old_count + k]) {
					target_data[old_count + k] = target.AddString(source_data[i]);
				}
			});
		} break;
		case TypeId::STRUCT: {
			// recursively apply to children
			auto &source_children = source.GetStructEntries();
			auto &target_children = target.GetStructEntries();
			assert(source_children.size() == target_children.size());
			for (size_t i = 0; i < source_children.size(); i++) {
				assert(target_children[i].first == target_children[i].first);
				VectorOperations::Append(*source_children[i].second, *target_children[i].second);
			}
		} break;

		case TypeId::LIST: {
			// recursively apply to children
<<<<<<< HEAD
=======

			if (!source.HasListEntry()) {
				assert(!VectorOperations::HasNotNull(source));
				auto new_source_child = make_unique<ChunkCollection>();
				source.SetListEntry(move(new_source_child));
			}

			if (!target.HasListEntry()) {
				assert(!VectorOperations::HasNotNull(target));
				auto new_target_child = make_unique<ChunkCollection>();
				target.SetListEntry(move(new_target_child));
			}

>>>>>>> 2c8ce4b8
			auto &source_child = source.GetListEntry();
			auto &target_child = target.GetListEntry();
			// append to list index
			auto old_target_child_len = target_child.count;
			target_child.Append(source_child);

			auto target_data = ((list_entry_t *)target.GetData());
			auto source_data = ((list_entry_t *)source.GetData());

			VectorOperations::Exec(source, [&](idx_t i, idx_t k) {
				if (!target.nullmask[old_count + k]) {
					target_data[old_count + k].length = source_data[i].length;
					target_data[old_count + k].offset = source_data[i].offset + old_target_child_len;
				}
			});

		} break;
		default:
			throw NotImplementedException("Unimplemented type for APPEND");
		}
	} else {
		VectorOperations::Copy(source, target.GetData() + old_count * GetTypeIdSize(source.type));
	}
}<|MERGE_RESOLUTION|>--- conflicted
+++ resolved
@@ -158,10 +158,7 @@
 			// // TODO implement non-zero offsets
 			assert(offset == 0);
 			assert(target.type == TypeId::LIST);
-<<<<<<< HEAD
-=======
-
->>>>>>> 2c8ce4b8
+
 			copy_loop<list_entry_t, false>(source, target.GetData(), offset, source.size());
 			auto &child = source.GetListEntry();
 			auto child_copy = make_unique<ChunkCollection>();
@@ -220,8 +217,6 @@
 
 		case TypeId::LIST: {
 			// recursively apply to children
-<<<<<<< HEAD
-=======
 
 			if (!source.HasListEntry()) {
 				assert(!VectorOperations::HasNotNull(source));
@@ -235,7 +230,6 @@
 				target.SetListEntry(move(new_target_child));
 			}
 
->>>>>>> 2c8ce4b8
 			auto &source_child = source.GetListEntry();
 			auto &target_child = target.GetListEntry();
 			// append to list index
