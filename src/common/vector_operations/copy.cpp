//===--------------------------------------------------------------------===//
// copy.cpp
// Description: This file contains the implementation of the different copy
// functions
//===--------------------------------------------------------------------===//

#include "duckdb/common/exception.hpp"
#include "duckdb/common/types/null_value.hpp"
#include "duckdb/common/types/chunk_collection.hpp"

#include "duckdb/common/vector_operations/vector_operations.hpp"

using namespace duckdb;
using namespace std;

template <class T>
static void copy_function(T *__restrict source, T *__restrict target, idx_t offset, idx_t count,
                          sel_t *__restrict sel_vector) {
	VectorOperations::Exec(
	    sel_vector, count + offset, [&](idx_t i, idx_t k) { target[k - offset] = source[i]; }, offset);
}

template <class T>
static void copy_function_set_null(T *__restrict source, T *__restrict target, idx_t offset, idx_t count,
                                   sel_t *__restrict sel_vector, nullmask_t &nullmask) {
	if (nullmask.any()) {
		// null values, have to check the NULL values in the mask
		VectorOperations::Exec(
		    sel_vector, count + offset,
		    [&](idx_t i, idx_t k) {
			    if (nullmask[i]) {
				    target[k - offset] = NullValue<T>();
			    } else {
				    target[k - offset] = source[i];
			    }
		    },
		    offset);
	} else {
		// no NULL values, use normal copy
		copy_function(source, target, offset, count, sel_vector);
	}
}

template <class T, bool SET_NULL>
static void copy_loop(Vector &input, void *target, idx_t offset, idx_t element_count) {
	auto ldata = (T *)input.GetData();
	auto result_data = (T *)target;
	if (SET_NULL) {
		copy_function_set_null(ldata, result_data, offset, element_count, input.sel_vector(), input.nullmask);
	} else {
		copy_function(ldata, result_data, offset, element_count, input.sel_vector());
	}
}

template <bool SET_NULL> void generic_copy_loop(Vector &source, void *target, idx_t offset, idx_t element_count) {
	if (source.size() == 0)
		return;
	if (element_count == 0) {
		element_count = source.size();
	}
	assert(offset + element_count <= source.size());

	switch (source.type) {
	case TypeId::BOOL:
	case TypeId::INT8:
		copy_loop<int8_t, SET_NULL>(source, target, offset, element_count);
		break;
	case TypeId::INT16:
		copy_loop<int16_t, SET_NULL>(source, target, offset, element_count);
		break;
	case TypeId::INT32:
		copy_loop<int32_t, SET_NULL>(source, target, offset, element_count);
		break;
	case TypeId::INT64:
		copy_loop<int64_t, SET_NULL>(source, target, offset, element_count);
		break;
	case TypeId::HASH:
		copy_loop<uint64_t, SET_NULL>(source, target, offset, element_count);
		break;
	case TypeId::POINTER:
		copy_loop<uintptr_t, SET_NULL>(source, target, offset, element_count);
		break;
	case TypeId::FLOAT:
		copy_loop<float, SET_NULL>(source, target, offset, element_count);
		break;
	case TypeId::DOUBLE:
		copy_loop<double, SET_NULL>(source, target, offset, element_count);
		break;
	case TypeId::VARCHAR:
		copy_loop<string_t, SET_NULL>(source, target, offset, element_count);
		break;
	default:
		throw NotImplementedException("Unimplemented type for copy");
	}
}

//===--------------------------------------------------------------------===//
// Copy data from vector
//===--------------------------------------------------------------------===//
void VectorOperations::Copy(Vector &source, void *target, idx_t offset, idx_t element_count) {
	if (!TypeIsConstantSize(source.type)) {
		throw InvalidTypeException(source.type, "Cannot copy non-constant size types using this method!");
	}
	generic_copy_loop<false>(source, target, offset, element_count);
}

void VectorOperations::CopyToStorage(Vector &source, void *target, idx_t offset, idx_t element_count) {
	generic_copy_loop<true>(source, target, offset, element_count);
}

void VectorOperations::Copy(Vector &source, Vector &target, idx_t offset) {
	if (source.type != target.type) {
		throw TypeMismatchException(source.type, target.type, "Copy types don't match!");
	}
	source.Normalify();

	assert(target.vector_type == VectorType::FLAT_VECTOR);
	assert(!target.sel_vector());
	assert(offset <= source.size());
	assert(source.size() - offset <= STANDARD_VECTOR_SIZE);
	idx_t copy_count = source.size() - offset;

	// merge null masks
	VectorOperations::Exec(
	    source, [&](idx_t i, idx_t k) { target.nullmask[k - offset] = source.nullmask[i]; }, offset);

	if (!TypeIsConstantSize(source.type)) {
		switch (source.type) {
		case TypeId::VARCHAR: {
			auto source_data = (string_t *)source.GetData();
			auto target_data = (string_t *)target.GetData();
			VectorOperations::Exec(
			    source,
			    [&](idx_t i, idx_t k) {
				    if (!target.nullmask[k - offset]) {
					    target_data[k - offset] = target.AddString(source_data[i]);
				    }
			    },
			    offset);
		} break;
		case TypeId::STRUCT: {
			// the main vector only has a nullmask, so set that with offset
			// recursively apply to children
			auto &source_children = source.GetStructEntries();
			for (auto &child : source_children) {
				auto child_copy = make_unique<Vector>(target.cardinality(), child.second->type);

				VectorOperations::Copy(*child.second, *child_copy, offset);
				target.AddStructEntry(child.first, move(child_copy));
			}
		} break;
		case TypeId::LIST: {
			// // copy main vector
			// // TODO implement non-zero offsets
			assert(offset == 0);
			assert(target.type == TypeId::LIST);
			copy_loop<list_entry_t, false>(source, target.GetData(), offset, source.size());
			auto &child = source.GetListEntry();
			auto child_copy = make_unique<ChunkCollection>();
			child_copy->Append(child);
			// TODO optimization: if offset != 0 we can skip some of the child list and adjustd offsets accordingly
			target.SetListEntry(move(child_copy));
		} break;
		default:
			throw NotImplementedException("Unimplemented type for copy");
		}
	} else {
		VectorOperations::Copy(source, target.GetData(), offset, copy_count);
	}
}

void VectorOperations::Append(Vector &source, Vector &target) {
	if (source.type != target.type) {
		throw TypeMismatchException(source.type, target.type, "Append types don't match!");
	}
	if (target.size() == 0) {
		VectorOperations::Copy(source, target);
		return;
	}
<<<<<<< HEAD

=======
>>>>>>> 279b15f2
	source.Normalify();

	assert(target.vector_type == VectorType::FLAT_VECTOR);
	assert(!target.sel_vector());
	idx_t copy_count = source.size();
	idx_t old_count = target.size();
	assert(old_count + copy_count <= STANDARD_VECTOR_SIZE);

	// merge null masks
	VectorOperations::Exec(source, [&](idx_t i, idx_t k) { target.nullmask[old_count + k] = source.nullmask[i]; });

	if (!TypeIsConstantSize(source.type)) {
		switch (source.type) {
		case TypeId::VARCHAR: {
			auto source_data = (string_t *)source.GetData();
			auto target_data = (string_t *)target.GetData();
			VectorOperations::Exec(source, [&](idx_t i, idx_t k) {
				if (!target.nullmask[old_count + k]) {
					target_data[old_count + k] = target.AddString(source_data[i]);
				}
			});
		} break;
		case TypeId::STRUCT: {
			// recursively apply to children
			auto &source_children = source.GetStructEntries();
			auto &target_children = target.GetStructEntries();
			assert(source_children.size() == target_children.size());
			for (size_t i = 0; i < source_children.size(); i++) {
				assert(target_children[i].first == target_children[i].first);
				VectorOperations::Append(*source_children[i].second, *target_children[i].second);
			}
		} break;

		case TypeId::LIST: {
			// recursively apply to children
			auto &source_child = source.GetListEntry();
			auto &target_child = target.GetListEntry();
			// append to list index
			auto old_target_child_len = target_child.count;
			target_child.Append(source_child);

			auto target_data = ((list_entry_t *)target.GetData());
			auto source_data = ((list_entry_t *)source.GetData());

			VectorOperations::Exec(source, [&](idx_t i, idx_t k) {
<<<<<<< HEAD
				if (!target.nullmask[old_count + i]) {
					target_data[old_count + i].length = source_data[i].length;
					target_data[old_count + i].offset = source_data[i].offset + old_target_child_len;
=======
				if (!target.nullmask[old_count + k]) {
					target_data[old_count + k].length = source_data[i].length;
					target_data[old_count + k].offset = source_data[i].offset + old_target_child_len;
>>>>>>> 279b15f2
				}
			});

		} break;
		default:
			throw NotImplementedException("Unimplemented type for APPEND");
		}
	} else {
		VectorOperations::Copy(source, target.GetData() + old_count * GetTypeIdSize(source.type));
	}
}<|MERGE_RESOLUTION|>--- conflicted
+++ resolved
@@ -177,10 +177,6 @@
 		VectorOperations::Copy(source, target);
 		return;
 	}
-<<<<<<< HEAD
-
-=======
->>>>>>> 279b15f2
 	source.Normalify();
 
 	assert(target.vector_type == VectorType::FLAT_VECTOR);
@@ -226,15 +222,9 @@
 			auto source_data = ((list_entry_t *)source.GetData());
 
 			VectorOperations::Exec(source, [&](idx_t i, idx_t k) {
-<<<<<<< HEAD
-				if (!target.nullmask[old_count + i]) {
-					target_data[old_count + i].length = source_data[i].length;
-					target_data[old_count + i].offset = source_data[i].offset + old_target_child_len;
-=======
 				if (!target.nullmask[old_count + k]) {
 					target_data[old_count + k].length = source_data[i].length;
 					target_data[old_count + k].offset = source_data[i].offset + old_target_child_len;
->>>>>>> 279b15f2
 				}
 			});
 
