#include "duckdb/common/allocator.hpp"

#include "duckdb/common/assert.hpp"
#include "duckdb/common/atomic.hpp"
#include "duckdb/common/exception.hpp"

#include <cstdint>

#ifdef DUCKDB_DEBUG_ALLOCATION
#include "duckdb/common/mutex.hpp"
#include "duckdb/common/pair.hpp"
#include "duckdb/common/unordered_map.hpp"

#include <execinfo.h>
#endif

#ifndef USE_JEMALLOC
#if defined(BUILD_JEMALLOC_EXTENSION) && !defined(WIN32)
<<<<<<< HEAD
#define USE_JEMALLOC
#else
#define USE JEMALLOC 0
#endif
#endif

#ifdef USE_JEMALLOC
#include "jemalloc-extension.hpp"
=======
#include "jemalloc_extension.hpp"
>>>>>>> 5e5bd3d4
#endif

namespace duckdb {

AllocatedData::AllocatedData() : allocator(nullptr), pointer(nullptr), allocated_size(0) {
}

AllocatedData::AllocatedData(Allocator &allocator, data_ptr_t pointer, idx_t allocated_size)
    : allocator(&allocator), pointer(pointer), allocated_size(allocated_size) {
	if (!pointer) {
		throw InternalException("AllocatedData object constructed with nullptr");
	}
}
AllocatedData::~AllocatedData() {
	Reset();
}

AllocatedData::AllocatedData(AllocatedData &&other) noexcept
    : allocator(other.allocator), pointer(nullptr), allocated_size(0) {
	std::swap(pointer, other.pointer);
	std::swap(allocated_size, other.allocated_size);
}

AllocatedData &AllocatedData::operator=(AllocatedData &&other) noexcept {
	std::swap(allocator, other.allocator);
	std::swap(pointer, other.pointer);
	std::swap(allocated_size, other.allocated_size);
	return *this;
}

void AllocatedData::Reset() {
	if (!pointer) {
		return;
	}
	D_ASSERT(allocator);
	allocator->FreeData(pointer, allocated_size);
	allocated_size = 0;
	pointer = nullptr;
}

//===--------------------------------------------------------------------===//
// Debug Info
//===--------------------------------------------------------------------===//
struct AllocatorDebugInfo {
#ifdef DEBUG
	AllocatorDebugInfo();
	~AllocatorDebugInfo();

	void AllocateData(data_ptr_t pointer, idx_t size);
	void FreeData(data_ptr_t pointer, idx_t size);
	void ReallocateData(data_ptr_t pointer, data_ptr_t new_pointer, idx_t old_size, idx_t new_size);

private:
	//! The number of bytes that are outstanding (i.e. that have been allocated - but not freed)
	//! Used for debug purposes
	atomic<idx_t> allocation_count;
#ifdef DUCKDB_DEBUG_ALLOCATION
	mutex pointer_lock;
	//! Set of active outstanding pointers together with stack traces
	unordered_map<data_ptr_t, pair<idx_t, string>> pointers;
#endif
#endif
};

PrivateAllocatorData::PrivateAllocatorData() {
}

PrivateAllocatorData::~PrivateAllocatorData() {
}

//===--------------------------------------------------------------------===//
// Allocator
//===--------------------------------------------------------------------===//
#ifdef USE_JEMALLOC
Allocator::Allocator()
    : Allocator(JemallocExtension::Allocate, JemallocExtension::Free, JemallocExtension::Reallocate, nullptr) {
}
#else
Allocator::Allocator()
    : Allocator(Allocator::DefaultAllocate, Allocator::DefaultFree, Allocator::DefaultReallocate, nullptr) {
}
#endif

Allocator::Allocator(allocate_function_ptr_t allocate_function_p, free_function_ptr_t free_function_p,
                     reallocate_function_ptr_t reallocate_function_p, unique_ptr<PrivateAllocatorData> private_data_p)
    : allocate_function(allocate_function_p), free_function(free_function_p),
      reallocate_function(reallocate_function_p), private_data(std::move(private_data_p)) {
	D_ASSERT(allocate_function);
	D_ASSERT(free_function);
	D_ASSERT(reallocate_function);
#ifdef DEBUG
	if (!private_data) {
		private_data = make_uniq<PrivateAllocatorData>();
	}
	private_data->debug_info = make_uniq<AllocatorDebugInfo>();
#endif
}

Allocator::~Allocator() {
}

data_ptr_t Allocator::AllocateData(idx_t size) {
	D_ASSERT(size > 0);
	if (size >= MAXIMUM_ALLOC_SIZE) {
		D_ASSERT(false);
		throw InternalException("Requested allocation size of %llu is out of range - maximum allocation size is %llu",
		                        size, MAXIMUM_ALLOC_SIZE);
	}
	auto result = allocate_function(private_data.get(), size);
#ifdef DEBUG
	D_ASSERT(private_data);
	private_data->debug_info->AllocateData(result, size);
#endif
	if (!result) {
		throw OutOfMemoryException("Failed to allocate block of %llu bytes", size);
	}
	return result;
}

void Allocator::FreeData(data_ptr_t pointer, idx_t size) {
	if (!pointer) {
		return;
	}
	D_ASSERT(size > 0);
#ifdef DEBUG
	D_ASSERT(private_data);
	private_data->debug_info->FreeData(pointer, size);
#endif
	free_function(private_data.get(), pointer, size);
}

data_ptr_t Allocator::ReallocateData(data_ptr_t pointer, idx_t old_size, idx_t size) {
	if (!pointer) {
		return nullptr;
	}
	if (size >= MAXIMUM_ALLOC_SIZE) {
		D_ASSERT(false);
		throw InternalException(
		    "Requested re-allocation size of %llu is out of range - maximum allocation size is %llu", size,
		    MAXIMUM_ALLOC_SIZE);
	}
	auto new_pointer = reallocate_function(private_data.get(), pointer, old_size, size);
#ifdef DEBUG
	D_ASSERT(private_data);
	private_data->debug_info->ReallocateData(pointer, new_pointer, old_size, size);
#endif
	if (!new_pointer) {
		throw OutOfMemoryException("Failed to re-allocate block of %llu bytes", size);
	}
	return new_pointer;
}

shared_ptr<Allocator> &Allocator::DefaultAllocatorReference() {
	static shared_ptr<Allocator> DEFAULT_ALLOCATOR = make_shared<Allocator>();
	return DEFAULT_ALLOCATOR;
}

Allocator &Allocator::DefaultAllocator() {
	return *DefaultAllocatorReference();
}

void Allocator::ThreadFlush(idx_t threshold) {
#ifdef USE_JEMALLOC
	JEMallocExtension::ThreadFlush(threshold);
#endif
}

//===--------------------------------------------------------------------===//
// Debug Info (extended)
//===--------------------------------------------------------------------===//
#ifdef DEBUG
AllocatorDebugInfo::AllocatorDebugInfo() {
	allocation_count = 0;
}
AllocatorDebugInfo::~AllocatorDebugInfo() {
#ifdef DUCKDB_DEBUG_ALLOCATION
	if (allocation_count != 0) {
		printf("Outstanding allocations found for Allocator\n");
		for (auto &entry : pointers) {
			printf("Allocation of size %llu at address %p\n", entry.second.first, (void *)entry.first);
			printf("Stack trace:\n%s\n", entry.second.second.c_str());
			printf("\n");
		}
	}
#endif
	//! Verify that there is no outstanding memory still associated with the batched allocator
	//! Only works for access to the batched allocator through the batched allocator interface
	//! If this assertion triggers, enable DUCKDB_DEBUG_ALLOCATION for more information about the allocations
	D_ASSERT(allocation_count == 0);
}

void AllocatorDebugInfo::AllocateData(data_ptr_t pointer, idx_t size) {
	allocation_count += size;
#ifdef DUCKDB_DEBUG_ALLOCATION
	lock_guard<mutex> l(pointer_lock);
	pointers[pointer] = make_pair(size, Exception::GetStackTrace());
#endif
}

void AllocatorDebugInfo::FreeData(data_ptr_t pointer, idx_t size) {
	D_ASSERT(allocation_count >= size);
	allocation_count -= size;
#ifdef DUCKDB_DEBUG_ALLOCATION
	lock_guard<mutex> l(pointer_lock);
	// verify that the pointer exists
	D_ASSERT(pointers.find(pointer) != pointers.end());
	// verify that the stored size matches the passed in size
	D_ASSERT(pointers[pointer].first == size);
	// erase the pointer
	pointers.erase(pointer);
#endif
}

void AllocatorDebugInfo::ReallocateData(data_ptr_t pointer, data_ptr_t new_pointer, idx_t old_size, idx_t new_size) {
	FreeData(pointer, old_size);
	AllocateData(new_pointer, new_size);
}

#endif

} // namespace duckdb<|MERGE_RESOLUTION|>--- conflicted
+++ resolved
@@ -16,18 +16,7 @@
 
 #ifndef USE_JEMALLOC
 #if defined(BUILD_JEMALLOC_EXTENSION) && !defined(WIN32)
-<<<<<<< HEAD
-#define USE_JEMALLOC
-#else
-#define USE JEMALLOC 0
-#endif
-#endif
-
-#ifdef USE_JEMALLOC
-#include "jemalloc-extension.hpp"
-=======
 #include "jemalloc_extension.hpp"
->>>>>>> 5e5bd3d4
 #endif
 
 namespace duckdb {
