//===--------------------------------------------------------------------===//
// row_match.cpp
// Description: This file contains the implementation of the match operators
//===--------------------------------------------------------------------===//

#include "duckdb/common/exception.hpp"
#include "duckdb/common/operator/constant_operators.hpp"
#include "duckdb/common/operator/comparison_operators.hpp"
#include "duckdb/common/row_operations/row_operations.hpp"
#include "duckdb/common/types/row_layout.hpp"

namespace duckdb {

using ValidityBytes = RowLayout::ValidityBytes;
using Predicates = RowOperations::Predicates;

template <typename OP>
static idx_t SelectComparison(Vector &left, Vector &right, const SelectionVector &sel, idx_t count,
                              SelectionVector *true_sel, SelectionVector *false_sel) {
	throw NotImplementedException("Unsupported nested comparison operand for RowOperations::Match");
}

template <>
idx_t SelectComparison<Equals>(Vector &left, Vector &right, const SelectionVector &sel, idx_t count,
                               SelectionVector *true_sel, SelectionVector *false_sel) {
	return VectorOperations::NestedEquals(left, right, sel, count, true_sel, false_sel);
}

template <>
idx_t SelectComparison<NotEquals>(Vector &left, Vector &right, const SelectionVector &sel, idx_t count,
                                  SelectionVector *true_sel, SelectionVector *false_sel) {
	return VectorOperations::NestedNotEquals(left, right, sel, count, true_sel, false_sel);
}

template <>
idx_t SelectComparison<GreaterThan>(Vector &left, Vector &right, const SelectionVector &sel, idx_t count,
                                    SelectionVector *true_sel, SelectionVector *false_sel) {
	return VectorOperations::DistinctGreaterThan(left, right, &sel, count, true_sel, false_sel);
}

template <>
idx_t SelectComparison<GreaterThanEquals>(Vector &left, Vector &right, const SelectionVector &sel, idx_t count,
                                          SelectionVector *true_sel, SelectionVector *false_sel) {
	return VectorOperations::DistinctGreaterThanEquals(left, right, &sel, count, true_sel, false_sel);
}

template <>
idx_t SelectComparison<LessThan>(Vector &left, Vector &right, const SelectionVector &sel, idx_t count,
                                 SelectionVector *true_sel, SelectionVector *false_sel) {
	return VectorOperations::DistinctLessThan(left, right, &sel, count, true_sel, false_sel);
}

template <>
idx_t SelectComparison<LessThanEquals>(Vector &left, Vector &right, const SelectionVector &sel, idx_t count,
                                       SelectionVector *true_sel, SelectionVector *false_sel) {
	return VectorOperations::DistinctLessThanEquals(left, right, &sel, count, true_sel, false_sel);
}

template <class T, class OP, bool NO_MATCH_SEL>
static void TemplatedMatchType(VectorData &col, Vector &rows, SelectionVector &sel, idx_t &count, idx_t col_offset,
                               idx_t col_no, SelectionVector *no_match, idx_t &no_match_count) {
	// Precompute row_mask indexes
	idx_t entry_idx;
	idx_t idx_in_entry;
	ValidityBytes::GetEntryIndex(col_no, entry_idx, idx_in_entry);

	auto data = (T *)col.data;
	auto ptrs = FlatVector::GetData<data_ptr_t>(rows);
	idx_t match_count = 0;
	if (!col.validity.AllValid()) {
		for (idx_t i = 0; i < count; i++) {
			auto idx = sel.get_index(i);

			auto row = ptrs[idx];
			ValidityBytes row_mask(row);
			auto isnull = !row_mask.RowIsValid(row_mask.GetValidityEntry(entry_idx), idx_in_entry);

			auto col_idx = col.sel->get_index(idx);
			if (!col.validity.RowIsValid(col_idx)) {
				if (isnull) {
					// match: move to next value to compare
					sel.set_index(match_count++, idx);
				} else {
					if (NO_MATCH_SEL) {
						no_match->set_index(no_match_count++, idx);
					}
				}
			} else {
				auto value = Load<T>(row + col_offset);
				if (!isnull && OP::template Operation<T>(data[col_idx], value)) {
					sel.set_index(match_count++, idx);
				} else {
					if (NO_MATCH_SEL) {
						no_match->set_index(no_match_count++, idx);
					}
				}
			}
		}
	} else {
		for (idx_t i = 0; i < count; i++) {
			auto idx = sel.get_index(i);

			auto row = ptrs[idx];
			ValidityBytes row_mask(row);
			auto isnull = !row_mask.RowIsValid(row_mask.GetValidityEntry(entry_idx), idx_in_entry);

			auto col_idx = col.sel->get_index(idx);
			auto value = Load<T>(row + col_offset);
			if (!isnull && OP::template Operation<T>(data[col_idx], value)) {
				sel.set_index(match_count++, idx);
			} else {
				if (NO_MATCH_SEL) {
					no_match->set_index(no_match_count++, idx);
				}
			}
		}
	}
	count = match_count;
}

template <class OP, bool NO_MATCH_SEL>
static void TemplatedMatchNested(Vector &col, Vector &rows, SelectionVector &sel, idx_t &count, const idx_t col_offset,
                                 const idx_t col_no, SelectionVector *no_match, idx_t &no_match_count) {
	// Gather a dense Vector containing the column values being matched
	Vector key(col.GetType());
	RowOperations::Gather(rows, sel, key, *FlatVector::IncrementalSelectionVector(), count, col_offset, col_no);

	// Densify the input column
	Vector sliced(col, sel, count);

	if (NO_MATCH_SEL) {
		SelectionVector no_match_sel_offset(no_match->data() + no_match_count);
		auto match_count = SelectComparison<OP>(sliced, key, sel, count, &sel, &no_match_sel_offset);
		no_match_count += count - match_count;
		count = match_count;
	} else {
		count = SelectComparison<OP>(sliced, key, sel, count, &sel, nullptr);
	}
}

template <class OP, bool NO_MATCH_SEL>
static void TemplatedMatchOp(Vector &vec, VectorData &col, const RowLayout &layout, Vector &rows, SelectionVector &sel,
                             idx_t &count, idx_t col_no, SelectionVector *no_match, idx_t &no_match_count) {
	if (count == 0) {
		return;
	}
	auto col_offset = layout.GetOffsets()[col_no];
	switch (layout.GetTypes()[col_no].InternalType()) {
	case PhysicalType::BOOL:
	case PhysicalType::INT8:
		TemplatedMatchType<int8_t, OP, NO_MATCH_SEL>(col, rows, sel, count, col_offset, col_no, no_match,
		                                             no_match_count);
		break;
	case PhysicalType::INT16:
		TemplatedMatchType<int16_t, OP, NO_MATCH_SEL>(col, rows, sel, count, col_offset, col_no, no_match,
		                                              no_match_count);
		break;
	case PhysicalType::INT32:
		TemplatedMatchType<int32_t, OP, NO_MATCH_SEL>(col, rows, sel, count, col_offset, col_no, no_match,
		                                              no_match_count);
		break;
	case PhysicalType::INT64:
		TemplatedMatchType<int64_t, OP, NO_MATCH_SEL>(col, rows, sel, count, col_offset, col_no, no_match,
		                                              no_match_count);
		break;
	case PhysicalType::UINT8:
		TemplatedMatchType<uint8_t, OP, NO_MATCH_SEL>(col, rows, sel, count, col_offset, col_no, no_match,
		                                              no_match_count);
		break;
	case PhysicalType::UINT16:
		TemplatedMatchType<uint16_t, OP, NO_MATCH_SEL>(col, rows, sel, count, col_offset, col_no, no_match,
		                                               no_match_count);
		break;
	case PhysicalType::UINT32:
		TemplatedMatchType<uint32_t, OP, NO_MATCH_SEL>(col, rows, sel, count, col_offset, col_no, no_match,
		                                               no_match_count);
		break;
	case PhysicalType::UINT64:
		TemplatedMatchType<uint64_t, OP, NO_MATCH_SEL>(col, rows, sel, count, col_offset, col_no, no_match,
		                                               no_match_count);
		break;
	case PhysicalType::INT128:
		TemplatedMatchType<hugeint_t, OP, NO_MATCH_SEL>(col, rows, sel, count, col_offset, col_no, no_match,
		                                                no_match_count);
		break;
	case PhysicalType::FLOAT:
		TemplatedMatchType<float, OP, NO_MATCH_SEL>(col, rows, sel, count, col_offset, col_no, no_match,
		                                            no_match_count);
		break;
	case PhysicalType::DOUBLE:
		TemplatedMatchType<double, OP, NO_MATCH_SEL>(col, rows, sel, count, col_offset, col_no, no_match,
		                                             no_match_count);
		break;
	case PhysicalType::INTERVAL:
		TemplatedMatchType<interval_t, OP, NO_MATCH_SEL>(col, rows, sel, count, col_offset, col_no, no_match,
		                                                 no_match_count);
		break;
	case PhysicalType::VARCHAR:
		TemplatedMatchType<string_t, OP, NO_MATCH_SEL>(col, rows, sel, count, col_offset, col_no, no_match,
		                                               no_match_count);
		break;
	case PhysicalType::LIST:
	case PhysicalType::MAP:
	case PhysicalType::STRUCT:
		TemplatedMatchNested<OP, NO_MATCH_SEL>(vec, rows, sel, count, col_offset, col_no, no_match, no_match_count);
		break;
	default:
		throw InternalException("Unsupported column type for RowOperations::Match");
	}
}

template <bool NO_MATCH_SEL>
static void TemplatedMatch(DataChunk &columns, VectorData col_data[], const RowLayout &layout, Vector &rows,
                           const Predicates &predicates, SelectionVector &sel, idx_t &count, SelectionVector *no_match,
                           idx_t &no_match_count) {
	for (idx_t col_no = 0; col_no < predicates.size(); ++col_no) {
		auto &vec = columns.data[col_no];
		auto &col = col_data[col_no];
		switch (predicates[col_no]) {
		case ExpressionType::COMPARE_EQUAL:
		case ExpressionType::COMPARE_NOT_DISTINCT_FROM:
<<<<<<< HEAD
		case ExpressionType::COMPARE_DISTINCT_FROM:
			TemplatedMatchOp<Equals, NO_MATCH_SEL>(vec, col, vcount, layout, rows, sel, count, col_no, no_match,
=======
			TemplatedMatchOp<Equals, NO_MATCH_SEL>(vec, col, layout, rows, sel, count, col_no, no_match,
>>>>>>> 4fd4d78c
			                                       no_match_count);
			break;
		case ExpressionType::COMPARE_NOTEQUAL:
			TemplatedMatchOp<NotEquals, NO_MATCH_SEL>(vec, col, layout, rows, sel, count, col_no, no_match,
			                                          no_match_count);
			break;
		case ExpressionType::COMPARE_GREATERTHAN:
			TemplatedMatchOp<GreaterThan, NO_MATCH_SEL>(vec, col, layout, rows, sel, count, col_no, no_match,
			                                            no_match_count);
			break;
		case ExpressionType::COMPARE_GREATERTHANOREQUALTO:
			TemplatedMatchOp<GreaterThanEquals, NO_MATCH_SEL>(vec, col, layout, rows, sel, count, col_no, no_match,
			                                                  no_match_count);
			break;
		case ExpressionType::COMPARE_LESSTHAN:
			TemplatedMatchOp<LessThan, NO_MATCH_SEL>(vec, col, layout, rows, sel, count, col_no, no_match,
			                                         no_match_count);
			break;
		case ExpressionType::COMPARE_LESSTHANOREQUALTO:
			TemplatedMatchOp<LessThanEquals, NO_MATCH_SEL>(vec, col, layout, rows, sel, count, col_no, no_match,
			                                               no_match_count);
			break;
		default:
			throw InternalException("Unsupported comparison type for RowOperations::Match");
		}
	}
}

idx_t RowOperations::Match(DataChunk &columns, VectorData col_data[], const RowLayout &layout, Vector &rows,
                           const Predicates &predicates, SelectionVector &sel, idx_t count, SelectionVector *no_match,
                           idx_t &no_match_count) {
	if (no_match) {
		TemplatedMatch<true>(columns, col_data, layout, rows, predicates, sel, count, no_match, no_match_count);
	} else {
		TemplatedMatch<false>(columns, col_data, layout, rows, predicates, sel, count, no_match, no_match_count);
	}

	return count;
}

} // namespace duckdb<|MERGE_RESOLUTION|>--- conflicted
+++ resolved
@@ -219,12 +219,8 @@
 		switch (predicates[col_no]) {
 		case ExpressionType::COMPARE_EQUAL:
 		case ExpressionType::COMPARE_NOT_DISTINCT_FROM:
-<<<<<<< HEAD
 		case ExpressionType::COMPARE_DISTINCT_FROM:
-			TemplatedMatchOp<Equals, NO_MATCH_SEL>(vec, col, vcount, layout, rows, sel, count, col_no, no_match,
-=======
 			TemplatedMatchOp<Equals, NO_MATCH_SEL>(vec, col, layout, rows, sel, count, col_no, no_match,
->>>>>>> 4fd4d78c
 			                                       no_match_count);
 			break;
 		case ExpressionType::COMPARE_NOTEQUAL:
