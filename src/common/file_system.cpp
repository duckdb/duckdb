#include "duckdb/common/file_system.hpp"

#include "duckdb/common/checksum.hpp"
#include "duckdb/common/exception.hpp"
#include "duckdb/common/file_opener.hpp"
#include "duckdb/common/helper.hpp"
#include "duckdb/common/string_util.hpp"
#include "duckdb/common/windows.hpp"
#include "duckdb/function/scalar/string_functions.hpp"
#include "duckdb/logging/log_type.hpp"
#include "duckdb/main/client_context.hpp"
#include "duckdb/main/client_data.hpp"
#include "duckdb/main/database.hpp"
#include "duckdb/main/extension_helper.hpp"
#include "duckdb/common/windows_util.hpp"
#include "duckdb/common/operator/multiply.hpp"
#include "duckdb/logging/log_manager.hpp"

#include <cstdint>
#include <cstdio>

#ifndef _WIN32
#include <dirent.h>
#include <fcntl.h>
#include <string.h>
#include <limits.h>
#include <sys/stat.h>
#include <sys/statvfs.h>
#include <sys/types.h>
#include <unistd.h>

#ifdef __MVS__
#define _XOPEN_SOURCE_EXTENDED 1
#include <sys/resource.h>
// enjoy - https://reviews.llvm.org/D92110
#define PATH_MAX _XOPEN_PATH_MAX
#endif

#else
#include <string>
#include <sysinfoapi.h>

#ifdef __MINGW32__
// need to manually define this for mingw
extern "C" WINBASEAPI BOOL WINAPI GetPhysicallyInstalledSystemMemory(PULONGLONG);
#endif

#undef FILE_CREATE // woo mingw
#endif

namespace duckdb {

constexpr FileOpenFlags FileFlags::FILE_FLAGS_READ;
constexpr FileOpenFlags FileFlags::FILE_FLAGS_WRITE;
constexpr FileOpenFlags FileFlags::FILE_FLAGS_DIRECT_IO;
constexpr FileOpenFlags FileFlags::FILE_FLAGS_FILE_CREATE;
constexpr FileOpenFlags FileFlags::FILE_FLAGS_FILE_CREATE_NEW;
constexpr FileOpenFlags FileFlags::FILE_FLAGS_APPEND;
constexpr FileOpenFlags FileFlags::FILE_FLAGS_PRIVATE;
constexpr FileOpenFlags FileFlags::FILE_FLAGS_NULL_IF_NOT_EXISTS;
constexpr FileOpenFlags FileFlags::FILE_FLAGS_PARALLEL_ACCESS;
constexpr FileOpenFlags FileFlags::FILE_FLAGS_EXCLUSIVE_CREATE;
constexpr FileOpenFlags FileFlags::FILE_FLAGS_NULL_IF_EXISTS;
constexpr FileOpenFlags FileFlags::FILE_FLAGS_MULTI_CLIENT_ACCESS;
constexpr FileOpenFlags FileFlags::FILE_FLAGS_DISABLE_LOGGING;

void FileOpenFlags::Verify() {
#ifdef DEBUG
	bool is_read = flags & FileOpenFlags::FILE_FLAGS_READ;
	bool is_write = flags & FileOpenFlags::FILE_FLAGS_WRITE;
	bool is_create =
	    (flags & FileOpenFlags::FILE_FLAGS_FILE_CREATE) || (flags & FileOpenFlags::FILE_FLAGS_FILE_CREATE_NEW);
	bool is_private = (flags & FileOpenFlags::FILE_FLAGS_PRIVATE);
	bool null_if_not_exists = flags & FileOpenFlags::FILE_FLAGS_NULL_IF_NOT_EXISTS;
	bool exclusive_create = flags & FileOpenFlags::FILE_FLAGS_EXCLUSIVE_CREATE;
	bool null_if_exists = flags & FileOpenFlags::FILE_FLAGS_NULL_IF_EXISTS;

	// require either READ or WRITE (or both)
	D_ASSERT(is_read || is_write);
	// CREATE/Append flags require writing
	D_ASSERT(is_write || !(flags & FileOpenFlags::FILE_FLAGS_APPEND));
	D_ASSERT(is_write || !(flags & FileOpenFlags::FILE_FLAGS_FILE_CREATE));
	D_ASSERT(is_write || !(flags & FileOpenFlags::FILE_FLAGS_FILE_CREATE_NEW));
	// cannot combine CREATE and CREATE_NEW flags
	D_ASSERT(!(flags & FileOpenFlags::FILE_FLAGS_FILE_CREATE && flags & FileOpenFlags::FILE_FLAGS_FILE_CREATE_NEW));

	// For is_private can only be set along with a create flag
	D_ASSERT(!is_private || is_create);
	// FILE_FLAGS_NULL_IF_NOT_EXISTS cannot be combined with CREATE/CREATE_NEW
	D_ASSERT(!(null_if_not_exists && is_create));
	// FILE_FLAGS_EXCLUSIVE_CREATE only can be combined with CREATE/CREATE_NEW
	D_ASSERT(!exclusive_create || is_create);
	// FILE_FLAGS_NULL_IF_EXISTS only can be set with EXCLUSIVE_CREATE
	D_ASSERT(!null_if_exists || exclusive_create);
#endif
}

FileSystem::~FileSystem() {
}

FileSystem &FileSystem::GetFileSystem(ClientContext &context) {
	auto &client_data = ClientData::Get(context);
	return *client_data.client_file_system;
}

bool PathMatched(const string &path, const string &sub_path) {
	return path.rfind(sub_path, 0) == 0;
}

#ifndef _WIN32

string FileSystem::GetEnvVariable(const string &name) {
	const char *env = getenv(name.c_str());
	if (!env) {
		return string();
	}
	return env;
}

bool FileSystem::IsPathAbsolute(const string &path) {
	auto path_separator = PathSeparator(path);
	return PathMatched(path, path_separator) || StringUtil::StartsWith(path, "file:/");
}

string FileSystem::PathSeparator(const string &path) {
	return "/";
}

void FileSystem::SetWorkingDirectory(const string &path) {
	if (chdir(path.c_str()) != 0) {
		throw IOException("Could not change working directory!");
	}
}

optional_idx FileSystem::GetAvailableMemory() {
	errno = 0;

#ifdef __MVS__
	struct rlimit limit;
	int rlim_rc = getrlimit(RLIMIT_AS, &limit);
	idx_t max_memory = MinValue<idx_t>(limit.rlim_max, UINTPTR_MAX);
#else
	idx_t max_memory = MinValue<idx_t>((idx_t)sysconf(_SC_PHYS_PAGES) * (idx_t)sysconf(_SC_PAGESIZE), UINTPTR_MAX);
#endif
	if (errno != 0) {
		return optional_idx();
	}
	return max_memory;
}

optional_idx FileSystem::GetAvailableDiskSpace(const string &path) {
	struct statvfs vfs;

	auto ret = statvfs(path.c_str(), &vfs);
	if (ret == -1) {
		return optional_idx();
	}
	auto block_size = vfs.f_frsize;
	// These are the blocks available for creating new files or extending existing ones
	auto available_blocks = vfs.f_bfree;
	idx_t available_disk_space = DConstants::INVALID_INDEX;
	if (!TryMultiplyOperator::Operation(static_cast<idx_t>(block_size), static_cast<idx_t>(available_blocks),
	                                    available_disk_space)) {
		return optional_idx();
	}
	return available_disk_space;
}

string FileSystem::GetWorkingDirectory() {
	auto buffer = make_unsafe_uniq_array<char>(PATH_MAX);
	char *ret = getcwd(buffer.get(), PATH_MAX);
	if (!ret) {
		throw IOException("Could not get working directory!");
	}
	return string(buffer.get());
}

string FileSystem::NormalizeAbsolutePath(const string &path) {
	D_ASSERT(IsPathAbsolute(path));
	return path;
}

#else

string FileSystem::GetEnvVariable(const string &env) {
	// first convert the environment variable name to the correct encoding
	auto env_w = WindowsUtil::UTF8ToUnicode(env.c_str());
	// use _wgetenv to get the value
	auto res_w = _wgetenv(env_w.c_str());
	if (!res_w) {
		// no environment variable of this name found
		return string();
	}
	return WindowsUtil::UnicodeToUTF8(res_w);
}

static bool StartsWithSingleBackslash(const string &path) {
	if (path.size() < 2) {
		return false;
	}
	if (path[0] != '/' && path[0] != '\\') {
		return false;
	}
	if (path[1] == '/' || path[1] == '\\') {
		return false;
	}
	return true;
}

bool FileSystem::IsPathAbsolute(const string &path) {
	// 1) A single backslash or forward-slash
	if (StartsWithSingleBackslash(path)) {
		return true;
	}
	// 2) special "long paths" on windows
	if (PathMatched(path, "\\\\?\\")) {
		return true;
	}
	// 3) a network path
	if (PathMatched(path, "\\\\")) {
		return true;
	}
	// 4) A disk designator with a backslash (e.g., C:\ or C:/)
	auto path_aux = path;
	path_aux.erase(0, 1);
	if (PathMatched(path_aux, ":\\") || PathMatched(path_aux, ":/")) {
		return true;
	}
	return false;
}

string FileSystem::NormalizeAbsolutePath(const string &path) {
	D_ASSERT(IsPathAbsolute(path));
	auto result = StringUtil::Lower(FileSystem::ConvertSeparators(path));
	if (StartsWithSingleBackslash(result)) {
		// Path starts with a single backslash or forward slash
		// prepend drive letter
		return GetWorkingDirectory().substr(0, 2) + result;
	}
	return result;
}

string FileSystem::PathSeparator(const string &path) {
	if (StringUtil::StartsWith(path, "file:")) {
		return "/";
	} else {
		return "\\";
	}
}

void FileSystem::SetWorkingDirectory(const string &path) {
	auto unicode_path = WindowsUtil::UTF8ToUnicode(path.c_str());
	if (!SetCurrentDirectoryW(unicode_path.c_str())) {
		throw IOException("Could not change working directory to \"%s\"", path);
	}
}

optional_idx FileSystem::GetAvailableMemory() {
	ULONGLONG available_memory_kb;
	if (GetPhysicallyInstalledSystemMemory(&available_memory_kb)) {
		return MinValue<idx_t>(available_memory_kb * 1000, UINTPTR_MAX);
	}
	// fallback: try GlobalMemoryStatusEx
	MEMORYSTATUSEX mem_state;
	mem_state.dwLength = sizeof(MEMORYSTATUSEX);

	if (GlobalMemoryStatusEx(&mem_state)) {
		return MinValue<idx_t>(mem_state.ullTotalPhys, UINTPTR_MAX);
	}
	return optional_idx();
}

optional_idx FileSystem::GetAvailableDiskSpace(const string &path) {
	ULARGE_INTEGER available_bytes, total_bytes, free_bytes;

	auto unicode_path = WindowsUtil::UTF8ToUnicode(path.c_str());
	if (!GetDiskFreeSpaceExW(unicode_path.c_str(), &available_bytes, &total_bytes, &free_bytes)) {
		return optional_idx();
	}
	(void)total_bytes;
	(void)free_bytes;
	return NumericCast<idx_t>(available_bytes.QuadPart);
}

string FileSystem::GetWorkingDirectory() {
	idx_t count = GetCurrentDirectoryW(0, nullptr);
	if (count == 0) {
		throw IOException("Could not get working directory!");
	}
	auto buffer = make_unsafe_uniq_array<wchar_t>(count);
	idx_t ret = GetCurrentDirectoryW(count, buffer.get());
	if (count != ret + 1) {
		throw IOException("Could not get working directory!");
	}
	return WindowsUtil::UnicodeToUTF8(buffer.get());
}

#endif

string FileSystem::JoinPath(const string &a, const string &b) {
	// FIXME: sanitize paths
	return a.empty() ? b : a + PathSeparator(a) + b;
}

string FileSystem::ConvertSeparators(const string &path) {
	auto separator_str = PathSeparator(path);
	char separator = separator_str[0];
	if (separator == '/') {
		// on unix-based systems we only accept / as a separator
		return path;
	}
	// on windows-based systems we accept both
	return StringUtil::Replace(path, "/", separator_str);
}

string FileSystem::ExtractName(const string &path) {
	if (path.empty()) {
		return string();
	}
	auto normalized_path = ConvertSeparators(path);
	auto sep = PathSeparator(path);
	auto splits = StringUtil::Split(normalized_path, sep);
	D_ASSERT(!splits.empty());
	return splits.back();
}

string FileSystem::ExtractBaseName(const string &path) {
	if (path.empty()) {
		return string();
	}
	auto vec = StringUtil::Split(ExtractName(path), ".");
	D_ASSERT(!vec.empty());
	return vec[0];
}

string FileSystem::ExtractExtension(const string &path) {
	if (path.empty()) {
		return string();
	}
	auto vec = StringUtil::Split(ExtractName(path), ".");
	if (vec.size() < 2) {
		return string();
	}
	return vec.back();
}

string FileSystem::GetHomeDirectory(optional_ptr<FileOpener> opener) {
	// read the home_directory setting first, if it is set
	if (opener) {
		Value result;
		if (opener->TryGetCurrentSetting("home_directory", result)) {
			if (!result.IsNull() && !result.ToString().empty()) {
				return result.ToString();
			}
		}
	}
	// fallback to the default home directories for the specified system
#ifdef DUCKDB_WINDOWS
	return FileSystem::GetEnvVariable("USERPROFILE");
#else
	return FileSystem::GetEnvVariable("HOME");
#endif
}

string FileSystem::GetHomeDirectory() {
	return GetHomeDirectory(nullptr);
}

string FileSystem::ExpandPath(const string &path, optional_ptr<FileOpener> opener) {
	if (path.empty()) {
		return path;
	}
	if (path[0] == '~') {
		return GetHomeDirectory(opener) + path.substr(1);
	}
	return path;
}

string FileSystem::ExpandPath(const string &path) {
	return FileSystem::ExpandPath(path, nullptr);
}

// LCOV_EXCL_START
unique_ptr<FileHandle> FileSystem::OpenFileExtended(const OpenFileInfo &path, FileOpenFlags flags,
                                                    optional_ptr<FileOpener> opener) {
	throw NotImplementedException("%s: OpenFileExtended is not implemented!", GetName());
}

bool FileSystem::ListFilesExtended(const string &directory, const std::function<void(OpenFileInfo &info)> &callback,
                                   optional_ptr<FileOpener> opener) {
	throw NotImplementedException("%s: ListFilesExtended is not implemented!", GetName());
}

unique_ptr<FileHandle> FileSystem::OpenFile(const string &path, FileOpenFlags flags, optional_ptr<FileOpener> opener) {
	if (SupportsOpenFileExtended()) {
		return OpenFileExtended(OpenFileInfo(path), flags, opener);
	}
	throw NotImplementedException("%s: OpenFile is not implemented!", GetName());
}

unique_ptr<FileHandle> FileSystem::OpenFile(const OpenFileInfo &file, FileOpenFlags flags,
                                            optional_ptr<FileOpener> opener) {
	if (SupportsOpenFileExtended()) {
		return OpenFileExtended(file, flags, opener);
	} else {
		return OpenFile(file.path, flags, opener);
	}
}

bool FileSystem::SupportsOpenFileExtended() const {
	return false;
}

bool FileSystem::SupportsListFilesExtended() const {
	return false;
}

void FileSystem::Read(FileHandle &handle, void *buffer, int64_t nr_bytes, idx_t location) {
	throw NotImplementedException("%s: Read (with location) is not implemented!", GetName());
}

void FileSystem::Write(FileHandle &handle, void *buffer, int64_t nr_bytes, idx_t location) {
	throw NotImplementedException("%s: Write (with location) is not implemented!", GetName());
}

int64_t FileSystem::Read(FileHandle &handle, void *buffer, int64_t nr_bytes) {
	throw NotImplementedException("%s: Read is not implemented!", GetName());
}

int64_t FileSystem::Write(FileHandle &handle, void *buffer, int64_t nr_bytes) {
	throw NotImplementedException("%s: Write is not implemented!", GetName());
}

bool FileSystem::Trim(FileHandle &handle, idx_t offset_bytes, idx_t length_bytes) {
	// This is not a required method. Derived FileSystems may optionally override/implement.
	return false;
}

int64_t FileSystem::GetFileSize(FileHandle &handle) {
	throw NotImplementedException("%s: GetFileSize is not implemented!", GetName());
}

timestamp_t FileSystem::GetLastModifiedTime(FileHandle &handle) {
	throw NotImplementedException("%s: GetLastModifiedTime is not implemented!", GetName());
}

string FileSystem::GetVersionTag(FileHandle &handle) {
	// Used to check cache invalidation for httpfs files with an ETag in CachingFileSystem
	return "";
}

FileType FileSystem::GetFileType(FileHandle &handle) {
	return FileType::FILE_TYPE_INVALID;
}

void FileSystem::Truncate(FileHandle &handle, int64_t new_size) {
	throw NotImplementedException("%s: Truncate is not implemented!", GetName());
}

bool FileSystem::DirectoryExists(const string &directory, optional_ptr<FileOpener> opener) {
	throw NotImplementedException("%s: DirectoryExists is not implemented!", GetName());
}

void FileSystem::CreateDirectory(const string &directory, optional_ptr<FileOpener> opener) {
	throw NotImplementedException("%s: CreateDirectory is not implemented!", GetName());
}

void FileSystem::CreateDirectoriesRecursive(const string &path, optional_ptr<FileOpener> opener) {
	// To avoid hitting directories we have no permission for when using allowed_directories + enable_external_access,
	// we construct the list of directories to be created depth-first. This avoids calling DirectoryExists on a parent
	// dir that is not in the allowed_directories list

	auto sep = PathSeparator(path);
	vector<string> dirs_to_create;

	string current_prefix = path;

	StringUtil::RTrim(current_prefix, sep);

	// Strip directories from the path until we hit a directory that exists
	while (!current_prefix.empty() && !DirectoryExists(current_prefix)) {
		auto found = current_prefix.find_last_of(sep);

		// Push back the root dir
		if (found == string::npos || found == 0) {
			dirs_to_create.push_back(current_prefix);
			current_prefix = "";
			break;
		}

		// Add the directory to the directories to be created
		dirs_to_create.push_back(current_prefix.substr(found, current_prefix.size() - found));

		// Update the current prefix to remove the current dir
		current_prefix = current_prefix.substr(0, found);
	}

	// Create the directories one by one
	for (vector<string>::reverse_iterator riter = dirs_to_create.rbegin(); riter != dirs_to_create.rend(); ++riter) {
		current_prefix += *riter;
		CreateDirectory(current_prefix);
	}
}

void FileSystem::RemoveDirectory(const string &directory, optional_ptr<FileOpener> opener) {
	throw NotImplementedException("%s: RemoveDirectory is not implemented!", GetName());
}

bool FileSystem::IsDirectory(const OpenFileInfo &info) {
	if (!info.extended_info) {
		return false;
	}
	auto entry = info.extended_info->options.find("type");
	if (entry == info.extended_info->options.end()) {
		return false;
	}
	return StringValue::Get(entry->second) == "directory";
}

bool FileSystem::ListFiles(const string &directory, const std::function<void(const string &, bool)> &callback,
                           FileOpener *opener) {
	if (SupportsListFilesExtended()) {
		return ListFilesExtended(
		    directory,
		    [&](const OpenFileInfo &info) {
			    bool is_dir = IsDirectory(info);
			    callback(info.path, is_dir);
		    },
		    opener);
	}
	throw NotImplementedException("%s: ListFiles is not implemented!", GetName());
}

bool FileSystem::ListFiles(const string &directory, const std::function<void(OpenFileInfo &info)> &callback,
                           optional_ptr<FileOpener> opener) {
	if (SupportsListFilesExtended()) {
		return ListFilesExtended(directory, callback, opener);
	} else {
		return ListFiles(
		    directory,
		    [&](const string &path, bool is_dir) {
			    OpenFileInfo info(path);
			    if (is_dir) {
				    info.extended_info = make_shared_ptr<ExtendedOpenFileInfo>();
				    info.extended_info->options["type"] = "directory";
			    }
			    callback(info);
		    },
		    opener.get());
	}
}

void FileSystem::MoveFile(const string &source, const string &target, optional_ptr<FileOpener> opener) {
	throw NotImplementedException("%s: MoveFile is not implemented!", GetName());
}

bool FileSystem::FileExists(const string &filename, optional_ptr<FileOpener> opener) {
	throw NotImplementedException("%s: FileExists is not implemented!", GetName());
}

bool FileSystem::IsPipe(const string &filename, optional_ptr<FileOpener> opener) {
	return false;
}

void FileSystem::RemoveFile(const string &filename, optional_ptr<FileOpener> opener) {
	throw NotImplementedException("%s: RemoveFile is not implemented!", GetName());
}

bool FileSystem::TryRemoveFile(const string &filename, optional_ptr<FileOpener> opener) {
	if (FileExists(filename, opener)) {
		RemoveFile(filename, opener);
		return true;
	}
	return false;
}

void FileSystem::FileSync(FileHandle &handle) {
	throw NotImplementedException("%s: FileSync is not implemented!", GetName());
}

bool FileSystem::HasGlob(const string &str) {
	for (idx_t i = 0; i < str.size(); i++) {
		switch (str[i]) {
		case '*':
		case '?':
		case '[':
			return true;
		default:
			break;
		}
	}
	return false;
}

vector<OpenFileInfo> FileSystem::GlobHive(const string &path, FileOpener *opener, idx_t max_files,
                                          optional_ptr<HiveFilterParams> hive_params) {
	// Override this method to implement partial lazy loading and hive filtering optimization
	return Glob(path, opener);
}

vector<OpenFileInfo> FileSystem::Glob(const string &path, FileOpener *opener) {
	throw NotImplementedException("%s: Glob is not implemented!", GetName());
}

void FileSystem::RegisterSubSystem(unique_ptr<FileSystem> sub_fs) {
	throw NotImplementedException("%s: Can't register a sub system on a non-virtual file system", GetName());
}

void FileSystem::RegisterSubSystem(FileCompressionType compression_type, unique_ptr<FileSystem> sub_fs) {
	throw NotImplementedException("%s: Can't register a sub system on a non-virtual file system", GetName());
}

void FileSystem::UnregisterSubSystem(const string &name) {
	throw NotImplementedException("%s: Can't unregister a sub system on a non-virtual file system", GetName());
}

unique_ptr<FileSystem> FileSystem::ExtractSubSystem(const string &name) {
	throw NotImplementedException("%s: Can't extract a sub system on a non-virtual file system", GetName());
}

void FileSystem::SetDisabledFileSystems(const vector<string> &names) {
	throw NotImplementedException("%s: Can't disable file systems on a non-virtual file system", GetName());
}

bool FileSystem::SubSystemIsDisabled(const string &name) {
	throw NotImplementedException("%s: Non-virtual file system does not have subsystems", GetName());
}

vector<string> FileSystem::ListSubSystems() {
	throw NotImplementedException("%s: Can't list sub systems on a non-virtual file system", GetName());
}

bool FileSystem::CanHandleFile(const string &fpath) {
	throw NotImplementedException("%s: CanHandleFile is not implemented!", GetName());
}

<<<<<<< HEAD
static string LookupExtensionForPattern(const string &pattern) {
	for (const auto &entry : EXTENSION_FILE_PREFIXES) {
		if (StringUtil::StartsWith(pattern, entry.name)) {
			return entry.extension;
		}
	}
	return "";
}

vector<OpenFileInfo> FileSystem::GlobFiles(const string &pattern, ClientContext &context, const FileGlobInput &input,
                                           idx_t max_files, optional_ptr<HiveFilterParams> hive_params) {
	auto result = GlobHive(pattern, nullptr, max_files, hive_params);
	if (result.empty()) {
		string required_extension = LookupExtensionForPattern(pattern);
		if (!required_extension.empty() && !context.db->ExtensionIsLoaded(required_extension)) {
			auto &dbconfig = DBConfig::GetConfig(context);
			if (!ExtensionHelper::CanAutoloadExtension(required_extension) ||
			    !dbconfig.options.autoload_known_extensions) {
				auto error_message =
				    "File " + pattern + " requires the extension " + required_extension + " to be loaded";
				error_message =
				    ExtensionHelper::AddExtensionInstallHintToErrorMsg(context, error_message, required_extension);
				throw MissingExtensionException(error_message);
			}
			// an extension is required to read this file, but it is not loaded - try to load it
			ExtensionHelper::AutoLoadExtension(context, required_extension);
			// success! glob again
			// check the extension is loaded just in case to prevent an infinite loop here
			if (!context.db->ExtensionIsLoaded(required_extension)) {
				throw InternalException("Extension load \"%s\" did not throw but somehow the extension was not loaded",
				                        required_extension);
			}
			return GlobFiles(pattern, context, input, max_files, hive_params);
		}
=======
vector<OpenFileInfo> FileSystem::GlobFiles(const string &pattern, ClientContext &context, const FileGlobInput &input) {
	auto result = Glob(pattern);
	if (result.empty()) {
>>>>>>> 9b8604e5
		if (input.behavior == FileGlobOptions::FALLBACK_GLOB && !HasGlob(pattern)) {
			// if we have no glob in the pattern and we have an extension, we try to glob
			if (!HasGlob(pattern)) {
				if (input.extension.empty()) {
					throw InternalException("FALLBACK_GLOB requires an extension to be specified");
				}
				string new_pattern = JoinPath(JoinPath(pattern, "**"), "*." + input.extension);
				result = GlobFiles(new_pattern, context, FileGlobOptions::ALLOW_EMPTY, max_files, hive_params);
				if (!result.empty()) {
					// we found files by globbing the target as if it was a directory - return them
					return result;
				}
			}
		}
		if (input.behavior == FileGlobOptions::FALLBACK_GLOB || input.behavior == FileGlobOptions::DISALLOW_EMPTY) {
			throw IOException("No files found that match the pattern \"%s\"", pattern);
		}
	}
	return result;
}

void FileSystem::Seek(FileHandle &handle, idx_t location) {
	throw NotImplementedException("%s: Seek is not implemented!", GetName());
}

void FileSystem::Reset(FileHandle &handle) {
	handle.Seek(0);
}

idx_t FileSystem::SeekPosition(FileHandle &handle) {
	throw NotImplementedException("%s: SeekPosition is not implemented!", GetName());
}

bool FileSystem::CanSeek() {
	throw NotImplementedException("%s: CanSeek is not implemented!", GetName());
}

bool FileSystem::IsManuallySet() {
	return false;
}

unique_ptr<FileHandle> FileSystem::OpenCompressedFile(QueryContext context, unique_ptr<FileHandle> handle, bool write) {
	throw NotImplementedException("%s: OpenCompressedFile is not implemented!", GetName());
}

bool FileSystem::OnDiskFile(FileHandle &handle) {
	throw NotImplementedException("%s: OnDiskFile is not implemented!", GetName());
}
// LCOV_EXCL_STOP

FileHandle::FileHandle(FileSystem &file_system, string path_p, FileOpenFlags flags)
    : file_system(file_system), path(std::move(path_p)), flags(flags) {
}

FileHandle::~FileHandle() {
}

int64_t FileHandle::Read(void *buffer, idx_t nr_bytes) {
	return file_system.Read(*this, buffer, UnsafeNumericCast<int64_t>(nr_bytes));
}

int64_t FileHandle::Read(QueryContext context, void *buffer, idx_t nr_bytes) {
	if (context.GetClientContext() != nullptr) {
		context.GetClientContext()->client_data->profiler->AddBytesRead(nr_bytes);
	}

	return file_system.Read(*this, buffer, UnsafeNumericCast<int64_t>(nr_bytes));
}

bool FileHandle::Trim(idx_t offset_bytes, idx_t length_bytes) {
	return file_system.Trim(*this, offset_bytes, length_bytes);
}

int64_t FileHandle::Write(void *buffer, idx_t nr_bytes) {
	return file_system.Write(*this, buffer, UnsafeNumericCast<int64_t>(nr_bytes));
}

void FileHandle::Read(void *buffer, idx_t nr_bytes, idx_t location) {
	file_system.Read(*this, buffer, UnsafeNumericCast<int64_t>(nr_bytes), location);
}

void FileHandle::Read(QueryContext context, void *buffer, idx_t nr_bytes, idx_t location) {
	if (context.GetClientContext() != nullptr) {
		context.GetClientContext()->client_data->profiler->AddBytesRead(nr_bytes);
	}

	file_system.Read(*this, buffer, UnsafeNumericCast<int64_t>(nr_bytes), location);
}

void FileHandle::Write(QueryContext context, void *buffer, idx_t nr_bytes, idx_t location) {
	if (context.GetClientContext() != nullptr) {
		context.GetClientContext()->client_data->profiler->AddBytesWritten(nr_bytes);
	}

	file_system.Write(*this, buffer, UnsafeNumericCast<int64_t>(nr_bytes), location);
}

void FileHandle::Seek(idx_t location) {
	file_system.Seek(*this, location);
}

void FileHandle::Reset() {
	file_system.Reset(*this);
}

idx_t FileHandle::SeekPosition() {
	return file_system.SeekPosition(*this);
}

bool FileHandle::CanSeek() {
	return file_system.CanSeek();
}

FileCompressionType FileHandle::GetFileCompressionType() {
	return FileCompressionType::UNCOMPRESSED;
}

bool FileHandle::IsPipe() {
	return file_system.IsPipe(path);
}

string FileHandle::ReadLine() {
	string result;
	char buffer[1];
	while (true) {
		auto tuples_read = UnsafeNumericCast<idx_t>(Read(buffer, 1));
		if (tuples_read == 0 || buffer[0] == '\n') {
			return result;
		}
		if (buffer[0] != '\r') {
			result += buffer[0];
		}
	}
}

string FileHandle::ReadLine(QueryContext context) {
	string result;
	char buffer[1];
	while (true) {
		auto tuples_read = UnsafeNumericCast<idx_t>(Read(context, buffer, 1));
		if (tuples_read == 0 || buffer[0] == '\n') {
			return result;
		}
		if (buffer[0] != '\r') {
			result += buffer[0];
		}
	}
}

bool FileHandle::OnDiskFile() {
	return file_system.OnDiskFile(*this);
}

idx_t FileHandle::GetFileSize() {
	return NumericCast<idx_t>(file_system.GetFileSize(*this));
}

void FileHandle::Sync() {
	file_system.FileSync(*this);
}

void FileHandle::Truncate(int64_t new_size) {
	file_system.Truncate(*this, new_size);
}

FileType FileHandle::GetType() {
	return file_system.GetFileType(*this);
}

void FileHandle::TryAddLogger(FileOpener &opener) {
	if (flags.DisableLogging()) {
		return;
	}

	auto context = opener.TryGetClientContext();
	if (context && Logger::Get(*context).ShouldLog(FileSystemLogType::NAME, FileSystemLogType::LEVEL)) {
		logger = context->logger;
		return;
	}

	auto database = opener.TryGetDatabase();
	if (database && Logger::Get(*database).ShouldLog(FileSystemLogType::NAME, FileSystemLogType::LEVEL)) {
		logger = database->GetLogManager().GlobalLoggerReference();
	}
}

idx_t FileHandle::GetProgress() {
	throw NotImplementedException("GetProgress is not implemented for this file handle");
}

bool FileSystem::IsRemoteFile(const string &path) {
	string extension = "";
	return IsRemoteFile(path, extension);
}

bool FileSystem::IsRemoteFile(const string &path, string &extension) {
	for (const auto &entry : EXTENSION_FILE_PREFIXES) {
		if (StringUtil::StartsWith(path, entry.name)) {
			extension = entry.extension;
			return true;
		}
	}
	return false;
}

} // namespace duckdb<|MERGE_RESOLUTION|>--- conflicted
+++ resolved
@@ -634,46 +634,10 @@
 	throw NotImplementedException("%s: CanHandleFile is not implemented!", GetName());
 }
 
-<<<<<<< HEAD
-static string LookupExtensionForPattern(const string &pattern) {
-	for (const auto &entry : EXTENSION_FILE_PREFIXES) {
-		if (StringUtil::StartsWith(pattern, entry.name)) {
-			return entry.extension;
-		}
-	}
-	return "";
-}
-
 vector<OpenFileInfo> FileSystem::GlobFiles(const string &pattern, ClientContext &context, const FileGlobInput &input,
                                            idx_t max_files, optional_ptr<HiveFilterParams> hive_params) {
 	auto result = GlobHive(pattern, nullptr, max_files, hive_params);
 	if (result.empty()) {
-		string required_extension = LookupExtensionForPattern(pattern);
-		if (!required_extension.empty() && !context.db->ExtensionIsLoaded(required_extension)) {
-			auto &dbconfig = DBConfig::GetConfig(context);
-			if (!ExtensionHelper::CanAutoloadExtension(required_extension) ||
-			    !dbconfig.options.autoload_known_extensions) {
-				auto error_message =
-				    "File " + pattern + " requires the extension " + required_extension + " to be loaded";
-				error_message =
-				    ExtensionHelper::AddExtensionInstallHintToErrorMsg(context, error_message, required_extension);
-				throw MissingExtensionException(error_message);
-			}
-			// an extension is required to read this file, but it is not loaded - try to load it
-			ExtensionHelper::AutoLoadExtension(context, required_extension);
-			// success! glob again
-			// check the extension is loaded just in case to prevent an infinite loop here
-			if (!context.db->ExtensionIsLoaded(required_extension)) {
-				throw InternalException("Extension load \"%s\" did not throw but somehow the extension was not loaded",
-				                        required_extension);
-			}
-			return GlobFiles(pattern, context, input, max_files, hive_params);
-		}
-=======
-vector<OpenFileInfo> FileSystem::GlobFiles(const string &pattern, ClientContext &context, const FileGlobInput &input) {
-	auto result = Glob(pattern);
-	if (result.empty()) {
->>>>>>> 9b8604e5
 		if (input.behavior == FileGlobOptions::FALLBACK_GLOB && !HasGlob(pattern)) {
 			// if we have no glob in the pattern and we have an extension, we try to glob
 			if (!HasGlob(pattern)) {
