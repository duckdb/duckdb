#include "duckdb/common/file_system.hpp"

#include "duckdb/common/checksum.hpp"
#include "duckdb/common/exception.hpp"
#include "duckdb/common/file_opener.hpp"
#include "duckdb/common/helper.hpp"
#include "duckdb/common/string_util.hpp"
#include "duckdb/common/windows.hpp"
#include "duckdb/function/scalar/string_functions.hpp"
#include "duckdb/logging/log_type.hpp"
#include "duckdb/main/client_context.hpp"
#include "duckdb/main/client_data.hpp"
#include "duckdb/main/database.hpp"
#include "duckdb/main/extension_helper.hpp"
#include "duckdb/common/windows_util.hpp"
#include "duckdb/common/operator/multiply.hpp"
#include "duckdb/logging/log_manager.hpp"

#include <cstdint>
#include <cstdio>

#ifndef _WIN32
#include <dirent.h>
#include <fcntl.h>
#include <string.h>
#include <limits.h>
#include <sys/stat.h>
#include <sys/statvfs.h>
#include <sys/types.h>
#include <unistd.h>

#ifdef __MVS__
#include <sys/resource.h>
#endif

#else
#include <string>
#include <sysinfoapi.h>

#ifdef __MINGW32__
// need to manually define this for mingw
extern "C" WINBASEAPI BOOL WINAPI GetPhysicallyInstalledSystemMemory(PULONGLONG);
#endif

#undef FILE_CREATE // woo mingw
#endif

namespace duckdb {

constexpr FileOpenFlags FileFlags::FILE_FLAGS_READ;
constexpr FileOpenFlags FileFlags::FILE_FLAGS_WRITE;
constexpr FileOpenFlags FileFlags::FILE_FLAGS_DIRECT_IO;
constexpr FileOpenFlags FileFlags::FILE_FLAGS_FILE_CREATE;
constexpr FileOpenFlags FileFlags::FILE_FLAGS_FILE_CREATE_NEW;
constexpr FileOpenFlags FileFlags::FILE_FLAGS_APPEND;
constexpr FileOpenFlags FileFlags::FILE_FLAGS_PRIVATE;
constexpr FileOpenFlags FileFlags::FILE_FLAGS_NULL_IF_NOT_EXISTS;
constexpr FileOpenFlags FileFlags::FILE_FLAGS_PARALLEL_ACCESS;
constexpr FileOpenFlags FileFlags::FILE_FLAGS_EXCLUSIVE_CREATE;
constexpr FileOpenFlags FileFlags::FILE_FLAGS_NULL_IF_EXISTS;
constexpr FileOpenFlags FileFlags::FILE_FLAGS_MULTI_CLIENT_ACCESS;
constexpr FileOpenFlags FileFlags::FILE_FLAGS_DISABLE_LOGGING;

void FileOpenFlags::Verify() {
#ifdef DEBUG
	bool is_read = flags & FileOpenFlags::FILE_FLAGS_READ;
	bool is_write = flags & FileOpenFlags::FILE_FLAGS_WRITE;
	bool is_create =
	    (flags & FileOpenFlags::FILE_FLAGS_FILE_CREATE) || (flags & FileOpenFlags::FILE_FLAGS_FILE_CREATE_NEW);
	bool is_private = (flags & FileOpenFlags::FILE_FLAGS_PRIVATE);
	bool null_if_not_exists = flags & FileOpenFlags::FILE_FLAGS_NULL_IF_NOT_EXISTS;
	bool exclusive_create = flags & FileOpenFlags::FILE_FLAGS_EXCLUSIVE_CREATE;
	bool null_if_exists = flags & FileOpenFlags::FILE_FLAGS_NULL_IF_EXISTS;

	// require either READ or WRITE (or both)
	D_ASSERT(is_read || is_write);
	// CREATE/Append flags require writing
	D_ASSERT(is_write || !(flags & FileOpenFlags::FILE_FLAGS_APPEND));
	D_ASSERT(is_write || !(flags & FileOpenFlags::FILE_FLAGS_FILE_CREATE));
	D_ASSERT(is_write || !(flags & FileOpenFlags::FILE_FLAGS_FILE_CREATE_NEW));
	// cannot combine CREATE and CREATE_NEW flags
	D_ASSERT(!(flags & FileOpenFlags::FILE_FLAGS_FILE_CREATE && flags & FileOpenFlags::FILE_FLAGS_FILE_CREATE_NEW));

	// For is_private can only be set along with a create flag
	D_ASSERT(!is_private || is_create);
	// FILE_FLAGS_NULL_IF_NOT_EXISTS cannot be combined with CREATE/CREATE_NEW
	D_ASSERT(!(null_if_not_exists && is_create));
	// FILE_FLAGS_EXCLUSIVE_CREATE only can be combined with CREATE/CREATE_NEW
	D_ASSERT(!exclusive_create || is_create);
	// FILE_FLAGS_NULL_IF_EXISTS only can be set with EXCLUSIVE_CREATE
	D_ASSERT(!null_if_exists || exclusive_create);
#endif
}

FileSystem::~FileSystem() {
}

FileSystem &FileSystem::GetFileSystem(ClientContext &context) {
	auto &client_data = ClientData::Get(context);
	return *client_data.client_file_system;
}

bool PathMatched(const string &path, const string &sub_path) {
	return path.rfind(sub_path, 0) == 0;
}

#ifndef _WIN32

string FileSystem::GetEnvVariable(const string &name) {
	const char *env = getenv(name.c_str());
	if (!env) {
		return string();
	}
	return env;
}

bool FileSystem::IsPathAbsolute(const string &path) {
	auto path_separator = PathSeparator(path);
	return PathMatched(path, path_separator) || StringUtil::StartsWith(path, "file:/");
}

string FileSystem::PathSeparator(const string &path) {
	return "/";
}

void FileSystem::SetWorkingDirectory(const string &path) {
	if (chdir(path.c_str()) != 0) {
		throw IOException("Could not change working directory!");
	}
}

optional_idx FileSystem::GetAvailableMemory() {
	errno = 0;

#ifdef __MVS__
	struct rlimit limit;
	int rlim_rc = getrlimit(RLIMIT_AS, &limit);
	idx_t max_memory = MinValue<idx_t>(limit.rlim_max, UINTPTR_MAX);
#else
	idx_t max_memory = MinValue<idx_t>((idx_t)sysconf(_SC_PHYS_PAGES) * (idx_t)sysconf(_SC_PAGESIZE), UINTPTR_MAX);
#endif
	if (errno != 0) {
		return optional_idx();
	}
	return max_memory;
}

optional_idx FileSystem::GetAvailableDiskSpace(const string &path) {
	struct statvfs vfs;

	auto ret = statvfs(path.c_str(), &vfs);
	if (ret == -1) {
		return optional_idx();
	}
	auto block_size = vfs.f_frsize;
	// These are the blocks available for creating new files or extending existing ones
	auto available_blocks = vfs.f_bfree;
	idx_t available_disk_space = DConstants::INVALID_INDEX;
	if (!TryMultiplyOperator::Operation(static_cast<idx_t>(block_size), static_cast<idx_t>(available_blocks),
	                                    available_disk_space)) {
		return optional_idx();
	}
	return available_disk_space;
}

string FileSystem::GetWorkingDirectory() {
	auto buffer = make_unsafe_uniq_array<char>(PATH_MAX);
	char *ret = getcwd(buffer.get(), PATH_MAX);
	if (!ret) {
		throw IOException("Could not get working directory!");
	}
	return string(buffer.get());
}

string FileSystem::NormalizeAbsolutePath(const string &path) {
	D_ASSERT(IsPathAbsolute(path));
	return path;
}

#else

string FileSystem::GetEnvVariable(const string &env) {
	// first convert the environment variable name to the correct encoding
	auto env_w = WindowsUtil::UTF8ToUnicode(env.c_str());
	// use _wgetenv to get the value
	auto res_w = _wgetenv(env_w.c_str());
	if (!res_w) {
		// no environment variable of this name found
		return string();
	}
	return WindowsUtil::UnicodeToUTF8(res_w);
}

static bool StartsWithSingleBackslash(const string &path) {
	if (path.empty()) {
		return false;
	}
	if (path[0] != '/' && path[0] != '\\') {
		return false;
	}
	if (path.size() == 1) {
		return true;
	}
	if (path[1] == '/' || path[1] == '\\') {
		return false;
	}
	return true;
}

bool FileSystem::IsPathAbsolute(const string &path) {
	// 1) A single backslash or forward-slash
	if (StartsWithSingleBackslash(path)) {
		return true;
	}
	// 2) special "long paths" on windows
	if (PathMatched(path, "\\\\?\\")) {
		return true;
	}
	// 3) a network path
	if (PathMatched(path, "\\\\")) {
		return true;
	}
	// 4) A disk designator with a backslash (e.g., C:\ or C:/)
	auto path_aux = path;
	path_aux.erase(0, 1);
	if (PathMatched(path_aux, ":\\") || PathMatched(path_aux, ":/")) {
		return true;
	}
	return false;
}

string FileSystem::NormalizeAbsolutePath(const string &path) {
	D_ASSERT(IsPathAbsolute(path));
	auto result = StringUtil::Lower(FileSystem::ConvertSeparators(path));
	if (StartsWithSingleBackslash(result)) {
		// Path starts with a single backslash or forward slash
		// prepend drive letter
		return GetWorkingDirectory().substr(0, 2) + result;
	}
	return result;
}

string FileSystem::PathSeparator(const string &path) {
	if (StringUtil::StartsWith(path, "file:")) {
		return "/";
	} else {
		return "\\";
	}
}

void FileSystem::SetWorkingDirectory(const string &path) {
	auto unicode_path = WindowsUtil::UTF8ToUnicode(path.c_str());
	if (!SetCurrentDirectoryW(unicode_path.c_str())) {
		throw IOException("Could not change working directory to \"%s\"", path);
	}
}

optional_idx FileSystem::GetAvailableMemory() {
	ULONGLONG available_memory_kb;
	if (GetPhysicallyInstalledSystemMemory(&available_memory_kb)) {
		return MinValue<idx_t>(available_memory_kb * 1000, UINTPTR_MAX);
	}
	// fallback: try GlobalMemoryStatusEx
	MEMORYSTATUSEX mem_state;
	mem_state.dwLength = sizeof(MEMORYSTATUSEX);

	if (GlobalMemoryStatusEx(&mem_state)) {
		return MinValue<idx_t>(mem_state.ullTotalPhys, UINTPTR_MAX);
	}
	return optional_idx();
}

optional_idx FileSystem::GetAvailableDiskSpace(const string &path) {
	ULARGE_INTEGER available_bytes, total_bytes, free_bytes;

	auto unicode_path = WindowsUtil::UTF8ToUnicode(path.c_str());
	if (!GetDiskFreeSpaceExW(unicode_path.c_str(), &available_bytes, &total_bytes, &free_bytes)) {
		return optional_idx();
	}
	(void)total_bytes;
	(void)free_bytes;
	return NumericCast<idx_t>(available_bytes.QuadPart);
}

string FileSystem::GetWorkingDirectory() {
	idx_t count = GetCurrentDirectoryW(0, nullptr);
	if (count == 0) {
		throw IOException("Could not get working directory!");
	}
	auto buffer = make_unsafe_uniq_array<wchar_t>(count);
	idx_t ret = GetCurrentDirectoryW(count, buffer.get());
	if (count != ret + 1) {
		throw IOException("Could not get working directory!");
	}
	return WindowsUtil::UnicodeToUTF8(buffer.get());
}

#endif

namespace {

struct ParsedPath {
	string scheme;
	string path;
	string authority;
	bool has_scheme = false;
};

ParsedPath ParsePathWithScheme(const string &input) {
	ParsedPath result;
	result.path = input;
	if (input.empty()) {
		return result;
	}
	if (StringUtil::StartsWith(input, "file://")) {
		result.scheme = "file://";
		result.path = input.substr(7);
		result.has_scheme = true;
		// capture optional authority (e.g., file://localhost/path)
		if (!result.path.empty() && result.path[0] != '/' && result.path[0] != '\\') {
			auto sep_pos = result.path.find_first_of("/\\");
			if (sep_pos == string::npos) {
				result.authority = result.path;
				result.path.clear();
			} else {
				result.authority = result.path.substr(0, sep_pos);
				result.path = result.path.substr(sep_pos);
			}
		}
		return result;
	}
	if (StringUtil::StartsWith(input, "file:")) {
		result.scheme = "file:";
		result.path = input.substr(5);
		result.has_scheme = true;
		return result;
	}
	auto scheme_pos = input.find("://");
	if (scheme_pos == string::npos) {
		return result;
	}
	// avoid treating a Windows drive ("C:\") as a scheme
	if (scheme_pos == 1 && StringUtil::CharacterIsAlpha(input[0])) {
		return result;
	}
<<<<<<< HEAD
	// avoid exceptional case of foo/bar/scheme:// (which should normalize to foo/bar/scheme:)
	if (input.find('/') < scheme_pos || input.find('\\') < scheme_pos) {
		return result;
	}

=======
>>>>>>> e5d4d5ae
	result.scheme = input.substr(0, scheme_pos + 3);
	result.path = input.substr(scheme_pos + 3);
	result.has_scheme = true;
	return result;
}

string NormalizeSegments(const string &path, const string &separator, bool is_absolute) {
	if (path.empty()) {
		return path;
	}
	string prefix;

#ifdef _WIN32
	string working_path = path;
	// Preserve UNC/long-path prefixes so we don't collapse leading separators
	if (separator == "\\" || separator == "/") {
		if (StringUtil::StartsWith(working_path, "\\\\?\\")) {
			prefix = "\\\\?\\";
			working_path = working_path.substr(4);
			if (StringUtil::StartsWith(working_path, "UNC\\")) {
				prefix += "UNC\\";
				working_path = working_path.substr(4);
			}
		} else if (StringUtil::StartsWith(working_path, "\\\\")) {
			prefix = "\\\\";
			working_path = working_path.substr(2);
		}
	}
#else
	const string &working_path = path;
#endif

	auto parts = StringUtil::Split(working_path, separator);

	string drive_prefix;
#ifdef _WIN32
	// Extract drive designator on Windows (e.g., "C:") before normalization
	if (!parts.empty()) {
		auto colon_pos = parts[0].find(':');
		if (colon_pos == 1 && StringUtil::CharacterIsAlpha(parts[0][0])) {
			// Preserve drive designator on Windows (e.g., "C:")
			drive_prefix = parts[0].substr(0, colon_pos + 1);
			auto remainder = parts[0].substr(colon_pos + 1);
			if (remainder.empty()) {
				parts.erase(parts.begin());
			} else {
				parts[0] = remainder;
			}
		}
	}
#endif

	bool drive_root = !drive_prefix.empty() && working_path.size() > drive_prefix.size() &&
	                  working_path[drive_prefix.size()] == separator[0];
	bool clamp_to_root = is_absolute || drive_root || !prefix.empty();
	vector<string> stack;
	for (auto &part : parts) {
		if (part.empty() || part == ".") {
			continue;
		}
		if (part == "..") {
			if (!stack.empty() && stack.back() != "..") {
				stack.pop_back();
			} else if (!clamp_to_root) {
				stack.push_back(part);
			}
			continue;
		}
		stack.push_back(part);
	}

	string result = prefix;
	if (!drive_prefix.empty()) {
		if (result.empty()) {
			result = drive_prefix;
		} else if (result.back() != separator[0]) {
			result += separator;
			result += drive_prefix;
		} else {
			result += drive_prefix;
		}
	}
	if (clamp_to_root) {
		if (result.empty()) {
			result = separator;
		} else if (result.back() != separator[0]) {
			result += separator;
		}
	}

	for (idx_t i = 0; i < stack.size(); i++) {
		bool need_separator = !result.empty() && result.back() != separator[0];
		if (!clamp_to_root && !drive_root && !drive_prefix.empty() && result == drive_prefix) {
			// drive-relative path keeps the drive prefix without an extra separator
			need_separator = false;
		}
		if (need_separator) {
			result += separator;
		}
		result += stack[i];
	}

	if (result.empty()) {
		if (!drive_prefix.empty()) {
			result = drive_prefix;
			if (clamp_to_root) {
				result += separator;
			}
			return result;
		}
		if (!prefix.empty()) {
			return prefix;
		}
		if (clamp_to_root) {
			return separator;
		}
		return ".";
	}
	return result;
}

} // namespace

string FileSystem::JoinPath(const string &a, const string &b) {
	auto lhs_parsed = ParsePathWithScheme(a);
	auto rhs_parsed = ParsePathWithScheme(b);
	auto separator = (lhs_parsed.has_scheme || rhs_parsed.has_scheme) ? string("/") : PathSeparator(!a.empty() ? a : b);
	auto separator_char = separator[0];

	bool force_forward_slash = separator_char == '/' || lhs_parsed.has_scheme || rhs_parsed.has_scheme;
	auto normalize_scheme_path = [&](const ParsedPath &parsed) {
		if (parsed.has_scheme || force_forward_slash) {
			// keep URI semantics (and file:) using forward slashes to allow dot-segment folding
			return StringUtil::Replace(parsed.path, "\\", "/");
		}
		return ConvertSeparators(parsed.path);
	};

	auto lhs = normalize_scheme_path(lhs_parsed);
	auto rhs = normalize_scheme_path(rhs_parsed);
	bool lhs_is_file_scheme = lhs_parsed.scheme == "file://" || lhs_parsed.scheme == "file:";
	bool rhs_is_file_scheme = rhs_parsed.scheme == "file://" || rhs_parsed.scheme == "file:";
	auto lhs_scheme_absolute =
	    lhs_parsed.has_scheme && (lhs_is_file_scheme || (!lhs.empty() && lhs[0] == separator_char));
	auto rhs_scheme_absolute =
	    rhs_parsed.has_scheme && (rhs_is_file_scheme || (!rhs.empty() && rhs[0] == separator_char));
	auto lhs_normalize_absolute = lhs_parsed.has_scheme || (!lhs_parsed.has_scheme && IsPathAbsolute(lhs)) ||
	                              lhs_scheme_absolute || lhs_is_file_scheme;
	auto rhs_normalize_absolute = rhs_parsed.has_scheme || (!rhs_parsed.has_scheme && IsPathAbsolute(rhs)) ||
	                              rhs_scheme_absolute || rhs_is_file_scheme;
	auto lhs_absolute = lhs_parsed.has_scheme || lhs_normalize_absolute;
	auto rhs_absolute = rhs_parsed.has_scheme || rhs_normalize_absolute;
<<<<<<< HEAD
	auto lhs_is_naked_drive = lhs.size() == 2 && lhs[1] == ':' && StringUtil::CharacterIsAlpha(lhs[0]);

=======
>>>>>>> e5d4d5ae
	auto strip_leading = [](string &value, const string &chars) {
		auto pos = value.find_first_not_of(chars);
		if (pos == string::npos) {
			value.clear();
		} else if (pos > 0) {
			value.erase(0, pos);
		}
	};

	auto attach_scheme = [&](const ParsedPath &parsed, string normalized, bool scheme_absolute) {
		if (!parsed.has_scheme) {
			return normalized;
		}
		bool is_file_scheme = parsed.scheme == "file://" || parsed.scheme == "file:";
		if (is_file_scheme) {
			// ensure a single leading separator on the path portion
			strip_leading(normalized, "/\\");
			normalized = separator + normalized;
			if (parsed.scheme == "file://") {
				if (!parsed.authority.empty()) {
					// file://host + /abs -> file://host/abs
					return string("file://") + parsed.authority + normalized;
				}
				// file:// + /abs -> file:///abs
				return string("file://") + normalized;
			}
			// file:/ + /abs -> file:/abs
			return string("file:") + normalized;
		}
		if (!scheme_absolute) {
			strip_leading(normalized, string(1, separator_char));
		}
		return parsed.scheme + normalized;
	};

	if (lhs_parsed.has_scheme && rhs_parsed.has_scheme && lhs_parsed.scheme != rhs_parsed.scheme) {
		throw InvalidInputException("JoinPath: incompatible URI schemes \"%s\" and \"%s\"", lhs_parsed.scheme,
		                            rhs_parsed.scheme);
	}
	if (lhs_parsed.has_scheme != rhs_parsed.has_scheme && rhs_parsed.has_scheme && lhs_absolute) {
		throw InvalidInputException("JoinPath: cannot join absolute URI \"%s\" onto local path \"%s\"", b, a);
	}

	if (lhs.empty() && !lhs_parsed.has_scheme) {
		auto normalized_rhs = NormalizeSegments(rhs, separator, rhs_normalize_absolute);
		return attach_scheme(rhs_parsed, normalized_rhs, rhs_scheme_absolute);
	}
	if (rhs.empty()) {
		auto normalized_lhs = NormalizeSegments(lhs, separator, lhs_normalize_absolute);
		return attach_scheme(lhs_parsed, normalized_lhs, lhs_scheme_absolute);
	}

	if (rhs_absolute) {
		if (lhs_parsed.has_scheme && !lhs_is_file_scheme && !rhs_parsed.has_scheme) {
			throw InvalidInputException("JoinPath: absolute RHS \"%s\" is not compatible with LHS \"%s\"", b, a);
		}
		auto normalized_rhs = NormalizeSegments(rhs, separator, rhs_normalize_absolute);
		auto normalized_lhs = NormalizeSegments(lhs, separator, lhs_normalize_absolute);
		if (!normalized_lhs.empty()) {
			bool prefix = false;
			bool separator_ok = normalized_rhs.size() == normalized_lhs.size() ||
			                    normalized_rhs[normalized_lhs.size()] == separator_char;
#ifdef _WIN32
			// Windows paths are case-insensitive, so compare prefixes in lower-case form
			auto lhs_ci = StringUtil::Lower(normalized_lhs);
			auto rhs_ci = StringUtil::Lower(normalized_rhs);
			prefix = StringUtil::StartsWith(rhs_ci, lhs_ci);
#else
			prefix = StringUtil::StartsWith(normalized_rhs, normalized_lhs);
#endif
			if (!prefix || !separator_ok) {
				throw InvalidInputException("JoinPath: absolute RHS \"%s\" is not compatible with LHS \"%s\"", b, a);
			}
		}
		if (lhs_is_file_scheme && !rhs_parsed.has_scheme) {
			return attach_scheme(lhs_parsed, normalized_rhs, true);
		}
		return attach_scheme(rhs_parsed, normalized_rhs, rhs_scheme_absolute);
	}

<<<<<<< HEAD
=======
#ifdef _WIN32
	bool lhs_was_drive_root = !lhs_parsed.has_scheme && lhs.size() >= 3 && StringUtil::CharacterIsAlpha(lhs[0]) &&
	                          lhs[1] == ':' && (lhs[2] == '/' || lhs[2] == '\\');
#else
	bool lhs_was_drive_root = false;
#endif
>>>>>>> e5d4d5ae
	while (lhs.size() > 1 && lhs.back() == separator_char) {
		lhs.pop_back();
	}
	strip_leading(rhs, string(1, separator_char));

	// Avoid introducing a second leading separator when lhs is already the root
<<<<<<< HEAD
	auto combined = (lhs == separator || lhs_is_naked_drive) ? lhs + rhs : lhs + separator + rhs;
=======
#ifdef _WIN32
	bool lhs_is_drive_prefix =
	    lhs.size() == 2 && StringUtil::CharacterIsAlpha(lhs[0]) && lhs[1] == ':' && !lhs_parsed.has_scheme;
#else
	bool lhs_is_drive_prefix = false;
#endif
	auto combined =
	    (lhs == separator || (lhs_is_drive_prefix && !lhs_was_drive_root)) ? lhs + rhs : lhs + separator + rhs;
>>>>>>> e5d4d5ae
	auto normalized = NormalizeSegments(combined, separator, lhs_normalize_absolute);
	return attach_scheme(lhs_parsed, normalized, lhs_scheme_absolute);
}

string FileSystem::ConvertSeparators(const string &path) {
	auto separator_str = PathSeparator(path);
	char separator = separator_str[0];
	if (separator == '/') {
		// on unix-based systems we only accept / as a separator
		return path;
	}
	// on windows-based systems we accept both
	return StringUtil::Replace(path, "/", separator_str);
}

string FileSystem::ExtractName(const string &path) {
	if (path.empty()) {
		return string();
	}
	auto normalized_path = ConvertSeparators(path);
	auto sep = PathSeparator(path);
	auto splits = StringUtil::Split(normalized_path, sep);
	D_ASSERT(!splits.empty());
	return splits.back();
}

string FileSystem::ExtractBaseName(const string &path) {
	if (path.empty()) {
		return string();
	}
	auto vec = StringUtil::Split(ExtractName(path), ".");
	D_ASSERT(!vec.empty());
	return vec[0];
}

string FileSystem::ExtractExtension(const string &path) {
	if (path.empty()) {
		return string();
	}
	auto vec = StringUtil::Split(ExtractName(path), ".");
	if (vec.size() < 2) {
		return string();
	}
	return vec.back();
}

string FileSystem::GetHomeDirectory(optional_ptr<FileOpener> opener) {
	// read the home_directory setting first, if it is set
	if (opener) {
		Value result;
		if (opener->TryGetCurrentSetting("home_directory", result)) {
			if (!result.IsNull() && !result.ToString().empty()) {
				return result.ToString();
			}
		}
	}
	// fallback to the default home directories for the specified system
#ifdef DUCKDB_WINDOWS
	return FileSystem::GetEnvVariable("USERPROFILE");
#else
	return FileSystem::GetEnvVariable("HOME");
#endif
}

string FileSystem::GetHomeDirectory() {
	return GetHomeDirectory(nullptr);
}

string FileSystem::ExpandPath(const string &path, optional_ptr<FileOpener> opener) {
	if (path.empty()) {
		return path;
	}
	if (path[0] == '~') {
		return GetHomeDirectory(opener) + path.substr(1);
	}
	return path;
}

string FileSystem::ExpandPath(const string &path) {
	return FileSystem::ExpandPath(path, nullptr);
}

// LCOV_EXCL_START
unique_ptr<FileHandle> FileSystem::OpenFileExtended(const OpenFileInfo &path, FileOpenFlags flags,
                                                    optional_ptr<FileOpener> opener) {
	throw NotImplementedException("%s: OpenFileExtended is not implemented!", GetName());
}

bool FileSystem::ListFilesExtended(const string &directory, const std::function<void(OpenFileInfo &info)> &callback,
                                   optional_ptr<FileOpener> opener) {
	throw NotImplementedException("%s: ListFilesExtended is not implemented!", GetName());
}

unique_ptr<FileHandle> FileSystem::OpenFile(const string &path, FileOpenFlags flags, optional_ptr<FileOpener> opener) {
	if (SupportsOpenFileExtended()) {
		return OpenFileExtended(OpenFileInfo(path), flags, opener);
	}
	throw NotImplementedException("%s: OpenFile is not implemented!", GetName());
}

unique_ptr<FileHandle> FileSystem::OpenFile(const OpenFileInfo &file, FileOpenFlags flags,
                                            optional_ptr<FileOpener> opener) {
	if (SupportsOpenFileExtended()) {
		return OpenFileExtended(file, flags, opener);
	} else {
		return OpenFile(file.path, flags, opener);
	}
}

bool FileSystem::SupportsOpenFileExtended() const {
	return false;
}

bool FileSystem::SupportsListFilesExtended() const {
	return false;
}

void FileSystem::Read(FileHandle &handle, void *buffer, int64_t nr_bytes, idx_t location) {
	throw NotImplementedException("%s: Read (with location) is not implemented!", GetName());
}

void FileSystem::Write(FileHandle &handle, void *buffer, int64_t nr_bytes, idx_t location) {
	throw NotImplementedException("%s: Write (with location) is not implemented!", GetName());
}

int64_t FileSystem::Read(FileHandle &handle, void *buffer, int64_t nr_bytes) {
	throw NotImplementedException("%s: Read is not implemented!", GetName());
}

int64_t FileSystem::Write(FileHandle &handle, void *buffer, int64_t nr_bytes) {
	throw NotImplementedException("%s: Write is not implemented!", GetName());
}

bool FileSystem::Trim(FileHandle &handle, idx_t offset_bytes, idx_t length_bytes) {
	// This is not a required method. Derived FileSystems may optionally override/implement.
	return false;
}

int64_t FileSystem::GetFileSize(FileHandle &handle) {
	throw NotImplementedException("%s: GetFileSize is not implemented!", GetName());
}

timestamp_t FileSystem::GetLastModifiedTime(FileHandle &handle) {
	throw NotImplementedException("%s: GetLastModifiedTime is not implemented!", GetName());
}

string FileSystem::GetVersionTag(FileHandle &handle) {
	// Used to check cache invalidation for httpfs files with an ETag in CachingFileSystem
	return "";
}

FileType FileSystem::GetFileType(FileHandle &handle) {
	return FileType::FILE_TYPE_INVALID;
}

FileMetadata FileSystem::Stats(FileHandle &handle) {
	throw NotImplementedException("%s: Stats is not implemented!", GetName());
}

void FileSystem::Truncate(FileHandle &handle, int64_t new_size) {
	throw NotImplementedException("%s: Truncate is not implemented!", GetName());
}

bool FileSystem::DirectoryExists(const string &directory, optional_ptr<FileOpener> opener) {
	throw NotImplementedException("%s: DirectoryExists is not implemented!", GetName());
}

void FileSystem::CreateDirectory(const string &directory, optional_ptr<FileOpener> opener) {
	throw NotImplementedException("%s: CreateDirectory is not implemented!", GetName());
}

void FileSystem::CreateDirectoriesRecursive(const string &path, optional_ptr<FileOpener> opener) {
	// To avoid hitting directories we have no permission for when using allowed_directories + enable_external_access,
	// we construct the list of directories to be created depth-first. This avoids calling DirectoryExists on a parent
	// dir that is not in the allowed_directories list

	auto sep = PathSeparator(path);
	vector<string> dirs_to_create;

	string current_prefix = path;

	StringUtil::RTrim(current_prefix, sep);

	// Strip directories from the path until we hit a directory that exists
	while (!current_prefix.empty() && !DirectoryExists(current_prefix)) {
		auto found = current_prefix.find_last_of(sep);

		// Push back the root dir
		if (found == string::npos || found == 0) {
			dirs_to_create.push_back(current_prefix);
			current_prefix = "";
			break;
		}

		// Add the directory to the directories to be created
		dirs_to_create.push_back(current_prefix.substr(found, current_prefix.size() - found));

		// Update the current prefix to remove the current dir
		current_prefix = current_prefix.substr(0, found);
	}

	// Create the directories one by one
	for (vector<string>::reverse_iterator riter = dirs_to_create.rbegin(); riter != dirs_to_create.rend(); ++riter) {
		current_prefix += *riter;
		CreateDirectory(current_prefix);
	}
}

void FileSystem::RemoveDirectory(const string &directory, optional_ptr<FileOpener> opener) {
	throw NotImplementedException("%s: RemoveDirectory is not implemented!", GetName());
}

bool FileSystem::IsDirectory(const OpenFileInfo &info) {
	if (!info.extended_info) {
		return false;
	}
	auto entry = info.extended_info->options.find("type");
	if (entry == info.extended_info->options.end()) {
		return false;
	}
	return StringValue::Get(entry->second) == "directory";
}

bool FileSystem::ListFiles(const string &directory, const std::function<void(const string &, bool)> &callback,
                           FileOpener *opener) {
	if (SupportsListFilesExtended()) {
		return ListFilesExtended(
		    directory,
		    [&](const OpenFileInfo &info) {
			    bool is_dir = IsDirectory(info);
			    callback(info.path, is_dir);
		    },
		    opener);
	}
	throw NotImplementedException("%s: ListFiles is not implemented!", GetName());
}

bool FileSystem::ListFiles(const string &directory, const std::function<void(OpenFileInfo &info)> &callback,
                           optional_ptr<FileOpener> opener) {
	if (SupportsListFilesExtended()) {
		return ListFilesExtended(directory, callback, opener);
	} else {
		return ListFiles(
		    directory,
		    [&](const string &path, bool is_dir) {
			    OpenFileInfo info(path);
			    if (is_dir) {
				    info.extended_info = make_shared_ptr<ExtendedOpenFileInfo>();
				    info.extended_info->options["type"] = "directory";
			    }
			    callback(info);
		    },
		    opener.get());
	}
}

void FileSystem::MoveFile(const string &source, const string &target, optional_ptr<FileOpener> opener) {
	throw NotImplementedException("%s: MoveFile is not implemented!", GetName());
}

bool FileSystem::FileExists(const string &filename, optional_ptr<FileOpener> opener) {
	throw NotImplementedException("%s: FileExists is not implemented!", GetName());
}

bool FileSystem::IsPipe(const string &filename, optional_ptr<FileOpener> opener) {
	return false;
}

void FileSystem::RemoveFile(const string &filename, optional_ptr<FileOpener> opener) {
	throw NotImplementedException("%s: RemoveFile is not implemented!", GetName());
}

bool FileSystem::TryRemoveFile(const string &filename, optional_ptr<FileOpener> opener) {
	if (FileExists(filename, opener)) {
		RemoveFile(filename, opener);
		return true;
	}
	return false;
}

void FileSystem::FileSync(FileHandle &handle) {
	throw NotImplementedException("%s: FileSync is not implemented!", GetName());
}

bool FileSystem::HasGlob(const string &str) {
	for (idx_t i = 0; i < str.size(); i++) {
		switch (str[i]) {
		case '*':
		case '?':
		case '[':
			return true;
		default:
			break;
		}
	}
	return false;
}

vector<OpenFileInfo> FileSystem::Glob(const string &path, FileOpener *opener) {
	throw NotImplementedException("%s: Glob is not implemented!", GetName());
}

void FileSystem::RegisterSubSystem(unique_ptr<FileSystem> sub_fs) {
	throw NotImplementedException("%s: Can't register a sub system on a non-virtual file system", GetName());
}

void FileSystem::RegisterSubSystem(FileCompressionType compression_type, unique_ptr<FileSystem> sub_fs) {
	throw NotImplementedException("%s: Can't register a sub system on a non-virtual file system", GetName());
}

void FileSystem::UnregisterSubSystem(const string &name) {
	throw NotImplementedException("%s: Can't unregister a sub system on a non-virtual file system", GetName());
}

unique_ptr<FileSystem> FileSystem::ExtractSubSystem(const string &name) {
	throw NotImplementedException("%s: Can't extract a sub system on a non-virtual file system", GetName());
}

void FileSystem::SetDisabledFileSystems(const vector<string> &names) {
	throw NotImplementedException("%s: Can't disable file systems on a non-virtual file system", GetName());
}

bool FileSystem::SubSystemIsDisabled(const string &name) {
	throw NotImplementedException("%s: Non-virtual file system does not have subsystems", GetName());
}

bool FileSystem::IsDisabledForPath(const string &path) {
	throw NotImplementedException("%s: Non-virtual file system does not have subsystems", GetName());
}

vector<string> FileSystem::ListSubSystems() {
	throw NotImplementedException("%s: Can't list sub systems on a non-virtual file system", GetName());
}

bool FileSystem::CanHandleFile(const string &fpath) {
	throw NotImplementedException("%s: CanHandleFile is not implemented!", GetName());
}

vector<OpenFileInfo> FileSystem::GlobFiles(const string &pattern, ClientContext &context, const FileGlobInput &input) {
	auto result = Glob(pattern);
	if (result.empty()) {
		if (input.behavior == FileGlobOptions::FALLBACK_GLOB && !HasGlob(pattern)) {
			// if we have no glob in the pattern and we have an extension, we try to glob
			if (!HasGlob(pattern)) {
				if (input.extension.empty()) {
					throw InternalException("FALLBACK_GLOB requires an extension to be specified");
				}
				string new_pattern = JoinPath(JoinPath(pattern, "**"), "*." + input.extension);
				result = GlobFiles(new_pattern, context, FileGlobOptions::ALLOW_EMPTY);
				if (!result.empty()) {
					// we found files by globbing the target as if it was a directory - return them
					return result;
				}
			}
		}
		if (input.behavior == FileGlobOptions::FALLBACK_GLOB || input.behavior == FileGlobOptions::DISALLOW_EMPTY) {
			throw IOException("No files found that match the pattern \"%s\"", pattern);
		}
	}
	return result;
}

void FileSystem::Seek(FileHandle &handle, idx_t location) {
	throw NotImplementedException("%s: Seek is not implemented!", GetName());
}

void FileSystem::Reset(FileHandle &handle) {
	handle.Seek(0);
}

idx_t FileSystem::SeekPosition(FileHandle &handle) {
	throw NotImplementedException("%s: SeekPosition is not implemented!", GetName());
}

bool FileSystem::CanSeek() {
	throw NotImplementedException("%s: CanSeek is not implemented!", GetName());
}

bool FileSystem::IsManuallySet() {
	return false;
}

unique_ptr<FileHandle> FileSystem::OpenCompressedFile(QueryContext context, unique_ptr<FileHandle> handle, bool write) {
	throw NotImplementedException("%s: OpenCompressedFile is not implemented!", GetName());
}

bool FileSystem::OnDiskFile(FileHandle &handle) {
	throw NotImplementedException("%s: OnDiskFile is not implemented!", GetName());
}
// LCOV_EXCL_STOP

FileHandle::FileHandle(FileSystem &file_system, string path_p, FileOpenFlags flags)
    : file_system(file_system), path(std::move(path_p)), flags(flags) {
}

FileHandle::~FileHandle() {
}

int64_t FileHandle::Read(void *buffer, idx_t nr_bytes) {
	return file_system.Read(*this, buffer, UnsafeNumericCast<int64_t>(nr_bytes));
}

int64_t FileHandle::Read(QueryContext context, void *buffer, idx_t nr_bytes) {
	if (context.GetClientContext() != nullptr) {
		context.GetClientContext()->client_data->profiler->AddToCounter(MetricType::TOTAL_BYTES_READ, nr_bytes);
	}

	return file_system.Read(*this, buffer, UnsafeNumericCast<int64_t>(nr_bytes));
}

bool FileHandle::Trim(idx_t offset_bytes, idx_t length_bytes) {
	return file_system.Trim(*this, offset_bytes, length_bytes);
}

int64_t FileHandle::Write(void *buffer, idx_t nr_bytes) {
	return file_system.Write(*this, buffer, UnsafeNumericCast<int64_t>(nr_bytes));
}

void FileHandle::Read(void *buffer, idx_t nr_bytes, idx_t location) {
	file_system.Read(*this, buffer, UnsafeNumericCast<int64_t>(nr_bytes), location);
}

void FileHandle::Read(QueryContext context, void *buffer, idx_t nr_bytes, idx_t location) {
	if (context.GetClientContext() != nullptr) {
		context.GetClientContext()->client_data->profiler->AddToCounter(MetricType::TOTAL_BYTES_READ, nr_bytes);
	}

	file_system.Read(*this, buffer, UnsafeNumericCast<int64_t>(nr_bytes), location);
}

void FileHandle::Write(QueryContext context, void *buffer, idx_t nr_bytes, idx_t location) {
	if (context.GetClientContext() != nullptr) {
		context.GetClientContext()->client_data->profiler->AddToCounter(MetricType::TOTAL_BYTES_WRITTEN, nr_bytes);
	}

	file_system.Write(*this, buffer, UnsafeNumericCast<int64_t>(nr_bytes), location);
}

void FileHandle::Seek(idx_t location) {
	file_system.Seek(*this, location);
}

void FileHandle::Reset() {
	file_system.Reset(*this);
}

idx_t FileHandle::SeekPosition() {
	return file_system.SeekPosition(*this);
}

bool FileHandle::CanSeek() {
	return file_system.CanSeek();
}

FileCompressionType FileHandle::GetFileCompressionType() {
	return FileCompressionType::UNCOMPRESSED;
}

bool FileHandle::IsPipe() {
	return file_system.IsPipe(path);
}

string FileHandle::ReadLine() {
	string result;
	char buffer[1];
	while (true) {
		auto tuples_read = UnsafeNumericCast<idx_t>(Read(buffer, 1));
		if (tuples_read == 0 || buffer[0] == '\n') {
			return result;
		}
		if (buffer[0] != '\r') {
			result += buffer[0];
		}
	}
}

string FileHandle::ReadLine(QueryContext context) {
	string result;
	char buffer[1];
	while (true) {
		auto tuples_read = UnsafeNumericCast<idx_t>(Read(context, buffer, 1));
		if (tuples_read == 0 || buffer[0] == '\n') {
			return result;
		}
		if (buffer[0] != '\r') {
			result += buffer[0];
		}
	}
}

bool FileHandle::OnDiskFile() {
	return file_system.OnDiskFile(*this);
}

idx_t FileHandle::GetFileSize() {
	return NumericCast<idx_t>(file_system.GetFileSize(*this));
}

void FileHandle::Sync() {
	file_system.FileSync(*this);
}

void FileHandle::Truncate(int64_t new_size) {
	file_system.Truncate(*this, new_size);
}

FileType FileHandle::GetType() {
	return file_system.GetFileType(*this);
}

FileMetadata FileHandle::Stats() {
	return file_system.Stats(*this);
}

void FileHandle::TryAddLogger(FileOpener &opener) {
	if (flags.DisableLogging()) {
		return;
	}

	auto context = opener.TryGetClientContext();
	if (context && Logger::Get(*context).ShouldLog(FileSystemLogType::NAME, FileSystemLogType::LEVEL)) {
		logger = context->logger;
		return;
	}

	auto database = opener.TryGetDatabase();
	if (database && Logger::Get(*database).ShouldLog(FileSystemLogType::NAME, FileSystemLogType::LEVEL)) {
		logger = database->GetLogManager().GlobalLoggerReference();
	}
}

idx_t FileHandle::GetProgress() {
	throw NotImplementedException("GetProgress is not implemented for this file handle");
}

bool FileSystem::IsRemoteFile(const string &path) {
	string extension = "";
	return IsRemoteFile(path, extension);
}

bool FileSystem::IsRemoteFile(const string &path, string &extension) {
	for (const auto &entry : EXTENSION_FILE_PREFIXES) {
		if (StringUtil::StartsWith(path, entry.name)) {
			extension = entry.extension;
			return true;
		}
	}
	return false;
}

} // namespace duckdb<|MERGE_RESOLUTION|>--- conflicted
+++ resolved
@@ -343,14 +343,12 @@
 	if (scheme_pos == 1 && StringUtil::CharacterIsAlpha(input[0])) {
 		return result;
 	}
-<<<<<<< HEAD
+
 	// avoid exceptional case of foo/bar/scheme:// (which should normalize to foo/bar/scheme:)
 	if (input.find('/') < scheme_pos || input.find('\\') < scheme_pos) {
 		return result;
 	}
 
-=======
->>>>>>> e5d4d5ae
 	result.scheme = input.substr(0, scheme_pos + 3);
 	result.path = input.substr(scheme_pos + 3);
 	result.has_scheme = true;
@@ -503,11 +501,12 @@
 	                              rhs_scheme_absolute || rhs_is_file_scheme;
 	auto lhs_absolute = lhs_parsed.has_scheme || lhs_normalize_absolute;
 	auto rhs_absolute = rhs_parsed.has_scheme || rhs_normalize_absolute;
-<<<<<<< HEAD
-	auto lhs_is_naked_drive = lhs.size() == 2 && lhs[1] == ':' && StringUtil::CharacterIsAlpha(lhs[0]);
-
-=======
->>>>>>> e5d4d5ae
+
+	auto lhs_is_naked_drive = false;
+#ifdef _WIN32
+	lhs_is_naked_drive = lhs.size() == 2 && lhs[1] == ':' && StringUtil::CharacterIsAlpha(lhs[0]);
+#endif
+
 	auto strip_leading = [](string &value, const string &chars) {
 		auto pos = value.find_first_not_of(chars);
 		if (pos == string::npos) {
@@ -588,33 +587,13 @@
 		return attach_scheme(rhs_parsed, normalized_rhs, rhs_scheme_absolute);
 	}
 
-<<<<<<< HEAD
-=======
-#ifdef _WIN32
-	bool lhs_was_drive_root = !lhs_parsed.has_scheme && lhs.size() >= 3 && StringUtil::CharacterIsAlpha(lhs[0]) &&
-	                          lhs[1] == ':' && (lhs[2] == '/' || lhs[2] == '\\');
-#else
-	bool lhs_was_drive_root = false;
-#endif
->>>>>>> e5d4d5ae
 	while (lhs.size() > 1 && lhs.back() == separator_char) {
 		lhs.pop_back();
 	}
 	strip_leading(rhs, string(1, separator_char));
 
 	// Avoid introducing a second leading separator when lhs is already the root
-<<<<<<< HEAD
 	auto combined = (lhs == separator || lhs_is_naked_drive) ? lhs + rhs : lhs + separator + rhs;
-=======
-#ifdef _WIN32
-	bool lhs_is_drive_prefix =
-	    lhs.size() == 2 && StringUtil::CharacterIsAlpha(lhs[0]) && lhs[1] == ':' && !lhs_parsed.has_scheme;
-#else
-	bool lhs_is_drive_prefix = false;
-#endif
-	auto combined =
-	    (lhs == separator || (lhs_is_drive_prefix && !lhs_was_drive_root)) ? lhs + rhs : lhs + separator + rhs;
->>>>>>> e5d4d5ae
 	auto normalized = NormalizeSegments(combined, separator, lhs_normalize_absolute);
 	return attach_scheme(lhs_parsed, normalized, lhs_scheme_absolute);
 }
