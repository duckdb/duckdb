#include "duckdb/common/file_system.hpp"

#include "duckdb/common/checksum.hpp"
#include "duckdb/common/exception.hpp"
#include "duckdb/common/file_opener.hpp"
#include "duckdb/common/helper.hpp"
#include "duckdb/common/string_util.hpp"
#include "duckdb/common/windows.hpp"
#include "duckdb/function/scalar/string_functions.hpp"
#include "duckdb/main/client_context.hpp"
#include "duckdb/main/client_data.hpp"
#include "duckdb/main/database.hpp"
#include "duckdb/main/extension_helper.hpp"
#include "duckdb/common/windows_util.hpp"

#include <cstdint>
#include <cstdio>

#ifndef _WIN32
#include <dirent.h>
#include <fcntl.h>
#include <string.h>
#include <sys/stat.h>
#include <sys/types.h>
#include <unistd.h>
#else
#include <string>
#include <sysinfoapi.h>

#ifdef __MINGW32__
// need to manually define this for mingw
extern "C" WINBASEAPI BOOL WINAPI GetPhysicallyInstalledSystemMemory(PULONGLONG);
#endif

#undef FILE_CREATE // woo mingw
#endif

namespace duckdb {

FileSystem::~FileSystem() {
}

FileSystem &FileSystem::GetFileSystem(ClientContext &context) {
	auto &client_data = ClientData::Get(context);
	return *client_data.client_file_system;
}

bool PathMatched(const string &path, const string &sub_path) {
	if (path.rfind(sub_path, 0) == 0) {
		return true;
	}
	return false;
}

#ifndef _WIN32

string FileSystem::GetEnvVariable(const string &name) {
	const char *env = getenv(name.c_str());
	if (!env) {
		return string();
	}
	return env;
}

bool FileSystem::IsPathAbsolute(const string &path) {
	auto path_separator = FileSystem::PathSeparator();
	return PathMatched(path, path_separator);
}

string FileSystem::PathSeparator() {
	return "/";
}

void FileSystem::SetWorkingDirectory(const string &path) {
	if (chdir(path.c_str()) != 0) {
		throw IOException("Could not change working directory!");
	}
}

idx_t FileSystem::GetAvailableMemory() {
	errno = 0;
	idx_t max_memory = MinValue<idx_t>((idx_t)sysconf(_SC_PHYS_PAGES) * (idx_t)sysconf(_SC_PAGESIZE), UINTPTR_MAX);
	if (errno != 0) {
		return DConstants::INVALID_INDEX;
	}
	return max_memory;
}

string FileSystem::GetWorkingDirectory() {
	auto buffer = make_unsafe_uniq_array<char>(PATH_MAX);
	char *ret = getcwd(buffer.get(), PATH_MAX);
	if (!ret) {
		throw IOException("Could not get working directory!");
	}
	return string(buffer.get());
}

string FileSystem::NormalizeAbsolutePath(const string &path) {
	D_ASSERT(IsPathAbsolute(path));
	return path;
}

#else

string FileSystem::GetEnvVariable(const string &env) {
	// first convert the environment variable name to the correct encoding
	auto env_w = WindowsUtil::UTF8ToUnicode(env.c_str());
	// use _wgetenv to get the value
	auto res_w = _wgetenv(env_w.c_str());
	if (!res_w) {
		// no environment variable of this name found
		return string();
	}
	return WindowsUtil::UnicodeToUTF8(res_w);
}

bool FileSystem::IsPathAbsolute(const string &path) {
	// 1) A single backslash or forward-slash
	if (PathMatched(path, "\\") || PathMatched(path, "/")) {
		return true;
	}
	// 2) A disk designator with a backslash (e.g., C:\ or C:/)
	auto path_aux = path;
	path_aux.erase(0, 1);
	if (PathMatched(path_aux, ":\\") || PathMatched(path_aux, ":/")) {
		return true;
	}
	return false;
}

string FileSystem::NormalizeAbsolutePath(const string &path) {
	D_ASSERT(IsPathAbsolute(path));
	auto result = StringUtil::Lower(FileSystem::ConvertSeparators(path));
	if (PathMatched(result, "\\")) {
		// Path starts with a single backslash or forward slash
		// prepend drive letter
		return GetWorkingDirectory().substr(0, 2) + result;
	}
	return result;
}

string FileSystem::PathSeparator() {
	return "\\";
}

void FileSystem::SetWorkingDirectory(const string &path) {
	auto unicode_path = WindowsUtil::UTF8ToUnicode(path.c_str());
	if (!SetCurrentDirectoryW(unicode_path.c_str())) {
		throw IOException("Could not change working directory to \"%s\"", path);
	}
}

idx_t FileSystem::GetAvailableMemory() {
	ULONGLONG available_memory_kb;
	if (GetPhysicallyInstalledSystemMemory(&available_memory_kb)) {
		return MinValue<idx_t>(available_memory_kb * 1000, UINTPTR_MAX);
	}
	// fallback: try GlobalMemoryStatusEx
	MEMORYSTATUSEX mem_state;
	mem_state.dwLength = sizeof(MEMORYSTATUSEX);

	if (GlobalMemoryStatusEx(&mem_state)) {
		return MinValue<idx_t>(mem_state.ullTotalPhys, UINTPTR_MAX);
	}
	return DConstants::INVALID_INDEX;
}

string FileSystem::GetWorkingDirectory() {
	idx_t count = GetCurrentDirectoryW(0, nullptr);
	if (count == 0) {
		throw IOException("Could not get working directory!");
	}
<<<<<<< HEAD
	auto buffer = make_unsafe_uniq_array<char>(count);
	idx_t ret = GetCurrentDirectory(count, buffer.get());
=======
	auto buffer = make_unsafe_array<wchar_t>(count);
	idx_t ret = GetCurrentDirectoryW(count, buffer.get());
>>>>>>> f90b4e8e
	if (count != ret + 1) {
		throw IOException("Could not get working directory!");
	}
	return WindowsUtil::UnicodeToUTF8(buffer.get());
}

#endif

string FileSystem::JoinPath(const string &a, const string &b) {
	// FIXME: sanitize paths
	return a + PathSeparator() + b;
}

string FileSystem::ConvertSeparators(const string &path) {
	auto separator_str = PathSeparator();
	char separator = separator_str[0];
	if (separator == '/') {
		// on unix-based systems we only accept / as a separator
		return path;
	}
	// on windows-based systems we accept both
	return StringUtil::Replace(path, "/", separator_str);
}

string FileSystem::ExtractName(const string &path) {
	if (path.empty()) {
		return string();
	}
	auto normalized_path = ConvertSeparators(path);
	auto sep = PathSeparator();
	auto splits = StringUtil::Split(normalized_path, sep);
	D_ASSERT(!splits.empty());
	return splits.back();
}

string FileSystem::ExtractBaseName(const string &path) {
	if (path.empty()) {
		return string();
	}
	auto vec = StringUtil::Split(ExtractName(path), ".");
	D_ASSERT(!vec.empty());
	return vec[0];
}

string FileSystem::GetHomeDirectory(optional_ptr<FileOpener> opener) {
	// read the home_directory setting first, if it is set
	if (opener) {
		Value result;
		if (opener->TryGetCurrentSetting("home_directory", result)) {
			if (!result.IsNull() && !result.ToString().empty()) {
				return result.ToString();
			}
		}
	}
	// fallback to the default home directories for the specified system
#ifdef DUCKDB_WINDOWS
	return FileSystem::GetEnvVariable("USERPROFILE");
#else
	return FileSystem::GetEnvVariable("HOME");
#endif
}

string FileSystem::GetHomeDirectory() {
	return GetHomeDirectory(nullptr);
}

string FileSystem::ExpandPath(const string &path, optional_ptr<FileOpener> opener) {
	if (path.empty()) {
		return path;
	}
	if (path[0] == '~') {
		return GetHomeDirectory(opener) + path.substr(1);
	}
	return path;
}

string FileSystem::ExpandPath(const string &path) {
	return FileSystem::ExpandPath(path, nullptr);
}

// LCOV_EXCL_START
unique_ptr<FileHandle> FileSystem::OpenFile(const string &path, uint8_t flags, FileLockType lock,
                                            FileCompressionType compression, FileOpener *opener) {
	throw NotImplementedException("%s: OpenFile is not implemented!", GetName());
}

void FileSystem::Read(FileHandle &handle, void *buffer, int64_t nr_bytes, idx_t location) {
	throw NotImplementedException("%s: Read (with location) is not implemented!", GetName());
}

void FileSystem::Write(FileHandle &handle, void *buffer, int64_t nr_bytes, idx_t location) {
	throw NotImplementedException("%s: Write (with location) is not implemented!", GetName());
}

int64_t FileSystem::Read(FileHandle &handle, void *buffer, int64_t nr_bytes) {
	throw NotImplementedException("%s: Read is not implemented!", GetName());
}

int64_t FileSystem::Write(FileHandle &handle, void *buffer, int64_t nr_bytes) {
	throw NotImplementedException("%s: Write is not implemented!", GetName());
}

int64_t FileSystem::GetFileSize(FileHandle &handle) {
	throw NotImplementedException("%s: GetFileSize is not implemented!", GetName());
}

time_t FileSystem::GetLastModifiedTime(FileHandle &handle) {
	throw NotImplementedException("%s: GetLastModifiedTime is not implemented!", GetName());
}

FileType FileSystem::GetFileType(FileHandle &handle) {
	return FileType::FILE_TYPE_INVALID;
}

void FileSystem::Truncate(FileHandle &handle, int64_t new_size) {
	throw NotImplementedException("%s: Truncate is not implemented!", GetName());
}

bool FileSystem::DirectoryExists(const string &directory) {
	throw NotImplementedException("%s: DirectoryExists is not implemented!", GetName());
}

void FileSystem::CreateDirectory(const string &directory) {
	throw NotImplementedException("%s: CreateDirectory is not implemented!", GetName());
}

void FileSystem::RemoveDirectory(const string &directory) {
	throw NotImplementedException("%s: RemoveDirectory is not implemented!", GetName());
}

bool FileSystem::ListFiles(const string &directory, const std::function<void(const string &, bool)> &callback,
                           FileOpener *opener) {
	throw NotImplementedException("%s: ListFiles is not implemented!", GetName());
}

void FileSystem::MoveFile(const string &source, const string &target) {
	throw NotImplementedException("%s: MoveFile is not implemented!", GetName());
}

bool FileSystem::FileExists(const string &filename) {
	throw NotImplementedException("%s: FileExists is not implemented!", GetName());
}

bool FileSystem::IsPipe(const string &filename) {
	throw NotImplementedException("%s: IsPipe is not implemented!", GetName());
}

void FileSystem::RemoveFile(const string &filename) {
	throw NotImplementedException("%s: RemoveFile is not implemented!", GetName());
}

void FileSystem::FileSync(FileHandle &handle) {
	throw NotImplementedException("%s: FileSync is not implemented!", GetName());
}

bool FileSystem::HasGlob(const string &str) {
	for (idx_t i = 0; i < str.size(); i++) {
		switch (str[i]) {
		case '*':
		case '?':
		case '[':
			return true;
		default:
			break;
		}
	}
	return false;
}

vector<string> FileSystem::Glob(const string &path, FileOpener *opener) {
	throw NotImplementedException("%s: Glob is not implemented!", GetName());
}

void FileSystem::RegisterSubSystem(unique_ptr<FileSystem> sub_fs) {
	throw NotImplementedException("%s: Can't register a sub system on a non-virtual file system", GetName());
}

void FileSystem::RegisterSubSystem(FileCompressionType compression_type, unique_ptr<FileSystem> sub_fs) {
	throw NotImplementedException("%s: Can't register a sub system on a non-virtual file system", GetName());
}

void FileSystem::UnregisterSubSystem(const string &name) {
	throw NotImplementedException("%s: Can't unregister a sub system on a non-virtual file system", GetName());
}

vector<string> FileSystem::ListSubSystems() {
	throw NotImplementedException("%s: Can't list sub systems on a non-virtual file system", GetName());
}

bool FileSystem::CanHandleFile(const string &fpath) {
	throw NotImplementedException("%s: CanHandleFile is not implemented!", GetName());
}

vector<string> FileSystem::GlobFiles(const string &pattern, ClientContext &context, FileGlobOptions options) {
	auto result = Glob(pattern);
	if (result.empty()) {
		string required_extension;
		if (FileSystem::IsRemoteFile(pattern)) {
			required_extension = "httpfs";
		}
		if (!required_extension.empty() && !context.db->ExtensionIsLoaded(required_extension)) {
			// an extension is required to read this file but it is not loaded - try to load it
			ExtensionHelper::LoadExternalExtension(context, required_extension);
			// success! glob again
			// check the extension is loaded just in case to prevent an infinite loop here
			if (!context.db->ExtensionIsLoaded(required_extension)) {
				throw InternalException("Extension load \"%s\" did not throw but somehow the extension was not loaded",
				                        required_extension);
			}
			return GlobFiles(pattern, context, options);
		}
		if (options == FileGlobOptions::DISALLOW_EMPTY) {
			throw IOException("No files found that match the pattern \"%s\"", pattern);
		}
	}
	return result;
}

void FileSystem::Seek(FileHandle &handle, idx_t location) {
	throw NotImplementedException("%s: Seek is not implemented!", GetName());
}

void FileSystem::Reset(FileHandle &handle) {
	handle.Seek(0);
}

idx_t FileSystem::SeekPosition(FileHandle &handle) {
	throw NotImplementedException("%s: SeekPosition is not implemented!", GetName());
}

bool FileSystem::CanSeek() {
	throw NotImplementedException("%s: CanSeek is not implemented!", GetName());
}

unique_ptr<FileHandle> FileSystem::OpenCompressedFile(unique_ptr<FileHandle> handle, bool write) {
	throw NotImplementedException("%s: OpenCompressedFile is not implemented!", GetName());
}

bool FileSystem::OnDiskFile(FileHandle &handle) {
	throw NotImplementedException("%s: OnDiskFile is not implemented!", GetName());
}
// LCOV_EXCL_STOP

FileHandle::FileHandle(FileSystem &file_system, string path_p) : file_system(file_system), path(std::move(path_p)) {
}

FileHandle::~FileHandle() {
}

int64_t FileHandle::Read(void *buffer, idx_t nr_bytes) {
	return file_system.Read(*this, buffer, nr_bytes);
}

int64_t FileHandle::Write(void *buffer, idx_t nr_bytes) {
	return file_system.Write(*this, buffer, nr_bytes);
}

void FileHandle::Read(void *buffer, idx_t nr_bytes, idx_t location) {
	file_system.Read(*this, buffer, nr_bytes, location);
}

void FileHandle::Write(void *buffer, idx_t nr_bytes, idx_t location) {
	file_system.Write(*this, buffer, nr_bytes, location);
}

void FileHandle::Seek(idx_t location) {
	file_system.Seek(*this, location);
}

void FileHandle::Reset() {
	file_system.Reset(*this);
}

idx_t FileHandle::SeekPosition() {
	return file_system.SeekPosition(*this);
}

bool FileHandle::CanSeek() {
	return file_system.CanSeek();
}

string FileHandle::ReadLine() {
	string result;
	char buffer[1];
	while (true) {
		idx_t tuples_read = Read(buffer, 1);
		if (tuples_read == 0 || buffer[0] == '\n') {
			return result;
		}
		if (buffer[0] != '\r') {
			result += buffer[0];
		}
	}
}

bool FileHandle::OnDiskFile() {
	return file_system.OnDiskFile(*this);
}

idx_t FileHandle::GetFileSize() {
	return file_system.GetFileSize(*this);
}

void FileHandle::Sync() {
	file_system.FileSync(*this);
}

void FileHandle::Truncate(int64_t new_size) {
	file_system.Truncate(*this, new_size);
}

FileType FileHandle::GetType() {
	return file_system.GetFileType(*this);
}

bool FileSystem::IsRemoteFile(const string &path) {
	const string prefixes[] = {"http://", "https://", "s3://"};
	for (auto &prefix : prefixes) {
		if (StringUtil::StartsWith(path, prefix)) {
			return true;
		}
	}
	return false;
}

} // namespace duckdb<|MERGE_RESOLUTION|>--- conflicted
+++ resolved
@@ -170,13 +170,8 @@
 	if (count == 0) {
 		throw IOException("Could not get working directory!");
 	}
-<<<<<<< HEAD
-	auto buffer = make_unsafe_uniq_array<char>(count);
-	idx_t ret = GetCurrentDirectory(count, buffer.get());
-=======
-	auto buffer = make_unsafe_array<wchar_t>(count);
+	auto buffer = make_unsafe_uniq_array<wchar_t>(count);
 	idx_t ret = GetCurrentDirectoryW(count, buffer.get());
->>>>>>> f90b4e8e
 	if (count != ret + 1) {
 		throw IOException("Could not get working directory!");
 	}
