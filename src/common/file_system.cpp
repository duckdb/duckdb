--- conflicted
+++ resolved
@@ -643,15 +643,9 @@
 	return "";
 }
 
-<<<<<<< HEAD
-vector<OpenFileInfo> FileSystem::GlobFiles(const string &pattern, ClientContext &context, FileGlobOptions options,
+vector<OpenFileInfo> FileSystem::GlobFiles(const string &pattern, ClientContext &context, const FileGlobInput &input,
                                            idx_t max_files, optional_ptr<HiveFilterParams> hive_params) {
-	vector<OpenFileInfo> result;
-	result = GlobHive(pattern, nullptr, max_files, hive_params);
-=======
-vector<OpenFileInfo> FileSystem::GlobFiles(const string &pattern, ClientContext &context, const FileGlobInput &input) {
-	auto result = Glob(pattern);
->>>>>>> ecde6b65
+	auto result = GlobHive(pattern, nullptr, max_files, hive_params);
 	if (result.empty()) {
 		string required_extension = LookupExtensionForPattern(pattern);
 		if (!required_extension.empty() && !context.db->ExtensionIsLoaded(required_extension)) {
@@ -672,12 +666,7 @@
 				throw InternalException("Extension load \"%s\" did not throw but somehow the extension was not loaded",
 				                        required_extension);
 			}
-<<<<<<< HEAD
-			return GlobFiles(pattern, context, options, max_files, hive_params);
-		}
-		if (options == FileGlobOptions::DISALLOW_EMPTY && !hive_params) {
-=======
-			return GlobFiles(pattern, context, input);
+			return GlobFiles(pattern, context, input, max_files, hive_params);
 		}
 		if (input.behavior == FileGlobOptions::FALLBACK_GLOB && !HasGlob(pattern)) {
 			// if we have no glob in the pattern and we have an extension, we try to glob
@@ -686,11 +675,10 @@
 					throw InternalException("FALLBACK_GLOB requires an extension to be specified");
 				}
 				string new_pattern = JoinPath(JoinPath(pattern, "**"), "*." + input.extension);
-				return GlobFiles(new_pattern, context, FileGlobOptions::DISALLOW_EMPTY);
+				return GlobFiles(new_pattern, context, FileGlobOptions::DISALLOW_EMPTY, max_files, hive_params);
 			}
 		}
 		if (input.behavior == FileGlobOptions::FALLBACK_GLOB || input.behavior == FileGlobOptions::DISALLOW_EMPTY) {
->>>>>>> ecde6b65
 			throw IOException("No files found that match the pattern \"%s\"", pattern);
 		}
 	}
