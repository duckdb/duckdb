--- conflicted
+++ resolved
@@ -7,11 +7,8 @@
       index_type(info.index_type), index_constraint_type(info.constraint_type), column_ids(info.column_ids) {
 
 	this->temporary = info.temporary;
-<<<<<<< HEAD
 	this->dependencies = info.dependencies;
-=======
 	this->comment = info.comment;
->>>>>>> 16800aca
 }
 
 unique_ptr<CreateInfo> IndexCatalogEntry::GetInfo() const {
