#include "duckdb/catalog/catalog_entry/scalar_macro_catalog_entry.hpp"
#include "duckdb/catalog/catalog_entry/table_macro_catalog_entry.hpp"
#include "duckdb/function/scalar_macro_function.hpp"

namespace duckdb {

MacroCatalogEntry::MacroCatalogEntry(Catalog &catalog, SchemaCatalogEntry &schema, CreateMacroInfo &info)
    : FunctionEntry(
          (info.function->type == MacroType::SCALAR_MACRO ? CatalogType::MACRO_ENTRY : CatalogType::TABLE_MACRO_ENTRY),
          catalog, schema, info),
      function(std::move(info.function)) {
	this->temporary = info.temporary;
	this->internal = info.internal;
	this->comment = info.comment;
}

ScalarMacroCatalogEntry::ScalarMacroCatalogEntry(Catalog &catalog, SchemaCatalogEntry &schema, CreateMacroInfo &info)
    : MacroCatalogEntry(catalog, schema, info) {
}

unique_ptr<CatalogEntry> ScalarMacroCatalogEntry::Copy(ClientContext &context) const {
	auto info_copy = GetInfo();
	auto &cast_info = info_copy->Cast<CreateMacroInfo>();
	auto result = make_uniq<ScalarMacroCatalogEntry>(catalog, schema, cast_info);
	return std::move(result);
}

TableMacroCatalogEntry::TableMacroCatalogEntry(Catalog &catalog, SchemaCatalogEntry &schema, CreateMacroInfo &info)
    : MacroCatalogEntry(catalog, schema, info) {
}

unique_ptr<CatalogEntry> TableMacroCatalogEntry::Copy(ClientContext &context) const {
	auto info_copy = GetInfo();
	auto &cast_info = info_copy->Cast<CreateMacroInfo>();
	auto result = make_uniq<TableMacroCatalogEntry>(catalog, schema, cast_info);
	return std::move(result);
}

unique_ptr<CreateInfo> MacroCatalogEntry::GetInfo() const {
	auto info = make_uniq<CreateMacroInfo>(type);
	info->catalog = catalog.GetName();
	info->schema = schema.name;
	info->name = name;
	info->function = function->Copy();
<<<<<<< HEAD
	info->dependencies = dependencies;
=======
	info->comment = comment;
>>>>>>> 16800aca
	return std::move(info);
}

} // namespace duckdb<|MERGE_RESOLUTION|>--- conflicted
+++ resolved
@@ -42,11 +42,8 @@
 	info->schema = schema.name;
 	info->name = name;
 	info->function = function->Copy();
-<<<<<<< HEAD
 	info->dependencies = dependencies;
-=======
 	info->comment = comment;
->>>>>>> 16800aca
 	return std::move(info);
 }
 
