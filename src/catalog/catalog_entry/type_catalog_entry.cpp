--- conflicted
+++ resolved
@@ -13,9 +13,7 @@
     : StandardEntry(CatalogType::TYPE_ENTRY, schema, catalog, info.name), user_type(info.type) {
 	this->temporary = info.temporary;
 	this->internal = info.internal;
-<<<<<<< HEAD
 	this->dependencies = info.dependencies;
-=======
 	this->comment = info.comment;
 }
 
@@ -24,7 +22,6 @@
 	auto &cast_info = info_copy->Cast<CreateTypeInfo>();
 	auto result = make_uniq<TypeCatalogEntry>(catalog, schema, cast_info);
 	return std::move(result);
->>>>>>> 16800aca
 }
 
 unique_ptr<CreateInfo> TypeCatalogEntry::GetInfo() const {
@@ -33,11 +30,8 @@
 	result->schema = schema.name;
 	result->name = name;
 	result->type = user_type;
-<<<<<<< HEAD
 	result->dependencies = dependencies;
-=======
 	result->comment = comment;
->>>>>>> 16800aca
 	return std::move(result);
 }
 
