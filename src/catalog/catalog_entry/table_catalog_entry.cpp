#include "duckdb/catalog/catalog_entry/table_catalog_entry.hpp"

#include "duckdb/catalog/catalog.hpp"
#include "duckdb/catalog/catalog_entry/schema_catalog_entry.hpp"
#include "duckdb/common/exception.hpp"
#include "duckdb/common/serializer.hpp"
#include "duckdb/main/connection.hpp"
#include "duckdb/main/database.hpp"
#include "duckdb/parser/constraints/list.hpp"
#include "duckdb/parser/parsed_data/alter_table_info.hpp"
#include "duckdb/planner/constraints/bound_not_null_constraint.hpp"
#include "duckdb/planner/constraints/bound_unique_constraint.hpp"
#include "duckdb/planner/constraints/bound_check_constraint.hpp"
#include "duckdb/planner/constraints/bound_foreign_key_constraint.hpp"
#include "duckdb/planner/expression/bound_constant_expression.hpp"
#include "duckdb/planner/parsed_data/bound_create_table_info.hpp"
#include "duckdb/storage/storage_manager.hpp"
#include "duckdb/planner/binder.hpp"

#include "duckdb/execution/index/art/art.hpp"
#include "duckdb/parser/expression/columnref_expression.hpp"
#include "duckdb/planner/expression/bound_reference_expression.hpp"
#include "duckdb/parser/parsed_expression_iterator.hpp"
#include "duckdb/planner/expression_binder/alter_binder.hpp"
#include "duckdb/parser/keyword_helper.hpp"
#include "duckdb/common/field_writer.hpp"
#include "duckdb/main/client_context.hpp"
#include "duckdb/catalog/catalog_entry/type_catalog_entry.hpp"

#include <algorithm>
#include <sstream>

namespace duckdb {

idx_t TableCatalogEntry::GetColumnIndex(string &column_name, bool if_exists) {
	auto entry = name_map.find(column_name);
	if (entry == name_map.end()) {
		// entry not found: try lower-casing the name
		entry = name_map.find(StringUtil::Lower(column_name));
		if (entry == name_map.end()) {
			if (if_exists) {
				return DConstants::INVALID_INDEX;
			}
			throw BinderException("Table \"%s\" does not have a column with name \"%s\"", name, column_name);
		}
	}
	column_name = columns[entry->second].name;
	return idx_t(entry->second);
}

void AddDataTableIndex(DataTable *storage, vector<ColumnDefinition> &columns, vector<idx_t> &keys,
                       IndexConstraintType constraint_type) {
	// fetch types and create expressions for the index from the columns
	vector<column_t> column_ids;
	vector<unique_ptr<Expression>> unbound_expressions;
	vector<unique_ptr<Expression>> bound_expressions;
	idx_t key_nr = 0;
	for (auto &key : keys) {
		D_ASSERT(key < columns.size());

		unbound_expressions.push_back(make_unique<BoundColumnRefExpression>(columns[key].name, columns[key].type,
		                                                                    ColumnBinding(0, column_ids.size())));

		bound_expressions.push_back(make_unique<BoundReferenceExpression>(columns[key].type, key_nr++));
		column_ids.push_back(key);
	}
	// create an adaptive radix tree around the expressions
	auto art = make_unique<ART>(column_ids, move(unbound_expressions), constraint_type);
	storage->AddIndex(move(art), bound_expressions);
}

TableCatalogEntry::TableCatalogEntry(Catalog *catalog, SchemaCatalogEntry *schema, BoundCreateTableInfo *info,
                                     std::shared_ptr<DataTable> inherited_storage)
    : StandardEntry(CatalogType::TABLE_ENTRY, schema, catalog, info->Base().table), storage(move(inherited_storage)),
      columns(move(info->Base().columns)), constraints(move(info->Base().constraints)),
      bound_constraints(move(info->bound_constraints)) {
	this->temporary = info->Base().temporary;
	// add lower case aliases
	for (idx_t i = 0; i < columns.size(); i++) {
		D_ASSERT(name_map.find(columns[i].name) == name_map.end());
		name_map[columns[i].name] = i;
	}
	// add the "rowid" alias, if there is no rowid column specified in the table
	if (name_map.find("rowid") == name_map.end()) {
		name_map["rowid"] = COLUMN_IDENTIFIER_ROW_ID;
	}
	if (!storage) {
		// create the physical storage
		vector<ColumnDefinition> colum_def_copy;
		for (auto &col_def : columns) {
			colum_def_copy.push_back(col_def.Copy());
		}
		storage = make_shared<DataTable>(catalog->db, schema->name, name, move(colum_def_copy), move(info->data));

		// create the unique indexes for the UNIQUE and PRIMARY KEY and FOREIGN KEY constraints
		for (idx_t i = 0; i < bound_constraints.size(); i++) {
			auto &constraint = bound_constraints[i];
			if (constraint->type == ConstraintType::UNIQUE) {
				// unique constraint: create a unique index
				auto &unique = (BoundUniqueConstraint &)*constraint;
				IndexConstraintType constraint_type = IndexConstraintType::UNIQUE;
				if (unique.is_primary_key) {
					constraint_type = IndexConstraintType::PRIMARY;
				}
				AddDataTableIndex(storage.get(), columns, unique.keys, constraint_type);
			} else if (constraint->type == ConstraintType::FOREIGN_KEY) {
				// foreign key constraint: create a foreign key index
				auto &bfk = (BoundForeignKeyConstraint &)*constraint;
				if (bfk.info.type == ForeignKeyType::FK_TYPE_FOREIGN_KEY_TABLE ||
				    bfk.info.type == ForeignKeyType::FK_TYPE_SELF_REFERENCE_TABLE) {
					AddDataTableIndex(storage.get(), columns, bfk.info.fk_keys, IndexConstraintType::FOREIGN);
				}
			}
		}
	}
}

bool TableCatalogEntry::ColumnExists(const string &name) {
	return name_map.find(name) != name_map.end();
}

unique_ptr<CatalogEntry> TableCatalogEntry::AlterEntry(ClientContext &context, AlterInfo *info) {
	D_ASSERT(!internal);
	if (info->type != AlterType::ALTER_TABLE) {
		throw CatalogException("Can only modify table with ALTER TABLE statement");
	}
	auto table_info = (AlterTableInfo *)info;
	switch (table_info->alter_table_type) {
	case AlterTableType::RENAME_COLUMN: {
		auto rename_info = (RenameColumnInfo *)table_info;
		return RenameColumn(context, *rename_info);
	}
	case AlterTableType::RENAME_TABLE: {
		auto rename_info = (RenameTableInfo *)table_info;
		auto copied_table = Copy(context);
		copied_table->name = rename_info->new_table_name;
		return copied_table;
	}
	case AlterTableType::ADD_COLUMN: {
		auto add_info = (AddColumnInfo *)table_info;
		return AddColumn(context, *add_info);
	}
	case AlterTableType::REMOVE_COLUMN: {
		auto remove_info = (RemoveColumnInfo *)table_info;
		return RemoveColumn(context, *remove_info);
	}
	case AlterTableType::SET_DEFAULT: {
		auto set_default_info = (SetDefaultInfo *)table_info;
		return SetDefault(context, *set_default_info);
	}
	case AlterTableType::ALTER_COLUMN_TYPE: {
		auto change_type_info = (ChangeColumnTypeInfo *)table_info;
		return ChangeColumnType(context, *change_type_info);
	}
	case AlterTableType::FOREIGN_KEY_CONSTRAINT: {
		auto foreign_key_constraint_info = (AlterForeignKeyInfo *)table_info;
		return SetForeignKeyConstraint(context, *foreign_key_constraint_info);
	}
	default:
		throw InternalException("Unrecognized alter table type!");
	}
}

static void RenameExpression(ParsedExpression &expr, RenameColumnInfo &info) {
	if (expr.type == ExpressionType::COLUMN_REF) {
		auto &colref = (ColumnRefExpression &)expr;
		if (colref.column_names[0] == info.old_name) {
			colref.column_names[0] = info.new_name;
		}
	}
	ParsedExpressionIterator::EnumerateChildren(
	    expr, [&](const ParsedExpression &child) { RenameExpression((ParsedExpression &)child, info); });
}

unique_ptr<CatalogEntry> TableCatalogEntry::RenameColumn(ClientContext &context, RenameColumnInfo &info) {
	auto create_info = make_unique<CreateTableInfo>(schema->name, name);
	create_info->temporary = temporary;
	idx_t rename_idx = GetColumnIndex(info.old_name);
	for (idx_t i = 0; i < columns.size(); i++) {
		ColumnDefinition copy = columns[i].Copy();

		create_info->columns.push_back(move(copy));
		if (rename_idx == i) {
			create_info->columns[i].name = info.new_name;
		}
	}
	for (idx_t c_idx = 0; c_idx < constraints.size(); c_idx++) {
		auto copy = constraints[c_idx]->Copy();
		switch (copy->type) {
		case ConstraintType::NOT_NULL:
			// NOT NULL constraint: no adjustments necessary
			break;
		case ConstraintType::CHECK: {
			// CHECK constraint: need to rename column references that refer to the renamed column
			auto &check = (CheckConstraint &)*copy;
			RenameExpression(*check.expression, info);
			break;
		}
		case ConstraintType::UNIQUE: {
			// UNIQUE constraint: possibly need to rename columns
			auto &unique = (UniqueConstraint &)*copy;
			for (idx_t i = 0; i < unique.columns.size(); i++) {
				if (unique.columns[i] == info.old_name) {
					unique.columns[i] = info.new_name;
				}
			}
			break;
		}
		case ConstraintType::FOREIGN_KEY: {
			// FOREIGN KEY constraint: possibly need to rename columns
			auto &fk = (ForeignKeyConstraint &)*copy;
			vector<string> columns = fk.pk_columns;
			if (fk.info.type == ForeignKeyType::FK_TYPE_FOREIGN_KEY_TABLE) {
				columns = fk.fk_columns;
			} else if (fk.info.type == ForeignKeyType::FK_TYPE_SELF_REFERENCE_TABLE) {
				for (idx_t i = 0; i < fk.fk_columns.size(); i++) {
					columns.push_back(fk.fk_columns[i]);
				}
			}
			for (idx_t i = 0; i < columns.size(); i++) {
				if (columns[i] == info.old_name) {
					throw CatalogException(
					    "Cannot rename column \"%s\" because this is involved in the foreign key constraint",
					    info.old_name);
				}
			}
			break;
		}
		default:
			throw InternalException("Unsupported constraint for entry!");
		}
		create_info->constraints.push_back(move(copy));
	}
	auto binder = Binder::CreateBinder(context);
	auto bound_create_info = binder->BindCreateTableInfo(move(create_info));
	return make_unique<TableCatalogEntry>(catalog, schema, (BoundCreateTableInfo *)bound_create_info.get(), storage);
}

unique_ptr<CatalogEntry> TableCatalogEntry::AddColumn(ClientContext &context, AddColumnInfo &info) {
	auto create_info = make_unique<CreateTableInfo>(schema->name, name);
	create_info->temporary = temporary;
	for (idx_t i = 0; i < columns.size(); i++) {
		create_info->columns.push_back(columns[i].Copy());
	}
	Binder::BindLogicalType(context, info.new_column.type, schema->name);
	info.new_column.oid = columns.size();
	create_info->columns.push_back(info.new_column.Copy());

	auto binder = Binder::CreateBinder(context);
	auto bound_create_info = binder->BindCreateTableInfo(move(create_info));
	auto new_storage =
	    make_shared<DataTable>(context, *storage, info.new_column, bound_create_info->bound_defaults.back().get());
	return make_unique<TableCatalogEntry>(catalog, schema, (BoundCreateTableInfo *)bound_create_info.get(),
	                                      new_storage);
}

unique_ptr<CatalogEntry> TableCatalogEntry::RemoveColumn(ClientContext &context, RemoveColumnInfo &info) {
	auto create_info = make_unique<CreateTableInfo>(schema->name, name);
	create_info->temporary = temporary;
	idx_t removed_index = GetColumnIndex(info.removed_column, info.if_exists);
	if (removed_index == DConstants::INVALID_INDEX) {
		return nullptr;
	}
	for (idx_t i = 0; i < columns.size(); i++) {
		if (removed_index != i) {
			create_info->columns.push_back(columns[i].Copy());
		}
	}
	if (create_info->columns.empty()) {
		throw CatalogException("Cannot drop column: table only has one column remaining!");
	}
	// handle constraints for the new table
	D_ASSERT(constraints.size() == bound_constraints.size());
	for (idx_t constr_idx = 0; constr_idx < constraints.size(); constr_idx++) {
		auto &constraint = constraints[constr_idx];
		auto &bound_constraint = bound_constraints[constr_idx];
		switch (bound_constraint->type) {
		case ConstraintType::NOT_NULL: {
			auto &not_null_constraint = (BoundNotNullConstraint &)*bound_constraint;
			if (not_null_constraint.index != removed_index) {
				// the constraint is not about this column: we need to copy it
				// we might need to shift the index back by one though, to account for the removed column
				idx_t new_index = not_null_constraint.index;
				if (not_null_constraint.index > removed_index) {
					new_index -= 1;
				}
				create_info->constraints.push_back(make_unique<NotNullConstraint>(new_index));
			}
			break;
		}
		case ConstraintType::CHECK: {
			// CHECK constraint
			auto &bound_check = (BoundCheckConstraint &)*bound_constraint;
			// check if the removed column is part of the check constraint
			if (bound_check.bound_columns.find(removed_index) != bound_check.bound_columns.end()) {
				if (bound_check.bound_columns.size() > 1) {
					// CHECK constraint that concerns mult
					throw CatalogException(
					    "Cannot drop column \"%s\" because there is a CHECK constraint that depends on it",
					    info.removed_column);
				} else {
					// CHECK constraint that ONLY concerns this column, strip the constraint
				}
			} else {
				// check constraint does not concern the removed column: simply re-add it
				create_info->constraints.push_back(constraint->Copy());
			}
			break;
		}
		case ConstraintType::UNIQUE: {
			auto copy = constraint->Copy();
			auto &unique = (UniqueConstraint &)*copy;
			if (unique.index != DConstants::INVALID_INDEX) {
				if (unique.index == removed_index) {
					throw CatalogException(
					    "Cannot drop column \"%s\" because there is a UNIQUE constraint that depends on it",
					    info.removed_column);
				} else if (unique.index > removed_index) {
					unique.index--;
				}
			}
			create_info->constraints.push_back(move(copy));
			break;
		}
		case ConstraintType::FOREIGN_KEY: {
			auto copy = constraint->Copy();
			auto &fk = (ForeignKeyConstraint &)*copy;
			vector<string> columns = fk.pk_columns;
			if (fk.info.type == ForeignKeyType::FK_TYPE_FOREIGN_KEY_TABLE) {
				columns = fk.fk_columns;
			} else if (fk.info.type == ForeignKeyType::FK_TYPE_SELF_REFERENCE_TABLE) {
				for (idx_t i = 0; i < fk.fk_columns.size(); i++) {
					columns.push_back(fk.fk_columns[i]);
				}
			}
			for (idx_t i = 0; i < columns.size(); i++) {
				if (columns[i] == info.removed_column) {
					throw CatalogException(
					    "Cannot drop column \"%s\" because there is a FOREIGN KEY constraint that depends on it",
					    info.removed_column);
				}
			}
			create_info->constraints.push_back(move(copy));
			break;
		}
		default:
			throw InternalException("Unsupported constraint for entry!");
		}
	}

	auto binder = Binder::CreateBinder(context);
	auto bound_create_info = binder->BindCreateTableInfo(move(create_info));
	auto new_storage = make_shared<DataTable>(context, *storage, removed_index);
	return make_unique<TableCatalogEntry>(catalog, schema, (BoundCreateTableInfo *)bound_create_info.get(),
	                                      new_storage);
}

unique_ptr<CatalogEntry> TableCatalogEntry::SetDefault(ClientContext &context, SetDefaultInfo &info) {
	auto create_info = make_unique<CreateTableInfo>(schema->name, name);
	idx_t default_idx = GetColumnIndex(info.column_name);
	for (idx_t i = 0; i < columns.size(); i++) {
		auto copy = columns[i].Copy();
		if (default_idx == i) {
			// set the default value of this column
			copy.default_value = info.expression ? info.expression->Copy() : nullptr;
		}
		create_info->columns.push_back(move(copy));
	}

	for (idx_t i = 0; i < constraints.size(); i++) {
		auto constraint = constraints[i]->Copy();
		create_info->constraints.push_back(move(constraint));
	}

	auto binder = Binder::CreateBinder(context);
	auto bound_create_info = binder->BindCreateTableInfo(move(create_info));
	return make_unique<TableCatalogEntry>(catalog, schema, (BoundCreateTableInfo *)bound_create_info.get(), storage);
}

unique_ptr<CatalogEntry> TableCatalogEntry::ChangeColumnType(ClientContext &context, ChangeColumnTypeInfo &info) {
	if (info.target_type.id() == LogicalTypeId::USER) {
		auto &user_type_name = UserType::GetTypeName(info.target_type);
		auto user_type_catalog = (TypeCatalogEntry *)context.db->GetCatalog().GetEntry(
		    context, CatalogType::TYPE_ENTRY, schema->name, user_type_name, true);
		if (!user_type_catalog) {
			throw NotImplementedException("DataType %s not supported yet...\n", user_type_name);
		}
		info.target_type = user_type_catalog->user_type;
	}
	auto create_info = make_unique<CreateTableInfo>(schema->name, name);
	idx_t change_idx = GetColumnIndex(info.column_name);
	for (idx_t i = 0; i < columns.size(); i++) {
		auto copy = columns[i].Copy();
		if (change_idx == i) {
			// set the default value of this column
			copy.type = info.target_type;
		}
		create_info->columns.push_back(move(copy));
	}

	for (idx_t i = 0; i < constraints.size(); i++) {
		auto constraint = constraints[i]->Copy();
		switch (constraint->type) {
		case ConstraintType::CHECK: {
			auto &bound_check = (BoundCheckConstraint &)*bound_constraints[i];
			if (bound_check.bound_columns.find(change_idx) != bound_check.bound_columns.end()) {
				throw BinderException("Cannot change the type of a column that has a CHECK constraint specified");
			}
			break;
		}
		case ConstraintType::NOT_NULL:
			break;
		case ConstraintType::UNIQUE: {
			auto &bound_unique = (BoundUniqueConstraint &)*bound_constraints[i];
			if (bound_unique.key_set.find(change_idx) != bound_unique.key_set.end()) {
				throw BinderException(
				    "Cannot change the type of a column that has a UNIQUE or PRIMARY KEY constraint specified");
			}
			break;
		}
		case ConstraintType::FOREIGN_KEY: {
			auto &bfk = (BoundForeignKeyConstraint &)*bound_constraints[i];
			unordered_set<idx_t> key_set = bfk.pk_key_set;
			if (bfk.info.type == ForeignKeyType::FK_TYPE_FOREIGN_KEY_TABLE) {
				key_set = bfk.fk_key_set;
			} else if (bfk.info.type == ForeignKeyType::FK_TYPE_SELF_REFERENCE_TABLE) {
				for (idx_t i = 0; i < bfk.info.fk_keys.size(); i++) {
					key_set.insert(bfk.info.fk_keys[i]);
				}
			}
			if (key_set.find(change_idx) != key_set.end()) {
				throw BinderException("Cannot change the type of a column that has a FOREIGN KEY constraint specified");
			}
			break;
		}
		default:
			throw InternalException("Unsupported constraint for entry!");
		}
		create_info->constraints.push_back(move(constraint));
	}

	auto binder = Binder::CreateBinder(context);
	// bind the specified expression
	vector<column_t> bound_columns;
	AlterBinder expr_binder(*binder, context, *this, bound_columns, info.target_type);
	auto expression = info.expression->Copy();
	auto bound_expression = expr_binder.Bind(expression);
	auto bound_create_info = binder->BindCreateTableInfo(move(create_info));
	if (bound_columns.empty()) {
		bound_columns.push_back(COLUMN_IDENTIFIER_ROW_ID);
	}

	auto new_storage =
	    make_shared<DataTable>(context, *storage, change_idx, info.target_type, move(bound_columns), *bound_expression);
	return make_unique<TableCatalogEntry>(catalog, schema, (BoundCreateTableInfo *)bound_create_info.get(),
	                                      new_storage);
}

unique_ptr<CatalogEntry> TableCatalogEntry::SetForeignKeyConstraint(ClientContext &context, AlterForeignKeyInfo &info) {
	auto create_info = make_unique<CreateTableInfo>(schema->name, name);

	for (idx_t i = 0; i < columns.size(); i++) {
		create_info->columns.push_back(columns[i].Copy());
	}
	for (idx_t i = 0; i < constraints.size(); i++) {
		auto constraint = constraints[i]->Copy();
		if (constraint->type == ConstraintType::FOREIGN_KEY) {
			ForeignKeyConstraint &fk = (ForeignKeyConstraint &)*constraint;
			if (fk.info.type == ForeignKeyType::FK_TYPE_PRIMARY_KEY_TABLE && fk.info.table == info.fk_table) {
				continue;
			}
		}
		create_info->constraints.push_back(move(constraint));
	}
	if (info.type == AlterForeignKeyType::AFT_ADD) {
		ForeignKeyInfo fk_info;
		fk_info.type = ForeignKeyType::FK_TYPE_PRIMARY_KEY_TABLE;
		fk_info.schema = info.schema;
		fk_info.table = info.fk_table;
		fk_info.pk_keys = info.pk_keys;
		fk_info.fk_keys = info.fk_keys;
		create_info->constraints.push_back(
		    make_unique<ForeignKeyConstraint>(info.pk_columns, info.fk_columns, move(fk_info)));
	}

	auto binder = Binder::CreateBinder(context);
	auto bound_create_info = binder->BindCreateTableInfo(move(create_info));

	return make_unique<TableCatalogEntry>(catalog, schema, (BoundCreateTableInfo *)bound_create_info.get(), storage);
}

ColumnDefinition &TableCatalogEntry::GetColumn(const string &name) {
	auto entry = name_map.find(name);
	if (entry == name_map.end() || entry->second == COLUMN_IDENTIFIER_ROW_ID) {
		throw CatalogException("Column with name %s does not exist!", name);
	}
	return columns[entry->second];
}

vector<LogicalType> TableCatalogEntry::GetTypes() {
	vector<LogicalType> types;
	for (auto &it : columns) {
		types.push_back(it.type);
	}
	return types;
}

void TableCatalogEntry::Serialize(Serializer &serializer) {
	D_ASSERT(!internal);

	FieldWriter writer(serializer);
	writer.WriteString(schema->name);
	writer.WriteString(name);
	writer.WriteRegularSerializableList(columns);
	writer.WriteSerializableList(constraints);
	writer.Finalize();
}

unique_ptr<CreateTableInfo> TableCatalogEntry::Deserialize(Deserializer &source) {
	auto info = make_unique<CreateTableInfo>();

	FieldReader reader(source);
	info->schema = reader.ReadRequired<string>();
	info->table = reader.ReadRequired<string>();
	info->columns = reader.ReadRequiredSerializableList<ColumnDefinition, ColumnDefinition>();
	info->constraints = reader.ReadRequiredSerializableList<Constraint>();
	reader.Finalize();

	return info;
}

string TableCatalogEntry::ToSQL() {
	std::stringstream ss;

	ss << "CREATE TABLE ";

	if (schema->name != DEFAULT_SCHEMA) {
		ss << KeywordHelper::WriteOptionallyQuoted(schema->name) << ".";
	}

	ss << KeywordHelper::WriteOptionallyQuoted(name) << "(";

	// find all columns that have NOT NULL specified, but are NOT primary key columns
	unordered_set<idx_t> not_null_columns;
	unordered_set<idx_t> unique_columns;
	unordered_set<idx_t> pk_columns;
	unordered_set<string> multi_key_pks;
	vector<string> extra_constraints;
	for (auto &constraint : constraints) {
		if (constraint->type == ConstraintType::NOT_NULL) {
			auto &not_null = (NotNullConstraint &)*constraint;
			not_null_columns.insert(not_null.index);
		} else if (constraint->type == ConstraintType::UNIQUE) {
			auto &pk = (UniqueConstraint &)*constraint;
			vector<string> constraint_columns = pk.columns;
			if (pk.index != DConstants::INVALID_INDEX) {
				// no columns specified: single column constraint
				if (pk.is_primary_key) {
					pk_columns.insert(pk.index);
				} else {
					unique_columns.insert(pk.index);
				}
			} else {
				// multi-column constraint, this constraint needs to go at the end after all columns
				if (pk.is_primary_key) {
					// multi key pk column: insert set of columns into multi_key_pks
					for (auto &col : pk.columns) {
						multi_key_pks.insert(col);
					}
				}
				extra_constraints.push_back(constraint->ToString());
			}
		} else if (constraint->type == ConstraintType::FOREIGN_KEY) {
			auto &fk = (ForeignKeyConstraint &)*constraint;
			if (fk.info.type == ForeignKeyType::FK_TYPE_FOREIGN_KEY_TABLE ||
			    fk.info.type == ForeignKeyType::FK_TYPE_SELF_REFERENCE_TABLE) {
				extra_constraints.push_back(constraint->ToString());
			}
		} else {
			extra_constraints.push_back(constraint->ToString());
		}
	}

	for (idx_t i = 0; i < columns.size(); i++) {
		if (i > 0) {
			ss << ", ";
		}
		auto &column = columns[i];
		ss << KeywordHelper::WriteOptionallyQuoted(column.name) << " ";
<<<<<<< HEAD
		switch (column.type.id()) {
		case LogicalTypeId::ENUM:
		case LogicalTypeId::CUSTOM:
			ss << KeywordHelper::WriteOptionallyQuoted(column.type.ToString());
			break;
		default:
			ss << column.type.ToString();
			break;
		}
=======
		ss << column.type.ToString();
>>>>>>> bbfa2645
		bool not_null = not_null_columns.find(column.oid) != not_null_columns.end();
		bool is_single_key_pk = pk_columns.find(column.oid) != pk_columns.end();
		bool is_multi_key_pk = multi_key_pks.find(column.name) != multi_key_pks.end();
		bool is_unique = unique_columns.find(column.oid) != unique_columns.end();
		if (not_null && !is_single_key_pk && !is_multi_key_pk) {
			// NOT NULL but not a primary key column
			ss << " NOT NULL";
		}
		if (is_single_key_pk) {
			// single column pk: insert constraint here
			ss << " PRIMARY KEY";
		}
		if (is_unique) {
			// single column unique: insert constraint here
			ss << " UNIQUE";
		}
		if (column.default_value) {
			ss << " DEFAULT(" << column.default_value->ToString() << ")";
		}
	}
	// print any extra constraints that still need to be printed
	for (auto &extra_constraint : extra_constraints) {
		ss << ", ";
		ss << extra_constraint;
	}

	ss << ");";
	return ss.str();
}

unique_ptr<CatalogEntry> TableCatalogEntry::Copy(ClientContext &context) {
	auto create_info = make_unique<CreateTableInfo>(schema->name, name);
	for (idx_t i = 0; i < columns.size(); i++) {
		create_info->columns.push_back(columns[i].Copy());
	}

	for (idx_t i = 0; i < constraints.size(); i++) {
		auto constraint = constraints[i]->Copy();
		create_info->constraints.push_back(move(constraint));
	}

	auto binder = Binder::CreateBinder(context);
	auto bound_create_info = binder->BindCreateTableInfo(move(create_info));
	return make_unique<TableCatalogEntry>(catalog, schema, (BoundCreateTableInfo *)bound_create_info.get(), storage);
}

void TableCatalogEntry::SetAsRoot() {
	storage->SetAsRoot();
}

void TableCatalogEntry::CommitAlter(AlterInfo &info) {
	D_ASSERT(info.type == AlterType::ALTER_TABLE);
	auto &alter_table = (AlterTableInfo &)info;
	string column_name;
	switch (alter_table.alter_table_type) {
	case AlterTableType::REMOVE_COLUMN: {
		auto &remove_info = (RemoveColumnInfo &)alter_table;
		column_name = remove_info.removed_column;
		break;
	}
	case AlterTableType::ALTER_COLUMN_TYPE: {
		auto &change_info = (ChangeColumnTypeInfo &)alter_table;
		column_name = change_info.column_name;
		break;
	}
	default:
		break;
	}
	if (column_name.empty()) {
		return;
	}
	idx_t removed_index = DConstants::INVALID_INDEX;
	for (idx_t i = 0; i < columns.size(); i++) {
		if (columns[i].name == column_name) {
			removed_index = i;
			break;
		}
	}
	D_ASSERT(removed_index != DConstants::INVALID_INDEX);
	storage->CommitDropColumn(removed_index);
}

void TableCatalogEntry::CommitDrop() {
	storage->CommitDropTable();
}

} // namespace duckdb<|MERGE_RESOLUTION|>--- conflicted
+++ resolved
@@ -587,19 +587,7 @@
 		}
 		auto &column = columns[i];
 		ss << KeywordHelper::WriteOptionallyQuoted(column.name) << " ";
-<<<<<<< HEAD
-		switch (column.type.id()) {
-		case LogicalTypeId::ENUM:
-		case LogicalTypeId::CUSTOM:
-			ss << KeywordHelper::WriteOptionallyQuoted(column.type.ToString());
-			break;
-		default:
-			ss << column.type.ToString();
-			break;
-		}
-=======
 		ss << column.type.ToString();
->>>>>>> bbfa2645
 		bool not_null = not_null_columns.find(column.oid) != not_null_columns.end();
 		bool is_single_key_pk = pk_columns.find(column.oid) != pk_columns.end();
 		bool is_multi_key_pk = multi_key_pks.find(column.name) != multi_key_pks.end();
