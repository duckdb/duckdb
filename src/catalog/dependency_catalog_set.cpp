#include "duckdb/catalog/dependency_catalog_set.hpp"
#include "duckdb/catalog/catalog_entry/dependency/dependency_entry.hpp"
#include "duckdb/catalog/dependency_list.hpp"

namespace duckdb {

MangledDependencyName DependencyCatalogSet::ApplyPrefix(const MangledEntryName &name) const {
	return MangledDependencyName(mangled_name, name);
}

bool DependencyCatalogSet::CreateEntry(CatalogTransaction transaction, const MangledEntryName &name,
                                       unique_ptr<CatalogEntry> value) {
	auto new_name = ApplyPrefix(name);
<<<<<<< HEAD

	static const LogicalDependencyList EMPTY_DEPENDENCIES;
=======
	const LogicalDependencyList EMPTY_DEPENDENCIES;
>>>>>>> 4b72786f
	return set.CreateEntry(transaction, new_name.name, std::move(value), EMPTY_DEPENDENCIES);
}

CatalogSet::EntryLookup DependencyCatalogSet::GetEntryDetailed(CatalogTransaction transaction,
                                                               const MangledEntryName &name) {
	auto new_name = ApplyPrefix(name);
	return set.GetEntryDetailed(transaction, new_name.name);
}

optional_ptr<CatalogEntry> DependencyCatalogSet::GetEntry(CatalogTransaction transaction,
                                                          const MangledEntryName &name) {
	auto new_name = ApplyPrefix(name);
	return set.GetEntry(transaction, new_name.name);
}

void DependencyCatalogSet::Scan(CatalogTransaction transaction, const std::function<void(CatalogEntry &)> &callback) {
	set.ScanWithPrefix(
	    transaction,
	    [&](CatalogEntry &entry) {
		    auto &dep = entry.Cast<DependencyEntry>();
		    auto &from = dep.SourceMangledName();
		    if (!StringUtil::CIEquals(from.name, mangled_name.name)) {
			    return;
		    }
		    callback(entry);
	    },
	    mangled_name.name);
}

bool DependencyCatalogSet::DropEntry(CatalogTransaction transaction, const MangledEntryName &name, bool cascade,
                                     bool allow_drop_internal) {
	auto new_name = ApplyPrefix(name);
	return set.DropEntry(transaction, new_name.name, cascade, allow_drop_internal);
}

} // namespace duckdb<|MERGE_RESOLUTION|>--- conflicted
+++ resolved
@@ -11,12 +11,7 @@
 bool DependencyCatalogSet::CreateEntry(CatalogTransaction transaction, const MangledEntryName &name,
                                        unique_ptr<CatalogEntry> value) {
 	auto new_name = ApplyPrefix(name);
-<<<<<<< HEAD
-
-	static const LogicalDependencyList EMPTY_DEPENDENCIES;
-=======
 	const LogicalDependencyList EMPTY_DEPENDENCIES;
->>>>>>> 4b72786f
 	return set.CreateEntry(transaction, new_name.name, std::move(value), EMPTY_DEPENDENCIES);
 }
 
