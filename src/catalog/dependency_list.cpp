--- conflicted
+++ resolved
@@ -53,10 +53,6 @@
 		auto &dependency_entry = entry.Cast<DependencyEntry>();
 
 		this->entry = dependency_entry.EntryInfo();
-<<<<<<< HEAD
-		// FIXME: do we also want to set 'catalog' here?
-=======
->>>>>>> 4b72786f
 	} else {
 		this->entry.schema = GetSchema(entry);
 		this->entry.name = entry.name;
@@ -65,7 +61,6 @@
 	}
 }
 
-<<<<<<< HEAD
 void LogicalDependency::Serialize(Serializer &serializer) const {
 	serializer.WriteProperty(0, "name", entry.name);
 	serializer.WriteProperty(1, "schema", entry.schema);
@@ -82,8 +77,6 @@
 	return dependency;
 }
 
-=======
->>>>>>> 4b72786f
 bool LogicalDependency::operator==(const LogicalDependency &other) const {
 	return other.entry.name == entry.name && other.entry.schema == entry.schema && other.entry.type == entry.type;
 }
@@ -113,26 +106,20 @@
 	}
 }
 
-<<<<<<< HEAD
 void LogicalDependencyList::Serialize(Serializer &serializer) const {
 	serializer.WriteProperty(0, "logical_dependencies", set);
 }
 
-=======
->>>>>>> 4b72786f
 const LogicalDependencyList::create_info_set_t &LogicalDependencyList::Set() const {
 	return set;
 }
 
-<<<<<<< HEAD
 LogicalDependencyList LogicalDependencyList::Deserialize(Deserializer &deserializer) {
 	LogicalDependencyList dependency;
 	dependency.set = deserializer.ReadProperty<create_info_set_t>(0, "logical_dependencies");
 	return dependency;
 }
 
-=======
->>>>>>> 4b72786f
 bool LogicalDependencyList::operator==(const LogicalDependencyList &other) const {
 	if (set.size() != other.set.size()) {
 		return false;
