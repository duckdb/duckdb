#include "duckdb/catalog/dependency_manager.hpp"
#include "duckdb/catalog/catalog_entry/type_catalog_entry.hpp"
#include "duckdb/catalog/duck_catalog.hpp"
#include "duckdb/catalog/catalog_entry.hpp"
#include "duckdb/main/client_context.hpp"
#include "duckdb/main/database.hpp"
#include "duckdb/parser/expression/constant_expression.hpp"
#include "duckdb/catalog/dependency_list.hpp"
#include "duckdb/common/enums/catalog_type.hpp"
#include "duckdb/catalog/catalog_entry/dependency/dependency_entry.hpp"
#include "duckdb/catalog/catalog_entry/dependency/dependency_subject_entry.hpp"
#include "duckdb/catalog/catalog_entry/dependency/dependency_reliant_entry.hpp"
#include "duckdb/catalog/catalog_entry/duck_schema_entry.hpp"
#include "duckdb/common/queue.hpp"
#include "duckdb/catalog/catalog_entry/table_catalog_entry.hpp"
#include "duckdb/parser/constraints/foreign_key_constraint.hpp"
#include "duckdb/catalog/dependency_catalog_set.hpp"

namespace duckdb {

static void AssertMangledName(const string &mangled_name, idx_t expected_null_bytes) {
#ifdef DEBUG
	idx_t nullbyte_count = 0;
	for (auto &ch : mangled_name) {
		nullbyte_count += ch == '\0';
	}
	D_ASSERT(nullbyte_count == expected_null_bytes);
#endif
}

MangledEntryName::MangledEntryName(const CatalogEntryInfo &info) {
	static const auto NULL_BYTE = string(1, '\0');

	auto &type = info.type;
	auto &schema = info.schema;
	auto &name = info.name;

	this->name = CatalogTypeToString(type) + NULL_BYTE + schema + NULL_BYTE + name;
	AssertMangledName(this->name, 2);
}

MangledDependencyName::MangledDependencyName(const MangledEntryName &from, const MangledEntryName &to) {
	static const auto NULL_BYTE = string(1, '\0');
	this->name = from.name + NULL_BYTE + to.name;
	AssertMangledName(this->name, 5);
}

DependencyManager::DependencyManager(DuckCatalog &catalog)
    : catalog(catalog), dependencies(catalog), dependents(catalog) {
}

string DependencyManager::GetSchema(const CatalogEntry &entry) {
	if (entry.type == CatalogType::SCHEMA_ENTRY) {
		return entry.name;
	}
	return entry.ParentSchema().name;
}

MangledEntryName DependencyManager::MangleName(const CatalogEntryInfo &info) {
	return MangledEntryName(info);
}

MangledEntryName DependencyManager::MangleName(const CatalogEntry &entry) {
	if (entry.type == CatalogType::DEPENDENCY_ENTRY) {
		auto &dependency_entry = entry.Cast<DependencyEntry>();
		return dependency_entry.EntryMangledName();
	}
	auto type = entry.type;
	auto schema = GetSchema(entry);
	auto name = entry.name;
	CatalogEntryInfo info {type, schema, name};

	return MangleName(info);
}

DependencyInfo DependencyInfo::FromDependency(DependencyEntry &dep) {
	return DependencyInfo {/*dependent = */ dep.Reliant(),
	                       /*dependency = */ dep.Subject()};
}

DependencyInfo DependencyInfo::FromDependent(DependencyEntry &dep) {
	return DependencyInfo {/*dependent = */ dep.Reliant(),
	                       /*dependency = */ dep.Subject()};
}

// ----------- DEPENDENCY_MANAGER -----------

bool DependencyManager::IsSystemEntry(CatalogEntry &entry) const {
	if (entry.type != CatalogType::SCHEMA_ENTRY && entry.internal) {
		// We do create dependency sets for Schemas, they would be created at a later time regardless
		// and that could cause a write-write conflict if used in separate connections
		return true;
	}

	switch (entry.type) {
	case CatalogType::DEPENDENCY_ENTRY:
	case CatalogType::DATABASE_ENTRY:
	case CatalogType::RENAMED_ENTRY:
		return true;
	default:
		return false;
	}
}

CatalogSet &DependencyManager::Dependents() {
	return dependents;
}

CatalogSet &DependencyManager::Dependencies() {
	return dependencies;
}

void DependencyManager::ScanSetInternal(CatalogTransaction transaction, const CatalogEntryInfo &info,
                                        bool scan_dependency, dependency_callback_t &callback) {
	catalog_entry_set_t other_entries;

	auto cb = [&](CatalogEntry &other) {
		D_ASSERT(other.type == CatalogType::DEPENDENCY_ENTRY);
		auto &other_entry = other.Cast<DependencyEntry>();

		other_entries.insert(other_entry);
		callback(other_entry);
	};

	if (scan_dependency) {
		DependencyCatalogSet dependencies(Dependencies(), info);
		dependencies.Scan(transaction, cb);
	} else {
		DependencyCatalogSet dependents(Dependents(), info);
		dependents.Scan(transaction, cb);
	}

#ifdef DEBUG
	// Verify some invariants
	// Every dependency should have a matching dependent in the other set
	// And vice versa
	auto mangled_name = MangleName(info);

	if (scan_dependency) {
		for (auto &entry : other_entries) {
			auto other_info = GetLookupProperties(entry);
			DependencyCatalogSet other_dependents(Dependents(), other_info);

			// Verify that the other half of the dependency also exists
			auto dependent = other_dependents.GetEntryDetailed(transaction, mangled_name);
			D_ASSERT(dependent.reason != CatalogSet::EntryLookup::FailureReason::NOT_PRESENT);
		}
	} else {
		for (auto &entry : other_entries) {
			auto other_info = GetLookupProperties(entry);
			DependencyCatalogSet other_dependencies(Dependencies(), other_info);

			// Verify that the other half of the dependent also exists
			auto dependency = other_dependencies.GetEntryDetailed(transaction, mangled_name);
			D_ASSERT(dependency.reason != CatalogSet::EntryLookup::FailureReason::NOT_PRESENT);
		}
	}
#endif
}

void DependencyManager::ScanDependents(CatalogTransaction transaction, const CatalogEntryInfo &info,
                                       dependency_callback_t &callback) {
	ScanSetInternal(transaction, info, false, callback);
}

void DependencyManager::ScanDependencies(CatalogTransaction transaction, const CatalogEntryInfo &info,
                                         dependency_callback_t &callback) {
	ScanSetInternal(transaction, info, true, callback);
}

void DependencyManager::RemoveDependency(CatalogTransaction transaction, const DependencyInfo &info) {
	auto &dependent = info.dependent;
	auto &dependency = info.dependency;

	// The dependents of the dependency (target)
	DependencyCatalogSet dependents(Dependents(), dependency.entry);
	// The dependencies of the dependent (initiator)
	DependencyCatalogSet dependencies(Dependencies(), dependent.entry);

	auto dependent_mangled = MangledEntryName(dependent.entry);
	auto dependency_mangled = MangledEntryName(dependency.entry);

	auto dependent_p = dependents.GetEntry(transaction, dependent_mangled);
	if (dependent_p) {
		// 'dependent' is no longer inhibiting the deletion of 'dependency'
		dependents.DropEntry(transaction, dependent_mangled, false);
	}
	auto dependency_p = dependencies.GetEntry(transaction, dependency_mangled);
	if (dependency_p) {
		// 'dependency' is no longer required by 'dependent'
		dependencies.DropEntry(transaction, dependency_mangled, false);
	}
}

void DependencyManager::CreateDependencyInternal(CatalogTransaction transaction, const DependencyInfo &info,
                                                 bool dependency) {
	auto &catalog_set = dependency ? Dependencies() : Dependents();
	auto &from = dependency ? info.dependent.entry : info.dependency.entry;
	auto &to = dependency ? info.dependency.entry : info.dependent.entry;

	DependencyCatalogSet set(catalog_set, from);
	auto dep = dependency ? make_uniq_base<DependencyEntry, DependencySubjectEntry>(catalog, info)
	                      : make_uniq_base<DependencyEntry, DependencyReliantEntry>(catalog, info);
	auto dep_name = MangleName(to);

	D_ASSERT(!StringUtil::CIEquals(dep_name.name, MangleName(from).name));
	if (catalog.IsTemporaryCatalog()) {
		dep->temporary = true;
	}
	set.CreateEntry(transaction, dep_name, std::move(dep));
}

void DependencyManager::CreateDependency(CatalogTransaction transaction, DependencyInfo &info) {
	DependencyCatalogSet dependencies(Dependencies(), info.dependent.entry);
	DependencyCatalogSet dependents(Dependents(), info.dependency.entry);

	auto dependency_mangled = MangleName(info.dependency.entry);
	auto dependent_mangled = MangleName(info.dependent.entry);

	auto &reliant_flags = info.dependent.flags;
	auto &subject_flags = info.dependency.flags;

	auto existing_dependency = dependencies.GetEntry(transaction, dependency_mangled);
	auto existing_dependent = dependents.GetEntry(transaction, dependent_mangled);

	// Inherit the existing flags and drop the existing entry if present
	if (existing_dependency) {
		auto &existing = existing_dependency->Cast<DependencyEntry>();
		auto existing_flags = existing.Subject().flags;
		if (existing_flags != subject_flags) {
			subject_flags.Apply(existing_flags);
		}
		dependencies.DropEntry(transaction, dependency_mangled, false, false);
	}
	if (existing_dependent) {
		auto &existing = existing_dependent->Cast<DependencyEntry>();
		auto existing_flags = existing.Reliant().flags;
		if (existing_flags != reliant_flags) {
			reliant_flags.Apply(existing_flags);
		}
		dependents.DropEntry(transaction, dependent_mangled, false, false);
	}

	// Create an entry in the dependents map of the object that is the target of the dependency
	CreateDependencyInternal(transaction, info, false);
	// Create an entry in the dependencies map of the object that is targeting another entry
	CreateDependencyInternal(transaction, info, true);
}

void DependencyManager::CreateDependencies(CatalogTransaction transaction, const CatalogEntry &object,
                                           const LogicalDependencyList unfiltered_dependencies) {
	DependencyFlags dependency_flags;
	if (object.type != CatalogType::INDEX_ENTRY) {
		// indexes do not require CASCADE to be dropped, they are simply always dropped along with the table
		dependency_flags.SetBlocking();
	}

	const auto object_info = GetLookupProperties(object);
	LogicalDependencyList dependencies;
	// check for each object in the sources if they were not deleted yet
	for (auto &dependency : unfiltered_dependencies.Set()) {
		if (dependency.catalog != object.ParentCatalog().GetName()) {
			continue;
		}
		if (object_info == dependency.entry) {
			continue;
		}
		dependencies.AddDependency(dependency);
	}

	// add the object to the dependents_map of each object that it depends on
	for (auto &dependency : dependencies.Set()) {
		// Create the dependent and complete the link by creating the dependency as well
		DependencyInfo info {/*dependent = */ DependencyReliant {GetLookupProperties(object), dependency_flags},
		                     /*dependency = */ DependencySubject {dependency.entry, DependencyFlags().SetBlocking()}};
		CreateDependency(transaction, info);
	}
}

void DependencyManager::AddObject(CatalogTransaction transaction, CatalogEntry &object,
                                  const LogicalDependencyList &dependencies) {
	if (IsSystemEntry(object)) {
		// Don't do anything for this
		return;
	}

	CreateDependencies(transaction, object, dependencies);
}

static bool CascadeDrop(bool cascade, const DependencyFlags &flags) {
	if (cascade) {
		return true;
	}
	D_ASSERT(!flags.IsOwnership());
	if (flags.IsOwned()) {
		// We are owned by this object, while it exists we can not be dropped without cascade.
		return false;
	}
	return !flags.IsBlocking();
}

CatalogEntryInfo DependencyManager::GetLookupProperties(const CatalogEntry &entry) {
	if (entry.type == CatalogType::DEPENDENCY_ENTRY) {
		auto &dependency_entry = entry.Cast<DependencyEntry>();
		return dependency_entry.EntryInfo();
	} else {
		auto schema = DependencyManager::GetSchema(entry);
		auto &name = entry.name;
		auto &type = entry.type;
		return CatalogEntryInfo {type, schema, name};
	}
}

optional_ptr<CatalogEntry> DependencyManager::LookupEntry(CatalogTransaction transaction, CatalogEntry &dependency) {
	if (dependency.type != CatalogType::DEPENDENCY_ENTRY) {
		return &dependency;
	}
	auto info = GetLookupProperties(dependency);

	auto &type = info.type;
	auto &schema = info.schema;
	auto &name = info.name;

	// Lookup the schema
	auto schema_entry = catalog.GetSchema(transaction, schema, OnEntryNotFound::RETURN_NULL);
	if (type == CatalogType::SCHEMA_ENTRY || !schema_entry) {
		// This is a schema entry, perform the callback only providing the schema
		return reinterpret_cast<CatalogEntry *>(schema_entry.get());
	}
	auto entry = schema_entry->GetEntry(transaction, type, name);
	return entry;
}

void DependencyManager::CleanupDependencies(CatalogTransaction transaction, CatalogEntry &object) {
	// Collect the dependencies
	vector<DependencyInfo> to_remove;

	auto info = GetLookupProperties(object);
	ScanDependencies(transaction, info,
	                 [&](DependencyEntry &dep) { to_remove.push_back(DependencyInfo::FromDependency(dep)); });
	ScanDependents(transaction, info,
	               [&](DependencyEntry &dep) { to_remove.push_back(DependencyInfo::FromDependent(dep)); });

	// Remove the dependency entries
	for (auto &dep : to_remove) {
		RemoveDependency(transaction, dep);
	}
}

void DependencyManager::DropObject(CatalogTransaction transaction, CatalogEntry &object, bool cascade) {
	if (IsSystemEntry(object)) {
		// Don't do anything for this
		return;
	}

	auto info = GetLookupProperties(object);
	// Check if there are any entries that block the DROP because they still depend on the object
	catalog_entry_set_t to_drop;
	ScanDependents(transaction, info, [&](DependencyEntry &dep) {
		// It makes no sense to have a schema depend on anything
		D_ASSERT(dep.EntryInfo().type != CatalogType::SCHEMA_ENTRY);
		auto entry = LookupEntry(transaction, dep);
		if (!entry) {
			return;
		}

		if (!CascadeDrop(cascade, dep.Reliant().flags)) {
			// no cascade and there are objects that depend on this object: throw error
			throw DependencyException("Cannot drop entry \"%s\" because there are entries that "
			                          "depend on it. Use DROP...CASCADE to drop all dependents.",
			                          object.name);
		}
		to_drop.insert(*entry);
	});
	ScanDependencies(transaction, info, [&](DependencyEntry &dep) {
		auto flags = dep.Subject().flags;
		if (flags.IsOwnership()) {
			// We own this object, it should be dropped along with the table
			auto entry = LookupEntry(transaction, dep);
			to_drop.insert(*entry);
		}
	});

	CleanupDependencies(transaction, object);

	for (auto &entry : to_drop) {
		auto set = entry.get().set;
		D_ASSERT(set);
		set->DropEntry(transaction, entry.get().name, cascade);
	}
}

void DependencyManager::AlterObject(CatalogTransaction transaction, CatalogEntry &old_obj, CatalogEntry &new_obj,
                                    const LogicalDependencyList &added_dependencies) {
	if (IsSystemEntry(new_obj)) {
		D_ASSERT(IsSystemEntry(old_obj));
		// Don't do anything for this
		return;
	}

	const auto old_info = GetLookupProperties(old_obj);
	const auto new_info = GetLookupProperties(new_obj);

	vector<DependencyInfo> dependencies;
	// Other entries that depend on us
	ScanDependents(transaction, old_info, [&](DependencyEntry &dep) {
		// It makes no sense to have a schema depend on anything
		D_ASSERT(dep.EntryInfo().type != CatalogType::SCHEMA_ENTRY);

		if (dep.EntryInfo().type == CatalogType::INDEX_ENTRY) {
			// FIXME: this is only done because the table name is baked into the SQL of the Index Entry
			// If we update that then there is no reason this has to throw an exception.

			// conflict: attempting to alter this object but the dependent object still exists
			// no cascade and there are objects that depend on this object: throw error
			throw DependencyException("Cannot alter entry \"%s\" because there are entries that "
			                          "depend on it.",
			                          old_obj.name);
		}

		auto dep_info = DependencyInfo::FromDependent(dep);
		dep_info.dependency.entry = new_info;
		dependencies.emplace_back(dep_info);
	});

	// Entries that we depend on
	ScanDependencies(transaction, old_info, [&](DependencyEntry &dep) {
		auto entry = LookupEntry(transaction, dep);
		if (!entry) {
			return;
		}

		auto dep_info = DependencyInfo::FromDependency(dep);
		dep_info.dependent.entry = new_info;
		dependencies.emplace_back(dep_info);
	});

	//// Add the additional dependencies introduced by the ALTER statement
	// CreateDependencies(transaction, new_obj, added_dependencies);

	// FIXME: we should update dependencies in the future
	// some alters could cause dependencies to change (imagine types of table columns)
	// or DEFAULT depending on a sequence
	if (!StringUtil::CIEquals(old_obj.name, new_obj.name)) {
		// The name has been changed, we need to recreate the dependency links
		CleanupDependencies(transaction, old_obj);
	}

	// Reinstate the old dependencies
	for (auto &dep : dependencies) {
		CreateDependency(transaction, dep);
	}
}

bool AllExportDependenciesWritten(const catalog_entry_vector_t &dependencies, catalog_entry_set_t &exported) {
	for (auto &entry : dependencies) {
		auto &dep = entry.get().Cast<DependencyEntry>();
		// This is an entry that needs to be written before 'object' can be written
		bool contains = false;
		for (auto &to_check : exported) {
			LogicalDependency a(entry);
			LogicalDependency b(to_check);

			if (a == b) {
				contains = true;
				break;
			}
			auto &flags = dep.Reliant().flags;
			if (flags.IsOwnership() && !flags.IsBlocking()) {
				// 'object' is owned by this entry
				// it needs to be written first
				contains = true;
				break;
			}
			continue;
		}
		if (!contains) {
			return false;
		}
		// We do not need to check recursively, if the object is written
		// that means that the objects it depends on have also been written
	}
	return true;
}

void AddDependentsToBacklog(stack<reference<CatalogEntry>> &backlog, const catalog_entry_vector_t &dependents) {
	catalog_entry_vector_t tables;
	for (auto &dependent : dependents) {
		backlog.push(dependent);
	}
}

catalog_entry_vector_t DependencyManager::GetExportOrder(optional_ptr<CatalogTransaction> transaction_p) {
	auto all_entries = catalog.GetNonSystemEntries(*transaction_p);
	CatalogEntryOrdering ordering;
	auto &entries = ordering.ordered_set;
	auto &export_order = ordering.ordered_vector;

	auto &transaction = *transaction_p;

	stack<reference<CatalogEntry>> backlog;
	for (auto &obj : all_entries) {
		if (obj.get().type == CatalogType::SCHEMA_ENTRY) {
			export_order.push_back(obj);
			entries.insert(obj);
			continue;
		}
		backlog.push(obj);
	}

	while (!backlog.empty()) {
		// As long as we still have unordered entries
		auto &object = backlog.top();
		backlog.pop();
		const auto info = GetLookupProperties(object);
		auto it = std::find_if(entries.begin(), entries.end(), [&](CatalogEntry &to_check) {
			const auto other_info = GetLookupProperties(to_check);
			return info == other_info;
		});
		if (it != entries.end()) {
			// This entry has already been written
			continue;
		}

		catalog_entry_vector_t dependencies;
		DependencyCatalogSet dependencies_map(Dependencies(), info);
		dependencies_map.Scan(transaction, [&dependencies](CatalogEntry &entry) { dependencies.push_back(entry); });

		bool is_ordered = AllExportDependenciesWritten(dependencies, entries);
		if (!is_ordered) {
			for (auto &dependency : dependencies) {
				backlog.emplace(dependency);
			}
			continue;
		}

		// All dependencies written, we can write this now
		auto insert_result = entries.insert(object);
		(void)insert_result;
		D_ASSERT(insert_result.second);
		auto entry = LookupEntry(transaction, object);
		export_order.push_back(*entry);
		catalog_entry_vector_t dependents;
		DependencyCatalogSet dependents_map(Dependents(), info);
		dependents_map.Scan(transaction, [&dependents](CatalogEntry &entry) { dependents.push_back(entry); });
		AddDependentsToBacklog(backlog, dependents);
	}

	return std::move(ordering.ordered_vector);
}

<<<<<<< HEAD
void DependencyManager::Scan(ClientContext &context,
                             const std::function<void(CatalogEntry &, CatalogEntry &, DependencyFlags)> &callback) {
	// FIXME: why do we take the write_lock here??
=======
void DependencyManager::Scan(
    ClientContext &context,
    const std::function<void(CatalogEntry &, CatalogEntry &, const DependencyFlags &)> &callback) {
>>>>>>> 18999f38
	lock_guard<mutex> write_lock(catalog.GetWriteLock());
	auto transaction = catalog.GetCatalogTransaction(context);

	// All the objects registered in the dependency manager
	catalog_entry_set_t entries;
	dependents.Scan(transaction, [&](CatalogEntry &set) {
		auto entry = LookupEntry(transaction, set);
		entries.insert(*entry);
	});

	// For every registered entry, get the dependents
	for (auto &entry : entries) {
		auto entry_info = GetLookupProperties(entry);
		// Scan all the dependents of the entry
		ScanDependents(transaction, entry_info, [&](DependencyEntry &dependent) {
			auto dep = LookupEntry(transaction, dependent);
			if (!dep) {
				return;
			}
			auto &dependent_entry = *dep;
			callback(entry, dependent_entry, dependent.Reliant().flags);
		});
	}
}

void DependencyManager::AddOwnership(CatalogTransaction transaction, CatalogEntry &owner, CatalogEntry &entry) {
	if (IsSystemEntry(entry) || IsSystemEntry(owner)) {
		return;
	}

	// If the owner is already owned by something else, throw an error
	const auto owner_info = GetLookupProperties(owner);
	const auto mangled_owner_name = MangleName(owner_info);
	ScanDependents(transaction, owner_info, [&](DependencyEntry &dep) {
		if (dep.Reliant().flags.IsOwned()) {
			throw DependencyException(owner.name + " already owned by " + dep.EntryInfo().name);
		}
	});
	ScanDependencies(transaction, owner_info, [&](DependencyEntry &dep) {
		auto flags = dep.Subject().flags;
		// if the entry owns the owner, throw error
		if (&dep == &owner && flags.IsOwnership()) {
			throw DependencyException(entry.name + " already owns " + owner.name +
			                          ". Cannot have circular dependencies");
		}
	});

	// If the entry is already owned, throw an error
	auto entry_info = GetLookupProperties(entry);
	ScanDependencies(transaction, entry_info, [&](DependencyEntry &other) {
		auto dependent_entry = LookupEntry(transaction, other);
		if (!dependent_entry) {
			return;
		}
		auto &dep = *dependent_entry;

		auto flags = other.Reliant().flags;
		// FIXME: should this not check for DEPENDENCY_OWNS first??
		if (!flags.IsOwned()) {
			return;
		}
		// if the entry is already owned, throw error
		if (&dep != &owner) {
			throw DependencyException(entry.name + " already depends on " + dep.name);
		}
	});
	ScanDependents(transaction, entry_info, [&](DependencyEntry &other) {
		auto dependent_entry = LookupEntry(transaction, other);
		if (!dependent_entry) {
			return;
		}

		auto &dep = *dependent_entry;
		auto flags = other.Subject().flags;
		if (flags.IsOwnership() && &dep != &owner) {
			throw DependencyException("%s is already owned by %s", entry.name, owner.name);
		}
	});

	DependencyInfo info {
	    /*dependent = */ DependencyReliant {GetLookupProperties(owner), DependencyFlags().SetOwned()},
	    /*dependency = */ DependencySubject {GetLookupProperties(entry), DependencyFlags().SetOwnership()}};
	CreateDependency(transaction, info);
}

static string FormatString(const MangledEntryName &mangled) {
	auto input = mangled.name;
	for (size_t i = 0; i < input.size(); i++) {
		if (input[i] == '\0') {
			input[i] = '_';
		}
	}
	return input;
}

void DependencyManager::PrintDependencies(CatalogTransaction transaction, const CatalogEntryInfo &info) {
	auto name = MangleName(info);
	Printer::Print(StringUtil::Format("Dependencies of %s", FormatString(name)));
	auto dependencies = DependencyCatalogSet(Dependencies(), info);
	dependencies.Scan(transaction, [&](CatalogEntry &dependency) {
		auto &dep = dependency.Cast<DependencyEntry>();
		auto &entry_info = dep.EntryInfo();
		auto type = entry_info.type;
		auto schema = entry_info.schema;
		auto name = entry_info.name;
		Printer::Print(StringUtil::Format("Schema: %s | Name: %s | Type: %s | Reliant type: %s | Subject type: %s",
		                                  schema, name, CatalogTypeToString(type), dep.Reliant().flags.ToString(),
		                                  dep.Subject().flags.ToString()));
	});
}
void DependencyManager::PrintDependents(CatalogTransaction transaction, const CatalogEntryInfo &info) {
	auto name = MangleName(info);
	Printer::Print(StringUtil::Format("Dependents of %s", FormatString(name)));
	auto dependents = DependencyCatalogSet(Dependents(), info);
	dependents.Scan(transaction, [&](CatalogEntry &dependent) {
		auto &dep = dependent.Cast<DependencyEntry>();
		auto &entry_info = dep.EntryInfo();
		auto type = entry_info.type;
		auto schema = entry_info.schema;
		auto name = entry_info.name;
		Printer::Print(StringUtil::Format("Schema: %s | Name: %s | Type: %s | Reliant type: %s | Subject type: %s",
		                                  schema, name, CatalogTypeToString(type), dep.Reliant().flags.ToString(),
		                                  dep.Subject().flags.ToString()));
	});
}

} // namespace duckdb<|MERGE_RESOLUTION|>--- conflicted
+++ resolved
@@ -549,15 +549,10 @@
 	return std::move(ordering.ordered_vector);
 }
 
-<<<<<<< HEAD
-void DependencyManager::Scan(ClientContext &context,
-                             const std::function<void(CatalogEntry &, CatalogEntry &, DependencyFlags)> &callback) {
-	// FIXME: why do we take the write_lock here??
-=======
 void DependencyManager::Scan(
     ClientContext &context,
     const std::function<void(CatalogEntry &, CatalogEntry &, const DependencyFlags &)> &callback) {
->>>>>>> 18999f38
+	// FIXME: why do we take the write_lock here??
 	lock_guard<mutex> write_lock(catalog.GetWriteLock());
 	auto transaction = catalog.GetCatalogTransaction(context);
 
