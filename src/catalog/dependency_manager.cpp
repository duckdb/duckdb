#include "duckdb/catalog/dependency_manager.hpp"
#include "duckdb/catalog/catalog_entry/type_catalog_entry.hpp"
#include "duckdb/catalog/duck_catalog.hpp"
#include "duckdb/catalog/catalog_entry.hpp"
#include "duckdb/main/client_context.hpp"
#include "duckdb/main/database.hpp"
#include "duckdb/parser/expression/constant_expression.hpp"
#include "duckdb/catalog/mapping_value.hpp"
#include "duckdb/catalog/dependency_list.hpp"
<<<<<<< HEAD
#include "duckdb/common/enums/catalog_type.hpp"
#include "duckdb/catalog/catalog_entry/dependency_set_catalog_entry.hpp"
#include "duckdb/catalog/catalog_entry/dependency_catalog_entry.hpp"
#include "duckdb/catalog/catalog_entry/duck_schema_entry.hpp"
=======
#include "duckdb/common/queue.hpp"
#include "duckdb/catalog/catalog_entry/table_catalog_entry.hpp"
#include "duckdb/parser/constraints/foreign_key_constraint.hpp"
>>>>>>> 3f2eeff9

namespace duckdb {

DependencyManager::DependencyManager(DuckCatalog &catalog) : catalog(catalog), dependency_sets(catalog) {
}

<<<<<<< HEAD
string DependencyManager::GetSchema(CatalogEntry &entry) {
	if (entry.type == CatalogType::SCHEMA_ENTRY) {
		return entry.name;
	}
	return entry.ParentSchema().name;
}

string DependencyManager::MangleName(CatalogType type, const string &schema, const string &name) {
	auto null_byte = string(1, '\0');
	return CatalogTypeToString(type) + null_byte + schema + null_byte + name;
}

string DependencyManager::MangleName(CatalogEntry &entry) {
	CatalogType type = CatalogType::INVALID;
	string schema;
	string name;

	if (entry.type == CatalogType::DEPENDENCY_ENTRY) {
		auto &dependency_entry = entry.Cast<DependencyCatalogEntry>();
		return dependency_entry.MangledName();
	} else if (entry.type == CatalogType::DEPENDENCY_SET) {
		auto &dependency_set = entry.Cast<DependencySetCatalogEntry>();
		return dependency_set.MangledName();
	} else {
		type = entry.type;
		schema = GetSchema(entry);
		name = entry.name;
	}
	D_ASSERT(type != CatalogType::INVALID);
	return MangleName(type, schema, name);
}

void DependencyManager::DropDependencySet(CatalogTransaction transaction, CatalogEntry &object) {
	auto name = MangleName(object);
	dependency_sets.DropEntry(transaction, name, false);
}

static void AssertMangledName(const string &mangled_name) {
	idx_t nullbyte_count = 0;
	for (auto &ch : mangled_name) {
		nullbyte_count += ch == '\0';
	}
	(void)nullbyte_count;
	D_ASSERT(nullbyte_count == 2);
}

optional_ptr<DependencySetCatalogEntry> DependencyManager::GetDependencySet(CatalogTransaction transaction,
                                                                            const string &mangled_name) {
	AssertMangledName(mangled_name);
	auto dependency_set_p = dependency_sets.GetEntry(transaction, mangled_name);
	if (!dependency_set_p) {
		return nullptr;
	}
	D_ASSERT(dependency_set_p->type == CatalogType::DEPENDENCY_SET);
	return dynamic_cast<DependencySetCatalogEntry *>(dependency_set_p.get());
}

optional_ptr<DependencySetCatalogEntry> DependencyManager::GetDependencySet(CatalogTransaction transaction,
                                                                            CatalogEntry &object) {
	auto mangled_name = MangleName(object);
	return GetDependencySet(transaction, mangled_name);
}

DependencySetCatalogEntry &DependencyManager::GetOrCreateDependencySet(CatalogTransaction transaction,
                                                                       CatalogType entry_type,
                                                                       const string &entry_schema,
                                                                       const string &entry_name) {
	auto mangled_name = MangleName(entry_type, entry_schema, entry_name);
	auto dependency_set_p = GetDependencySet(transaction, mangled_name);
	if (dependency_set_p) {
		return *dependency_set_p;
	}
	static const DependencyList EMPTY_DEPENDENCIES;
	auto new_dependency_set =
	    make_uniq<DependencySetCatalogEntry>(catalog, *this, entry_type, entry_schema, entry_name);
	if (catalog.IsTemporaryCatalog()) {
		new_dependency_set->temporary = true;
	}
	auto &dependency_set = *new_dependency_set;
	auto name = new_dependency_set->MangledName();
	auto res = dependency_sets.CreateEntry(transaction, name, std::move(new_dependency_set), EMPTY_DEPENDENCIES);
	(void)res;
	D_ASSERT(res);
	return dependency_set;
}

DependencySetCatalogEntry &DependencyManager::GetOrCreateDependencySet(CatalogTransaction transaction,
                                                                       CatalogEntry &object) {
	string entry_schema;
	string entry_name;
	CatalogType entry_type;

	DependencyManager::GetLookupProperties(object, entry_schema, entry_name, entry_type);
	return GetOrCreateDependencySet(transaction, entry_type, entry_schema, entry_name);
}

bool DependencyManager::IsSystemEntry(CatalogEntry &entry) const {
	if (entry.internal) {
		return true;
	}

	switch (entry.type) {
	case CatalogType::DEPENDENCY_ENTRY:
	case CatalogType::DEPENDENCY_SET:
	case CatalogType::DATABASE_ENTRY:
		return true;
	default:
		return false;
	}
}

void DependencyManager::AddObject(CatalogTransaction transaction, CatalogEntry &object,
                                  const DependencyList &dependencies) {
	if (IsSystemEntry(object)) {
		// Don't do anything for this
		return;
	}

=======
static PhysicalDependencyList ConvertToPhysical(LogicalDependencyList &logical, CatalogTransaction &transaction,
                                                Catalog &catalog) {
	bool system_only = true;
	for (auto &dep : logical.Set()) {
		if (dep.catalog != SYSTEM_CATALOG) {
			system_only = false;
		}
	}
	if (!transaction.context || system_only) {
		// This is an internal transaction, it does not have a client context
		// we should not have any dependencies when creating internal entries
		D_ASSERT(system_only);
		return PhysicalDependencyList();
	}
	return logical.GetPhysical(*transaction.context, catalog);
}

void DependencyManager::AddObject(CatalogTransaction transaction, CatalogEntry &object,
                                  LogicalDependencyList &logical_dependencies) {
	auto dependencies = ConvertToPhysical(logical_dependencies, transaction, catalog);
>>>>>>> 3f2eeff9
	// check for each object in the sources if they were not deleted yet
	for (auto &dep : dependencies.set) {
		auto &dependency = dep.get();
		if (&dependency.ParentCatalog() != &object.ParentCatalog()) {
			throw DependencyException(
			    "Error adding dependency for object \"%s\" - dependency \"%s\" is in catalog "
			    "\"%s\", which does not match the catalog \"%s\".\nCross catalog dependencies are not supported.",
			    object.name, dependency.name, dependency.ParentCatalog().GetName(), object.ParentCatalog().GetName());
		}
		if (!dependency.set) {
			throw InternalException("Dependency has no set");
		}
		auto catalog_entry = dependency.set->GetEntry(transaction, dependency.name);
		if (!catalog_entry) {
			throw InternalException("Dependency has already been deleted?");
		}
	}

	// indexes do not require CASCADE to be dropped, they are simply always dropped along with the table
	auto dependency_type = object.type == CatalogType::INDEX_ENTRY ? DependencyType::DEPENDENCY_AUTOMATIC
	                                                               : DependencyType::DEPENDENCY_REGULAR;
	// add the object to the dependents_map of each object that it depends on
	for (auto &dependency : dependencies.set) {
		auto &dependency_set = GetOrCreateDependencySet(transaction, dependency);
		// Create the dependent and complete the link by creating the dependency as well
		dependency_set.AddDependent(transaction, object, dependency_type).CompleteLink(transaction);
	}
}

static bool CascadeDrop(bool cascade, DependencyType dependency_type) {
	if (cascade) {
		return true;
	}
	if (dependency_type == DependencyType::DEPENDENCY_AUTOMATIC) {
		// These dependencies are automatically dropped implicitly
		return true;
	}
	if (dependency_type == DependencyType::DEPENDENCY_OWNS) {
		// The object has explicit ownership over the dependency
		return true;
	}
	return false;
}

void DependencyManager::GetLookupProperties(CatalogEntry &entry, string &schema, string &name, CatalogType &type) {
	if (entry.type == CatalogType::DEPENDENCY_ENTRY) {
		auto &dependency_entry = entry.Cast<DependencyCatalogEntry>();

		schema = dependency_entry.EntrySchema();
		name = dependency_entry.EntryName();
		type = dependency_entry.EntryType();
	} else if (entry.type == CatalogType::DEPENDENCY_SET) {
		auto &dependency_set = entry.Cast<DependencySetCatalogEntry>();

		schema = dependency_set.EntrySchema();
		name = dependency_set.EntryName();
		type = dependency_set.EntryType();
	} else {
		schema = DependencyManager::GetSchema(entry);
		name = entry.name;
		type = entry.type;
	}
}

// Always performs the callback, it's up to the callback to determine what to do based on the lookup result
optional_ptr<CatalogEntry> DependencyManager::LookupEntry(CatalogTransaction transaction, CatalogEntry &dependency) {
	string schema;
	string name;
	CatalogType type;
	GetLookupProperties(dependency, schema, name, type);

	// Lookup the schema
	auto schema_entry = catalog.schemas->GetEntry(transaction, schema);
	if (type == CatalogType::SCHEMA_ENTRY || !schema_entry) {
		// This is a schema entry, perform the callback only providing the schema
		return schema_entry;
	}
	auto &duck_schema_entry = schema_entry->Cast<DuckSchemaEntry>();

	// Lookup the catalog set
	auto &catalog_set = duck_schema_entry.GetCatalogSet(type);

	// Use the index to find the actual entry
	auto entry = catalog_set.GetEntry(transaction, name);
	return entry;
}

void DependencyManager::CleanupDependencies(CatalogTransaction transaction, CatalogEntry &object) {
	auto dependency_set_p = GetDependencySet(transaction, object);
	D_ASSERT(dependency_set_p);
	auto &dependency_set = *dependency_set_p;

	// Collect the dependencies
	catalog_entry_set_t dependencies_to_remove;
	dependency_set.ScanDependencies(transaction,
	                                [&](DependencyCatalogEntry &dep) { dependencies_to_remove.insert(dep); });
	// Also collect the dependents
	catalog_entry_set_t dependents_to_remove;
	dependency_set.ScanDependents(transaction, [&](DependencyCatalogEntry &dep) { dependents_to_remove.insert(dep); });

	// Remove the dependency entries
	for (auto &dependency : dependencies_to_remove) {
		auto other_dependency_set_p = GetDependencySet(transaction, dependency);
		auto &other_dependency_set = *other_dependency_set_p;

		other_dependency_set.RemoveDependent(transaction, dependency_set);
		dependency_set.RemoveDependency(transaction, dependency);
	}
	// Remove the dependent entries
	for (auto &dependent : dependents_to_remove) {
		auto other_dependency_set_p = GetDependencySet(transaction, dependent);
		auto &other_dependency_set = *other_dependency_set_p;

		other_dependency_set.RemoveDependency(transaction, dependency_set);
		dependency_set.RemoveDependent(transaction, dependent);
	}

	DropDependencySet(transaction, object);
}

void DependencyManager::DropObject(CatalogTransaction transaction, CatalogEntry &object, bool cascade) {
	if (IsSystemEntry(object)) {
		// Don't do anything for this
		return;
	}

	// Check if there are any dependencies registered on this object
	auto object_dependency_set_p = GetDependencySet(transaction, object);
	if (!object_dependency_set_p) {
		return;
	}
	auto &object_dependency_set = *object_dependency_set_p;

	// Check if there are any entries that block the DROP because they still depend on the object
	catalog_entry_set_t to_drop;
	object_dependency_set.ScanDependents(transaction, [&](DependencyCatalogEntry &dep) {
		// It makes no sense to have a schema depend on anything
		D_ASSERT(dep.EntryType() != CatalogType::SCHEMA_ENTRY);
		auto entry = LookupEntry(transaction, dep);
		if (!entry) {
			return;
		}

		if (!CascadeDrop(cascade, dep.Type())) {
			// no cascade and there are objects that depend on this object: throw error
			throw DependencyException("Cannot drop entry \"%s\" because there are entries that "
			                          "depend on it. Use DROP...CASCADE to drop all dependents.",
			                          object.name);
		}
		to_drop.insert(*entry);
	});

	CleanupDependencies(transaction, object);

	for (auto &entry : to_drop) {
		auto set = entry.get().set;
		D_ASSERT(set);
		set->DropEntry(transaction, entry.get().name, cascade);
	}
}

void DependencyManager::AlterObject(CatalogTransaction transaction, CatalogEntry &old_obj, CatalogEntry &new_obj) {
	if (IsSystemEntry(new_obj)) {
		D_ASSERT(IsSystemEntry(old_obj));
		// Don't do anything for this
		return;
	}

	auto old_dependency_set_p = GetDependencySet(transaction, old_obj);
	if (!old_dependency_set_p) {
		// Nothing depends on this object and this object doesn't depend on anything either
		return;
	}
	auto &old_dependency_set = *old_dependency_set_p;

	dependency_set_t owned_objects;
	old_dependency_set.ScanDependents(transaction, [&](DependencyCatalogEntry &dep) {
		// It makes no sense to have a schema depend on anything
		D_ASSERT(dep.EntryType() != CatalogType::SCHEMA_ENTRY);

		auto entry = LookupEntry(transaction, dep);
		if (!entry) {
			return;
		}
		if (dep.Type() == DependencyType::DEPENDENCY_OWNS) {
			owned_objects.insert(Dependency(*entry, dep.Type()));
			return;
		}
		// conflict: attempting to alter this object but the dependent object still exists
		// no cascade and there are objects that depend on this object: throw error
		throw DependencyException("Cannot alter entry \"%s\" because there are entries that "
		                          "depend on it.",
		                          old_obj.name);
	});

	// Keep old dependencies
	dependency_set_t dependents;
	old_dependency_set.ScanDependencies(transaction, [&](DependencyCatalogEntry &dep) {
		auto entry = LookupEntry(transaction, dep);
		if (!entry) {
			return;
		}
		auto other_dependency_set = GetDependencySet(transaction, dep);
		// Find the dependent entry so we can properly restore the type it has
		auto &dependent = other_dependency_set->GetDependent(transaction, old_obj);
		dependents.insert(Dependency(*entry, dependent.Type()));
	});

	// FIXME: we should update dependencies in the future
	// some alters could cause dependencies to change (imagine types of table columns)
	// or DEFAULT depending on a sequence
	if (StringUtil::CIEquals(old_obj.name, new_obj.name)) {
		// The name was not changed, we do not need to recreate the dependency links
		return;
	}
	CleanupDependencies(transaction, old_obj);

	for (auto &dep : dependents) {
		auto &other = dep.entry.get();
		auto other_dependency_set = GetDependencySet(transaction, other);
		other_dependency_set->AddDependent(transaction, new_obj).CompleteLink(transaction);
	}

	auto &dependency_set = GetOrCreateDependencySet(transaction, new_obj);

	// For all the objects we own, re establish the dependency of the owner on the object
	for (auto &object : owned_objects) {
		auto &entry = object.entry.get();
		auto other_dependency_set = GetDependencySet(transaction, entry);
		D_ASSERT(other_dependency_set);

		auto &dependent_to =
		    other_dependency_set->AddDependent(transaction, new_obj, DependencyType::DEPENDENCY_OWNED_BY);
		dependent_to.CompleteLink(transaction);

<<<<<<< HEAD
		auto &dependent_from = dependency_set.AddDependent(transaction, entry, DependencyType::DEPENDENCY_OWNS);
		dependent_from.CompleteLink(transaction);
=======
optional_ptr<catalog_entry_set_t> DependencyManager::GetEntriesThatObjectDependsOn(CatalogEntry &object) {
	auto entry = dependencies_map.find(object);
	if (entry == dependencies_map.end()) {
		return nullptr;
	}
	return &entry->second;
}

optional_ptr<dependency_set_t> DependencyManager::GetEntriesThatDependOnObject(CatalogEntry &object) {
	auto entry = dependents_map.find(object);
	if (entry == dependents_map.end()) {
		return nullptr;
	}
	return &entry->second;
}

void DependencyManager::EraseObjectInternal(CatalogEntry &object) {
	if (!GetEntriesThatDependOnObject(object)) {
		// dependencies already removed
		return;
	}

	D_ASSERT(dependents_map.find(object) != dependents_map.end());

	auto entries = GetEntriesThatObjectDependsOn(object);
	D_ASSERT(entries);
	for (auto &other : *entries) {
		// For every entry that 'object' is dependent on, clean up this connection
		auto dependencies = GetEntriesThatDependOnObject(other);
		if (!dependencies) {
			continue;
		}

		auto dependent_entry = dependencies->find(object);
		D_ASSERT(dependent_entry != dependencies->end());

		// Remove the dependency of 'object' on 'other'
		dependencies->erase(dependent_entry);
>>>>>>> 3f2eeff9
	}
}

<<<<<<< HEAD
void DependencyManager::Scan(ClientContext &context,
                             const std::function<void(CatalogEntry &, CatalogEntry &, DependencyType)> &callback) {
=======
bool AllExportDependenciesWritten(CatalogEntry &object, optional_ptr<catalog_entry_set_t> dependencies_p,
                                  catalog_entry_set_t &exported) {
	if (!dependencies_p) {
		// This object has no dependencies at all
		return true;
	}
	auto &dependencies = *dependencies_p;
	for (auto &entry : dependencies) {
		// This is an entry that needs to be written before 'object' can be written
		if (exported.find(entry) == exported.end()) {
			// It has not been written yet, abort
			return false;
		}
		// We do not need to check recursively, if the object is written
		// that means that the objects it depends on have also been written
	}
	return true;
}

void AddDependentsToBacklog(stack<reference<CatalogEntry>> &backlog, optional_ptr<dependency_set_t> dependents) {
	catalog_entry_vector_t tables;
	D_ASSERT(dependents);
	for (auto &dependent : *dependents) {
		auto &entry = dependent.entry.get();
		if (entry.type == CatalogType::TABLE_ENTRY) {
			tables.push_back(entry);
		}
		// This could be a foreign key reference, in which case we have to write it before other dependents
		backlog.push(entry);
	}
	for (auto &entry : tables) {
		backlog.push(entry.get());
	}
}

void OrderEntries(ExportDependencies &map, CatalogEntryOrdering &ordering, stack<reference<CatalogEntry>> &backlog) {
	auto &export_order = ordering.ordered_vector;
	auto &entries = ordering.ordered_set;

	while (!backlog.empty()) {
		auto &object = backlog.top();
		backlog.pop();
		if (entries.count(object)) {
			// This entry has already been written
			continue;
		}
		auto dependencies = map.GetEntriesThatObjectDependsOn(object);
		auto is_ordered = AllExportDependenciesWritten(object, dependencies, entries);
		if (!is_ordered) {
			if (dependencies) {
				for (auto &dependency : *dependencies) {
					backlog.emplace(dependency);
				}
			}
			continue;
		}
		// All dependencies written, we can write this now
		auto insert_result = entries.insert(object);
		(void)insert_result;
		D_ASSERT(insert_result.second);
		export_order.push_back(object);
		auto dependents = map.GetEntriesThatDependOnObject(object);
		AddDependentsToBacklog(backlog, dependents);
	}
}

void ExportDependencies::AddForeignKeyConnection(CatalogEntry &entry, const string &fk_table) {
	for (auto &object : dependencies) {
		auto &other = object.first.get();
		if (other.type != CatalogType::TABLE_ENTRY) {
			continue;
		}
		if (!StringUtil::CIEquals(fk_table, other.name)) {
			continue;
		}
		// Register that 'object' depends on 'entry'
		D_ASSERT(dependents.count(entry));
		auto &other_deps = dependents[entry];
		other_deps.insert(Dependency(other));

		// Register that 'entry' is a dependency of 'object'
		D_ASSERT(dependencies.count(other));
		auto &entry_deps = dependencies[other];
		entry_deps.insert(entry);
	}
}

catalog_entry_vector_t DependencyManager::GetExportOrder() {
	CatalogEntryOrdering ordering;
	auto &entries = ordering.ordered_set;
	auto &export_order = ordering.ordered_vector;

	stack<reference<CatalogEntry>> backlog;

	catalog_entry_map_t<dependency_set_t> dependents = dependents_map;
	catalog_entry_map_t<catalog_entry_set_t> dependencies = dependencies_map;
	ExportDependencies map(dependents, dependencies);

	for (auto &entry_p : dependencies) {
		auto &entry = entry_p.first.get();
		if (entry.type != CatalogType::TABLE_ENTRY) {
			continue;
		}
		auto &table_entry = entry.Cast<TableCatalogEntry>();
		auto &constraints = table_entry.GetConstraints();
		for (auto &con : constraints) {
			if (con->type != ConstraintType::FOREIGN_KEY) {
				continue;
			}
			auto &fk_con = con->Cast<ForeignKeyConstraint>();
			if (fk_con.info.type != ForeignKeyType::FK_TYPE_PRIMARY_KEY_TABLE) {
				continue;
			}
			map.AddForeignKeyConnection(entry, fk_con.info.table);
		}
	}

	for (auto &entry_p : dependencies) {
		auto &entry = entry_p.first;
		if (entry.get().type == CatalogType::SEQUENCE_ENTRY) {
			auto result = GetEntriesThatObjectDependsOn(entry.get());
			if (result) {
				for (auto &dependency : *result) {
					// Sequences can only depend on schemas, which can't have dependencies
					entries.insert(dependency);
					export_order.push_back(dependency);
				}
			}
			entries.insert(entry);
			export_order.push_back(entry);
		} else {
			backlog.push(entry);
		}
	}

	OrderEntries(map, ordering, backlog);
	return std::move(ordering.ordered_vector);
}

void DependencyManager::Scan(const std::function<void(CatalogEntry &, CatalogEntry &, DependencyType)> &callback) {
>>>>>>> 3f2eeff9
	lock_guard<mutex> write_lock(catalog.GetWriteLock());
	auto transaction = catalog.GetCatalogTransaction(context);

	// All the objects registered in the dependency manager
	catalog_entry_set_t entries;
	dependency_sets.Scan(transaction, [&](CatalogEntry &set) {
		auto entry = LookupEntry(transaction, set);
		entries.insert(*entry);
	});

	// For every registered entry, get the dependents
	for (auto &entry : entries) {
		auto set = GetDependencySet(transaction, entry);
		// Scan all the dependents of the entry
		set->ScanDependents(transaction, [&](DependencyCatalogEntry &dependent) {
			auto dep = LookupEntry(transaction, dependent);
			if (!dep) {
				return;
			}
			auto &dependent_entry = *dep;
			callback(entry, dependent_entry, dependent.Type());
		});
	}
}

void DependencyManager::AddOwnership(CatalogTransaction transaction, CatalogEntry &owner, CatalogEntry &entry) {
	if (IsSystemEntry(entry) || IsSystemEntry(owner)) {
		return;
	}

	// If the owner is already owned by something else, throw an error
	auto &owner_dependency_set = GetOrCreateDependencySet(transaction, owner);
	owner_dependency_set.ScanDependents(transaction, [&](DependencyCatalogEntry &dep) {
		if (dep.Type() == DependencyType::DEPENDENCY_OWNED_BY) {
			throw DependencyException(owner.name + " already owned by " + dep.EntryName());
		}
	});

	// If the entry is already owned, throw an error
	auto &entry_dependency_set = GetOrCreateDependencySet(transaction, entry);
	entry_dependency_set.ScanDependents(transaction, [&](DependencyCatalogEntry &other) {
		auto dependency_type = other.Type();

		auto dependent_entry = LookupEntry(transaction, other);
		if (!dependent_entry) {
			return;
		}
		auto &dep = *dependent_entry;

		// FIXME: should this not check for DEPENDENCY_OWNS first??

		// if the entry is already owned, throw error
		if (&dep != &owner) {
			throw DependencyException(entry.name + " already depends on " + dep.name);
		}

		// if the entry owns the owner, throw error
		if (&dep == &owner && dependency_type == DependencyType::DEPENDENCY_OWNS) {
			throw DependencyException(entry.name + " already owns " + owner.name +
			                          ". Cannot have circular dependencies");
		}
	});
	entry_dependency_set.AddDependent(transaction, owner, DependencyType::DEPENDENCY_OWNED_BY)
	    .CompleteLink(transaction);
	owner_dependency_set.AddDependent(transaction, entry, DependencyType::DEPENDENCY_OWNS).CompleteLink(transaction);
}

} // namespace duckdb<|MERGE_RESOLUTION|>--- conflicted
+++ resolved
@@ -7,23 +7,20 @@
 #include "duckdb/parser/expression/constant_expression.hpp"
 #include "duckdb/catalog/mapping_value.hpp"
 #include "duckdb/catalog/dependency_list.hpp"
-<<<<<<< HEAD
 #include "duckdb/common/enums/catalog_type.hpp"
 #include "duckdb/catalog/catalog_entry/dependency_set_catalog_entry.hpp"
 #include "duckdb/catalog/catalog_entry/dependency_catalog_entry.hpp"
 #include "duckdb/catalog/catalog_entry/duck_schema_entry.hpp"
-=======
 #include "duckdb/common/queue.hpp"
 #include "duckdb/catalog/catalog_entry/table_catalog_entry.hpp"
 #include "duckdb/parser/constraints/foreign_key_constraint.hpp"
->>>>>>> 3f2eeff9
+#include "duckdb/catalog/dependency_list.hpp"
 
 namespace duckdb {
 
 DependencyManager::DependencyManager(DuckCatalog &catalog) : catalog(catalog), dependency_sets(catalog) {
 }
 
-<<<<<<< HEAD
 string DependencyManager::GetSchema(CatalogEntry &entry) {
 	if (entry.type == CatalogType::SCHEMA_ENTRY) {
 		return entry.name;
@@ -34,6 +31,10 @@
 string DependencyManager::MangleName(CatalogType type, const string &schema, const string &name) {
 	auto null_byte = string(1, '\0');
 	return CatalogTypeToString(type) + null_byte + schema + null_byte + name;
+}
+
+string DependencyManager::MangleName(const LogicalDependency &entry) {
+	return MangleName(entry.type, entry.schema, entry.name);
 }
 
 string DependencyManager::MangleName(CatalogEntry &entry) {
@@ -88,17 +89,20 @@
 }
 
 DependencySetCatalogEntry &DependencyManager::GetOrCreateDependencySet(CatalogTransaction transaction,
-                                                                       CatalogType entry_type,
-                                                                       const string &entry_schema,
-                                                                       const string &entry_name) {
-	auto mangled_name = MangleName(entry_type, entry_schema, entry_name);
+                                                                       CatalogEntry &object) {
+	LogicalDependency dep(object);
+	return GetOrCreateDependencySet(transaction, dep);
+}
+
+DependencySetCatalogEntry &DependencyManager::GetOrCreateDependencySet(CatalogTransaction transaction,
+                                                                       const LogicalDependency &object) {
+	auto mangled_name = MangleName(object);
 	auto dependency_set_p = GetDependencySet(transaction, mangled_name);
 	if (dependency_set_p) {
 		return *dependency_set_p;
 	}
-	static const DependencyList EMPTY_DEPENDENCIES;
-	auto new_dependency_set =
-	    make_uniq<DependencySetCatalogEntry>(catalog, *this, entry_type, entry_schema, entry_name);
+	static const LogicalDependencyList EMPTY_DEPENDENCIES;
+	auto new_dependency_set = make_uniq<DependencySetCatalogEntry>(catalog, *this, object);
 	if (catalog.IsTemporaryCatalog()) {
 		new_dependency_set->temporary = true;
 	}
@@ -108,16 +112,6 @@
 	(void)res;
 	D_ASSERT(res);
 	return dependency_set;
-}
-
-DependencySetCatalogEntry &DependencyManager::GetOrCreateDependencySet(CatalogTransaction transaction,
-                                                                       CatalogEntry &object) {
-	string entry_schema;
-	string entry_name;
-	CatalogType entry_type;
-
-	DependencyManager::GetLookupProperties(object, entry_schema, entry_name, entry_type);
-	return GetOrCreateDependencySet(transaction, entry_type, entry_schema, entry_name);
 }
 
 bool DependencyManager::IsSystemEntry(CatalogEntry &entry) const {
@@ -136,49 +130,19 @@
 }
 
 void DependencyManager::AddObject(CatalogTransaction transaction, CatalogEntry &object,
-                                  const DependencyList &dependencies) {
+                                  const LogicalDependencyList &dependencies) {
 	if (IsSystemEntry(object)) {
 		// Don't do anything for this
 		return;
 	}
 
-=======
-static PhysicalDependencyList ConvertToPhysical(LogicalDependencyList &logical, CatalogTransaction &transaction,
-                                                Catalog &catalog) {
-	bool system_only = true;
-	for (auto &dep : logical.Set()) {
-		if (dep.catalog != SYSTEM_CATALOG) {
-			system_only = false;
-		}
-	}
-	if (!transaction.context || system_only) {
-		// This is an internal transaction, it does not have a client context
-		// we should not have any dependencies when creating internal entries
-		D_ASSERT(system_only);
-		return PhysicalDependencyList();
-	}
-	return logical.GetPhysical(*transaction.context, catalog);
-}
-
-void DependencyManager::AddObject(CatalogTransaction transaction, CatalogEntry &object,
-                                  LogicalDependencyList &logical_dependencies) {
-	auto dependencies = ConvertToPhysical(logical_dependencies, transaction, catalog);
->>>>>>> 3f2eeff9
 	// check for each object in the sources if they were not deleted yet
-	for (auto &dep : dependencies.set) {
-		auto &dependency = dep.get();
-		if (&dependency.ParentCatalog() != &object.ParentCatalog()) {
+	for (auto &dependency : dependencies.Set()) {
+		if (dependency.catalog != object.ParentCatalog().GetName()) {
 			throw DependencyException(
 			    "Error adding dependency for object \"%s\" - dependency \"%s\" is in catalog "
 			    "\"%s\", which does not match the catalog \"%s\".\nCross catalog dependencies are not supported.",
-			    object.name, dependency.name, dependency.ParentCatalog().GetName(), object.ParentCatalog().GetName());
-		}
-		if (!dependency.set) {
-			throw InternalException("Dependency has no set");
-		}
-		auto catalog_entry = dependency.set->GetEntry(transaction, dependency.name);
-		if (!catalog_entry) {
-			throw InternalException("Dependency has already been deleted?");
+			    object.name, dependency.name, dependency.catalog, object.ParentCatalog().GetName());
 		}
 	}
 
@@ -186,7 +150,7 @@
 	auto dependency_type = object.type == CatalogType::INDEX_ENTRY ? DependencyType::DEPENDENCY_AUTOMATIC
 	                                                               : DependencyType::DEPENDENCY_REGULAR;
 	// add the object to the dependents_map of each object that it depends on
-	for (auto &dependency : dependencies.set) {
+	for (auto &dependency : dependencies.Set()) {
 		auto &dependency_set = GetOrCreateDependencySet(transaction, dependency);
 		// Create the dependent and complete the link by creating the dependency as well
 		dependency_set.AddDependent(transaction, object, dependency_type).CompleteLink(transaction);
@@ -208,32 +172,11 @@
 	return false;
 }
 
-void DependencyManager::GetLookupProperties(CatalogEntry &entry, string &schema, string &name, CatalogType &type) {
-	if (entry.type == CatalogType::DEPENDENCY_ENTRY) {
-		auto &dependency_entry = entry.Cast<DependencyCatalogEntry>();
-
-		schema = dependency_entry.EntrySchema();
-		name = dependency_entry.EntryName();
-		type = dependency_entry.EntryType();
-	} else if (entry.type == CatalogType::DEPENDENCY_SET) {
-		auto &dependency_set = entry.Cast<DependencySetCatalogEntry>();
-
-		schema = dependency_set.EntrySchema();
-		name = dependency_set.EntryName();
-		type = dependency_set.EntryType();
-	} else {
-		schema = DependencyManager::GetSchema(entry);
-		name = entry.name;
-		type = entry.type;
-	}
-}
-
-// Always performs the callback, it's up to the callback to determine what to do based on the lookup result
-optional_ptr<CatalogEntry> DependencyManager::LookupEntry(CatalogTransaction transaction, CatalogEntry &dependency) {
-	string schema;
-	string name;
-	CatalogType type;
-	GetLookupProperties(dependency, schema, name, type);
+optional_ptr<CatalogEntry> DependencyManager::LookupEntry(CatalogTransaction transaction,
+                                                          LogicalDependency dependency) {
+	auto &schema = dependency.schema;
+	auto &name = dependency.name;
+	auto &type = dependency.type;
 
 	// Lookup the schema
 	auto schema_entry = catalog.schemas->GetEntry(transaction, schema);
@@ -249,6 +192,11 @@
 	// Use the index to find the actual entry
 	auto entry = catalog_set.GetEntry(transaction, name);
 	return entry;
+}
+
+optional_ptr<CatalogEntry> DependencyManager::LookupEntry(CatalogTransaction transaction, CatalogEntry &dependency) {
+	LogicalDependency dep(dependency);
+	return LookupEntry(transaction, dep);
 }
 
 void DependencyManager::CleanupDependencies(CatalogTransaction transaction, CatalogEntry &object) {
@@ -399,197 +347,152 @@
 		    other_dependency_set->AddDependent(transaction, new_obj, DependencyType::DEPENDENCY_OWNED_BY);
 		dependent_to.CompleteLink(transaction);
 
-<<<<<<< HEAD
 		auto &dependent_from = dependency_set.AddDependent(transaction, entry, DependencyType::DEPENDENCY_OWNS);
 		dependent_from.CompleteLink(transaction);
-=======
-optional_ptr<catalog_entry_set_t> DependencyManager::GetEntriesThatObjectDependsOn(CatalogEntry &object) {
-	auto entry = dependencies_map.find(object);
-	if (entry == dependencies_map.end()) {
-		return nullptr;
-	}
-	return &entry->second;
-}
-
-optional_ptr<dependency_set_t> DependencyManager::GetEntriesThatDependOnObject(CatalogEntry &object) {
-	auto entry = dependents_map.find(object);
-	if (entry == dependents_map.end()) {
-		return nullptr;
-	}
-	return &entry->second;
-}
-
-void DependencyManager::EraseObjectInternal(CatalogEntry &object) {
-	if (!GetEntriesThatDependOnObject(object)) {
-		// dependencies already removed
-		return;
-	}
-
-	D_ASSERT(dependents_map.find(object) != dependents_map.end());
-
-	auto entries = GetEntriesThatObjectDependsOn(object);
-	D_ASSERT(entries);
-	for (auto &other : *entries) {
-		// For every entry that 'object' is dependent on, clean up this connection
-		auto dependencies = GetEntriesThatDependOnObject(other);
-		if (!dependencies) {
-			continue;
-		}
-
-		auto dependent_entry = dependencies->find(object);
-		D_ASSERT(dependent_entry != dependencies->end());
-
-		// Remove the dependency of 'object' on 'other'
-		dependencies->erase(dependent_entry);
->>>>>>> 3f2eeff9
-	}
-}
-
-<<<<<<< HEAD
+	}
+}
+
+// bool AllExportDependenciesWritten(CatalogEntry &object, optional_ptr<catalog_entry_set_t> dependencies_p,
+//                                  catalog_entry_set_t &exported) {
+//	if (!dependencies_p) {
+//		// This object has no dependencies at all
+//		return true;
+//	}
+//	auto &dependencies = *dependencies_p;
+//	for (auto &entry : dependencies) {
+//		// This is an entry that needs to be written before 'object' can be written
+//		if (exported.find(entry) == exported.end()) {
+//			// It has not been written yet, abort
+//			return false;
+//		}
+//		// We do not need to check recursively, if the object is written
+//		// that means that the objects it depends on have also been written
+//	}
+//	return true;
+//}
+
+// void AddDependentsToBacklog(stack<reference<CatalogEntry>> &backlog, optional_ptr<dependency_set_t> dependents) {
+//	catalog_entry_vector_t tables;
+//	D_ASSERT(dependents);
+//	for (auto &dependent : *dependents) {
+//		auto &entry = dependent.entry.get();
+//		if (entry.type == CatalogType::TABLE_ENTRY) {
+//			tables.push_back(entry);
+//		}
+//		// This could be a foreign key reference, in which case we have to write it before other dependents
+//		backlog.push(entry);
+//	}
+//	for (auto &entry : tables) {
+//		backlog.push(entry.get());
+//	}
+//}
+
+// void OrderEntries(ExportDependencies &map, CatalogEntryOrdering &ordering, stack<reference<CatalogEntry>> &backlog) {
+//	auto &export_order = ordering.ordered_vector;
+//	auto &entries = ordering.ordered_set;
+
+//	while (!backlog.empty()) {
+//		auto &object = backlog.top();
+//		backlog.pop();
+//		if (entries.count(object)) {
+//			// This entry has already been written
+//			continue;
+//		}
+//		auto dependencies = map.GetEntriesThatObjectDependsOn(object);
+//		auto is_ordered = AllExportDependenciesWritten(object, dependencies, entries);
+//		if (!is_ordered) {
+//			if (dependencies) {
+//				for (auto &dependency : *dependencies) {
+//					backlog.emplace(dependency);
+//				}
+//			}
+//			continue;
+//		}
+//		// All dependencies written, we can write this now
+//		auto insert_result = entries.insert(object);
+//		(void)insert_result;
+//		D_ASSERT(insert_result.second);
+//		export_order.push_back(object);
+//		auto dependents = map.GetEntriesThatDependOnObject(object);
+//		AddDependentsToBacklog(backlog, dependents);
+//	}
+//}
+
+// void ExportDependencies::AddForeignKeyConnection(CatalogEntry &entry, const string &fk_table) {
+//	for (auto &object : dependencies) {
+//		auto &other = object.first.get();
+//		if (other.type != CatalogType::TABLE_ENTRY) {
+//			continue;
+//		}
+//		if (!StringUtil::CIEquals(fk_table, other.name)) {
+//			continue;
+//		}
+//		// Register that 'object' depends on 'entry'
+//		D_ASSERT(dependents.count(entry));
+//		auto &other_deps = dependents[entry];
+//		other_deps.insert(Dependency(other));
+
+//		// Register that 'entry' is a dependency of 'object'
+//		D_ASSERT(dependencies.count(other));
+//		auto &entry_deps = dependencies[other];
+//		entry_deps.insert(entry);
+//	}
+//}
+
+// catalog_entry_vector_t DependencyManager::GetExportOrder() {
+//	CatalogEntryOrdering ordering;
+//	auto &entries = ordering.ordered_set;
+//	auto &export_order = ordering.ordered_vector;
+
+//	stack<reference<CatalogEntry>> backlog;
+
+//	catalog_entry_map_t<dependency_set_t> dependents = dependents_map;
+//	catalog_entry_map_t<catalog_entry_set_t> dependencies = dependencies_map;
+//	ExportDependencies map(dependents, dependencies);
+
+//	for (auto &entry_p : dependencies) {
+//		auto &entry = entry_p.first.get();
+//		if (entry.type != CatalogType::TABLE_ENTRY) {
+//			continue;
+//		}
+//		auto &table_entry = entry.Cast<TableCatalogEntry>();
+//		auto &constraints = table_entry.GetConstraints();
+//		for (auto &con : constraints) {
+//			if (con->type != ConstraintType::FOREIGN_KEY) {
+//				continue;
+//			}
+//			auto &fk_con = con->Cast<ForeignKeyConstraint>();
+//			if (fk_con.info.type != ForeignKeyType::FK_TYPE_PRIMARY_KEY_TABLE) {
+//				continue;
+//			}
+//			map.AddForeignKeyConnection(entry, fk_con.info.table);
+//		}
+//	}
+
+//	for (auto &entry_p : dependencies) {
+//		auto &entry = entry_p.first;
+//		if (entry.get().type == CatalogType::SEQUENCE_ENTRY) {
+//			auto result = GetEntriesThatObjectDependsOn(entry.get());
+//			if (result) {
+//				for (auto &dependency : *result) {
+//					// Sequences can only depend on schemas, which can't have dependencies
+//					entries.insert(dependency);
+//					export_order.push_back(dependency);
+//				}
+//			}
+//			entries.insert(entry);
+//			export_order.push_back(entry);
+//		} else {
+//			backlog.push(entry);
+//		}
+//	}
+
+//	OrderEntries(map, ordering, backlog);
+//	return std::move(ordering.ordered_vector);
+//}
+
 void DependencyManager::Scan(ClientContext &context,
                              const std::function<void(CatalogEntry &, CatalogEntry &, DependencyType)> &callback) {
-=======
-bool AllExportDependenciesWritten(CatalogEntry &object, optional_ptr<catalog_entry_set_t> dependencies_p,
-                                  catalog_entry_set_t &exported) {
-	if (!dependencies_p) {
-		// This object has no dependencies at all
-		return true;
-	}
-	auto &dependencies = *dependencies_p;
-	for (auto &entry : dependencies) {
-		// This is an entry that needs to be written before 'object' can be written
-		if (exported.find(entry) == exported.end()) {
-			// It has not been written yet, abort
-			return false;
-		}
-		// We do not need to check recursively, if the object is written
-		// that means that the objects it depends on have also been written
-	}
-	return true;
-}
-
-void AddDependentsToBacklog(stack<reference<CatalogEntry>> &backlog, optional_ptr<dependency_set_t> dependents) {
-	catalog_entry_vector_t tables;
-	D_ASSERT(dependents);
-	for (auto &dependent : *dependents) {
-		auto &entry = dependent.entry.get();
-		if (entry.type == CatalogType::TABLE_ENTRY) {
-			tables.push_back(entry);
-		}
-		// This could be a foreign key reference, in which case we have to write it before other dependents
-		backlog.push(entry);
-	}
-	for (auto &entry : tables) {
-		backlog.push(entry.get());
-	}
-}
-
-void OrderEntries(ExportDependencies &map, CatalogEntryOrdering &ordering, stack<reference<CatalogEntry>> &backlog) {
-	auto &export_order = ordering.ordered_vector;
-	auto &entries = ordering.ordered_set;
-
-	while (!backlog.empty()) {
-		auto &object = backlog.top();
-		backlog.pop();
-		if (entries.count(object)) {
-			// This entry has already been written
-			continue;
-		}
-		auto dependencies = map.GetEntriesThatObjectDependsOn(object);
-		auto is_ordered = AllExportDependenciesWritten(object, dependencies, entries);
-		if (!is_ordered) {
-			if (dependencies) {
-				for (auto &dependency : *dependencies) {
-					backlog.emplace(dependency);
-				}
-			}
-			continue;
-		}
-		// All dependencies written, we can write this now
-		auto insert_result = entries.insert(object);
-		(void)insert_result;
-		D_ASSERT(insert_result.second);
-		export_order.push_back(object);
-		auto dependents = map.GetEntriesThatDependOnObject(object);
-		AddDependentsToBacklog(backlog, dependents);
-	}
-}
-
-void ExportDependencies::AddForeignKeyConnection(CatalogEntry &entry, const string &fk_table) {
-	for (auto &object : dependencies) {
-		auto &other = object.first.get();
-		if (other.type != CatalogType::TABLE_ENTRY) {
-			continue;
-		}
-		if (!StringUtil::CIEquals(fk_table, other.name)) {
-			continue;
-		}
-		// Register that 'object' depends on 'entry'
-		D_ASSERT(dependents.count(entry));
-		auto &other_deps = dependents[entry];
-		other_deps.insert(Dependency(other));
-
-		// Register that 'entry' is a dependency of 'object'
-		D_ASSERT(dependencies.count(other));
-		auto &entry_deps = dependencies[other];
-		entry_deps.insert(entry);
-	}
-}
-
-catalog_entry_vector_t DependencyManager::GetExportOrder() {
-	CatalogEntryOrdering ordering;
-	auto &entries = ordering.ordered_set;
-	auto &export_order = ordering.ordered_vector;
-
-	stack<reference<CatalogEntry>> backlog;
-
-	catalog_entry_map_t<dependency_set_t> dependents = dependents_map;
-	catalog_entry_map_t<catalog_entry_set_t> dependencies = dependencies_map;
-	ExportDependencies map(dependents, dependencies);
-
-	for (auto &entry_p : dependencies) {
-		auto &entry = entry_p.first.get();
-		if (entry.type != CatalogType::TABLE_ENTRY) {
-			continue;
-		}
-		auto &table_entry = entry.Cast<TableCatalogEntry>();
-		auto &constraints = table_entry.GetConstraints();
-		for (auto &con : constraints) {
-			if (con->type != ConstraintType::FOREIGN_KEY) {
-				continue;
-			}
-			auto &fk_con = con->Cast<ForeignKeyConstraint>();
-			if (fk_con.info.type != ForeignKeyType::FK_TYPE_PRIMARY_KEY_TABLE) {
-				continue;
-			}
-			map.AddForeignKeyConnection(entry, fk_con.info.table);
-		}
-	}
-
-	for (auto &entry_p : dependencies) {
-		auto &entry = entry_p.first;
-		if (entry.get().type == CatalogType::SEQUENCE_ENTRY) {
-			auto result = GetEntriesThatObjectDependsOn(entry.get());
-			if (result) {
-				for (auto &dependency : *result) {
-					// Sequences can only depend on schemas, which can't have dependencies
-					entries.insert(dependency);
-					export_order.push_back(dependency);
-				}
-			}
-			entries.insert(entry);
-			export_order.push_back(entry);
-		} else {
-			backlog.push(entry);
-		}
-	}
-
-	OrderEntries(map, ordering, backlog);
-	return std::move(ordering.ordered_vector);
-}
-
-void DependencyManager::Scan(const std::function<void(CatalogEntry &, CatalogEntry &, DependencyType)> &callback) {
->>>>>>> 3f2eeff9
 	lock_guard<mutex> write_lock(catalog.GetWriteLock());
 	auto transaction = catalog.GetCatalogTransaction(context);
 
