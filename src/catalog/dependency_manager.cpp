#include "duckdb/catalog/dependency_manager.hpp"
#include "duckdb/catalog/catalog_entry/type_catalog_entry.hpp"
#include "duckdb/catalog/duck_catalog.hpp"
#include "duckdb/catalog/catalog_entry.hpp"
#include "duckdb/main/client_context.hpp"
#include "duckdb/main/database.hpp"
#include "duckdb/parser/expression/constant_expression.hpp"
#include "duckdb/catalog/dependency_list.hpp"
#include "duckdb/common/enums/catalog_type.hpp"
#include "duckdb/catalog/catalog_entry/dependency/dependency_entry.hpp"
#include "duckdb/catalog/catalog_entry/dependency/dependency_subject_entry.hpp"
#include "duckdb/catalog/catalog_entry/dependency/dependency_reliant_entry.hpp"
#include "duckdb/catalog/catalog_entry/duck_schema_entry.hpp"
#include "duckdb/common/queue.hpp"
#include "duckdb/catalog/catalog_entry/table_catalog_entry.hpp"
#include "duckdb/parser/constraints/foreign_key_constraint.hpp"
#include "duckdb/catalog/dependency_catalog_set.hpp"

namespace duckdb {

static void AssertMangledName(const string &mangled_name, idx_t expected_null_bytes) {
#ifdef DEBUG
	idx_t nullbyte_count = 0;
	for (auto &ch : mangled_name) {
		nullbyte_count += ch == '\0';
	}
	D_ASSERT(nullbyte_count == expected_null_bytes);
#endif
}

MangledEntryName::MangledEntryName(const CatalogEntryInfo &info) {
	static const auto NULL_BYTE = string(1, '\0');

	auto &type = info.type;
	auto &schema = info.schema;
	auto &name = info.name;

	this->name = CatalogTypeToString(type) + NULL_BYTE + schema + NULL_BYTE + name;
	AssertMangledName(this->name, 2);
}

MangledDependencyName::MangledDependencyName(const MangledEntryName &from, const MangledEntryName &to) {
	static const auto NULL_BYTE = string(1, '\0');
	this->name = from.name + NULL_BYTE + to.name;
	AssertMangledName(this->name, 5);
}

DependencyManager::DependencyManager(DuckCatalog &catalog)
    : catalog(catalog), dependencies(catalog), dependents(catalog) {
}

string DependencyManager::GetSchema(const CatalogEntry &entry) {
	if (entry.type == CatalogType::SCHEMA_ENTRY) {
		return entry.name;
	}
	return entry.ParentSchema().name;
}

MangledEntryName DependencyManager::MangleName(const CatalogEntryInfo &info) {
	return MangledEntryName(info);
}

MangledEntryName DependencyManager::MangleName(const CatalogEntry &entry) {
	if (entry.type == CatalogType::DEPENDENCY_ENTRY) {
		auto &dependency_entry = entry.Cast<DependencyEntry>();
		return dependency_entry.EntryMangledName();
	}
	auto type = entry.type;
	auto schema = GetSchema(entry);
	auto name = entry.name;
	CatalogEntryInfo info {type, schema, name};

	return MangleName(info);
}

DependencyInfo DependencyInfo::FromDependency(DependencyEntry &dep) {
	return DependencyInfo {/*dependent = */ dep.Reliant(),
	                       /*dependency = */ dep.Subject()};
}

DependencyInfo DependencyInfo::FromDependent(DependencyEntry &dep) {
	return DependencyInfo {/*dependent = */ dep.Reliant(),
	                       /*dependency = */ dep.Subject()};
}

// ----------- DEPENDENCY_MANAGER -----------

bool DependencyManager::IsSystemEntry(CatalogEntry &entry) const {
	if (entry.type != CatalogType::SCHEMA_ENTRY && entry.internal) {
		// We do create dependency sets for Schemas, they would be created at a later time regardless
		// and that could cause a write-write conflict if used in separate connections
		return true;
	}

	switch (entry.type) {
	case CatalogType::DEPENDENCY_ENTRY:
	case CatalogType::DATABASE_ENTRY:
	case CatalogType::RENAMED_ENTRY:
		return true;
	default:
		return false;
	}
}

CatalogSet &DependencyManager::Dependents() {
	return dependents;
}

CatalogSet &DependencyManager::Dependencies() {
	return dependencies;
}

void DependencyManager::ScanSetInternal(CatalogTransaction transaction, const CatalogEntryInfo &info,
                                        bool scan_dependency, dependency_callback_t &callback) {
	catalog_entry_set_t other_entries;

	auto cb = [&](CatalogEntry &other) {
		D_ASSERT(other.type == CatalogType::DEPENDENCY_ENTRY);
		auto &other_entry = other.Cast<DependencyEntry>();

		other_entries.insert(other_entry);
		callback(other_entry);
	};

	if (scan_dependency) {
		DependencyCatalogSet dependencies(Dependencies(), info);
		dependencies.Scan(transaction, cb);
	} else {
		DependencyCatalogSet dependents(Dependents(), info);
		dependents.Scan(transaction, cb);
	}

#ifdef DEBUG
	// Verify some invariants
	// Every dependency should have a matching dependent in the other set
	// And vice versa
	auto mangled_name = MangleName(info);

	if (scan_dependency) {
		for (auto &entry : other_entries) {
			auto other_info = GetLookupProperties(entry);
			DependencyCatalogSet other_dependents(Dependents(), other_info);

			// Verify that the other half of the dependency also exists
			auto dependent = other_dependents.GetEntryDetailed(transaction, mangled_name);
			D_ASSERT(dependent.reason != CatalogSet::EntryLookup::FailureReason::NOT_PRESENT);
		}
	} else {
		for (auto &entry : other_entries) {
			auto other_info = GetLookupProperties(entry);
			DependencyCatalogSet other_dependencies(Dependencies(), other_info);

			// Verify that the other half of the dependent also exists
			auto dependency = other_dependencies.GetEntryDetailed(transaction, mangled_name);
			D_ASSERT(dependency.reason != CatalogSet::EntryLookup::FailureReason::NOT_PRESENT);
		}
	}
#endif
}

void DependencyManager::ScanDependents(CatalogTransaction transaction, const CatalogEntryInfo &info,
                                       dependency_callback_t &callback) {
	ScanSetInternal(transaction, info, false, callback);
}

void DependencyManager::ScanDependencies(CatalogTransaction transaction, const CatalogEntryInfo &info,
                                         dependency_callback_t &callback) {
	ScanSetInternal(transaction, info, true, callback);
}

void DependencyManager::RemoveDependency(CatalogTransaction transaction, const DependencyInfo &info) {
	auto &dependent = info.dependent;
	auto &dependency = info.dependency;

	// The dependents of the dependency (target)
	DependencyCatalogSet dependents(Dependents(), dependency.entry);
	// The dependencies of the dependent (initiator)
	DependencyCatalogSet dependencies(Dependencies(), dependent.entry);

	auto dependent_mangled = MangledEntryName(dependent.entry);
	auto dependency_mangled = MangledEntryName(dependency.entry);

	auto dependent_p = dependents.GetEntry(transaction, dependent_mangled);
	if (dependent_p) {
		// 'dependent' is no longer inhibiting the deletion of 'dependency'
		dependents.DropEntry(transaction, dependent_mangled, false);
	}
	auto dependency_p = dependencies.GetEntry(transaction, dependency_mangled);
	if (dependency_p) {
		// 'dependency' is no longer required by 'dependent'
		dependencies.DropEntry(transaction, dependency_mangled, false);
	}
}

void DependencyManager::CreateDependencyInternal(CatalogTransaction transaction, const DependencyInfo &info,
                                                 bool dependency) {
	auto &catalog_set = dependency ? Dependencies() : Dependents();
	auto &from = dependency ? info.dependent.entry : info.dependency.entry;
<<<<<<< HEAD
	auto flags = info.dependent.flags;
	auto &to = dependency ? info.dependency.entry : info.dependent.entry;

	DependencyCatalogSet set(catalog_set, from);

	auto dep_name = MangleName(to);
	auto existing = set.GetEntry(transaction, dep_name);
	if (existing) {
		auto &existing_flags = existing->Cast<DependencyEntry>().Reliant().flags;
		if (flags == existing_flags) {
			return;
		}
		flags.Apply(existing_flags);
		set.DropEntry(transaction, dep_name, false, false);
	}
	auto dep = dependency ? make_uniq_base<DependencyEntry, DependencySubjectEntry>(catalog, info)
	                      : make_uniq_base<DependencyEntry, DependencyReliantEntry>(catalog, info);
=======
	auto &to = dependency ? info.dependency.entry : info.dependent.entry;

	DependencyCatalogSet set(catalog_set, from);
	auto dep = dependency ? make_uniq_base<DependencyEntry, DependencySubjectEntry>(catalog, info)
	                      : make_uniq_base<DependencyEntry, DependencyReliantEntry>(catalog, info);
	auto dep_name = MangleName(to);
>>>>>>> 574084aa

	D_ASSERT(!StringUtil::CIEquals(dep_name.name, MangleName(from).name));
	if (catalog.IsTemporaryCatalog()) {
		dep->temporary = true;
	}
	set.CreateEntry(transaction, dep_name, std::move(dep));
}

void DependencyManager::CreateDependency(CatalogTransaction transaction, DependencyInfo &info) {
	DependencyCatalogSet dependencies(Dependencies(), info.dependent.entry);
	DependencyCatalogSet dependents(Dependents(), info.dependency.entry);

	auto dependency_mangled = MangleName(info.dependency.entry);
	auto dependent_mangled = MangleName(info.dependent.entry);

	auto &reliant_flags = info.dependent.flags;
	auto &subject_flags = info.dependency.flags;

	auto existing_dependency = dependencies.GetEntry(transaction, dependency_mangled);
	auto existing_dependent = dependents.GetEntry(transaction, dependent_mangled);

	// Inherit the existing flags and drop the existing entry if present
	if (existing_dependency) {
		auto &existing = existing_dependency->Cast<DependencyEntry>();
		auto existing_flags = existing.Subject().flags;
		if (existing_flags != subject_flags) {
			subject_flags.Apply(existing_flags);
		}
		dependencies.DropEntry(transaction, dependency_mangled, false, false);
	}
	if (existing_dependent) {
		auto &existing = existing_dependent->Cast<DependencyEntry>();
		auto existing_flags = existing.Reliant().flags;
		if (existing_flags != reliant_flags) {
			reliant_flags.Apply(existing_flags);
		}
		dependents.DropEntry(transaction, dependent_mangled, false, false);
	}

	// Create an entry in the dependents map of the object that is the target of the dependency
	CreateDependencyInternal(transaction, info, false);
	// Create an entry in the dependencies map of the object that is targeting another entry
	CreateDependencyInternal(transaction, info, true);
}

void DependencyManager::CreateDependencies(CatalogTransaction transaction, const CatalogEntry &object,
                                           const LogicalDependencyList unfiltered_dependencies) {
	DependencyFlags dependency_flags;
	if (object.type != CatalogType::INDEX_ENTRY) {
		// indexes do not require CASCADE to be dropped, they are simply always dropped along with the table
		dependency_flags.SetBlocking();
	}

	const auto object_info = GetLookupProperties(object);
	LogicalDependencyList dependencies;
	// check for each object in the sources if they were not deleted yet
	for (auto &dependency : unfiltered_dependencies.Set()) {
		if (dependency.catalog != object.ParentCatalog().GetName()) {
			continue;
		}
		if (object_info == dependency.entry) {
			continue;
		}
		dependencies.AddDependency(dependency);
	}

<<<<<<< HEAD
=======
	// indexes do not require CASCADE to be dropped, they are simply always dropped along with the table
	DependencyFlags dependency_flags;
	if (object.type != CatalogType::INDEX_ENTRY) {
		// indexes do not require CASCADE to be dropped, they are simply always dropped along with the table
		dependency_flags.SetBlocking();
	}

>>>>>>> 574084aa
	// add the object to the dependents_map of each object that it depends on
	for (auto &dependency : dependencies.Set()) {
		// Create the dependent and complete the link by creating the dependency as well
<<<<<<< HEAD
		DependencyInfo info {/*dependent = */ DependencyReliant {GetLookupProperties(object), dependency_flags},
		                     /*dependency = */ DependencySubject {dependency.entry, DependencyFlags().SetBlocking()}};
=======
		DependencyInfo info {
		    /*dependent = */ DependencyReliant {GetLookupProperties(object), dependency_flags},
		    /*dependency = */ DependencySubject {GetLookupProperties(dependency), DependencyFlags().SetBlocking()}};
>>>>>>> 574084aa
		CreateDependency(transaction, info);
	}
}

<<<<<<< HEAD
void DependencyManager::AddObject(CatalogTransaction transaction, CatalogEntry &object,
                                  const LogicalDependencyList &dependencies) {
	if (IsSystemEntry(object)) {
		// Don't do anything for this
		return;
	}

	CreateDependencies(transaction, object, dependencies);
}

=======
>>>>>>> 574084aa
static bool CascadeDrop(bool cascade, const DependencyFlags &flags) {
	if (cascade) {
		return true;
	}
	if (flags.IsOwnership()) {
		// We own this object, it's automatically dropped
		return true;
	}
	if (flags.IsOwned()) {
		// We are owned by this object, while it exists we can not be dropped without cascade.
		return false;
	}
	return !flags.IsBlocking();
}

CatalogEntryInfo DependencyManager::GetLookupProperties(const CatalogEntry &entry) {
	if (entry.type == CatalogType::DEPENDENCY_ENTRY) {
		auto &dependency_entry = entry.Cast<DependencyEntry>();
		return dependency_entry.EntryInfo();
	} else {
		auto schema = DependencyManager::GetSchema(entry);
		auto &name = entry.name;
		auto &type = entry.type;
		return CatalogEntryInfo {type, schema, name};
	}
}

optional_ptr<CatalogEntry> DependencyManager::LookupEntry(CatalogTransaction transaction, CatalogEntry &dependency) {
	if (dependency.type != CatalogType::DEPENDENCY_ENTRY) {
		return &dependency;
	}
	auto info = GetLookupProperties(dependency);

	auto &type = info.type;
	auto &schema = info.schema;
	auto &name = info.name;

	// Lookup the schema
	auto schema_entry = catalog.GetSchema(transaction, schema, OnEntryNotFound::RETURN_NULL);
	if (type == CatalogType::SCHEMA_ENTRY || !schema_entry) {
		// This is a schema entry, perform the callback only providing the schema
		return reinterpret_cast<CatalogEntry *>(schema_entry.get());
	}
	auto entry = schema_entry->GetEntry(transaction, type, name);
	return entry;
}

void DependencyManager::CleanupDependencies(CatalogTransaction transaction, CatalogEntry &object) {
	// Collect the dependencies
	vector<DependencyInfo> to_remove;

	auto info = GetLookupProperties(object);
	ScanDependencies(transaction, info,
	                 [&](DependencyEntry &dep) { to_remove.push_back(DependencyInfo::FromDependency(dep)); });
	ScanDependents(transaction, info,
	               [&](DependencyEntry &dep) { to_remove.push_back(DependencyInfo::FromDependent(dep)); });

	// Remove the dependency entries
	for (auto &dep : to_remove) {
		RemoveDependency(transaction, dep);
	}
}

void DependencyManager::DropObject(CatalogTransaction transaction, CatalogEntry &object, bool cascade) {
	if (IsSystemEntry(object)) {
		// Don't do anything for this
		return;
	}

	auto info = GetLookupProperties(object);
	// Check if there are any entries that block the DROP because they still depend on the object
	catalog_entry_set_t to_drop;
	ScanDependents(transaction, info, [&](DependencyEntry &dep) {
		// It makes no sense to have a schema depend on anything
		D_ASSERT(dep.EntryInfo().type != CatalogType::SCHEMA_ENTRY);
		auto entry = LookupEntry(transaction, dep);
		if (!entry) {
			return;
		}

		if (!CascadeDrop(cascade, dep.Reliant().flags)) {
			// no cascade and there are objects that depend on this object: throw error
			throw DependencyException("Cannot drop entry \"%s\" because there are entries that "
			                          "depend on it. Use DROP...CASCADE to drop all dependents.",
			                          object.name);
		}
		to_drop.insert(*entry);
	});
	ScanDependencies(transaction, info, [&](DependencyEntry &dep) {
		auto flags = dep.Subject().flags;
		if (flags.IsOwnership()) {
			// We own this object, it should be dropped along with the table
			auto entry = LookupEntry(transaction, dep);
			to_drop.insert(*entry);
		}
	});

	CleanupDependencies(transaction, object);

	for (auto &entry : to_drop) {
		auto set = entry.get().set;
		D_ASSERT(set);
		set->DropEntry(transaction, entry.get().name, cascade);
	}
}

void DependencyManager::AlterObject(CatalogTransaction transaction, CatalogEntry &old_obj, CatalogEntry &new_obj,
                                    const LogicalDependencyList &added_dependencies) {
	if (IsSystemEntry(new_obj)) {
		D_ASSERT(IsSystemEntry(old_obj));
		// Don't do anything for this
		return;
	}

	const auto old_info = GetLookupProperties(old_obj);
	const auto new_info = GetLookupProperties(new_obj);

	vector<DependencyInfo> dependencies;
	// Other entries that depend on us
	ScanDependents(transaction, old_info, [&](DependencyEntry &dep) {
		// It makes no sense to have a schema depend on anything
		D_ASSERT(dep.EntryInfo().type != CatalogType::SCHEMA_ENTRY);

<<<<<<< HEAD
		if (dep.EntryInfo().type == CatalogType::INDEX_ENTRY) {
			// FIXME: this is only done because the table name is baked into the SQL of the Index Entry
			// If we update that then there is no reason this has to throw an exception.

			// conflict: attempting to alter this object but the dependent object still exists
			// no cascade and there are objects that depend on this object: throw error
			throw DependencyException("Cannot alter entry \"%s\" because there are entries that "
			                          "depend on it.",
			                          old_obj.name);
		}

		auto dep_info = DependencyInfo::FromDependent(dep);
		dep_info.dependency.entry = new_info;
		dependencies.emplace_back(dep_info);
=======
		auto entry = LookupEntry(transaction, dep);
		if (!entry) {
			return;
		}
		// conflict: attempting to alter this object but the dependent object still exists
		// no cascade and there are objects that depend on this object: throw error
		throw DependencyException("Cannot alter entry \"%s\" because there are entries that "
		                          "depend on it.",
		                          old_obj.name);
>>>>>>> 574084aa
	});

	// Entries that we depend on
	ScanDependencies(transaction, old_info, [&](DependencyEntry &dep) {
		auto entry = LookupEntry(transaction, dep);
		if (!entry) {
			return;
		}
<<<<<<< HEAD

		auto dep_info = DependencyInfo::FromDependency(dep);
		dep_info.dependent.entry = new_info;
		dependencies.emplace_back(dep_info);
=======
		if (dep.Subject().flags.IsOwnership()) {
			owned_objects.insert(Dependency(*entry, dep.Reliant().flags));
			return;
		}
		dependents.insert(Dependency(*entry, dep.Reliant().flags));
>>>>>>> 574084aa
	});

	//// Add the additional dependencies introduced by the ALTER statement
	// CreateDependencies(transaction, new_obj, added_dependencies);

	// FIXME: we should update dependencies in the future
	// some alters could cause dependencies to change (imagine types of table columns)
	// or DEFAULT depending on a sequence
	if (!StringUtil::CIEquals(old_obj.name, new_obj.name)) {
		// The name has been changed, we need to recreate the dependency links
		CleanupDependencies(transaction, old_obj);
	}

<<<<<<< HEAD
	// Reinstate the old dependencies
	for (auto &dep : dependencies) {
		CreateDependency(transaction, dep);
=======
	for (auto &dep : dependents) {
		auto &other = dep.entry.get();
		DependencyInfo info {
		    /*dependent = */ DependencyReliant {GetLookupProperties(new_obj), dep.flags},
		    /*dependency = */ DependencySubject {GetLookupProperties(other), DependencyFlags().SetBlocking()}};
		CreateDependency(transaction, info);
>>>>>>> 574084aa
	}
}

<<<<<<< HEAD
bool AllExportDependenciesWritten(const catalog_entry_vector_t &dependencies, catalog_entry_set_t &exported) {
	for (auto &entry : dependencies) {
		auto &dep = entry.get().Cast<DependencyEntry>();
		// This is an entry that needs to be written before 'object' can be written
		bool contains = false;
		for (auto &to_check : exported) {
			LogicalDependency a(entry);
			LogicalDependency b(to_check);

			if (a == b) {
				contains = true;
				break;
			}
			auto &flags = dep.Reliant().flags;
			if (flags.IsOwnership() && !flags.IsBlocking()) {
				// 'object' is owned by this entry
				// it needs to be written first
				contains = true;
				break;
			}
			continue;
		}
		if (!contains) {
			return false;
=======
	// For all the objects we own, re establish the dependency of the owner on the object
	for (auto &object : owned_objects) {
		auto &entry = object.entry.get();
		{
			DependencyInfo info {
			    /*dependent = */ DependencyReliant {GetLookupProperties(new_obj), DependencyFlags().SetOwned()},
			    /*dependency = */ DependencySubject {GetLookupProperties(entry), DependencyFlags().SetOwnership()}};
			CreateDependency(transaction, info);
>>>>>>> 574084aa
		}
		// We do not need to check recursively, if the object is written
		// that means that the objects it depends on have also been written
	}
	return true;
}

void AddDependentsToBacklog(stack<reference<CatalogEntry>> &backlog, const catalog_entry_vector_t &dependents) {
	catalog_entry_vector_t tables;
	for (auto &dependent : dependents) {
		backlog.push(dependent);
	}
}

catalog_entry_vector_t DependencyManager::GetExportOrder(optional_ptr<CatalogTransaction> transaction_p) {
	auto all_entries = catalog.GetNonSystemEntries(*transaction_p);
	CatalogEntryOrdering ordering;
	auto &entries = ordering.ordered_set;
	auto &export_order = ordering.ordered_vector;

	auto &transaction = *transaction_p;

	stack<reference<CatalogEntry>> backlog;
	for (auto &obj : all_entries) {
		if (obj.get().type == CatalogType::SCHEMA_ENTRY) {
			export_order.push_back(obj);
			entries.insert(obj);
			continue;
		}
		backlog.push(obj);
	}

	while (!backlog.empty()) {
		// As long as we still have unordered entries
		auto &object = backlog.top();
		backlog.pop();
		const auto info = GetLookupProperties(object);
		auto it = std::find_if(entries.begin(), entries.end(), [&](CatalogEntry &to_check) {
			const auto other_info = GetLookupProperties(to_check);
			return info == other_info;
		});
		if (it != entries.end()) {
			// This entry has already been written
			continue;
		}

		catalog_entry_vector_t dependencies;
		DependencyCatalogSet dependencies_map(Dependencies(), info);
		dependencies_map.Scan(transaction, [&dependencies](CatalogEntry &entry) { dependencies.push_back(entry); });

		bool is_ordered = AllExportDependenciesWritten(dependencies, entries);
		if (!is_ordered) {
			for (auto &dependency : dependencies) {
				backlog.emplace(dependency);
			}
			continue;
		}

		// All dependencies written, we can write this now
		auto insert_result = entries.insert(object);
		(void)insert_result;
		D_ASSERT(insert_result.second);
		auto entry = LookupEntry(transaction, object);
		export_order.push_back(*entry);
		catalog_entry_vector_t dependents;
		DependencyCatalogSet dependents_map(Dependents(), info);
		dependents_map.Scan(transaction, [&dependents](CatalogEntry &entry) { dependents.push_back(entry); });
		AddDependentsToBacklog(backlog, dependents);
	}

	return std::move(ordering.ordered_vector);
}

void DependencyManager::Scan(ClientContext &context,
                             const std::function<void(CatalogEntry &, CatalogEntry &, DependencyFlags)> &callback) {
<<<<<<< HEAD
	// FIXME: why do we take the write_lock here??
=======
>>>>>>> 574084aa
	lock_guard<mutex> write_lock(catalog.GetWriteLock());
	auto transaction = catalog.GetCatalogTransaction(context);

	// All the objects registered in the dependency manager
	catalog_entry_set_t entries;
	dependents.Scan(transaction, [&](CatalogEntry &set) {
		auto entry = LookupEntry(transaction, set);
		entries.insert(*entry);
	});

	// For every registered entry, get the dependents
	for (auto &entry : entries) {
		auto entry_info = GetLookupProperties(entry);
		// Scan all the dependents of the entry
		ScanDependents(transaction, entry_info, [&](DependencyEntry &dependent) {
			auto dep = LookupEntry(transaction, dependent);
			if (!dep) {
				return;
			}
			auto &dependent_entry = *dep;
			callback(entry, dependent_entry, dependent.Reliant().flags);
		});
	}
}

void DependencyManager::AddOwnership(CatalogTransaction transaction, CatalogEntry &owner, CatalogEntry &entry) {
	if (IsSystemEntry(entry) || IsSystemEntry(owner)) {
		return;
	}

	// If the owner is already owned by something else, throw an error
	const auto owner_info = GetLookupProperties(owner);
	const auto mangled_owner_name = MangleName(owner_info);
	ScanDependents(transaction, owner_info, [&](DependencyEntry &dep) {
		if (dep.Reliant().flags.IsOwned()) {
			throw DependencyException(owner.name + " already owned by " + dep.EntryInfo().name);
		}
	});
	ScanDependencies(transaction, owner_info, [&](DependencyEntry &dep) {
		auto flags = dep.Subject().flags;
		// if the entry owns the owner, throw error
		if (&dep == &owner && flags.IsOwnership()) {
			throw DependencyException(entry.name + " already owns " + owner.name +
			                          ". Cannot have circular dependencies");
		}
	});

	// If the entry is already owned, throw an error
<<<<<<< HEAD
	const auto entry_info = GetLookupProperties(entry);
	ScanDependents(transaction, entry_info, [&](DependencyEntry &other) {
		auto flags = other.Reliant().flags;

		if (other.EntryMangledName() != mangled_owner_name) {
			// FIXME: this is much too broad, we should create a function to check for recursive dependencies instead.
			throw DependencyException(entry.name + " already depends on " + other.EntryInfo().name);
=======
	auto entry_info = GetLookupProperties(entry);
	ScanDependencies(transaction, entry_info, [&](DependencyEntry &other) {
		auto dependent_entry = LookupEntry(transaction, other);
		if (!dependent_entry) {
			return;
		}
		auto &dep = *dependent_entry;

		auto flags = other.Reliant().flags;
		// FIXME: should this not check for DEPENDENCY_OWNS first??
		if (!flags.IsOwned()) {
			return;
		}
		// if the entry is already owned, throw error
		if (&dep != &owner) {
			throw DependencyException(entry.name + " already depends on " + dep.name);
>>>>>>> 574084aa
		}
	});
	ScanDependents(transaction, entry_info, [&](DependencyEntry &other) {
		auto dependent_entry = LookupEntry(transaction, other);
		if (!dependent_entry) {
			return;
		}

<<<<<<< HEAD
		if (flags.IsOwned()) {
			if (other.EntryMangledName() == mangled_owner_name) {
				return;
			}
			throw DependencyException(entry.name + " already depends on " + other.EntryInfo().name);
		} else if (flags.IsOwnership()) {
			// This entry is the owner of another entry
			if (other.EntryMangledName() != mangled_owner_name) {
				return;
			}
			throw DependencyException("%s already owns %s. Can not have circular dependencies.", entry.name,
			                          owner.name);
		}
	});
	{
		DependencyInfo info {
		    /*dependent = */ DependencyReliant {GetLookupProperties(owner), DependencyFlags().SetOwned()},
		    /*dependency = */ DependencySubject {GetLookupProperties(entry), DependencyFlags().SetBlocking()}};
		CreateDependency(transaction, info);
	}
	{
		DependencyInfo info {
		    /*dependent = */ DependencyReliant {GetLookupProperties(entry), DependencyFlags().SetOwnership()},
		    /*dependency = */ DependencySubject {GetLookupProperties(owner), DependencyFlags().SetBlocking()}};
		CreateDependency(transaction, info);
	}
=======
		auto &dep = *dependent_entry;
		auto flags = other.Subject().flags;
		if (flags.IsOwnership() && &dep != &owner) {
			throw DependencyException("%s is already owned by %s", entry.name, owner.name);
		}
	});

	DependencyInfo info {
	    /*dependent = */ DependencyReliant {GetLookupProperties(owner), DependencyFlags().SetOwned()},
	    /*dependency = */ DependencySubject {GetLookupProperties(entry), DependencyFlags().SetOwnership()}};
	CreateDependency(transaction, info);
>>>>>>> 574084aa
}

static string FormatString(const MangledEntryName &mangled) {
	auto input = mangled.name;
	for (size_t i = 0; i < input.size(); i++) {
		if (input[i] == '\0') {
			input[i] = '_';
		}
	}
	return input;
}

void DependencyManager::PrintDependencies(CatalogTransaction transaction, const CatalogEntryInfo &info) {
	auto name = MangleName(info);
	Printer::Print(StringUtil::Format("Dependencies of %s", FormatString(name)));
	auto dependencies = DependencyCatalogSet(Dependencies(), info);
	dependencies.Scan(transaction, [&](CatalogEntry &dependency) {
		auto &dep = dependency.Cast<DependencyEntry>();
		auto &entry_info = dep.EntryInfo();
		auto type = entry_info.type;
		auto schema = entry_info.schema;
		auto name = entry_info.name;
		Printer::Print(StringUtil::Format("Schema: %s | Name: %s | Type: %s | Reliant type: %s | Subject type: %s",
		                                  schema, name, CatalogTypeToString(type), dep.Reliant().flags.ToString(),
		                                  dep.Subject().flags.ToString()));
	});
}
void DependencyManager::PrintDependents(CatalogTransaction transaction, const CatalogEntryInfo &info) {
	auto name = MangleName(info);
	Printer::Print(StringUtil::Format("Dependents of %s", FormatString(name)));
	auto dependents = DependencyCatalogSet(Dependents(), info);
	dependents.Scan(transaction, [&](CatalogEntry &dependent) {
		auto &dep = dependent.Cast<DependencyEntry>();
		auto &entry_info = dep.EntryInfo();
		auto type = entry_info.type;
		auto schema = entry_info.schema;
		auto name = entry_info.name;
		Printer::Print(StringUtil::Format("Schema: %s | Name: %s | Type: %s | Reliant type: %s | Subject type: %s",
		                                  schema, name, CatalogTypeToString(type), dep.Reliant().flags.ToString(),
		                                  dep.Subject().flags.ToString()));
	});
}

} // namespace duckdb<|MERGE_RESOLUTION|>--- conflicted
+++ resolved
@@ -196,32 +196,12 @@
                                                  bool dependency) {
 	auto &catalog_set = dependency ? Dependencies() : Dependents();
 	auto &from = dependency ? info.dependent.entry : info.dependency.entry;
-<<<<<<< HEAD
-	auto flags = info.dependent.flags;
-	auto &to = dependency ? info.dependency.entry : info.dependent.entry;
-
-	DependencyCatalogSet set(catalog_set, from);
-
-	auto dep_name = MangleName(to);
-	auto existing = set.GetEntry(transaction, dep_name);
-	if (existing) {
-		auto &existing_flags = existing->Cast<DependencyEntry>().Reliant().flags;
-		if (flags == existing_flags) {
-			return;
-		}
-		flags.Apply(existing_flags);
-		set.DropEntry(transaction, dep_name, false, false);
-	}
-	auto dep = dependency ? make_uniq_base<DependencyEntry, DependencySubjectEntry>(catalog, info)
-	                      : make_uniq_base<DependencyEntry, DependencyReliantEntry>(catalog, info);
-=======
 	auto &to = dependency ? info.dependency.entry : info.dependent.entry;
 
 	DependencyCatalogSet set(catalog_set, from);
 	auto dep = dependency ? make_uniq_base<DependencyEntry, DependencySubjectEntry>(catalog, info)
 	                      : make_uniq_base<DependencyEntry, DependencyReliantEntry>(catalog, info);
 	auto dep_name = MangleName(to);
->>>>>>> 574084aa
 
 	D_ASSERT(!StringUtil::CIEquals(dep_name.name, MangleName(from).name));
 	if (catalog.IsTemporaryCatalog()) {
@@ -288,32 +268,15 @@
 		dependencies.AddDependency(dependency);
 	}
 
-<<<<<<< HEAD
-=======
-	// indexes do not require CASCADE to be dropped, they are simply always dropped along with the table
-	DependencyFlags dependency_flags;
-	if (object.type != CatalogType::INDEX_ENTRY) {
-		// indexes do not require CASCADE to be dropped, they are simply always dropped along with the table
-		dependency_flags.SetBlocking();
-	}
-
->>>>>>> 574084aa
 	// add the object to the dependents_map of each object that it depends on
 	for (auto &dependency : dependencies.Set()) {
 		// Create the dependent and complete the link by creating the dependency as well
-<<<<<<< HEAD
 		DependencyInfo info {/*dependent = */ DependencyReliant {GetLookupProperties(object), dependency_flags},
 		                     /*dependency = */ DependencySubject {dependency.entry, DependencyFlags().SetBlocking()}};
-=======
-		DependencyInfo info {
-		    /*dependent = */ DependencyReliant {GetLookupProperties(object), dependency_flags},
-		    /*dependency = */ DependencySubject {GetLookupProperties(dependency), DependencyFlags().SetBlocking()}};
->>>>>>> 574084aa
 		CreateDependency(transaction, info);
 	}
 }
 
-<<<<<<< HEAD
 void DependencyManager::AddObject(CatalogTransaction transaction, CatalogEntry &object,
                                   const LogicalDependencyList &dependencies) {
 	if (IsSystemEntry(object)) {
@@ -324,8 +287,6 @@
 	CreateDependencies(transaction, object, dependencies);
 }
 
-=======
->>>>>>> 574084aa
 static bool CascadeDrop(bool cascade, const DependencyFlags &flags) {
 	if (cascade) {
 		return true;
@@ -449,7 +410,6 @@
 		// It makes no sense to have a schema depend on anything
 		D_ASSERT(dep.EntryInfo().type != CatalogType::SCHEMA_ENTRY);
 
-<<<<<<< HEAD
 		if (dep.EntryInfo().type == CatalogType::INDEX_ENTRY) {
 			// FIXME: this is only done because the table name is baked into the SQL of the Index Entry
 			// If we update that then there is no reason this has to throw an exception.
@@ -464,17 +424,6 @@
 		auto dep_info = DependencyInfo::FromDependent(dep);
 		dep_info.dependency.entry = new_info;
 		dependencies.emplace_back(dep_info);
-=======
-		auto entry = LookupEntry(transaction, dep);
-		if (!entry) {
-			return;
-		}
-		// conflict: attempting to alter this object but the dependent object still exists
-		// no cascade and there are objects that depend on this object: throw error
-		throw DependencyException("Cannot alter entry \"%s\" because there are entries that "
-		                          "depend on it.",
-		                          old_obj.name);
->>>>>>> 574084aa
 	});
 
 	// Entries that we depend on
@@ -483,18 +432,10 @@
 		if (!entry) {
 			return;
 		}
-<<<<<<< HEAD
 
 		auto dep_info = DependencyInfo::FromDependency(dep);
 		dep_info.dependent.entry = new_info;
 		dependencies.emplace_back(dep_info);
-=======
-		if (dep.Subject().flags.IsOwnership()) {
-			owned_objects.insert(Dependency(*entry, dep.Reliant().flags));
-			return;
-		}
-		dependents.insert(Dependency(*entry, dep.Reliant().flags));
->>>>>>> 574084aa
 	});
 
 	//// Add the additional dependencies introduced by the ALTER statement
@@ -508,22 +449,12 @@
 		CleanupDependencies(transaction, old_obj);
 	}
 
-<<<<<<< HEAD
 	// Reinstate the old dependencies
 	for (auto &dep : dependencies) {
 		CreateDependency(transaction, dep);
-=======
-	for (auto &dep : dependents) {
-		auto &other = dep.entry.get();
-		DependencyInfo info {
-		    /*dependent = */ DependencyReliant {GetLookupProperties(new_obj), dep.flags},
-		    /*dependency = */ DependencySubject {GetLookupProperties(other), DependencyFlags().SetBlocking()}};
-		CreateDependency(transaction, info);
->>>>>>> 574084aa
-	}
-}
-
-<<<<<<< HEAD
+	}
+}
+
 bool AllExportDependenciesWritten(const catalog_entry_vector_t &dependencies, catalog_entry_set_t &exported) {
 	for (auto &entry : dependencies) {
 		auto &dep = entry.get().Cast<DependencyEntry>();
@@ -548,16 +479,6 @@
 		}
 		if (!contains) {
 			return false;
-=======
-	// For all the objects we own, re establish the dependency of the owner on the object
-	for (auto &object : owned_objects) {
-		auto &entry = object.entry.get();
-		{
-			DependencyInfo info {
-			    /*dependent = */ DependencyReliant {GetLookupProperties(new_obj), DependencyFlags().SetOwned()},
-			    /*dependency = */ DependencySubject {GetLookupProperties(entry), DependencyFlags().SetOwnership()}};
-			CreateDependency(transaction, info);
->>>>>>> 574084aa
 		}
 		// We do not need to check recursively, if the object is written
 		// that means that the objects it depends on have also been written
@@ -633,10 +554,7 @@
 
 void DependencyManager::Scan(ClientContext &context,
                              const std::function<void(CatalogEntry &, CatalogEntry &, DependencyFlags)> &callback) {
-<<<<<<< HEAD
 	// FIXME: why do we take the write_lock here??
-=======
->>>>>>> 574084aa
 	lock_guard<mutex> write_lock(catalog.GetWriteLock());
 	auto transaction = catalog.GetCatalogTransaction(context);
 
@@ -685,15 +603,6 @@
 	});
 
 	// If the entry is already owned, throw an error
-<<<<<<< HEAD
-	const auto entry_info = GetLookupProperties(entry);
-	ScanDependents(transaction, entry_info, [&](DependencyEntry &other) {
-		auto flags = other.Reliant().flags;
-
-		if (other.EntryMangledName() != mangled_owner_name) {
-			// FIXME: this is much too broad, we should create a function to check for recursive dependencies instead.
-			throw DependencyException(entry.name + " already depends on " + other.EntryInfo().name);
-=======
 	auto entry_info = GetLookupProperties(entry);
 	ScanDependencies(transaction, entry_info, [&](DependencyEntry &other) {
 		auto dependent_entry = LookupEntry(transaction, other);
@@ -710,7 +619,6 @@
 		// if the entry is already owned, throw error
 		if (&dep != &owner) {
 			throw DependencyException(entry.name + " already depends on " + dep.name);
->>>>>>> 574084aa
 		}
 	});
 	ScanDependents(transaction, entry_info, [&](DependencyEntry &other) {
@@ -719,34 +627,6 @@
 			return;
 		}
 
-<<<<<<< HEAD
-		if (flags.IsOwned()) {
-			if (other.EntryMangledName() == mangled_owner_name) {
-				return;
-			}
-			throw DependencyException(entry.name + " already depends on " + other.EntryInfo().name);
-		} else if (flags.IsOwnership()) {
-			// This entry is the owner of another entry
-			if (other.EntryMangledName() != mangled_owner_name) {
-				return;
-			}
-			throw DependencyException("%s already owns %s. Can not have circular dependencies.", entry.name,
-			                          owner.name);
-		}
-	});
-	{
-		DependencyInfo info {
-		    /*dependent = */ DependencyReliant {GetLookupProperties(owner), DependencyFlags().SetOwned()},
-		    /*dependency = */ DependencySubject {GetLookupProperties(entry), DependencyFlags().SetBlocking()}};
-		CreateDependency(transaction, info);
-	}
-	{
-		DependencyInfo info {
-		    /*dependent = */ DependencyReliant {GetLookupProperties(entry), DependencyFlags().SetOwnership()},
-		    /*dependency = */ DependencySubject {GetLookupProperties(owner), DependencyFlags().SetBlocking()}};
-		CreateDependency(transaction, info);
-	}
-=======
 		auto &dep = *dependent_entry;
 		auto flags = other.Subject().flags;
 		if (flags.IsOwnership() && &dep != &owner) {
@@ -758,7 +638,6 @@
 	    /*dependent = */ DependencyReliant {GetLookupProperties(owner), DependencyFlags().SetOwned()},
 	    /*dependency = */ DependencySubject {GetLookupProperties(entry), DependencyFlags().SetOwnership()}};
 	CreateDependency(transaction, info);
->>>>>>> 574084aa
 }
 
 static string FormatString(const MangledEntryName &mangled) {
