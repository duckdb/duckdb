--- conflicted
+++ resolved
@@ -186,19 +186,12 @@
     DUCKDB_GLOBAL(ZstdMinStringLengthSetting),
     FINAL_SETTING};
 
-static const ConfigurationAlias setting_aliases[] = {DUCKDB_SETTING_ALIAS("memory_limit", 87),
-<<<<<<< HEAD
-                                                     DUCKDB_SETTING_ALIAS("null_order", 36),
-                                                     DUCKDB_SETTING_ALIAS("profiling_output", 106),
-                                                     DUCKDB_SETTING_ALIAS("user", 121),
-                                                     DUCKDB_SETTING_ALIAS("wal_autocheckpoint", 21),
-=======
+static const ConfigurationAlias setting_aliases[] = {DUCKDB_SETTING_ALIAS("memory_limit", 88),
                                                      DUCKDB_SETTING_ALIAS("null_order", 37),
-                                                     DUCKDB_SETTING_ALIAS("profiling_output", 106),
-                                                     DUCKDB_SETTING_ALIAS("user", 121),
+                                                     DUCKDB_SETTING_ALIAS("profiling_output", 107),
+                                                     DUCKDB_SETTING_ALIAS("user", 122),
                                                      DUCKDB_SETTING_ALIAS("wal_autocheckpoint", 22),
->>>>>>> d2c6e521
-                                                     DUCKDB_SETTING_ALIAS("worker_threads", 120),
+                                                     DUCKDB_SETTING_ALIAS("worker_threads", 121),
                                                      FINAL_ALIAS};
 
 vector<ConfigurationOption> DBConfig::GetOptions() {
