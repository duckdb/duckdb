#include "duckdb/main/database.hpp"

#include "duckdb/catalog/catalog.hpp"
#include "duckdb/main/database_manager.hpp"
#include "duckdb/common/virtual_file_system.hpp"
#include "duckdb/main/client_context.hpp"
#include "duckdb/parallel/task_scheduler.hpp"
#include "duckdb/storage/storage_manager.hpp"
#include "duckdb/storage/object_cache.hpp"
#include "duckdb/transaction/transaction_manager.hpp"
#include "duckdb/main/connection_manager.hpp"
#include "duckdb/function/compression_function.hpp"
#include "duckdb/main/extension_helper.hpp"
#include "duckdb/function/cast/cast_function_set.hpp"
#include "duckdb/main/error_manager.hpp"
#include "duckdb/storage/standard_buffer_manager.hpp"
#include "duckdb/main/attached_database.hpp"
#include "duckdb/parser/parsed_data/attach_info.hpp"
#include "duckdb/storage/magic_bytes.hpp"
#include "duckdb/storage/storage_extension.hpp"
#include "duckdb/execution/operator/helper/physical_set.hpp"
#include "duckdb/storage/buffer/standard_buffer_pool.hpp"

#ifndef DUCKDB_NO_THREADS
#include "duckdb/common/thread.hpp"
#endif

namespace duckdb {

DBConfig::DBConfig() {
	compression_functions = make_uniq<CompressionFunctionSet>();
	cast_functions = make_uniq<CastFunctionSet>();
	error_manager = make_uniq<ErrorManager>();
}

DBConfig::DBConfig(std::unordered_map<string, string> &config_dict, bool read_only) : DBConfig::DBConfig() {
	if (read_only) {
		options.access_mode = AccessMode::READ_ONLY;
	}
	for (auto &kv : config_dict) {
		string key = kv.first;
		string val = kv.second;
		auto opt_val = Value(val);
		DBConfig::SetOptionByName(key, opt_val);
	}
}

DBConfig::~DBConfig() {
}

DatabaseInstance::DatabaseInstance() {
}

DatabaseInstance::~DatabaseInstance() {
}

BufferManager &BufferManager::GetBufferManager(DatabaseInstance &db) {
	return db.GetBufferManager();
}

BufferManager &BufferManager::GetBufferManager(AttachedDatabase &db) {
	return BufferManager::GetBufferManager(db.GetDatabase());
}

DatabaseInstance &DatabaseInstance::GetDatabase(ClientContext &context) {
	return *context.db;
}

DatabaseManager &DatabaseInstance::GetDatabaseManager() {
	if (!db_manager) {
		throw InternalException("Missing DB manager");
	}
	return *db_manager;
}

Catalog &Catalog::GetSystemCatalog(DatabaseInstance &db) {
	return db.GetDatabaseManager().GetSystemCatalog();
}

Catalog &Catalog::GetCatalog(AttachedDatabase &db) {
	return db.GetCatalog();
}

FileSystem &FileSystem::GetFileSystem(DatabaseInstance &db) {
	return db.GetFileSystem();
}

FileSystem &FileSystem::Get(AttachedDatabase &db) {
	return FileSystem::GetFileSystem(db.GetDatabase());
}

DBConfig &DBConfig::GetConfig(DatabaseInstance &db) {
	return db.config;
}

ClientConfig &ClientConfig::GetConfig(ClientContext &context) {
	return context.config;
}

DBConfig &DBConfig::Get(AttachedDatabase &db) {
	return DBConfig::GetConfig(db.GetDatabase());
}

const DBConfig &DBConfig::GetConfig(const DatabaseInstance &db) {
	return db.config;
}

const ClientConfig &ClientConfig::GetConfig(const ClientContext &context) {
	return context.config;
}

TransactionManager &TransactionManager::Get(AttachedDatabase &db) {
	return db.GetTransactionManager();
}

ConnectionManager &ConnectionManager::Get(DatabaseInstance &db) {
	return db.GetConnectionManager();
}

ClientContext *ConnectionManager::GetConnection(DatabaseInstance *db) {
	for (auto &conn : connections) {
		if (conn.first->db.get() == db) {
			return conn.first;
		}
	}
	return nullptr;
}

ConnectionManager &ConnectionManager::Get(ClientContext &context) {
	return ConnectionManager::Get(DatabaseInstance::GetDatabase(context));
}

string DatabaseInstance::ExtractDatabaseType(string &path) {
	// first check if there is an existing prefix
	auto extension = ExtensionHelper::ExtractExtensionPrefixFromPath(path);
	if (!extension.empty()) {
		// path is prefixed with an extension - remove it
		path = StringUtil::Replace(path, extension + ":", "");
		return extension;
	}
	// if there isn't - check the magic bytes of the file (if any)
	auto file_type = MagicBytes::CheckMagicBytes(config.file_system.get(), path);
	if (file_type == DataFileType::SQLITE_FILE) {
		return "sqlite";
	}
	return string();
}

duckdb::unique_ptr<AttachedDatabase> DatabaseInstance::CreateAttachedDatabase(AttachInfo &info, const string &type,
                                                                              AccessMode access_mode) {
	duckdb::unique_ptr<AttachedDatabase> attached_database;
	if (!type.empty()) {
		// find the storage extensionon database
		auto entry = config.storage_extensions.find(type);
		if (entry == config.storage_extensions.end()) {
			throw BinderException("Unrecognized storage type \"%s\"", type);
		}

		if (entry->second->attach != nullptr && entry->second->create_transaction_manager != nullptr) {
			// use storage extension to create the initial database
			attached_database = make_uniq<AttachedDatabase>(*this, Catalog::GetSystemCatalog(*this), *entry->second,
			                                                info.name, info, access_mode);
		} else {
			attached_database =
			    make_uniq<AttachedDatabase>(*this, Catalog::GetSystemCatalog(*this), info.name, info.path, access_mode);
		}
	} else {
		// check if this is an in-memory database or not
		attached_database =
		    make_uniq<AttachedDatabase>(*this, Catalog::GetSystemCatalog(*this), info.name, info.path, access_mode);
	}
	return attached_database;
}

void DatabaseInstance::Initialize(const char *database_path, DBConfig *user_config) {
	DBConfig default_config;
	DBConfig *config_ptr = &default_config;
	if (user_config) {
		config_ptr = user_config;
	}

	if (config_ptr->options.temporary_directory.empty() && database_path) {
		// no directory specified: use default temp path
		config_ptr->options.temporary_directory = string(database_path) + ".tmp";

		// special treatment for in-memory mode
		if (strcmp(database_path, ":memory:") == 0) {
			config_ptr->options.temporary_directory = ".tmp";
		}
	}

	if (database_path) {
		config_ptr->options.database_path = database_path;
	} else {
		config_ptr->options.database_path.clear();
	}
	Configure(*config_ptr);

	if (user_config && !user_config->options.use_temporary_directory) {
		// temporary directories explicitly disabled
		config.options.temporary_directory = string();
	}

<<<<<<< HEAD
	db_manager = make_unique<DatabaseManager>(*this);
	if (!config.custom_buffer_manager) {
		// Only when no custom buffer manager is provided do we create one
		// otherwise we take the buffer manager from the config instead when it's requested
		buffer_manager = BufferManager::CreateStandardBufferManager(*this, config);
	}
	scheduler = make_unique<TaskScheduler>(*this);
	object_cache = make_unique<ObjectCache>();
	connection_manager = make_unique<ConnectionManager>();
=======
	db_manager = make_uniq<DatabaseManager>(*this);
	buffer_manager = make_uniq<BufferManager>(*this, config.options.temporary_directory);
	scheduler = make_uniq<TaskScheduler>(*this);
	object_cache = make_uniq<ObjectCache>();
	connection_manager = make_uniq<ConnectionManager>();
>>>>>>> 236e5803

	// check if we are opening a standard DuckDB database or an extension database
	auto database_type = ExtractDatabaseType(config.options.database_path);
	if (!database_type.empty()) {
		// we are opening an extension database, run storage_init
		ExtensionHelper::StorageInit(database_type, config);
	}
	AttachInfo info;
	info.name = AttachedDatabase::ExtractDatabaseName(config.options.database_path);
	info.path = config.options.database_path;

	auto attached_database = CreateAttachedDatabase(info, database_type, config.options.access_mode);
	auto initial_database = attached_database.get();
	{
		Connection con(*this);
		con.BeginTransaction();
		db_manager->AddDatabase(*con.context, std::move(attached_database));
		con.Commit();
	}

	// initialize the system catalog
	db_manager->InitializeSystemCatalog();
	// initialize the database
	initial_database->Initialize();

	if (!database_type.empty()) {
		// if we are opening an extension database - load the extension
		ExtensionHelper::LoadExternalExtension(*this, nullptr, database_type);
	}

	if (!config.options.unrecognized_options.empty()) {
		// check if all unrecognized options can be handled by the loaded extension(s)
		for (auto &unrecognized_option : config.options.unrecognized_options) {
			auto entry = config.extension_parameters.find(unrecognized_option.first);
			if (entry == config.extension_parameters.end()) {
				throw InvalidInputException("Unrecognized configuration property \"%s\"", unrecognized_option.first);
			}
		}

		// if so - set the options
		Connection con(*this);
		con.BeginTransaction();
		for (auto &unrecognized_option : config.options.unrecognized_options) {
			auto entry = config.extension_parameters.find(unrecognized_option.first);
			D_ASSERT(entry != config.extension_parameters.end());
			PhysicalSet::SetExtensionVariable(*con.context, entry->second, unrecognized_option.first, SetScope::GLOBAL,
			                                  unrecognized_option.second);
		}
		con.Commit();
	}

	// only increase thread count after storage init because we get races on catalog otherwise
	scheduler->SetThreads(config.options.maximum_threads);
}

DuckDB::DuckDB(const char *path, DBConfig *new_config) : instance(make_shared<DatabaseInstance>()) {
	instance->Initialize(path, new_config);
	if (instance->config.options.load_extensions) {
		ExtensionHelper::LoadAllExtensions(*this);
	}
}

DuckDB::DuckDB(const string &path, DBConfig *config) : DuckDB(path.c_str(), config) {
}

DuckDB::DuckDB(DatabaseInstance &instance_p) : instance(instance_p.shared_from_this()) {
}

DuckDB::~DuckDB() {
}

BufferManager &DatabaseInstance::GetBufferManager() {
	if (config.custom_buffer_manager) {
		return *config.custom_buffer_manager;
	}
	return *buffer_manager;
}

BufferPool &DatabaseInstance::GetBufferPool() {
	return *config.buffer_pool;
}

DatabaseManager &DatabaseManager::Get(DatabaseInstance &db) {
	return db.GetDatabaseManager();
}

DatabaseManager &DatabaseManager::Get(ClientContext &db) {
	return DatabaseManager::Get(*db.db);
}

TaskScheduler &DatabaseInstance::GetScheduler() {
	return *scheduler;
}

ObjectCache &DatabaseInstance::GetObjectCache() {
	return *object_cache;
}

FileSystem &DatabaseInstance::GetFileSystem() {
	return *config.file_system;
}

ConnectionManager &DatabaseInstance::GetConnectionManager() {
	return *connection_manager;
}

FileSystem &DuckDB::GetFileSystem() {
	return instance->GetFileSystem();
}

Allocator &Allocator::Get(ClientContext &context) {
	return Allocator::Get(*context.db);
}

Allocator &Allocator::Get(DatabaseInstance &db) {
	return *db.config.allocator;
}

Allocator &Allocator::Get(AttachedDatabase &db) {
	return Allocator::Get(db.GetDatabase());
}

void DatabaseInstance::Configure(DBConfig &new_config) {
	config.options = new_config.options;
	if (config.options.access_mode == AccessMode::UNDEFINED) {
		config.options.access_mode = AccessMode::READ_WRITE;
	}
	if (new_config.file_system) {
		config.file_system = std::move(new_config.file_system);
	} else {
		config.file_system = make_uniq<VirtualFileSystem>();
	}
	if (config.options.maximum_memory == (idx_t)-1) {
		config.SetDefaultMaxMemory();
	}
	if (new_config.options.maximum_threads == (idx_t)-1) {
		config.SetDefaultMaxThreads();
	}
	config.allocator = std::move(new_config.allocator);
	if (!config.allocator) {
		config.allocator = make_uniq<Allocator>();
	}
	config.replacement_scans = std::move(new_config.replacement_scans);
	config.parser_extensions = std::move(new_config.parser_extensions);
	config.error_manager = std::move(new_config.error_manager);
	if (!config.error_manager) {
		config.error_manager = make_uniq<ErrorManager>();
	}
	if (!config.default_allocator) {
		config.default_allocator = Allocator::DefaultAllocatorReference();
	}
	// Set the custom buffer manager (if it's provided)
	if (new_config.custom_buffer_manager) {
		config.custom_buffer_manager = std::move(new_config.custom_buffer_manager);
	}
	// Set the custom buffer pool if it's provided, otherwise create a default one
	if (new_config.buffer_pool) {
		config.buffer_pool = std::move(new_config.buffer_pool);
	} else {
		config.buffer_pool = make_shared<StandardBufferPool>(config.options.maximum_memory);
	}
}

DBConfig &DBConfig::GetConfig(ClientContext &context) {
	return context.db->config;
}

const DBConfig &DBConfig::GetConfig(const ClientContext &context) {
	return context.db->config;
}

idx_t DatabaseInstance::NumberOfThreads() {
	return scheduler->NumberOfThreads();
}

const unordered_set<std::string> &DatabaseInstance::LoadedExtensions() {
	return loaded_extensions;
}

idx_t DuckDB::NumberOfThreads() {
	return instance->NumberOfThreads();
}

bool DatabaseInstance::ExtensionIsLoaded(const std::string &name) {
	auto extension_name = ExtensionHelper::GetExtensionName(name);
	return loaded_extensions.find(extension_name) != loaded_extensions.end();
}

bool DuckDB::ExtensionIsLoaded(const std::string &name) {
	return instance->ExtensionIsLoaded(name);
}

void DatabaseInstance::SetExtensionLoaded(const std::string &name) {
	auto extension_name = ExtensionHelper::GetExtensionName(name);
	loaded_extensions.insert(extension_name);
}

bool DatabaseInstance::TryGetCurrentSetting(const std::string &key, Value &result) {
	// check the session values
	auto &db_config = DBConfig::GetConfig(*this);
	const auto &global_config_map = db_config.options.set_variables;

	auto global_value = global_config_map.find(key);
	bool found_global_value = global_value != global_config_map.end();
	if (!found_global_value) {
		return false;
	}
	result = global_value->second;
	return true;
}

string ClientConfig::ExtractTimezone() const {
	auto entry = set_variables.find("TimeZone");
	if (entry == set_variables.end()) {
		return "UTC";
	} else {
		return entry->second.GetValue<std::string>();
	}
}

ValidChecker &DatabaseInstance::GetValidChecker() {
	return db_validity;
}

ValidChecker &ValidChecker::Get(DatabaseInstance &db) {
	return db.GetValidChecker();
}

} // namespace duckdb<|MERGE_RESOLUTION|>--- conflicted
+++ resolved
@@ -201,23 +201,15 @@
 		config.options.temporary_directory = string();
 	}
 
-<<<<<<< HEAD
-	db_manager = make_unique<DatabaseManager>(*this);
+	db_manager = make_uniq<DatabaseManager>(*this);
 	if (!config.custom_buffer_manager) {
 		// Only when no custom buffer manager is provided do we create one
 		// otherwise we take the buffer manager from the config instead when it's requested
 		buffer_manager = BufferManager::CreateStandardBufferManager(*this, config);
 	}
-	scheduler = make_unique<TaskScheduler>(*this);
-	object_cache = make_unique<ObjectCache>();
-	connection_manager = make_unique<ConnectionManager>();
-=======
-	db_manager = make_uniq<DatabaseManager>(*this);
-	buffer_manager = make_uniq<BufferManager>(*this, config.options.temporary_directory);
 	scheduler = make_uniq<TaskScheduler>(*this);
 	object_cache = make_uniq<ObjectCache>();
 	connection_manager = make_uniq<ConnectionManager>();
->>>>>>> 236e5803
 
 	// check if we are opening a standard DuckDB database or an extension database
 	auto database_type = ExtractDatabaseType(config.options.database_path);
