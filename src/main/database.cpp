--- conflicted
+++ resolved
@@ -284,8 +284,7 @@
 
 	Configure(*config_ptr, database_path);
 
-<<<<<<< HEAD
-	create_api_v0 = CreateAPIv0Wrapper;
+	create_api_v1 = CreateAPIv1Wrapper;
 
 	db_file_system = make_uniq<DatabaseFileSystem>(*this);
 
@@ -299,9 +298,6 @@
 	} else if (config.options.temporary_directory.empty()) {
 		config.SetDefaultTempDirectory();
 	}
-=======
-	create_api_v1 = CreateAPIv1Wrapper;
->>>>>>> 2a1d5e2a
 
 	db_manager = make_uniq<DatabaseManager>(*this);
 	if (config.buffer_manager) {
