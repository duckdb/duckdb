--- conflicted
+++ resolved
@@ -19,6 +19,7 @@
 #include "duckdb/storage/magic_bytes.hpp"
 #include "duckdb/storage/storage_extension.hpp"
 #include "duckdb/execution/operator/helper/physical_set.hpp"
+#include "duckdb/storage/buffer/standard_buffer_pool.hpp"
 
 #ifndef DUCKDB_NO_THREADS
 #include "duckdb/common/thread.hpp"
@@ -192,16 +193,11 @@
 	}
 
 	db_manager = make_unique<DatabaseManager>(*this);
-<<<<<<< HEAD
 	if (!config.custom_buffer_manager) {
 		// Only when no custom buffer manager is provided do we create one
 		// otherwise we take the buffer manager from the config instead when it's requested
-		buffer_manager = make_unique<StandardBufferManager>(*this, config.options.temporary_directory,
-		                                                    config.options.maximum_memory);
-	}
-=======
-	buffer_manager = make_unique<BufferManager>(*this, config.options.temporary_directory);
->>>>>>> 1aedee9c
+		buffer_manager = make_unique<StandardBufferManager>(*this, config.options.temporary_directory);
+	}
 	scheduler = make_unique<TaskScheduler>(*this);
 	object_cache = make_unique<ObjectCache>();
 	connection_manager = make_unique<ConnectionManager>();
@@ -356,15 +352,16 @@
 	if (!config.default_allocator) {
 		config.default_allocator = Allocator::DefaultAllocatorReference();
 	}
-<<<<<<< HEAD
-	config.custom_buffer_manager = std::move(new_config.custom_buffer_manager);
-=======
+	// Set the custom buffer manager (if it's provided)
+	if (new_config.custom_buffer_manager) {
+		config.custom_buffer_manager = std::move(new_config.custom_buffer_manager);
+	}
+	// Set the custom buffer pool if it's provided, otherwise create a default one
 	if (new_config.buffer_pool) {
 		config.buffer_pool = std::move(new_config.buffer_pool);
 	} else {
-		config.buffer_pool = make_shared<BufferPool>(config.options.maximum_memory);
-	}
->>>>>>> 1aedee9c
+		config.buffer_pool = make_shared<StandardBufferPool>(config.options.maximum_memory);
+	}
 }
 
 DBConfig &DBConfig::GetConfig(ClientContext &context) {
