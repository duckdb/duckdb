--- conflicted
+++ resolved
@@ -99,33 +99,10 @@
 	} else {
 		type = AttachedDatabaseType::READ_WRITE_DATABASE;
 	}
-<<<<<<< HEAD
-	// We create the storage after the catalog to guarantee we allow extensions to instantiate the DuckCatalog.
-	catalog = make_uniq<DuckCatalog>(*this);
-	storage = make_uniq<SingleFileStorageManager>(*this, std::move(file_path_p), options);
-=======
-	for (auto &entry : options.options) {
-		if (StringUtil::CIEquals(entry.first, "block_size")) {
-			continue;
-		}
-		if (StringUtil::CIEquals(entry.first, "encryption_key")) {
-			continue;
-		}
-		if (StringUtil::CIEquals(entry.first, "row_group_size")) {
-			continue;
-		}
-		if (StringUtil::CIEquals(entry.first, "storage_version")) {
-			continue;
-		}
-		throw BinderException("Unrecognized option for attach \"%s\"", entry.first);
-	}
-
 	// We create the storage after the catalog to guarantee we allow extensions to instantiate the DuckCatalog.
 	catalog = make_uniq<DuckCatalog>(*this);
 	InsertDatabasePath(file_path_p);
-	auto read_only = options.access_mode == AccessMode::READ_ONLY;
-	storage = make_uniq<SingleFileStorageManager>(*this, std::move(file_path_p), read_only);
->>>>>>> df0a3de7
+	storage = make_uniq<SingleFileStorageManager>(*this, std::move(file_path_p), options);
 	transaction_manager = make_uniq<DuckTransactionManager>(*this);
 	internal = true;
 }
@@ -274,15 +251,9 @@
 			if (config.options.checkpoint_on_shutdown) {
 				CheckpointOptions options;
 				options.wal_action = CheckpointWALAction::DELETE_WAL;
-				storage->CreateCheckpoint(nullptr, options);
+				storage->CreateCheckpoint(QueryContext(), options);
 			}
-<<<<<<< HEAD
-			CheckpointOptions options;
-			options.wal_action = CheckpointWALAction::DELETE_WAL;
-			storage->CreateCheckpoint(QueryContext(), options);
-=======
 		} catch (...) { // NOLINT
->>>>>>> df0a3de7
 		}
 	}
 
