--- conflicted
+++ resolved
@@ -220,57 +220,6 @@
 			for (const auto &global_info_entry : query_metrics.query_global_info.metrics) {
 				info.metrics[global_info_entry.first] = global_info_entry.second;
 			}
-<<<<<<< HEAD
-=======
-			if (info.Enabled(settings, MetricsType::LATENCY)) {
-				info.metrics[MetricsType::LATENCY] = query_metrics.latency.Elapsed();
-			}
-			if (info.Enabled(settings, MetricsType::TOTAL_BYTES_READ)) {
-				info.metrics[MetricsType::TOTAL_BYTES_READ] = Value::UBIGINT(query_metrics.total_bytes_read);
-			}
-			if (info.Enabled(settings, MetricsType::TOTAL_BYTES_WRITTEN)) {
-				info.metrics[MetricsType::TOTAL_BYTES_WRITTEN] = Value::UBIGINT(query_metrics.total_bytes_written);
-			}
-			if (info.Enabled(settings, MetricsType::ROWS_RETURNED)) {
-				info.metrics[MetricsType::ROWS_RETURNED] = child_info.metrics[MetricsType::OPERATOR_CARDINALITY];
-			}
-			if (info.Enabled(settings, MetricsType::CPU_TIME)) {
-				GetCumulativeMetric<double>(*root, MetricsType::CPU_TIME, MetricsType::OPERATOR_TIMING);
-			}
-			if (info.Enabled(settings, MetricsType::CUMULATIVE_CARDINALITY)) {
-				GetCumulativeMetric<idx_t>(*root, MetricsType::CUMULATIVE_CARDINALITY,
-				                           MetricsType::OPERATOR_CARDINALITY);
-			}
-			if (info.Enabled(settings, MetricsType::CUMULATIVE_ROWS_SCANNED)) {
-				GetCumulativeMetric<idx_t>(*root, MetricsType::CUMULATIVE_ROWS_SCANNED,
-				                           MetricsType::OPERATOR_ROWS_SCANNED);
-			}
-			if (info.Enabled(settings, MetricsType::RESULT_SET_SIZE)) {
-				info.metrics[MetricsType::RESULT_SET_SIZE] = child_info.metrics[MetricsType::RESULT_SET_SIZE];
-			}
-			if (info.Enabled(settings, MetricsType::WAITING_TO_ATTACH_LATENCY)) {
-				info.metrics[MetricsType::WAITING_TO_ATTACH_LATENCY] =
-				    query_metrics.waiting_to_attach_latency.Elapsed();
-			}
-			if (info.Enabled(settings, MetricsType::ATTACH_LOAD_STORAGE_LATENCY)) {
-				info.metrics[MetricsType::ATTACH_LOAD_STORAGE_LATENCY] =
-				    query_metrics.attach_load_storage_latency.Elapsed();
-			}
-			if (info.Enabled(settings, MetricsType::ATTACH_REPLAY_WAL_LATENCY)) {
-				info.metrics[MetricsType::ATTACH_REPLAY_WAL_LATENCY] =
-				    query_metrics.attach_replay_wal_latency.Elapsed();
-			}
-			if (info.Enabled(settings, MetricsType::COMMIT_WRITE_WAL_LATENCY)) {
-				info.metrics[MetricsType::COMMIT_WRITE_WAL_LATENCY] = query_metrics.commit_write_wal_latency.Elapsed();
-			}
-			if (info.Enabled(settings, MetricsType::WAL_REPLAY_ENTRY_COUNT)) {
-				info.metrics[MetricsType::WAL_REPLAY_ENTRY_COUNT] =
-				    Value::UBIGINT(query_metrics.wal_replay_entry_count);
-			}
-			if (info.Enabled(settings, MetricsType::CHECKPOINT_LATENCY)) {
-				info.metrics[MetricsType::CHECKPOINT_LATENCY] = query_metrics.checkpoint_latency.Elapsed();
-			}
->>>>>>> 58b6aa74
 
 			MoveOptimizerPhasesToRoot();
 			for (auto &metric : info.metrics) {
