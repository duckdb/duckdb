--- conflicted
+++ resolved
@@ -357,20 +357,14 @@
 		metadata_mismatch_error = StringUtil::Format("Failed to load '%s', %s", extension, metadata_mismatch_error);
 	}
 
-<<<<<<< HEAD
 	if (!db.config.options.allow_unsigned_extensions) {
-		bool signature_valid =
-		    CheckExtensionSignature(*handle, parsed_metadata, db.config.options.allow_community_extensions);
-=======
-	if (!config.options.allow_unsigned_extensions) {
 		bool signature_valid;
 		if (parsed_metadata.AppearsValid()) {
 			signature_valid =
-			    CheckExtensionSignature(*handle, parsed_metadata, config.options.allow_community_extensions);
+			    CheckExtensionSignature(*handle, parsed_metadata, db.config.options.allow_community_extensions);
 		} else {
 			signature_valid = false;
 		}
->>>>>>> aef7bf23
 
 		if (!signature_valid) {
 			throw IOException(db.config.error_manager->FormatException(ErrorType::UNSIGNED_EXTENSION, filename) +
