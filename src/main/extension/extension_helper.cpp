--- conflicted
+++ resolved
@@ -13,15 +13,12 @@
 #include "parquet-extension.hpp"
 #endif
 
-<<<<<<< HEAD
 #ifdef BUILD_CUSTOMTYPE_EXTENSION
 #include "customtype-extension.hpp"
 #endif
 
 #ifdef BUILD_TPCH_EXTENSION
-=======
 #if defined(BUILD_TPCH_EXTENSION) && !defined(DISABLE_BUILTIN_EXTENSIONS)
->>>>>>> bbfa2645
 #include "tpch-extension.hpp"
 #endif
 
@@ -56,12 +53,9 @@
 namespace duckdb {
 
 void ExtensionHelper::LoadAllExtensions(DuckDB &db) {
-<<<<<<< HEAD
-	unordered_set<string> extensions {"parquet", "customtype", "icu", "tpch", "tpcds", "fts", "httpfs", "visualizer"};
-=======
 	unordered_set<string> extensions {"parquet", "icu",       "tpch",       "tpcds", "fts",
-	                                  "httpfs",  "substrait", "visualizer", "json",  "excel"};
->>>>>>> bbfa2645
+	                                  "httpfs",  "substrait", "visualizer", "json",  "excel",
+									  "customtype"};
 	for (auto &ext : extensions) {
 		LoadExtensionInternal(db, ext, true);
 	}
