#include "duckdb/main/capi/capi_internal.hpp"

static bool AssertLogicalTypeId(duckdb_logical_type type, duckdb::LogicalTypeId type_id) {
	if (!type) {
		return false;
	}
	auto &ltype = *((duckdb::LogicalType *)type);
	if (ltype.id() != type_id) {
		return false;
	}
	return true;
}

static bool AssertInternalType(duckdb_logical_type type, duckdb::PhysicalType physical_type) {
	if (!type) {
		return false;
	}
	auto &ltype = *((duckdb::LogicalType *)type);
	if (ltype.InternalType() != physical_type) {
		return false;
	}
	return true;
}

duckdb_logical_type duckdb_create_logical_type(duckdb_type type) {
	return reinterpret_cast<duckdb_logical_type>(new duckdb::LogicalType(duckdb::ConvertCTypeToCPP(type)));
}

duckdb_logical_type duckdb_create_list_type(duckdb_logical_type type) {
	if (!type) {
		return nullptr;
	}
	duckdb::LogicalType *ltype = new duckdb::LogicalType;
	*ltype = duckdb::LogicalType::LIST(*(duckdb::LogicalType *)type);
	return reinterpret_cast<duckdb_logical_type>(ltype);
}

duckdb_logical_type duckdb_create_union_type(duckdb_logical_type member_types_p, const char **member_names,
                                             idx_t member_count) {
	if (!member_types_p || !member_names) {
		return nullptr;
	}
	duckdb::LogicalType *member_types = (duckdb::LogicalType *)member_types_p;
	duckdb::LogicalType *mtype = new duckdb::LogicalType;
	duckdb::child_list_t<duckdb::LogicalType> members;

	for (idx_t i = 0; i < member_count; i++) {
		members.push_back(make_pair(member_names[i], member_types[i]));
	}
	*mtype = duckdb::LogicalType::UNION(members);
	return reinterpret_cast<duckdb_logical_type>(mtype);
}

duckdb_logical_type duckdb_create_map_type(duckdb_logical_type key_type, duckdb_logical_type value_type) {
	if (!key_type || !value_type) {
		return nullptr;
	}
	duckdb::LogicalType *mtype = new duckdb::LogicalType;
	*mtype = duckdb::LogicalType::MAP(*(duckdb::LogicalType *)key_type, *(duckdb::LogicalType *)value_type);
	return reinterpret_cast<duckdb_logical_type>(mtype);
}

duckdb_logical_type duckdb_create_decimal_type(uint8_t width, uint8_t scale) {
	return reinterpret_cast<duckdb_logical_type>(new duckdb::LogicalType(duckdb::LogicalType::DECIMAL(width, scale)));
}

duckdb_type duckdb_get_type_id(duckdb_logical_type type) {
	if (!type) {
		return DUCKDB_TYPE_INVALID;
	}
	auto ltype = (duckdb::LogicalType *)type;
	return duckdb::ConvertCPPTypeToC(*ltype);
}

void duckdb_destroy_logical_type(duckdb_logical_type *type) {
	if (type && *type) {
		auto ltype = (duckdb::LogicalType *)*type;
		delete ltype;
		*type = nullptr;
	}
}

uint8_t duckdb_decimal_width(duckdb_logical_type type) {
	if (!AssertLogicalTypeId(type, duckdb::LogicalTypeId::DECIMAL)) {
		return 0;
	}
	auto &ltype = *((duckdb::LogicalType *)type);
	return duckdb::DecimalType::GetWidth(ltype);
}

uint8_t duckdb_decimal_scale(duckdb_logical_type type) {
	if (!AssertLogicalTypeId(type, duckdb::LogicalTypeId::DECIMAL)) {
		return 0;
	}
	auto &ltype = *((duckdb::LogicalType *)type);
	return duckdb::DecimalType::GetScale(ltype);
}

duckdb_type duckdb_decimal_internal_type(duckdb_logical_type type) {
	if (!AssertLogicalTypeId(type, duckdb::LogicalTypeId::DECIMAL)) {
		return DUCKDB_TYPE_INVALID;
	}
	auto &ltype = *((duckdb::LogicalType *)type);
	switch (ltype.InternalType()) {
	case duckdb::PhysicalType::INT16:
		return DUCKDB_TYPE_SMALLINT;
	case duckdb::PhysicalType::INT32:
		return DUCKDB_TYPE_INTEGER;
	case duckdb::PhysicalType::INT64:
		return DUCKDB_TYPE_BIGINT;
	case duckdb::PhysicalType::INT128:
		return DUCKDB_TYPE_HUGEINT;
	default:
		return DUCKDB_TYPE_INVALID;
	}
}

duckdb_type duckdb_enum_internal_type(duckdb_logical_type type) {
	if (!AssertLogicalTypeId(type, duckdb::LogicalTypeId::ENUM)) {
		return DUCKDB_TYPE_INVALID;
	}
	auto &ltype = *((duckdb::LogicalType *)type);
	switch (ltype.InternalType()) {
	case duckdb::PhysicalType::UINT8:
		return DUCKDB_TYPE_UTINYINT;
	case duckdb::PhysicalType::UINT16:
		return DUCKDB_TYPE_USMALLINT;
	case duckdb::PhysicalType::UINT32:
		return DUCKDB_TYPE_UINTEGER;
	default:
		return DUCKDB_TYPE_INVALID;
	}
}

uint32_t duckdb_enum_dictionary_size(duckdb_logical_type type) {
	if (!AssertLogicalTypeId(type, duckdb::LogicalTypeId::ENUM)) {
		return 0;
	}
	auto &ltype = *((duckdb::LogicalType *)type);
	return duckdb::EnumType::GetSize(ltype);
}

char *duckdb_enum_dictionary_value(duckdb_logical_type type, idx_t index) {
	if (!AssertLogicalTypeId(type, duckdb::LogicalTypeId::ENUM)) {
		return nullptr;
	}
	auto &ltype = *((duckdb::LogicalType *)type);
	auto &vector = duckdb::EnumType::GetValuesInsertOrder(ltype);
	auto value = vector.GetValue(index);
	return strdup(duckdb::StringValue::Get(value).c_str());
}

duckdb_logical_type duckdb_list_type_child_type(duckdb_logical_type type) {
<<<<<<< HEAD
	if (!AssertLogicalTypeId(type, duckdb::LogicalTypeId::LIST)) {
=======
	if (!AssertLogicalTypeId(type, duckdb::LogicalTypeId::LIST) &&
	    !AssertLogicalTypeId(type, duckdb::LogicalTypeId::MAP)) {
>>>>>>> b3f6a8f1
		return nullptr;
	}
	auto &ltype = *((duckdb::LogicalType *)type);
	if (ltype.id() != duckdb::LogicalTypeId::LIST && ltype.id() != duckdb::LogicalTypeId::MAP) {
		return nullptr;
	}
	return reinterpret_cast<duckdb_logical_type>(new duckdb::LogicalType(duckdb::ListType::GetChildType(ltype)));
}

duckdb_logical_type duckdb_map_type_key_type(duckdb_logical_type type) {
	if (!AssertLogicalTypeId(type, duckdb::LogicalTypeId::MAP)) {
		return nullptr;
	}
	auto &mtype = *((duckdb::LogicalType *)type);
	if (mtype.id() != duckdb::LogicalTypeId::MAP) {
		return nullptr;
	}
	return reinterpret_cast<duckdb_logical_type>(new duckdb::LogicalType(duckdb::MapType::KeyType(mtype)));
}

duckdb_logical_type duckdb_map_type_value_type(duckdb_logical_type type) {
	if (!AssertLogicalTypeId(type, duckdb::LogicalTypeId::MAP)) {
		return nullptr;
	}
	auto &mtype = *((duckdb::LogicalType *)type);
	if (mtype.id() != duckdb::LogicalTypeId::MAP) {
		return nullptr;
	}
	return reinterpret_cast<duckdb_logical_type>(new duckdb::LogicalType(duckdb::MapType::ValueType(mtype)));
}

idx_t duckdb_struct_type_child_count(duckdb_logical_type type) {
	if (!AssertInternalType(type, duckdb::PhysicalType::STRUCT)) {
		return 0;
	}
	auto &ltype = *((duckdb::LogicalType *)type);
	return duckdb::StructType::GetChildCount(ltype);
}

idx_t duckdb_union_type_member_count(duckdb_logical_type type) {
	if (!AssertLogicalTypeId(type, duckdb::LogicalTypeId::UNION)) {
		return 0;
	}
	idx_t member_count = duckdb_struct_type_child_count(type);
	if (member_count != 0) {
		member_count--;
	}
	return member_count;
}

char *duckdb_union_type_member_name(duckdb_logical_type type, idx_t index) {
	if (!AssertInternalType(type, duckdb::PhysicalType::STRUCT)) {
		return nullptr;
	}
	if (!AssertLogicalTypeId(type, duckdb::LogicalTypeId::UNION)) {
		return nullptr;
	}
	auto &ltype = *((duckdb::LogicalType *)type);
	return strdup(duckdb::UnionType::GetMemberName(ltype, index).c_str());
}

duckdb_logical_type duckdb_union_type_member_type(duckdb_logical_type type, idx_t index) {
	if (!AssertInternalType(type, duckdb::PhysicalType::STRUCT)) {
		return nullptr;
	}
	if (!AssertLogicalTypeId(type, duckdb::LogicalTypeId::UNION)) {
		return nullptr;
	}
	auto &ltype = *((duckdb::LogicalType *)type);
	return reinterpret_cast<duckdb_logical_type>(
	    new duckdb::LogicalType(duckdb::UnionType::GetMemberType(ltype, index)));
}

char *duckdb_struct_type_child_name(duckdb_logical_type type, idx_t index) {
	if (!AssertInternalType(type, duckdb::PhysicalType::STRUCT)) {
		return nullptr;
	}
	auto &ltype = *((duckdb::LogicalType *)type);
	return strdup(duckdb::StructType::GetChildName(ltype, index).c_str());
}

duckdb_logical_type duckdb_struct_type_child_type(duckdb_logical_type type, idx_t index) {
	if (!AssertInternalType(type, duckdb::PhysicalType::STRUCT)) {
		return nullptr;
	}
	auto &ltype = *((duckdb::LogicalType *)type);
	if (ltype.InternalType() != duckdb::PhysicalType::STRUCT) {
		return nullptr;
	}
	return reinterpret_cast<duckdb_logical_type>(
	    new duckdb::LogicalType(duckdb::StructType::GetChildType(ltype, index)));
}<|MERGE_RESOLUTION|>--- conflicted
+++ resolved
@@ -151,12 +151,8 @@
 }
 
 duckdb_logical_type duckdb_list_type_child_type(duckdb_logical_type type) {
-<<<<<<< HEAD
-	if (!AssertLogicalTypeId(type, duckdb::LogicalTypeId::LIST)) {
-=======
 	if (!AssertLogicalTypeId(type, duckdb::LogicalTypeId::LIST) &&
 	    !AssertLogicalTypeId(type, duckdb::LogicalTypeId::MAP)) {
->>>>>>> b3f6a8f1
 		return nullptr;
 	}
 	auto &ltype = *((duckdb::LogicalType *)type);
