#include "duckdb/main/capi/capi_internal.hpp"
#include "duckdb/main/config.hpp"
#include "duckdb/common/types/value.hpp"
#include "duckdb/storage/cbuffer_manager.hpp"
#include "duckdb/common/helper.hpp"

using duckdb::DBConfig;
using duckdb::Value;

// config
duckdb_state duckdb_create_config(duckdb_config *out_config) {
	if (!out_config) {
		return DuckDBError;
	}
	DBConfig *config;
	try {
		config = new DBConfig();
	} catch (...) { // LCOV_EXCL_START
		return DuckDBError;
	} // LCOV_EXCL_STOP
	*out_config = (duckdb_config)config;
	return DuckDBSuccess;
}

size_t duckdb_config_count() {
	return DBConfig::GetOptionCount();
}

duckdb_state duckdb_get_config_flag(size_t index, const char **out_name, const char **out_description) {
	auto option = DBConfig::GetOptionByIndex(index);
	if (!option) {
		return DuckDBError;
	}
	if (out_name) {
		*out_name = option->name;
	}
	if (out_description) {
		*out_description = option->description;
	}
	return DuckDBSuccess;
}

duckdb_state duckdb_set_config(duckdb_config config, const char *name, const char *option) {
	if (!config || !name || !option) {
		return DuckDBError;
	}
	auto config_option = DBConfig::GetOptionByName(name);
	if (!config_option) {
		return DuckDBError;
	}
	try {
		auto db_config = (DBConfig *)config;
		db_config->SetOption(*config_option, Value(option));
	} catch (...) {
		return DuckDBError;
	}
	return DuckDBSuccess;
}

void duckdb_destroy_config(duckdb_config *config) {
	if (!config) {
		return;
	}
	if (*config) {
		auto db_config = (DBConfig *)*config;
		delete db_config;
		*config = nullptr;
	}
}

duckdb_state duckdb_add_custom_buffer_manager(duckdb_config config, void *allocation_context,
<<<<<<< HEAD
                                              duckdb_allocate_func allocate_func,
                                              duckdb_reallocate_func reallocate_func, duckdb_destroy_func destroy_func,
                                              duckdb_pin_func pin_func, duckdb_unpin_func unpin_func,
                                              duckdb_max_memory_func max_memory_func,
=======
                                              duckdb_register_memory allocate_func, duckdb_resize_block reallocate_func,
                                              duckdb_destroy_block destroy_func, duckdb_pin_block pin_func,
                                              duckdb_unpin_block unpin_func, duckdb_max_memory_func max_memory_func,
>>>>>>> 7713d4b3
                                              duckdb_used_memory_func used_memory_func) {

	// 'allocation_context' is allowed to be NULL, we don't dereference it anyways
	if (!config || !allocate_func || !reallocate_func || !destroy_func || !pin_func || !unpin_func ||
	    !max_memory_func || !used_memory_func) {
		return DuckDBError;
	}
	auto db_config = (DBConfig *)config;

	duckdb::CBufferManagerConfig cbuffer_manager_config;
	cbuffer_manager_config.data = allocation_context;
	cbuffer_manager_config.allocate_func = allocate_func;
	cbuffer_manager_config.reallocate_func = reallocate_func;
	cbuffer_manager_config.destroy_func = destroy_func;
	cbuffer_manager_config.pin_func = pin_func;
	cbuffer_manager_config.unpin_func = unpin_func;
	cbuffer_manager_config.max_memory_func = max_memory_func;
	cbuffer_manager_config.used_memory_func = used_memory_func;

	auto cbuffer_manager = duckdb::make_unique<duckdb::CBufferManager>(cbuffer_manager_config);
	db_config->SetCustomBufferManager(std::move(cbuffer_manager));
	return DuckDBSuccess;
}<|MERGE_RESOLUTION|>--- conflicted
+++ resolved
@@ -69,16 +69,9 @@
 }
 
 duckdb_state duckdb_add_custom_buffer_manager(duckdb_config config, void *allocation_context,
-<<<<<<< HEAD
-                                              duckdb_allocate_func allocate_func,
-                                              duckdb_reallocate_func reallocate_func, duckdb_destroy_func destroy_func,
-                                              duckdb_pin_func pin_func, duckdb_unpin_func unpin_func,
-                                              duckdb_max_memory_func max_memory_func,
-=======
                                               duckdb_register_memory allocate_func, duckdb_resize_block reallocate_func,
                                               duckdb_destroy_block destroy_func, duckdb_pin_block pin_func,
                                               duckdb_unpin_block unpin_func, duckdb_max_memory_func max_memory_func,
->>>>>>> 7713d4b3
                                               duckdb_used_memory_func used_memory_func) {
 
 	// 'allocation_context' is allowed to be NULL, we don't dereference it anyways
