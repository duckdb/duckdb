#include "duckdb/planner/expression_binder.hpp"

#include "duckdb/parser/expression/columnref_expression.hpp"
#include "duckdb/parser/expression/positional_reference_expression.hpp"
#include "duckdb/parser/expression/subquery_expression.hpp"
#include "duckdb/parser/parsed_expression_iterator.hpp"
#include "duckdb/planner/binder.hpp"
#include "duckdb/planner/expression/bound_cast_expression.hpp"
#include "duckdb/planner/expression/bound_default_expression.hpp"
#include "duckdb/planner/expression/bound_parameter_expression.hpp"
#include "duckdb/planner/expression/bound_subquery_expression.hpp"
#include "duckdb/planner/expression_iterator.hpp"

namespace duckdb {

ExpressionBinder::ExpressionBinder(Binder &binder, ClientContext &context, bool replace_binder)
    : binder(binder), context(context), stored_binder(nullptr) {
	if (replace_binder) {
		stored_binder = binder.GetActiveBinder();
		binder.SetActiveBinder(this);
	} else {
		binder.PushExpressionBinder(this);
	}
}

ExpressionBinder::~ExpressionBinder() {
	if (binder.HasActiveBinder()) {
		if (stored_binder) {
			binder.SetActiveBinder(stored_binder);
		} else {
			binder.PopExpressionBinder();
		}
	}
}

BindResult ExpressionBinder::BindExpression(unique_ptr<ParsedExpression> *expr, idx_t depth, bool root_expression) {
	auto &expr_ref = **expr;
	switch (expr_ref.expression_class) {
	case ExpressionClass::BETWEEN:
		return BindExpression((BetweenExpression &)expr_ref, depth);
	case ExpressionClass::CASE:
		return BindExpression((CaseExpression &)expr_ref, depth);
	case ExpressionClass::CAST:
		return BindExpression((CastExpression &)expr_ref, depth);
	case ExpressionClass::COLLATE:
		return BindExpression((CollateExpression &)expr_ref, depth);
	case ExpressionClass::COLUMN_REF:
		return BindExpression((ColumnRefExpression &)expr_ref, depth);
	case ExpressionClass::COMPARISON:
		return BindExpression((ComparisonExpression &)expr_ref, depth);
	case ExpressionClass::CONJUNCTION:
		return BindExpression((ConjunctionExpression &)expr_ref, depth);
	case ExpressionClass::CONSTANT:
		return BindExpression((ConstantExpression &)expr_ref, depth);
	case ExpressionClass::FUNCTION:
		// binding function expression has extra parameter needed for macro's
		return BindExpression((FunctionExpression &)expr_ref, depth, expr);
	case ExpressionClass::LAMBDA:
		return BindExpression((LambdaExpression &)expr_ref, depth, false, LogicalTypeId::INVALID);
	case ExpressionClass::OPERATOR:
		return BindExpression((OperatorExpression &)expr_ref, depth);
	case ExpressionClass::SUBQUERY:
		return BindExpression((SubqueryExpression &)expr_ref, depth);
	case ExpressionClass::PARAMETER:
		return BindExpression((ParameterExpression &)expr_ref, depth);
	case ExpressionClass::POSITIONAL_REFERENCE:
		return BindExpression((PositionalReferenceExpression &)expr_ref, depth);
	case ExpressionClass::STAR:
		return BindResult(binder.FormatError(expr_ref, "STAR expression is not supported here"));
	default:
		throw NotImplementedException("Unimplemented expression class");
	}
}

bool ExpressionBinder::BindCorrelatedColumns(unique_ptr<ParsedExpression> &expr) {
	// try to bind in one of the outer queries, if the binding error occurred in a subquery
	auto &active_binders = binder.GetActiveBinders();
	// make a copy of the set of binders, so we can restore it later
	auto binders = active_binders;
	active_binders.pop_back();
	idx_t depth = 1;
	bool success = false;
	while (!active_binders.empty()) {
		auto &next_binder = active_binders.back();
		ExpressionBinder::QualifyColumnNames(next_binder->binder, expr);
		auto bind_result = next_binder->Bind(&expr, depth);
		if (bind_result.empty()) {
			success = true;
			break;
		}
		depth++;
		active_binders.pop_back();
	}
	active_binders = binders;
	return success;
}

void ExpressionBinder::BindChild(unique_ptr<ParsedExpression> &expr, idx_t depth, string &error) {
	if (expr) {
		string bind_error = Bind(&expr, depth);
		if (error.empty()) {
			error = bind_error;
		}
	}
}

void ExpressionBinder::ExtractCorrelatedExpressions(Binder &binder, Expression &expr) {
	if (expr.type == ExpressionType::BOUND_COLUMN_REF) {
		auto &bound_colref = (BoundColumnRefExpression &)expr;
		if (bound_colref.depth > 0) {
			binder.AddCorrelatedColumn(CorrelatedColumnInfo(bound_colref));
		}
	}
	ExpressionIterator::EnumerateChildren(expr,
	                                      [&](Expression &child) { ExtractCorrelatedExpressions(binder, child); });
}

bool ExpressionBinder::ContainsType(const LogicalType &type, LogicalTypeId target) {
	if (type.id() == target) {
		return true;
	}
	switch (type.id()) {
	case LogicalTypeId::STRUCT: {
		auto child_count = StructType::GetChildCount(type);
		for (idx_t i = 0; i < child_count; i++) {
			if (ContainsType(StructType::GetChildType(type, i), target)) {
				return true;
			}
		}
		return false;
	}
	case LogicalTypeId::UNION: {
		auto member_count = UnionType::GetMemberCount(type);
		for (idx_t i = 0; i < member_count; i++) {
			if (ContainsType(UnionType::GetMemberType(type, i), target)) {
				return true;
			}
		}
		return false;
	}
	case LogicalTypeId::LIST:
	case LogicalTypeId::MAP:
		return ContainsType(ListType::GetChildType(type), target);
	default:
		return false;
	}
}

LogicalType ExpressionBinder::ExchangeType(const LogicalType &type, LogicalTypeId target, LogicalType new_type) {
	if (type.id() == target) {
		return new_type;
	}
	switch (type.id()) {
	case LogicalTypeId::STRUCT: {
		// we make a copy of the child types of the struct here
		auto child_types = StructType::GetChildTypes(type);
		for (auto &child_type : child_types) {
			child_type.second = ExchangeType(child_type.second, target, new_type);
		}
<<<<<<< HEAD
		return type.id() == LogicalTypeId::MAP ? LogicalType::MAP(std::move(child_types))
		                                       : LogicalType::STRUCT(std::move(child_types));
=======
		return LogicalType::STRUCT(move(child_types));
>>>>>>> db2bb06e
	}
	case LogicalTypeId::UNION: {
		auto member_types = UnionType::CopyMemberTypes(type);
		for (auto &member_type : member_types) {
			member_type.second = ExchangeType(member_type.second, target, new_type);
		}
		return LogicalType::UNION(std::move(member_types));
	}
	case LogicalTypeId::LIST:
		return LogicalType::LIST(ExchangeType(ListType::GetChildType(type), target, new_type));
	case LogicalTypeId::MAP:
		return LogicalType::MAP(ExchangeType(ListType::GetChildType(type), target, new_type));
	default:
		return type;
	}
}

bool ExpressionBinder::ContainsNullType(const LogicalType &type) {
	return ContainsType(type, LogicalTypeId::SQLNULL);
}

LogicalType ExpressionBinder::ExchangeNullType(const LogicalType &type) {
	return ExchangeType(type, LogicalTypeId::SQLNULL, LogicalType::INTEGER);
}

unique_ptr<Expression> ExpressionBinder::Bind(unique_ptr<ParsedExpression> &expr, LogicalType *result_type,
                                              bool root_expression) {
	// bind the main expression
	auto error_msg = Bind(&expr, 0, root_expression);
	if (!error_msg.empty()) {
		// failed to bind: try to bind correlated columns in the expression (if any)
		bool success = BindCorrelatedColumns(expr);
		if (!success) {
			throw BinderException(error_msg);
		}
		auto bound_expr = (BoundExpression *)expr.get();
		ExtractCorrelatedExpressions(binder, *bound_expr->expr);
	}
	D_ASSERT(expr->expression_class == ExpressionClass::BOUND_EXPRESSION);
	auto bound_expr = (BoundExpression *)expr.get();
	unique_ptr<Expression> result = std::move(bound_expr->expr);
	if (target_type.id() != LogicalTypeId::INVALID) {
		// the binder has a specific target type: add a cast to that type
		result = BoundCastExpression::AddCastToType(context, std::move(result), target_type);
	} else {
		if (!binder.can_contain_nulls) {
			// SQL NULL type is only used internally in the binder
			// cast to INTEGER if we encounter it outside of the binder
			if (ContainsNullType(result->return_type)) {
				auto result_type = ExchangeNullType(result->return_type);
				result = BoundCastExpression::AddCastToType(context, std::move(result), result_type);
			}
		}
		if (result->return_type.id() == LogicalTypeId::UNKNOWN) {
			throw ParameterNotResolvedException();
		}
	}
	if (result_type) {
		*result_type = result->return_type;
	}
	return result;
}

string ExpressionBinder::Bind(unique_ptr<ParsedExpression> *expr, idx_t depth, bool root_expression) {
	// bind the node, but only if it has not been bound yet
	auto &expression = **expr;
	auto alias = expression.alias;
	if (expression.GetExpressionClass() == ExpressionClass::BOUND_EXPRESSION) {
		// already bound, don't bind it again
		return string();
	}
	// bind the expression
	BindResult result = BindExpression(expr, depth, root_expression);
	if (result.HasError()) {
		return result.error;
	}
	// successfully bound: replace the node with a BoundExpression
	*expr = make_unique<BoundExpression>(std::move(result.expression));
	auto be = (BoundExpression *)expr->get();
	D_ASSERT(be);
	be->alias = alias;
	if (!alias.empty()) {
		be->expr->alias = alias;
	}
	return string();
}

} // namespace duckdb<|MERGE_RESOLUTION|>--- conflicted
+++ resolved
@@ -157,12 +157,7 @@
 		for (auto &child_type : child_types) {
 			child_type.second = ExchangeType(child_type.second, target, new_type);
 		}
-<<<<<<< HEAD
-		return type.id() == LogicalTypeId::MAP ? LogicalType::MAP(std::move(child_types))
-		                                       : LogicalType::STRUCT(std::move(child_types));
-=======
-		return LogicalType::STRUCT(move(child_types));
->>>>>>> db2bb06e
+		return LogicalType::STRUCT(std::move(child_types));
 	}
 	case LogicalTypeId::UNION: {
 		auto member_types = UnionType::CopyMemberTypes(type);
