#include "duckdb/catalog/catalog_entry/table_catalog_entry.hpp"
#include "duckdb/catalog/catalog_entry/view_catalog_entry.hpp"
#include "duckdb/common/string_util.hpp"
#include "duckdb/main/client_context.hpp"
#include "duckdb/main/config.hpp"
#include "duckdb/main/extension_helper.hpp"
#include "duckdb/parser/query_node/select_node.hpp"
#include "duckdb/parser/statement/select_statement.hpp"
#include "duckdb/parser/tableref/basetableref.hpp"
#include "duckdb/parser/tableref/subqueryref.hpp"
#include "duckdb/parser/tableref/table_function_ref.hpp"
#include "duckdb/planner/binder.hpp"
#include "duckdb/planner/operator/logical_get.hpp"
#include "duckdb/planner/tableref/bound_basetableref.hpp"
#include "duckdb/planner/tableref/bound_cteref.hpp"
#include "duckdb/planner/tableref/bound_dummytableref.hpp"
#include "duckdb/planner/tableref/bound_subqueryref.hpp"
#include "duckdb/planner/expression_binder/constant_binder.hpp"
#include "duckdb/catalog/catalog_search_path.hpp"
#include "duckdb/planner/tableref/bound_at_clause.hpp"
#include "duckdb/execution/expression_executor.hpp"
#include "duckdb/parser/query_node/cte_node.hpp"

namespace duckdb {

static bool TryLoadExtensionForReplacementScan(ClientContext &context, const string &table_name) {
	auto lower_name = StringUtil::Lower(table_name);
	auto &dbconfig = DBConfig::GetConfig(context);

	if (!dbconfig.options.autoload_known_extensions) {
		return false;
	}

	for (const auto &entry : EXTENSION_FILE_POSTFIXES) {
		if (StringUtil::EndsWith(lower_name, entry.name)) {
			ExtensionHelper::AutoLoadExtension(context, entry.extension);
			return true;
		}
	}

	for (const auto &entry : EXTENSION_FILE_CONTAINS) {
		if (StringUtil::Contains(lower_name, entry.name)) {
			ExtensionHelper::AutoLoadExtension(context, entry.extension);
			return true;
		}
	}

	return false;
}

unique_ptr<BoundTableRef> Binder::BindWithReplacementScan(ClientContext &context, BaseTableRef &ref) {
	auto &config = DBConfig::GetConfig(context);
	if (!context.config.use_replacement_scans) {
		return nullptr;
	}
	for (auto &scan : config.replacement_scans) {
		ReplacementScanInput input(ref.catalog_name, ref.schema_name, ref.table_name);
		auto replacement_function = scan.function(context, input, scan.data.get());
		if (!replacement_function) {
			continue;
		}
		if (!ref.alias.empty()) {
			// user-provided alias overrides the default alias
			replacement_function->alias = ref.alias;
		} else if (replacement_function->alias.empty()) {
			// if the replacement scan itself did not provide an alias we use the table name
			replacement_function->alias = ref.table_name;
		}
		if (replacement_function->type == TableReferenceType::TABLE_FUNCTION) {
			auto &table_function = replacement_function->Cast<TableFunctionRef>();
			table_function.column_name_alias = ref.column_name_alias;
		} else if (replacement_function->type == TableReferenceType::SUBQUERY) {
			auto &subquery = replacement_function->Cast<SubqueryRef>();
			subquery.column_name_alias = ref.column_name_alias;
		} else {
			throw InternalException("Replacement scan should return either a table function or a subquery");
		}
		if (GetBindingMode() == BindingMode::EXTRACT_REPLACEMENT_SCANS) {
			AddReplacementScan(ref.table_name, replacement_function->Copy());
		}
		return Bind(*replacement_function);
	}
	return nullptr;
}

unique_ptr<BoundAtClause> Binder::BindAtClause(optional_ptr<AtClause> at_clause) {
	if (!at_clause) {
		return nullptr;
	}
	ConstantBinder binder(*this, context, "AT clause");
	auto expr = binder.Bind(at_clause->ExpressionMutable());
	auto val = ExpressionExecutor::EvaluateScalar(context, *expr);
	return make_uniq<BoundAtClause>(at_clause->Unit(), std::move(val));
}

vector<CatalogSearchEntry> Binder::GetSearchPath(Catalog &catalog, const string &schema_name) {
	vector<CatalogSearchEntry> view_search_path;
	auto &catalog_name = catalog.GetName();
	if (!schema_name.empty()) {
		view_search_path.emplace_back(catalog_name, schema_name);
	}
	auto default_schema = catalog.GetDefaultSchema();
	if (schema_name.empty() && schema_name != default_schema) {
		view_search_path.emplace_back(catalog.GetName(), default_schema);
	}
	return view_search_path;
}

static vector<LogicalType> ExchangeAllNullTypes(const vector<LogicalType> &types) {
	vector<LogicalType> result = types;
	for (auto &type : result) {
		if (ExpressionBinder::ContainsNullType(type)) {
			type = ExpressionBinder::ExchangeNullType(type);
		}
	}
	return result;
}

unique_ptr<BoundTableRef> Binder::Bind(BaseTableRef &ref) {
	QueryErrorContext error_context(ref.query_location);
	// CTEs and views are also referred to using BaseTableRefs, hence need to distinguish here
	// check if the table name refers to a CTE

	// CTE name should never be qualified (i.e. schema_name should be empty)
	// unless we want to refer to the recurring table of "using key".
<<<<<<< HEAD
	vector<reference<CommonTableExpressionInfo>> found_ctes;
	if (ref.schema_name.empty() || ref.schema_name == "recurring") {
		found_ctes = FindCTE(ref.table_name, ref.table_name == alias);
	}

	if (!found_ctes.empty()) {
		// Check if there is a CTE binding in the BindContext
		bool circular_cte = false;
		for (auto found_cte : found_ctes) {
			auto &cte = found_cte.get();
			// Check if we have a recurring scan, if so, we will also need the schema_name
			auto cte_name = !ref.schema_name.empty() ? ref.schema_name + "." + ref.table_name : ref.table_name;
			auto ctebinding = bind_context.GetCTEBinding(cte_name);
			if (ctebinding) {
				// There is a CTE binding in the BindContext.
				// This can only be the case if there is a recursive CTE,
				// or a materialized CTE present.
				auto index = GenerateTableIndex();
				auto materialized = cte.materialized;

				if (ref.schema_name == "recurring" && cte.key_targets.empty()) {
					throw InvalidInputException("RECURRING can only be used with USING KEY in recursive CTE.");
				}

				auto result =
				    make_uniq<BoundCTERef>(index, ctebinding->index, materialized, ref.schema_name == "recurring");
				auto alias = ref.alias.empty() ? ref.table_name : ref.alias;
				auto names = BindContext::AliasColumnNames(alias, ctebinding->names, ref.column_name_alias);

				bind_context.AddGenericBinding(index, alias, names, ctebinding->types);

				auto cte_reference = ref.schema_name.empty() ? ref.table_name : ref.schema_name + "." + ref.table_name;

				// Update references to CTE
				auto cteref = bind_context.cte_references[cte_reference];

				if (cteref == nullptr && ref.schema_name == "recurring") {
					throw BinderException("There is a WITH item named \"%s\", but the recurring table cannot be "
					                      "referenced from this part of the query.",
					                      ref.table_name);
				}

				(*cteref)++;

				result->types = ctebinding->types;
				result->bound_columns = std::move(names);
				return std::move(result);
			} else {
				if (CTEIsAlreadyBound(cte)) {
					// remember error state
					circular_cte = true;
					// retry with next candidate CTE
					continue;
				}

				// If we have found a materialized CTE, but no corresponding CTE binding,
				// something is wrong.
				if (cte.materialized == CTEMaterialize::CTE_MATERIALIZE_ALWAYS) {
					throw BinderException(
					    "There is a WITH item named \"%s\", but it cannot be referenced from this part of the query.",
					    ref.table_name);
				}

				if (ref.schema_name == "recurring") {
					if (cte.key_targets.empty()) {
						throw BinderException("There is a WITH item named \"%s\", but the USING KEY clause is missing, "
						                      "so there is no recurring table.",
						                      ref.table_name);

					} else {
						throw BinderException("There is a WITH item named \"%s\", but the recurring table cannot be "
						                      "referenced from this part of the query.",
						                      ref.table_name);
					}
				}
=======
	auto ctebinding = GetCTEBinding(ref.table_name);
	if (ctebinding) {
		// There is a CTE binding in the BindContext.
		// This can only be the case if there is a recursive CTE,
		// or a materialized CTE present.
		auto index = GenerateTableIndex();

		if (ref.schema_name == "recurring") {
			auto recurring_bindings = GetCTEBinding("recurring." + ref.table_name);
			if (!recurring_bindings) {
				throw BinderException(error_context,
				                      "There is a WITH item named \"%s\", but the recurring table cannot be "
				                      "referenced from this part of the query."
				                      " Hint: RECURRING can only be used with USING KEY in recursive CTE.",
				                      ref.table_name);
>>>>>>> a7ebe17c
			}
		}

		auto result = make_uniq<BoundCTERef>(index, ctebinding->index, ref.schema_name == "recurring");
		auto alias = ref.alias.empty() ? ref.table_name : ref.alias;
		auto names = BindContext::AliasColumnNames(alias, ctebinding->names, ref.column_name_alias);

		bind_context.AddGenericBinding(index, alias, names, ctebinding->types);

		auto cte_ref = reference<CTEBinding>(ctebinding->Cast<CTEBinding>());
		if (!ref.schema_name.empty()) {
			auto cte_reference = ref.schema_name + "." + ref.table_name;
			auto recurring_ref = GetCTEBinding(cte_reference);
			if (!recurring_ref) {
				throw BinderException(error_context,
				                      "There is a WITH item named \"%s\", but the recurring table cannot be "
				                      "referenced from this part of the query.",
				                      ref.table_name);
			}
			cte_ref = reference<CTEBinding>(recurring_ref->Cast<CTEBinding>());
		}

		// Update references to CTE
		cte_ref.get().reference_count++;

		result->types = ctebinding->types;
		result->bound_columns = std::move(names);
		return std::move(result);
	}

	// not a CTE
	// extract a table or view from the catalog
	auto at_clause = BindAtClause(ref.at_clause);
	auto entry_at_clause = at_clause ? at_clause.get() : entry_retriever.GetAtClause();
	EntryLookupInfo table_lookup(CatalogType::TABLE_ENTRY, ref.table_name, entry_at_clause, error_context);
	BindSchemaOrCatalog(entry_retriever, ref.catalog_name, ref.schema_name);
	auto table_or_view =
	    entry_retriever.GetEntry(ref.catalog_name, ref.schema_name, table_lookup, OnEntryNotFound::RETURN_NULL);
	// we still didn't find the table
	if (GetBindingMode() == BindingMode::EXTRACT_NAMES || GetBindingMode() == BindingMode::EXTRACT_QUALIFIED_NAMES) {
		if (!table_or_view || table_or_view->type == CatalogType::TABLE_ENTRY) {
			// if we are in EXTRACT_NAMES or EXTRACT_QUALIFIED_NAMES, we create a dummy table ref
			if (GetBindingMode() == BindingMode::EXTRACT_QUALIFIED_NAMES) {
				AddTableName(ref.ToString());
			} else {
				AddTableName(ref.table_name);
			}

			// add a bind context entry
			auto table_index = GenerateTableIndex();
			auto ref_alias = ref.alias.empty() ? ref.table_name : ref.alias;
			vector<LogicalType> types {LogicalType::INTEGER};
			vector<string> names {"__dummy_col" + to_string(table_index)};
			bind_context.AddGenericBinding(table_index, ref_alias, names, types);
			return make_uniq_base<BoundTableRef, BoundEmptyTableRef>(table_index);
		}
	}
	if (!table_or_view) {
		// table could not be found: try to bind a replacement scan
		// Try replacement scan bind
		auto replacement_scan_bind_result = BindWithReplacementScan(context, ref);
		if (replacement_scan_bind_result) {
			return replacement_scan_bind_result;
		}

		// Try autoloading an extension, then retry the replacement scan bind
		auto full_path = ReplacementScan::GetFullPath(ref.catalog_name, ref.schema_name, ref.table_name);
		auto extension_loaded = TryLoadExtensionForReplacementScan(context, full_path);
		if (extension_loaded) {
			replacement_scan_bind_result = BindWithReplacementScan(context, ref);
			if (replacement_scan_bind_result) {
				return replacement_scan_bind_result;
			}
		}
		auto &config = DBConfig::GetConfig(context);
		if (context.config.use_replacement_scans && config.options.enable_external_access &&
		    ExtensionHelper::IsFullPath(full_path)) {
			auto &fs = FileSystem::GetFileSystem(context);
			if (fs.FileExists(full_path)) {
				throw BinderException(
				    "No extension found that is capable of reading the file \"%s\"\n* If this file is a supported file "
				    "format you can explicitly use the reader functions, such as read_csv, read_json or read_parquet",
				    full_path);
			}
		}

		// remember that we did not find a CTE, but there is a CTE with the same name
		// this means that there is a circular reference
		// Otherwise, re-throw the original exception
		if (!ctebinding && ref.schema_name.empty() && CTEExists(ref.table_name)) {
			throw BinderException(
			    error_context,
			    "Circular reference to CTE \"%s\", There are two possible solutions. \n1. use WITH RECURSIVE to "
			    "use recursive CTEs. \n2. If "
			    "you want to use the TABLE name \"%s\" the same as the CTE name, please explicitly add "
			    "\"SCHEMA\" before table name. You can try \"main.%s\" (main is the duckdb default schema)",
			    ref.table_name, ref.table_name, ref.table_name);
		}
		// could not find an alternative: bind again to get the error
		// note: this will always throw when using DuckDB as a catalog, but a second look-up might succeed
		// in catalogs that do not have transactional DDL
		table_or_view =
		    entry_retriever.GetEntry(ref.catalog_name, ref.schema_name, table_lookup, OnEntryNotFound::THROW_EXCEPTION);
	}

	switch (table_or_view->type) {
	case CatalogType::TABLE_ENTRY: {
		// base table: create the BoundBaseTableRef node
		auto table_index = GenerateTableIndex();
		auto &table = table_or_view->Cast<TableCatalogEntry>();

		auto &properties = GetStatementProperties();
		properties.RegisterDBRead(table.ParentCatalog(), context);

		unique_ptr<FunctionData> bind_data;
		auto scan_function = table.GetScanFunction(context, bind_data, table_lookup);
		if (bind_data && !bind_data->SupportStatementCache()) {
			SetAlwaysRequireRebind();
		}
		// TODO: bundle the type and name vector in a struct (e.g PackedColumnMetadata)
		vector<LogicalType> table_types;
		vector<string> table_names;
		vector<TableColumnType> table_categories;

		vector<LogicalType> return_types;
		vector<string> return_names;
		for (auto &col : table.GetColumns().Logical()) {
			table_types.push_back(col.Type());
			table_names.push_back(col.Name());
			return_types.push_back(col.Type());
			return_names.push_back(col.Name());
		}
		table_names = BindContext::AliasColumnNames(ref.table_name, table_names, ref.column_name_alias);

		virtual_column_map_t virtual_columns;
		if (scan_function.get_virtual_columns) {
			virtual_columns = scan_function.get_virtual_columns(context, bind_data.get());
		} else {
			virtual_columns = table.GetVirtualColumns();
		}
		auto logical_get =
		    make_uniq<LogicalGet>(table_index, scan_function, std::move(bind_data), std::move(return_types),
		                          std::move(return_names), std::move(virtual_columns));
		auto table_entry = logical_get->GetTable();
		auto &col_ids = logical_get->GetMutableColumnIds();
		if (!table_entry) {
			bind_context.AddBaseTable(table_index, ref.alias, table_names, table_types, col_ids, ref.table_name);
		} else {
			bind_context.AddBaseTable(table_index, ref.alias, table_names, table_types, col_ids, *table_entry);
		}
		return make_uniq_base<BoundTableRef, BoundBaseTableRef>(table, std::move(logical_get));
	}
	case CatalogType::VIEW_ENTRY: {
		// the node is a view: get the query that the view represents
		auto &view_catalog_entry = table_or_view->Cast<ViewCatalogEntry>();
		// We need to use a new binder for the view that doesn't reference any CTEs
		// defined for this binder so there are no collisions between the CTEs defined
		// for the view and for the current query
		auto view_binder = Binder::CreateBinder(context, this, BinderType::VIEW_BINDER);
		view_binder->can_contain_nulls = true;

		// The view may contain CTEs, but maybe only in the cte_map, so we need create CTE nodes for them
		auto query = view_catalog_entry.GetQuery().Copy();
		auto &select_stmt = query->Cast<SelectStatement>();

		vector<unique_ptr<CTENode>> materialized_ctes;
		for (auto &cte : select_stmt.node->cte_map.map) {
			auto &cte_entry = cte.second;
			auto mat_cte = make_uniq<CTENode>();
			mat_cte->ctename = cte.first;
			mat_cte->query = cte_entry->query->node->Copy();
			mat_cte->aliases = cte_entry->aliases;
			mat_cte->materialized = cte_entry->materialized;
			materialized_ctes.push_back(std::move(mat_cte));
		}

		auto root = std::move(select_stmt.node);
		while (!materialized_ctes.empty()) {
			unique_ptr<CTENode> node_result;
			node_result = std::move(materialized_ctes.back());
			node_result->child = std::move(root);
			root = std::move(node_result);
			materialized_ctes.pop_back();
		}
		select_stmt.node = std::move(root);

		SubqueryRef subquery(unique_ptr_cast<SQLStatement, SelectStatement>(std::move(query)));

		subquery.alias = ref.alias;
		// construct view names by first (1) taking the view aliases, (2) adding the view names, then (3) applying
		// subquery aliases
		vector<string> view_names = view_catalog_entry.aliases;
		for (idx_t n = view_names.size(); n < view_catalog_entry.names.size(); n++) {
			view_names.push_back(view_catalog_entry.names[n]);
		}
		subquery.column_name_alias = BindContext::AliasColumnNames(ref.table_name, view_names, ref.column_name_alias);

		// when binding a view, we always look into the catalog/schema where the view is stored first
		auto view_search_path =
		    GetSearchPath(view_catalog_entry.ParentCatalog(), view_catalog_entry.ParentSchema().name);
		view_binder->entry_retriever.SetSearchPath(std::move(view_search_path));
		// propagate the AT clause through the view
		view_binder->entry_retriever.SetAtClause(entry_at_clause);

		// bind the child subquery
		view_binder->AddBoundView(view_catalog_entry);
		auto bound_child = view_binder->Bind(subquery);
		if (!view_binder->correlated_columns.empty()) {
			throw BinderException("Contents of view were altered - view bound correlated columns");
		}

		D_ASSERT(bound_child->type == TableReferenceType::SUBQUERY);
		// verify that the types and names match up with the expected types and names if the view has type info defined
		auto &bound_subquery = bound_child->Cast<BoundSubqueryRef>();
		if (GetBindingMode() != BindingMode::EXTRACT_NAMES &&
		    GetBindingMode() != BindingMode::EXTRACT_QUALIFIED_NAMES && view_catalog_entry.HasTypes()) {
			// we bind the view subquery and the original view with different "can_contain_nulls",
			// but we don't want to throw an error when SQLNULL does not match up with INTEGER,
			// so we exchange all SQLNULL with INTEGER here before comparing
			auto bound_types = ExchangeAllNullTypes(bound_subquery.subquery.types);
			auto view_types = ExchangeAllNullTypes(view_catalog_entry.types);
			if (bound_types != view_types) {
				auto actual_types = StringUtil::ToString(bound_types, ", ");
				auto expected_types = StringUtil::ToString(view_types, ", ");
				throw BinderException(
				    "Contents of view were altered: types don't match! Expected [%s], but found [%s] instead",
				    expected_types, actual_types);
			}
			if (bound_subquery.subquery.names.size() == view_catalog_entry.names.size() &&
			    bound_subquery.subquery.names != view_catalog_entry.names) {
				auto actual_names = StringUtil::Join(bound_subquery.subquery.names, ", ");
				auto expected_names = StringUtil::Join(view_catalog_entry.names, ", ");
				throw BinderException(
				    "Contents of view were altered: names don't match! Expected [%s], but found [%s] instead",
				    expected_names, actual_names);
			}
		}
		bind_context.AddView(bound_subquery.subquery.plan->GetRootIndex(), subquery.alias, subquery,
		                     bound_subquery.subquery, view_catalog_entry);
		return bound_child;
	}
	default:
		throw InternalException("Catalog entry type");
	}
}
} // namespace duckdb<|MERGE_RESOLUTION|>--- conflicted
+++ resolved
@@ -123,83 +123,6 @@
 
 	// CTE name should never be qualified (i.e. schema_name should be empty)
 	// unless we want to refer to the recurring table of "using key".
-<<<<<<< HEAD
-	vector<reference<CommonTableExpressionInfo>> found_ctes;
-	if (ref.schema_name.empty() || ref.schema_name == "recurring") {
-		found_ctes = FindCTE(ref.table_name, ref.table_name == alias);
-	}
-
-	if (!found_ctes.empty()) {
-		// Check if there is a CTE binding in the BindContext
-		bool circular_cte = false;
-		for (auto found_cte : found_ctes) {
-			auto &cte = found_cte.get();
-			// Check if we have a recurring scan, if so, we will also need the schema_name
-			auto cte_name = !ref.schema_name.empty() ? ref.schema_name + "." + ref.table_name : ref.table_name;
-			auto ctebinding = bind_context.GetCTEBinding(cte_name);
-			if (ctebinding) {
-				// There is a CTE binding in the BindContext.
-				// This can only be the case if there is a recursive CTE,
-				// or a materialized CTE present.
-				auto index = GenerateTableIndex();
-				auto materialized = cte.materialized;
-
-				if (ref.schema_name == "recurring" && cte.key_targets.empty()) {
-					throw InvalidInputException("RECURRING can only be used with USING KEY in recursive CTE.");
-				}
-
-				auto result =
-				    make_uniq<BoundCTERef>(index, ctebinding->index, materialized, ref.schema_name == "recurring");
-				auto alias = ref.alias.empty() ? ref.table_name : ref.alias;
-				auto names = BindContext::AliasColumnNames(alias, ctebinding->names, ref.column_name_alias);
-
-				bind_context.AddGenericBinding(index, alias, names, ctebinding->types);
-
-				auto cte_reference = ref.schema_name.empty() ? ref.table_name : ref.schema_name + "." + ref.table_name;
-
-				// Update references to CTE
-				auto cteref = bind_context.cte_references[cte_reference];
-
-				if (cteref == nullptr && ref.schema_name == "recurring") {
-					throw BinderException("There is a WITH item named \"%s\", but the recurring table cannot be "
-					                      "referenced from this part of the query.",
-					                      ref.table_name);
-				}
-
-				(*cteref)++;
-
-				result->types = ctebinding->types;
-				result->bound_columns = std::move(names);
-				return std::move(result);
-			} else {
-				if (CTEIsAlreadyBound(cte)) {
-					// remember error state
-					circular_cte = true;
-					// retry with next candidate CTE
-					continue;
-				}
-
-				// If we have found a materialized CTE, but no corresponding CTE binding,
-				// something is wrong.
-				if (cte.materialized == CTEMaterialize::CTE_MATERIALIZE_ALWAYS) {
-					throw BinderException(
-					    "There is a WITH item named \"%s\", but it cannot be referenced from this part of the query.",
-					    ref.table_name);
-				}
-
-				if (ref.schema_name == "recurring") {
-					if (cte.key_targets.empty()) {
-						throw BinderException("There is a WITH item named \"%s\", but the USING KEY clause is missing, "
-						                      "so there is no recurring table.",
-						                      ref.table_name);
-
-					} else {
-						throw BinderException("There is a WITH item named \"%s\", but the recurring table cannot be "
-						                      "referenced from this part of the query.",
-						                      ref.table_name);
-					}
-				}
-=======
 	auto ctebinding = GetCTEBinding(ref.table_name);
 	if (ctebinding) {
 		// There is a CTE binding in the BindContext.
@@ -207,6 +130,7 @@
 		// or a materialized CTE present.
 		auto index = GenerateTableIndex();
 
+		vector<LogicalType> types = ctebinding->types;
 		if (ref.schema_name == "recurring") {
 			auto recurring_bindings = GetCTEBinding("recurring." + ref.table_name);
 			if (!recurring_bindings) {
@@ -215,15 +139,15 @@
 				                      "referenced from this part of the query."
 				                      " Hint: RECURRING can only be used with USING KEY in recursive CTE.",
 				                      ref.table_name);
->>>>>>> a7ebe17c
-			}
+			}
+			types = recurring_bindings->types;
 		}
 
 		auto result = make_uniq<BoundCTERef>(index, ctebinding->index, ref.schema_name == "recurring");
 		auto alias = ref.alias.empty() ? ref.table_name : ref.alias;
 		auto names = BindContext::AliasColumnNames(alias, ctebinding->names, ref.column_name_alias);
 
-		bind_context.AddGenericBinding(index, alias, names, ctebinding->types);
+		bind_context.AddGenericBinding(index, alias, names, types);
 
 		auto cte_ref = reference<CTEBinding>(ctebinding->Cast<CTEBinding>());
 		if (!ref.schema_name.empty()) {
@@ -241,7 +165,7 @@
 		// Update references to CTE
 		cte_ref.get().reference_count++;
 
-		result->types = ctebinding->types;
+		result->types = types;
 		result->bound_columns = std::move(names);
 		return std::move(result);
 	}
