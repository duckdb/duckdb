#include "duckdb/catalog/catalog_entry/table_catalog_entry.hpp"
#include "duckdb/catalog/catalog_entry/view_catalog_entry.hpp"
#include "duckdb/common/string_util.hpp"
#include "duckdb/main/client_context.hpp"
#include "duckdb/main/config.hpp"
#include "duckdb/main/extension_helper.hpp"
#include "duckdb/parser/query_node/select_node.hpp"
#include "duckdb/parser/statement/select_statement.hpp"
#include "duckdb/parser/tableref/basetableref.hpp"
#include "duckdb/parser/tableref/subqueryref.hpp"
#include "duckdb/parser/tableref/table_function_ref.hpp"
#include "duckdb/planner/binder.hpp"
#include "duckdb/planner/operator/logical_get.hpp"
#include "duckdb/planner/operator/logical_cteref.hpp"
#include "duckdb/planner/expression_binder/constant_binder.hpp"
#include "duckdb/catalog/catalog_search_path.hpp"
#include "duckdb/planner/tableref/bound_at_clause.hpp"
#include "duckdb/execution/expression_executor.hpp"
#include "duckdb/parser/query_node/cte_node.hpp"
#include "duckdb/planner/operator/logical_dummy_scan.hpp"

namespace duckdb {

static bool TryLoadExtensionForReplacementScan(ClientContext &context, const string &table_name) {
	auto lower_name = StringUtil::Lower(table_name);
	auto &dbconfig = DBConfig::GetConfig(context);

	if (!dbconfig.options.autoload_known_extensions) {
		return false;
	}

	for (const auto &entry : EXTENSION_FILE_POSTFIXES) {
		if (StringUtil::EndsWith(lower_name, entry.name)) {
			ExtensionHelper::AutoLoadExtension(context, entry.extension);
			return true;
		}
	}

	for (const auto &entry : EXTENSION_FILE_CONTAINS) {
		if (StringUtil::Contains(lower_name, entry.name)) {
			ExtensionHelper::AutoLoadExtension(context, entry.extension);
			return true;
		}
	}

	return false;
}

BoundStatement Binder::BindWithReplacementScan(ClientContext &context, BaseTableRef &ref) {
	auto &config = DBConfig::GetConfig(context);
	if (!context.config.use_replacement_scans) {
		return BoundStatement();
	}
	for (auto &scan : config.replacement_scans) {
		ReplacementScanInput input(ref.catalog_name, ref.schema_name, ref.table_name);
		auto replacement_function = scan.function(context, input, scan.data.get());
		if (!replacement_function) {
			continue;
		}
		if (!ref.alias.empty()) {
			// user-provided alias overrides the default alias
			replacement_function->alias = ref.alias;
		} else if (replacement_function->alias.empty()) {
			// if the replacement scan itself did not provide an alias we use the table name
			replacement_function->alias = ref.table_name;
		}
		if (replacement_function->type == TableReferenceType::TABLE_FUNCTION) {
			auto &table_function = replacement_function->Cast<TableFunctionRef>();
			table_function.column_name_alias = ref.column_name_alias;
		} else if (replacement_function->type == TableReferenceType::SUBQUERY) {
			auto &subquery = replacement_function->Cast<SubqueryRef>();
			subquery.column_name_alias = ref.column_name_alias;
		} else {
			throw InternalException("Replacement scan should return either a table function or a subquery");
		}
		if (GetBindingMode() == BindingMode::EXTRACT_REPLACEMENT_SCANS) {
			AddReplacementScan(ref.table_name, replacement_function->Copy());
		}
		return Bind(*replacement_function);
	}
	return BoundStatement();
}

unique_ptr<BoundAtClause> Binder::BindAtClause(optional_ptr<AtClause> at_clause) {
	if (!at_clause) {
		return nullptr;
	}
	ConstantBinder binder(*this, context, "AT clause");
	auto expr = binder.Bind(at_clause->ExpressionMutable());
	auto val = ExpressionExecutor::EvaluateScalar(context, *expr);
	return make_uniq<BoundAtClause>(at_clause->Unit(), std::move(val));
}

vector<CatalogSearchEntry> Binder::GetSearchPath(Catalog &catalog, const string &schema_name) {
	vector<CatalogSearchEntry> view_search_path;
	auto &catalog_name = catalog.GetName();
	if (!schema_name.empty()) {
		view_search_path.emplace_back(catalog_name, schema_name);
	}
	auto default_schema = catalog.GetDefaultSchema();
	if (schema_name.empty() && schema_name != default_schema) {
		view_search_path.emplace_back(catalog.GetName(), default_schema);
	}
	return view_search_path;
}

static vector<LogicalType> ExchangeAllNullTypes(const vector<LogicalType> &types) {
	vector<LogicalType> result = types;
	for (auto &type : result) {
		if (ExpressionBinder::ContainsNullType(type)) {
			type = ExpressionBinder::ExchangeNullType(type);
		}
	}
	return result;
}

BoundStatement Binder::Bind(BaseTableRef &ref) {
	QueryErrorContext error_context(ref.query_location);
	// CTEs and views are also referred to using BaseTableRefs, hence need to distinguish here
	// check if the table name refers to a CTE

	// CTE name should never be qualified (i.e. schema_name should be empty)
	// unless we want to refer to the recurring table of "using key".
	auto ctebinding = GetCTEBinding(ref.table_name);
	if (ctebinding) {
		// There is a CTE binding in the BindContext.
		// This can only be the case if there is a recursive CTE,
		// or a materialized CTE present.
		auto index = GenerateTableIndex();

		vector<LogicalType> types = ctebinding->types;
		if (ref.schema_name == "recurring") {
			auto recurring_bindings = GetCTEBinding("recurring." + ref.table_name);
			if (!recurring_bindings) {
				throw BinderException(error_context,
				                      "There is a WITH item named \"%s\", but the recurring table cannot be "
				                      "referenced from this part of the query."
				                      " Hint: RECURRING can only be used with USING KEY in recursive CTE.",
				                      ref.table_name);
			}
			types = recurring_bindings->types;
		}

		auto alias = ref.alias.empty() ? ref.table_name : ref.alias;
		auto names = BindContext::AliasColumnNames(alias, ctebinding->names, ref.column_name_alias);

		bind_context.AddGenericBinding(index, alias, names, types);

		auto cte_ref = reference<CTEBinding>(ctebinding->Cast<CTEBinding>());
		if (!ref.schema_name.empty()) {
			auto cte_reference = ref.schema_name + "." + ref.table_name;
			auto recurring_ref = GetCTEBinding(cte_reference);
			if (!recurring_ref) {
				throw BinderException(error_context,
				                      "There is a WITH item named \"%s\", but the recurring table cannot be "
				                      "referenced from this part of the query.",
				                      ref.table_name);
			}
			cte_ref = reference<CTEBinding>(recurring_ref->Cast<CTEBinding>());
		}

		// Update references to CTE
		cte_ref.get().reference_count++;
<<<<<<< HEAD

		result->types = types;
		result->bound_columns = std::move(names);
		return std::move(result);
=======
		bool is_recurring = ref.schema_name == "recurring";

		BoundStatement result;
		result.types = ctebinding->types;
		result.names = names;
		result.plan =
		    make_uniq<LogicalCTERef>(index, ctebinding->index, ctebinding->types, std::move(names), is_recurring);
		return result;
		;
>>>>>>> b83205f8
	}

	// not a CTE
	// extract a table or view from the catalog
	auto at_clause = BindAtClause(ref.at_clause);
	auto entry_at_clause = at_clause ? at_clause.get() : entry_retriever.GetAtClause();
	EntryLookupInfo table_lookup(CatalogType::TABLE_ENTRY, ref.table_name, entry_at_clause, error_context);
	BindSchemaOrCatalog(entry_retriever, ref.catalog_name, ref.schema_name);
	auto table_or_view =
	    entry_retriever.GetEntry(ref.catalog_name, ref.schema_name, table_lookup, OnEntryNotFound::RETURN_NULL);
	// we still didn't find the table
	if (GetBindingMode() == BindingMode::EXTRACT_NAMES || GetBindingMode() == BindingMode::EXTRACT_QUALIFIED_NAMES) {
		if (!table_or_view || table_or_view->type == CatalogType::TABLE_ENTRY) {
			// if we are in EXTRACT_NAMES or EXTRACT_QUALIFIED_NAMES, we create a dummy table ref
			if (GetBindingMode() == BindingMode::EXTRACT_QUALIFIED_NAMES) {
				AddTableName(ref.ToString());
			} else {
				AddTableName(ref.table_name);
			}

			// add a bind context entry
			auto table_index = GenerateTableIndex();
			auto ref_alias = ref.alias.empty() ? ref.table_name : ref.alias;
			vector<LogicalType> types {LogicalType::INTEGER};
			vector<string> names {"__dummy_col" + to_string(table_index)};
			bind_context.AddGenericBinding(table_index, ref_alias, names, types);

			BoundStatement result;
			result.types = std::move(types);
			result.names = std::move(names);
			result.plan = make_uniq<LogicalDummyScan>(table_index);
			return result;
		}
	}
	if (!table_or_view) {
		// table could not be found: try to bind a replacement scan
		// Try replacement scan bind
		auto replacement_scan_bind_result = BindWithReplacementScan(context, ref);
		if (replacement_scan_bind_result.plan) {
			return replacement_scan_bind_result;
		}

		// Try autoloading an extension, then retry the replacement scan bind
		auto full_path = ReplacementScan::GetFullPath(ref.catalog_name, ref.schema_name, ref.table_name);
		auto extension_loaded = TryLoadExtensionForReplacementScan(context, full_path);
		if (extension_loaded) {
			replacement_scan_bind_result = BindWithReplacementScan(context, ref);
			if (replacement_scan_bind_result.plan) {
				return replacement_scan_bind_result;
			}
		}
		auto &config = DBConfig::GetConfig(context);
		if (context.config.use_replacement_scans && config.options.enable_external_access &&
		    ExtensionHelper::IsFullPath(full_path)) {
			auto &fs = FileSystem::GetFileSystem(context);
			if (fs.FileExists(full_path)) {
				throw BinderException(
				    "No extension found that is capable of reading the file \"%s\"\n* If this file is a supported file "
				    "format you can explicitly use the reader functions, such as read_csv, read_json or read_parquet",
				    full_path);
			}
		}

		// remember that we did not find a CTE, but there is a CTE with the same name
		// this means that there is a circular reference
		// Otherwise, re-throw the original exception
		if (!ctebinding && ref.schema_name.empty() && CTEExists(ref.table_name)) {
			throw BinderException(
			    error_context,
			    "Circular reference to CTE \"%s\", There are two possible solutions. \n1. use WITH RECURSIVE to "
			    "use recursive CTEs. \n2. If "
			    "you want to use the TABLE name \"%s\" the same as the CTE name, please explicitly add "
			    "\"SCHEMA\" before table name. You can try \"main.%s\" (main is the duckdb default schema)",
			    ref.table_name, ref.table_name, ref.table_name);
		}
		// could not find an alternative: bind again to get the error
		// note: this will always throw when using DuckDB as a catalog, but a second look-up might succeed
		// in catalogs that do not have transactional DDL
		table_or_view =
		    entry_retriever.GetEntry(ref.catalog_name, ref.schema_name, table_lookup, OnEntryNotFound::THROW_EXCEPTION);
	}

	switch (table_or_view->type) {
	case CatalogType::TABLE_ENTRY: {
		// base table
		auto table_index = GenerateTableIndex();
		auto &table = table_or_view->Cast<TableCatalogEntry>();

		auto &properties = GetStatementProperties();
		properties.RegisterDBRead(table.ParentCatalog(), context);

		unique_ptr<FunctionData> bind_data;
		auto scan_function = table.GetScanFunction(context, bind_data, table_lookup);
		if (bind_data && !bind_data->SupportStatementCache()) {
			SetAlwaysRequireRebind();
		}
		// TODO: bundle the type and name vector in a struct (e.g PackedColumnMetadata)
		vector<LogicalType> table_types;
		vector<string> table_names;
		vector<TableColumnType> table_categories;

		vector<LogicalType> return_types;
		vector<string> return_names;
		for (auto &col : table.GetColumns().Logical()) {
			table_types.push_back(col.Type());
			table_names.push_back(col.Name());
			return_types.push_back(col.Type());
			return_names.push_back(col.Name());
		}
		table_names = BindContext::AliasColumnNames(ref.table_name, table_names, ref.column_name_alias);

		virtual_column_map_t virtual_columns;
		if (scan_function.get_virtual_columns) {
			virtual_columns = scan_function.get_virtual_columns(context, bind_data.get());
		} else {
			virtual_columns = table.GetVirtualColumns();
		}
		auto logical_get =
		    make_uniq<LogicalGet>(table_index, scan_function, std::move(bind_data), std::move(return_types),
		                          std::move(return_names), std::move(virtual_columns));
		auto table_entry = logical_get->GetTable();
		auto &col_ids = logical_get->GetMutableColumnIds();
		if (!table_entry) {
			bind_context.AddBaseTable(table_index, ref.alias, table_names, table_types, col_ids, ref.table_name);
		} else {
			bind_context.AddBaseTable(table_index, ref.alias, table_names, table_types, col_ids, *table_entry);
		}
		BoundStatement result;
		result.types = table_types;
		result.names = table_names;
		result.plan = std::move(logical_get);
		return result;
	}
	case CatalogType::VIEW_ENTRY: {
		// the node is a view: get the query that the view represents
		auto &view_catalog_entry = table_or_view->Cast<ViewCatalogEntry>();
		// We need to use a new binder for the view that doesn't reference any CTEs
		// defined for this binder so there are no collisions between the CTEs defined
		// for the view and for the current query
		auto view_binder = Binder::CreateBinder(context, this, BinderType::VIEW_BINDER);
		view_binder->can_contain_nulls = true;

		// The view may contain CTEs, but maybe only in the cte_map, so we need create CTE nodes for them
		auto query = view_catalog_entry.GetQuery().Copy();
		auto &select_stmt = query->Cast<SelectStatement>();

		vector<unique_ptr<CTENode>> materialized_ctes;
		for (auto &cte : select_stmt.node->cte_map.map) {
			auto &cte_entry = cte.second;
			auto mat_cte = make_uniq<CTENode>();
			mat_cte->ctename = cte.first;
			mat_cte->query = cte_entry->query->node->Copy();
			mat_cte->aliases = cte_entry->aliases;
			mat_cte->materialized = cte_entry->materialized;
			materialized_ctes.push_back(std::move(mat_cte));
		}

		auto root = std::move(select_stmt.node);
		while (!materialized_ctes.empty()) {
			unique_ptr<CTENode> node_result;
			node_result = std::move(materialized_ctes.back());
			node_result->child = std::move(root);
			root = std::move(node_result);
			materialized_ctes.pop_back();
		}
		select_stmt.node = std::move(root);

		SubqueryRef subquery(unique_ptr_cast<SQLStatement, SelectStatement>(std::move(query)));

		subquery.alias = ref.alias;
		// construct view names by first (1) taking the view aliases, (2) adding the view names, then (3) applying
		// subquery aliases
		vector<string> view_names = view_catalog_entry.aliases;
		for (idx_t n = view_names.size(); n < view_catalog_entry.names.size(); n++) {
			view_names.push_back(view_catalog_entry.names[n]);
		}
		subquery.column_name_alias = BindContext::AliasColumnNames(ref.table_name, view_names, ref.column_name_alias);

		// when binding a view, we always look into the catalog/schema where the view is stored first
		auto view_search_path =
		    GetSearchPath(view_catalog_entry.ParentCatalog(), view_catalog_entry.ParentSchema().name);
		view_binder->entry_retriever.SetSearchPath(std::move(view_search_path));
		// propagate the AT clause through the view
		view_binder->entry_retriever.SetAtClause(entry_at_clause);

		// bind the child subquery
		view_binder->AddBoundView(view_catalog_entry);
		auto bound_child = view_binder->Bind(subquery);
		if (!view_binder->correlated_columns.empty()) {
			throw BinderException("Contents of view were altered - view bound correlated columns");
		}

		// verify that the types and names match up with the expected types and names if the view has type info defined
		if (GetBindingMode() != BindingMode::EXTRACT_NAMES &&
		    GetBindingMode() != BindingMode::EXTRACT_QUALIFIED_NAMES && view_catalog_entry.HasTypes()) {
			// we bind the view subquery and the original view with different "can_contain_nulls",
			// but we don't want to throw an error when SQLNULL does not match up with INTEGER,
			// so we exchange all SQLNULL with INTEGER here before comparing
			auto bound_types = ExchangeAllNullTypes(bound_child.types);
			auto view_types = ExchangeAllNullTypes(view_catalog_entry.types);
			if (bound_types != view_types) {
				auto actual_types = StringUtil::ToString(bound_types, ", ");
				auto expected_types = StringUtil::ToString(view_types, ", ");
				throw BinderException(
				    "Contents of view were altered: types don't match! Expected [%s], but found [%s] instead",
				    expected_types, actual_types);
			}
			if (bound_child.names.size() == view_catalog_entry.names.size() &&
			    bound_child.names != view_catalog_entry.names) {
				auto actual_names = StringUtil::Join(bound_child.names, ", ");
				auto expected_names = StringUtil::Join(view_catalog_entry.names, ", ");
				throw BinderException(
				    "Contents of view were altered: names don't match! Expected [%s], but found [%s] instead",
				    expected_names, actual_names);
			}
		}
		bind_context.AddView(bound_child.plan->GetRootIndex(), subquery.alias, subquery, bound_child,
		                     view_catalog_entry);
		return bound_child;
	}
	default:
		throw InternalException("Catalog entry type");
	}
}
} // namespace duckdb<|MERGE_RESOLUTION|>--- conflicted
+++ resolved
@@ -161,22 +161,15 @@
 
 		// Update references to CTE
 		cte_ref.get().reference_count++;
-<<<<<<< HEAD
-
-		result->types = types;
-		result->bound_columns = std::move(names);
-		return std::move(result);
-=======
 		bool is_recurring = ref.schema_name == "recurring";
 
 		BoundStatement result;
-		result.types = ctebinding->types;
+		result.types = types;
 		result.names = names;
 		result.plan =
-		    make_uniq<LogicalCTERef>(index, ctebinding->index, ctebinding->types, std::move(names), is_recurring);
+		    make_uniq<LogicalCTERef>(index, ctebinding->index, types, std::move(names), is_recurring);
 		return result;
 		;
->>>>>>> b83205f8
 	}
 
 	// not a CTE
