--- conflicted
+++ resolved
@@ -131,57 +131,18 @@
 		// or a materialized CTE present.
 		auto index = GenerateTableIndex();
 
-<<<<<<< HEAD
-		vector<LogicalType> types = ctebinding->types;
-		if (ref.schema_name == "recurring") {
-			auto recurring_bindings = GetCTEBinding("recurring." + ref.table_name);
-			if (!recurring_bindings) {
-				throw BinderException(error_context,
-				                      "There is a WITH item named \"%s\", but the recurring table cannot be "
-				                      "referenced from this part of the query."
-				                      " Hint: RECURRING can only be used with USING KEY in recursive CTE.",
-				                      ref.table_name);
-			}
-			types = recurring_bindings->types;
-		}
-
-		auto alias = ref.alias.empty() ? ref.table_name : ref.alias;
-		auto names = BindContext::AliasColumnNames(alias, ctebinding->names, ref.column_name_alias);
-
-		bind_context.AddGenericBinding(index, alias, names, types);
-
-		auto cte_ref = reference<CTEBinding>(ctebinding->Cast<CTEBinding>());
-		if (!ref.schema_name.empty()) {
-			auto cte_reference = ref.schema_name + "." + ref.table_name;
-			auto recurring_ref = GetCTEBinding(cte_reference);
-			if (!recurring_ref) {
-				throw BinderException(error_context,
-				                      "There is a WITH item named \"%s\", but the recurring table cannot be "
-				                      "referenced from this part of the query.",
-				                      ref.table_name);
-			}
-			cte_ref = reference<CTEBinding>(recurring_ref->Cast<CTEBinding>());
-		}
-=======
 		auto alias = ref.alias.empty() ? ref.table_name : ref.alias;
 		auto names = BindContext::AliasColumnNames(alias, ctebinding->GetColumnNames(), ref.column_name_alias);
 
 		bind_context.AddGenericBinding(index, alias, names, ctebinding->GetColumnTypes());
->>>>>>> 7621d1ba
 
 		bool is_recurring = ref.schema_name == "recurring";
 
 		BoundStatement result;
-<<<<<<< HEAD
-		result.types = types;
-		result.names = names;
-		result.plan = make_uniq<LogicalCTERef>(index, ctebinding->index, types, std::move(names), is_recurring);
-=======
 		result.types = ctebinding->GetColumnTypes();
 		result.names = names;
 		result.plan =
 		    make_uniq<LogicalCTERef>(index, ctebinding->GetIndex(), result.types, std::move(names), is_recurring);
->>>>>>> 7621d1ba
 		return result;
 	}
 
