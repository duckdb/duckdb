--- conflicted
+++ resolved
@@ -34,13 +34,9 @@
 	result.left = result.left_binder->BindNode(*statement.left);
 
 	// the result types of the CTE are the types of the LHS
-<<<<<<< HEAD
-	result->types = result->left->types;
-	result->internal_types = result->left->types;
+	result.types = result.left.types;
+	result.internal_types = result.left.types;
 
-=======
-	result.types = result.left.types;
->>>>>>> a7ebe17c
 	// names are picked from the LHS, unless aliases are explicitly specified
 	result.names = result.left.names;
 	for (idx_t i = 0; i < statement.aliases.size() && i < result.names.size(); i++) {
@@ -50,18 +46,17 @@
 	// This allows the right side to reference the CTE recursively
 	bind_context.AddGenericBinding(result.setop_index, statement.ctename, result.names, result.types);
 
-<<<<<<< HEAD
 	// Create temporary binder to bind expressions
 	auto bin = Binder::CreateBinder(context, nullptr);
 	ErrorData error;
 	FunctionBinder function_binder(*bin);
-	bin->bind_context.AddGenericBinding(result->setop_index, statement.ctename, result->names, result->types);
+	bin->bind_context.AddGenericBinding(result.setop_index, statement.ctename, result.names, result.types);
 	ExpressionBinder expression_binder(*bin, context);
 
 	// Set contains column indices that are already bound
 	unordered_set<idx_t> column_references;
 	// Temporary copy of return types that we can modify without having a conflict with binding the aggregates
-	vector<LogicalType> return_types = result->types;
+	vector<LogicalType> return_types = result.types;
 
 	// Bind specified keys to the referenced column
 	for (unique_ptr<ParsedExpression> &expr : statement.key_targets) {
@@ -73,11 +68,11 @@
 		if (column_references.find(column_index) != column_references.end()) {
 			throw BinderException(bound_ref.GetQueryLocation(),
 			                      "Column '%s' referenced multiple times in recursive CTE aggregates",
-			                      result->names[column_index]);
+			                      result.names[column_index]);
 		}
 
 		column_references.insert(column_index);
-		result->key_targets.push_back(std::move(bound_expr));
+		result.key_targets.push_back(std::move(bound_expr));
 	}
 
 	// Bind user-defined aggregates
@@ -102,16 +97,16 @@
 		// If user provided an alias, prioritize that.
 		// Otherwise, we try to infer the target column from the first argument
 		if (func_expr.HasAlias()) {
-			auto names_iter = find(result->names.begin(), result->names.end(), func_expr.GetAlias());
-			if (names_iter == result->names.end()) {
+			auto names_iter = find(result.names.begin(), result.names.end(), func_expr.GetAlias());
+			if (names_iter == result.names.end()) {
 				throw BinderException(expr->GetQueryLocation(),
 				                      "Could not find column with name '%s' to bind aggregate to.",
 				                      func_expr.GetAlias());
 			}
-			aggregate_idx = NumericCast<idx_t>(std::distance(result->names.begin(), names_iter));
+			aggregate_idx = NumericCast<idx_t>(std::distance(result.names.begin(), names_iter));
 			// Create a new bound column reference for the target column
-			result->payload_aggregate_dest_map[payload_idx] = make_uniq<BoundColumnRefExpression>(
-			    result->types[aggregate_idx], ColumnBinding(result->setop_index, aggregate_idx));
+			result.payload_aggregate_dest_map[payload_idx] = make_uniq<BoundColumnRefExpression>(
+			    result.types[aggregate_idx], ColumnBinding(result.setop_index, aggregate_idx));
 		} else {
 			if (bound_children[0]->type != ExpressionType::BOUND_COLUMN_REF) {
 				// No alias and no way to infer target column through first argument
@@ -135,80 +130,55 @@
 		if (column_references.find(aggregate_idx) != column_references.end()) {
 			throw BinderException(func_expr.GetQueryLocation(),
 			                      "Column '%s' referenced multiple times in recursive CTE aggregates",
-			                      result->names[aggregate_idx]);
+			                      result.names[aggregate_idx]);
 		}
 
 		return_types[aggregate_idx] = aggregate->return_type;
-		result->payload_aggregates.push_back(std::move(aggregate));
+		result.payload_aggregates.push_back(std::move(aggregate));
 		column_references.insert(aggregate_idx);
 	}
 
 	// Now that we have finished binding all aggregates, we can update the operator types
-	result->types = std::move(return_types);
+	result.types = std::move(return_types);
 
 	// If we have key targets, then all the other columns must be aggregated
-	if (!result->key_targets.empty()) {
+	if (!result.key_targets.empty()) {
 		// Bind every column that is neither referenced as a key nor by an aggregate to a LAST aggregate
-		for (idx_t i = 0; i < result->left->types.size(); i++) {
+		for (idx_t i = 0; i < result.left.types.size(); i++) {
 			if (column_references.find(i) == column_references.end()) {
 				// Create a new bound column reference for the missing columns
 				vector<unique_ptr<Expression>> first_children;
 				auto bound =
-				    make_uniq<BoundColumnRefExpression>(result->types[i], ColumnBinding(result->setop_index, i));
+				    make_uniq<BoundColumnRefExpression>(result.types[i], ColumnBinding(result.setop_index, i));
 				first_children.push_back(std::move(bound));
 
 				// Create a last aggregate for the newly bound column reference
 				auto first_aggregate = function_binder.BindAggregateFunction(
-				    LastFunctionGetter::GetFunction(result->types[i]), std::move(first_children), nullptr,
+				    LastFunctionGetter::GetFunction(result.types[i]), std::move(first_children), nullptr,
 				    AggregateType::NON_DISTINCT);
 
-				result->payload_aggregates.push_back(std::move(first_aggregate));
+				result.payload_aggregates.push_back(std::move(first_aggregate));
 			}
 		}
 	}
 
-	result->right_binder = Binder::CreateBinder(context, this);
-
-	// Add bindings of left side to temporary CTE bindings context
-	// If there is already a binding for the CTE, we need to remove it first
-	// as we are binding a CTE currently, we take precedence over the existing binding.
-	// This implements the CTE shadowing behavior.
-	result->right_binder->bind_context.RemoveCTEBinding(statement.ctename);
-	result->right_binder->bind_context.AddCTEBinding(result->setop_index, statement.ctename, result->names,
-	                                                 result->internal_types, result->types,
-	                                                 !statement.key_targets.empty());
-
-	result->right = result->right_binder->BindNode(*statement.right);
-	for (auto &c : result->left_binder->correlated_columns) {
-		result->right_binder->AddCorrelatedColumn(c);
-=======
 	result.right_binder = Binder::CreateBinder(context, this);
 
 	// Add bindings of left side to temporary CTE bindings context
-	result.right_binder->bind_context.AddCTEBinding(result.setop_index, statement.ctename, result.names, result.types,
-	                                                !statement.key_targets.empty());
+	result.right_binder->bind_context.AddCTEBinding(result.setop_index, statement.ctename, result.names,
+	                                                 result.internal_types, result.types,
+	                                                 !statement.key_targets.empty());
+
 
 	result.right = result.right_binder->BindNode(*statement.right);
 	for (auto &c : result.left_binder->correlated_columns) {
 		result.right_binder->AddCorrelatedColumn(c);
->>>>>>> a7ebe17c
 	}
 
 	// move the correlated expressions from the child binders to this binder
 	MoveCorrelatedExpressions(*result.left_binder);
 	MoveCorrelatedExpressions(*result.right_binder);
 
-<<<<<<< HEAD
-=======
-	// bind specified keys to the referenced column
-	auto expression_binder = ExpressionBinder(*this, context);
-	for (unique_ptr<ParsedExpression> &expr : statement.key_targets) {
-		auto bound_expr = expression_binder.Bind(expr);
-		D_ASSERT(bound_expr->type == ExpressionType::BOUND_COLUMN_REF);
-		result.key_targets.push_back(std::move(bound_expr));
-	}
-
->>>>>>> a7ebe17c
 	// now both sides have been bound we can resolve types
 	if (result.left.types.size() != result.right.types.size()) {
 		throw BinderException("Set operations can only apply to expressions with the "
