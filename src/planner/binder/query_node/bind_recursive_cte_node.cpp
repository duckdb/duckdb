#include "duckdb/parser/expression/constant_expression.hpp"
#include "duckdb/parser/expression_map.hpp"
#include "duckdb/parser/query_node/select_node.hpp"
#include "duckdb/parser/query_node/recursive_cte_node.hpp"
#include "duckdb/planner/binder.hpp"
<<<<<<< HEAD
#include "duckdb/function/function_binder.hpp"
#include "duckdb/planner/query_node/bound_recursive_cte_node.hpp"
#include "duckdb/planner/query_node/bound_select_node.hpp"
#include "duckdb/catalog/catalog_entry/aggregate_function_catalog_entry.hpp"
=======
#include "duckdb/planner/operator/logical_set_operation.hpp"
#include "duckdb/planner/operator/logical_recursive_cte.hpp"
>>>>>>> b83205f8

namespace duckdb {

BoundStatement Binder::BindNode(RecursiveCTENode &statement) {

	// first recursively visit the recursive CTE operations
	// the left side is visited first and is added to the BindContext of the right side
	D_ASSERT(statement.left);
	D_ASSERT(statement.right);
	if (statement.union_all && !statement.key_targets.empty()) {
		throw BinderException("UNION ALL cannot be used with USING KEY in recursive CTE.");
	}

	auto ctename = statement.ctename;
	auto union_all = statement.union_all;
	auto setop_index = GenerateTableIndex();

	auto left_binder = Binder::CreateBinder(context, this);
	auto left = left_binder->BindNode(*statement.left);

	BoundStatement result;
	// the result types of the CTE are the types of the LHS
<<<<<<< HEAD
	result.types = result.left.types;
	result.internal_types = result.left.types;

=======
	result.types = left.types;
>>>>>>> b83205f8
	// names are picked from the LHS, unless aliases are explicitly specified
	result.names = left.names;
	for (idx_t i = 0; i < statement.aliases.size() && i < result.names.size(); i++) {
		result.names[i] = statement.aliases[i];
	}

	// This allows the right side to reference the CTE recursively
	bind_context.AddGenericBinding(setop_index, statement.ctename, result.names, result.types);

<<<<<<< HEAD
	// Create temporary binder to bind expressions
	auto aggregate_binder = Binder::CreateBinder(context, nullptr);
	ErrorData error;
	FunctionBinder function_binder(*aggregate_binder);
	aggregate_binder->bind_context.AddGenericBinding(result.setop_index, statement.ctename, result.names, result.types);
	ExpressionBinder expression_binder(*aggregate_binder, context);

	// Set contains column indices that are already bound
	unordered_set<idx_t> key_references;
	unordered_set<idx_t> payload_references;
	// Temporary copy of return types that we can modify without having a conflict with binding the aggregates
	vector<LogicalType> return_types = result.types;

	// Bind specified keys to the referenced column
	for (unique_ptr<ParsedExpression> &expr : statement.key_targets) {
		auto bound_expr = expression_binder.Bind(expr);
		D_ASSERT(bound_expr->type == ExpressionType::BOUND_COLUMN_REF);
		auto &bound_ref = bound_expr->Cast<BoundColumnRefExpression>();

		idx_t column_index = bound_ref.binding.column_index;
		if (key_references.find(column_index) != key_references.end()) {
			continue;
		}

		key_references.insert(column_index);
		result.key_targets.push_back(std::move(bound_expr));
	}

	// Bind user-defined aggregates
	for (idx_t payload_idx = 0; payload_idx < statement.payload_aggregates.size(); payload_idx++) {
		auto &expr = statement.payload_aggregates[payload_idx];
		D_ASSERT(expr->type == ExpressionType::FUNCTION);
		auto &func_expr = expr->Cast<FunctionExpression>();

		// Look up the aggregate function in the catalog
		auto &func = Catalog::GetSystemCatalog(context).GetEntry<AggregateFunctionCatalogEntry>(
		    context, DEFAULT_SCHEMA, func_expr.function_name);
		vector<LogicalType> aggregation_input_types;
		vector<unique_ptr<Expression>> bound_children;
		// Bind the children of the aggregate function
		for (auto &child : func_expr.children) {
			auto bound_child = expression_binder.Bind(child);
			aggregation_input_types.push_back(bound_child->return_type);
			bound_children.push_back(std::move(bound_child));
		}

		idx_t aggregate_idx;
		// If user provided an alias, prioritize that.
		// Otherwise, we try to infer the target column from the first argument
		if (func_expr.HasAlias()) {
			auto names_iter = find(result.names.begin(), result.names.end(), func_expr.GetAlias());
			if (names_iter == result.names.end()) {
				throw BinderException(expr->GetQueryLocation(),
				                      "Could not find column with name '%s' to bind aggregate to.",
				                      func_expr.GetAlias());
			}
			aggregate_idx = NumericCast<idx_t>(std::distance(result.names.begin(), names_iter));
			// Create a new bound column reference for the target column
			result.payload_aggregate_dest_map[payload_idx] = make_uniq<BoundColumnRefExpression>(
			    result.types[aggregate_idx], ColumnBinding(result.setop_index, aggregate_idx));
		} else {
			if (bound_children[0]->type != ExpressionType::BOUND_COLUMN_REF) {
				// No alias and no way to infer target column through first argument
				throw BinderException(expr->GetQueryLocation(),
				                      "An aggregate must either have a column reference or an alias.");
			}
			aggregate_idx = bound_children[0]->Cast<BoundColumnRefExpression>().binding.column_index;
		}

		// Find the best matching aggregate function
		auto best_function_idx =
		    function_binder.BindFunction(func.name, func.functions, std::move(aggregation_input_types), error);
		if (!best_function_idx.IsValid()) {
			throw BinderException("No matching aggregate function\n%s", error.Message());
		}
		// Found a matching function, bind it as an aggregate
		auto best_function = func.functions.GetFunctionByOffset(best_function_idx.GetIndex());
		auto aggregate = function_binder.BindAggregateFunction(std::move(best_function), std::move(bound_children),
		                                                       nullptr, AggregateType::NON_DISTINCT);

		if (payload_references.find(aggregate_idx) != payload_references.end()) {
			throw BinderException(func_expr.GetQueryLocation(),
			                      "Column '%s' referenced multiple times in USING KEY clause.\n"
			                      "Try using an alias for one of the aggregates.",
			                      result.names[aggregate_idx]);
		}

		if (key_references.find(aggregate_idx) != key_references.end()) {
			throw BinderException(func_expr.GetQueryLocation(),
			                      "Column '%s' cannot be used as both key and aggregate in USING KEY clause.\n"
			                      " Try using an alias for the aggregation.",
			                      result.names[aggregate_idx]);
		}

		return_types[aggregate_idx] = aggregate->return_type;
		result.payload_aggregates.push_back(std::move(aggregate));
		payload_references.insert(aggregate_idx);
	}

	// Now that we have finished binding all aggregates, we can update the operator types
	result.types = std::move(return_types);

	// If we have key targets, then all the other columns must be aggregated
	if (!result.key_targets.empty()) {
		// Bind every column that is neither referenced as a key nor by an aggregate to a LAST aggregate
		for (idx_t i = 0; i < result.left.types.size(); i++) {
			if (key_references.find(i) == key_references.end() &&
			    payload_references.find(i) == payload_references.end()) {
				// Create a new bound column reference for the missing columns
				vector<unique_ptr<Expression>> first_children;
				auto bound = make_uniq<BoundColumnRefExpression>(result.types[i], ColumnBinding(result.setop_index, i));
				first_children.push_back(std::move(bound));

				// Create a last aggregate for the newly bound column reference
				auto first_aggregate = function_binder.BindAggregateFunction(
				    LastFunctionGetter::GetFunction(result.types[i]), std::move(first_children), nullptr,
				    AggregateType::NON_DISTINCT);

				result.payload_aggregates.push_back(std::move(first_aggregate));
			}
		}
	}

	result.right_binder = Binder::CreateBinder(context, this);

	// Add bindings of left side to temporary CTE bindings context
	result.right_binder->bind_context.AddCTEBinding(result.setop_index, statement.ctename, result.names,
	                                                result.internal_types, result.types,
	                                                !statement.key_targets.empty());
=======
	auto right_binder = Binder::CreateBinder(context, this);

	// Add bindings of left side to temporary CTE bindings context
	right_binder->bind_context.AddCTEBinding(setop_index, statement.ctename, result.names, result.types,
	                                         !statement.key_targets.empty());
>>>>>>> b83205f8

	auto right = right_binder->BindNode(*statement.right);
	for (auto &c : left_binder->correlated_columns) {
		right_binder->AddCorrelatedColumn(c);
	}

	// move the correlated expressions from the child binders to this binder
	MoveCorrelatedExpressions(*left_binder);
	MoveCorrelatedExpressions(*right_binder);

<<<<<<< HEAD
=======
	vector<unique_ptr<Expression>> key_targets;
	// bind specified keys to the referenced column
	auto expression_binder = ExpressionBinder(*this, context);
	for (auto &expr : statement.key_targets) {
		auto bound_expr = expression_binder.Bind(expr);
		D_ASSERT(bound_expr->type == ExpressionType::BOUND_COLUMN_REF);
		key_targets.push_back(std::move(bound_expr));
	}

>>>>>>> b83205f8
	// now both sides have been bound we can resolve types
	if (left.types.size() != right.types.size()) {
		throw BinderException("Set operations can only apply to expressions with the "
		                      "same number of result columns");
	}

	if (!statement.modifiers.empty()) {
		throw NotImplementedException("FIXME: bind modifiers in recursive CTE");
	}

	// Generate the logical plan for the left and right sides of the set operation
	left_binder->is_outside_flattened = is_outside_flattened;
	right_binder->is_outside_flattened = is_outside_flattened;

	auto left_node = std::move(left.plan);
	auto right_node = std::move(right.plan);

	// check if there are any unplanned subqueries left in either child
	has_unplanned_dependent_joins = has_unplanned_dependent_joins || left_binder->has_unplanned_dependent_joins ||
	                                right_binder->has_unplanned_dependent_joins;

	// for both the left and right sides, cast them to the same types
	left_node = CastLogicalOperatorToTypes(left.types, result.types, std::move(left_node));
	right_node = CastLogicalOperatorToTypes(right.types, result.types, std::move(right_node));

	auto recurring_binding = right_binder->GetCTEBinding("recurring." + ctename);
	bool ref_recurring = recurring_binding && recurring_binding->Cast<CTEBinding>().reference_count > 0;
	if (key_targets.empty() && ref_recurring) {
		throw InvalidInputException("RECURRING can only be used with USING KEY in recursive CTE.");
	}

	// Check if there is a reference to the recursive or recurring table, if not create a set operator.
	auto cte_binding = right_binder->GetCTEBinding(ctename);
	bool ref_cte = cte_binding && cte_binding->Cast<CTEBinding>().reference_count > 0;
	if (!ref_cte && !ref_recurring) {
		auto root =
		    make_uniq<LogicalSetOperation>(setop_index, result.types.size(), std::move(left_node),
		                                   std::move(right_node), LogicalOperatorType::LOGICAL_UNION, union_all);
		result.plan = std::move(root);
	} else {
		auto root = make_uniq<LogicalRecursiveCTE>(ctename, setop_index, result.types.size(), union_all,
		                                           std::move(key_targets), std::move(left_node), std::move(right_node));
		root->ref_recurring = ref_recurring;
		result.plan = std::move(root);
	}
	return result;
}

} // namespace duckdb<|MERGE_RESOLUTION|>--- conflicted
+++ resolved
@@ -3,15 +3,9 @@
 #include "duckdb/parser/query_node/select_node.hpp"
 #include "duckdb/parser/query_node/recursive_cte_node.hpp"
 #include "duckdb/planner/binder.hpp"
-<<<<<<< HEAD
-#include "duckdb/function/function_binder.hpp"
-#include "duckdb/planner/query_node/bound_recursive_cte_node.hpp"
-#include "duckdb/planner/query_node/bound_select_node.hpp"
 #include "duckdb/catalog/catalog_entry/aggregate_function_catalog_entry.hpp"
-=======
 #include "duckdb/planner/operator/logical_set_operation.hpp"
 #include "duckdb/planner/operator/logical_recursive_cte.hpp"
->>>>>>> b83205f8
 
 namespace duckdb {
 
@@ -34,13 +28,11 @@
 
 	BoundStatement result;
 	// the result types of the CTE are the types of the LHS
-<<<<<<< HEAD
-	result.types = result.left.types;
-	result.internal_types = result.left.types;
-
-=======
 	result.types = left.types;
->>>>>>> b83205f8
+	vector<LogicalType> internal_types = left.types;
+	vector<unique_ptr<Expression>> key_targets, payload_aggregates;
+	unordered_map<idx_t, unique_ptr<Expression>> payload_aggregate_dest_map;
+
 	// names are picked from the LHS, unless aliases are explicitly specified
 	result.names = left.names;
 	for (idx_t i = 0; i < statement.aliases.size() && i < result.names.size(); i++) {
@@ -50,12 +42,11 @@
 	// This allows the right side to reference the CTE recursively
 	bind_context.AddGenericBinding(setop_index, statement.ctename, result.names, result.types);
 
-<<<<<<< HEAD
 	// Create temporary binder to bind expressions
 	auto aggregate_binder = Binder::CreateBinder(context, nullptr);
 	ErrorData error;
 	FunctionBinder function_binder(*aggregate_binder);
-	aggregate_binder->bind_context.AddGenericBinding(result.setop_index, statement.ctename, result.names, result.types);
+	aggregate_binder->bind_context.AddGenericBinding(setop_index, statement.ctename, result.names, result.types);
 	ExpressionBinder expression_binder(*aggregate_binder, context);
 
 	// Set contains column indices that are already bound
@@ -76,7 +67,7 @@
 		}
 
 		key_references.insert(column_index);
-		result.key_targets.push_back(std::move(bound_expr));
+		key_targets.push_back(std::move(bound_expr));
 	}
 
 	// Bind user-defined aggregates
@@ -109,8 +100,8 @@
 			}
 			aggregate_idx = NumericCast<idx_t>(std::distance(result.names.begin(), names_iter));
 			// Create a new bound column reference for the target column
-			result.payload_aggregate_dest_map[payload_idx] = make_uniq<BoundColumnRefExpression>(
-			    result.types[aggregate_idx], ColumnBinding(result.setop_index, aggregate_idx));
+			payload_aggregate_dest_map[payload_idx] = make_uniq<BoundColumnRefExpression>(
+			    result.types[aggregate_idx], ColumnBinding(setop_index, aggregate_idx));
 		} else {
 			if (bound_children[0]->type != ExpressionType::BOUND_COLUMN_REF) {
 				// No alias and no way to infer target column through first argument
@@ -146,7 +137,7 @@
 		}
 
 		return_types[aggregate_idx] = aggregate->return_type;
-		result.payload_aggregates.push_back(std::move(aggregate));
+		payload_aggregates.push_back(std::move(aggregate));
 		payload_references.insert(aggregate_idx);
 	}
 
@@ -154,14 +145,14 @@
 	result.types = std::move(return_types);
 
 	// If we have key targets, then all the other columns must be aggregated
-	if (!result.key_targets.empty()) {
+	if (!key_targets.empty()) {
 		// Bind every column that is neither referenced as a key nor by an aggregate to a LAST aggregate
-		for (idx_t i = 0; i < result.left.types.size(); i++) {
+		for (idx_t i = 0; i < left.types.size(); i++) {
 			if (key_references.find(i) == key_references.end() &&
 			    payload_references.find(i) == payload_references.end()) {
 				// Create a new bound column reference for the missing columns
 				vector<unique_ptr<Expression>> first_children;
-				auto bound = make_uniq<BoundColumnRefExpression>(result.types[i], ColumnBinding(result.setop_index, i));
+				auto bound = make_uniq<BoundColumnRefExpression>(result.types[i], ColumnBinding(setop_index, i));
 				first_children.push_back(std::move(bound));
 
 				// Create a last aggregate for the newly bound column reference
@@ -169,24 +160,17 @@
 				    LastFunctionGetter::GetFunction(result.types[i]), std::move(first_children), nullptr,
 				    AggregateType::NON_DISTINCT);
 
-				result.payload_aggregates.push_back(std::move(first_aggregate));
+				payload_aggregates.push_back(std::move(first_aggregate));
 			}
 		}
 	}
 
-	result.right_binder = Binder::CreateBinder(context, this);
+	auto right_binder = Binder::CreateBinder(context, this);
 
 	// Add bindings of left side to temporary CTE bindings context
-	result.right_binder->bind_context.AddCTEBinding(result.setop_index, statement.ctename, result.names,
-	                                                result.internal_types, result.types,
-	                                                !statement.key_targets.empty());
-=======
-	auto right_binder = Binder::CreateBinder(context, this);
-
-	// Add bindings of left side to temporary CTE bindings context
-	right_binder->bind_context.AddCTEBinding(setop_index, statement.ctename, result.names, result.types,
+	right_binder->bind_context.AddCTEBinding(setop_index, statement.ctename, result.names,
+	                                         internal_types, result.types,
 	                                         !statement.key_targets.empty());
->>>>>>> b83205f8
 
 	auto right = right_binder->BindNode(*statement.right);
 	for (auto &c : left_binder->correlated_columns) {
@@ -197,18 +181,6 @@
 	MoveCorrelatedExpressions(*left_binder);
 	MoveCorrelatedExpressions(*right_binder);
 
-<<<<<<< HEAD
-=======
-	vector<unique_ptr<Expression>> key_targets;
-	// bind specified keys to the referenced column
-	auto expression_binder = ExpressionBinder(*this, context);
-	for (auto &expr : statement.key_targets) {
-		auto bound_expr = expression_binder.Bind(expr);
-		D_ASSERT(bound_expr->type == ExpressionType::BOUND_COLUMN_REF);
-		key_targets.push_back(std::move(bound_expr));
-	}
-
->>>>>>> b83205f8
 	// now both sides have been bound we can resolve types
 	if (left.types.size() != right.types.size()) {
 		throw BinderException("Set operations can only apply to expressions with the "
@@ -231,8 +203,8 @@
 	                                right_binder->has_unplanned_dependent_joins;
 
 	// for both the left and right sides, cast them to the same types
-	left_node = CastLogicalOperatorToTypes(left.types, result.types, std::move(left_node));
-	right_node = CastLogicalOperatorToTypes(right.types, result.types, std::move(right_node));
+	left_node = CastLogicalOperatorToTypes(left.types, internal_types, std::move(left_node));
+	right_node = CastLogicalOperatorToTypes(right.types, internal_types, std::move(right_node));
 
 	auto recurring_binding = right_binder->GetCTEBinding("recurring." + ctename);
 	bool ref_recurring = recurring_binding && recurring_binding->Cast<CTEBinding>().reference_count > 0;
@@ -252,6 +224,10 @@
 		auto root = make_uniq<LogicalRecursiveCTE>(ctename, setop_index, result.types.size(), union_all,
 		                                           std::move(key_targets), std::move(left_node), std::move(right_node));
 		root->ref_recurring = ref_recurring;
+		root->internal_types = std::move(internal_types);
+		root->payload_aggregates = std::move(payload_aggregates);
+		root->payload_aggregate_dest_map = std::move(payload_aggregate_dest_map);
+		root->result_types = result.types;
 		result.plan = std::move(root);
 	}
 	return result;
