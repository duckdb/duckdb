--- conflicted
+++ resolved
@@ -21,16 +21,8 @@
 	                                node.right_binder->has_unplanned_dependent_joins;
 
 	// for both the left and right sides, cast them to the same types
-<<<<<<< HEAD
-	left_node = CastLogicalOperatorToTypes(node.left->types, node.internal_types, std::move(left_node));
-	right_node = CastLogicalOperatorToTypes(node.right->types, node.internal_types, std::move(right_node));
-
-	bool ref_recurring = node.right_binder->bind_context.cte_references["recurring." + node.ctename] &&
-	                     *node.right_binder->bind_context.cte_references["recurring." + node.ctename] != 0;
-=======
-	left_node = CastLogicalOperatorToTypes(node.left.types, node.types, std::move(left_node));
-	right_node = CastLogicalOperatorToTypes(node.right.types, node.types, std::move(right_node));
->>>>>>> a7ebe17c
+	left_node = CastLogicalOperatorToTypes(node.left.types, node.internal_types, std::move(left_node));
+	right_node = CastLogicalOperatorToTypes(node.right.types, node.internal_types, std::move(right_node));
 
 	auto recurring_binding = node.right_binder->GetCTEBinding("recurring." + node.ctename);
 	bool ref_recurring = recurring_binding && recurring_binding->Cast<CTEBinding>().reference_count > 0;
