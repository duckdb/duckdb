--- conflicted
+++ resolved
@@ -466,14 +466,10 @@
 	if (!group_expressions.empty()) {
 		// the statement has a GROUP BY clause, bind it
 		unbound_groups.resize(group_expressions.size());
-<<<<<<< HEAD
-		GroupBinder group_binder(*this, context, statement, result->group_index, bind_state, info.alias_map);
+		GroupBinder group_binder(*this, context, statement, result.group_index, bind_state, info.alias_map);
 		// Allow NULL constants in GROUP BY to maintain their SQLNULL type
 		auto prev_can_contain_nulls = this->can_contain_nulls;
 		this->can_contain_nulls = true;
-=======
-		GroupBinder group_binder(*this, context, statement, result.group_index, bind_state, info.alias_map);
->>>>>>> 7621d1ba
 		for (idx_t i = 0; i < group_expressions.size(); i++) {
 
 			// we keep a copy of the unbound expression;
