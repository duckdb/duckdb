--- conflicted
+++ resolved
@@ -20,103 +20,26 @@
 
 namespace duckdb {
 
-<<<<<<< HEAD
-unique_ptr<LogicalOperator> Binder::BindCopyDatabaseSchema(CopyDatabaseStatement &stmt, Catalog &from_database,
-                                                           Catalog &to_database) {
+unique_ptr<LogicalOperator> Binder::BindCopyDatabaseSchema(Catalog &from_database, const string &target_database_name) {
 
 	catalog_entry_vector_t catalog_entries;
 	catalog_entries = PhysicalExport::GetNaiveExportOrder(context, from_database);
 
-	auto info = make_uniq<CopyDatabaseInfo>(from_database, to_database);
-	auto to_database_name = to_database.GetName();
+	auto info = make_uniq<CopyDatabaseInfo>(target_database_name);
 	for (auto &entry : catalog_entries) {
 		auto create_info = entry.get().GetInfo();
-		create_info->catalog = to_database_name;
+		create_info->catalog = target_database_name;
 		auto on_conflict = create_info->type == CatalogType::SCHEMA_ENTRY ? OnCreateConflict::IGNORE_ON_CONFLICT
 		                                                                  : OnCreateConflict::ERROR_ON_CONFLICT;
 		// Update all the dependencies of the entry to point to the newly created entries on the target database
 		LogicalDependencyList altered_dependencies;
 		for (auto &dep : create_info->dependencies.Set()) {
 			auto altered_dep = dep;
-			altered_dep.catalog = to_database_name;
+			altered_dep.catalog = target_database_name;
 			altered_dependencies.AddDependency(altered_dep);
 		}
 		create_info->dependencies = altered_dependencies;
 		create_info->on_conflict = on_conflict;
-=======
-unique_ptr<LogicalOperator> Binder::BindCopyDatabaseSchema(Catalog &source_catalog,
-                                                           const string &target_database_name) {
-	auto source_schemas = source_catalog.GetSchemas(context);
-
-	ExportEntries entries;
-	PhysicalExport::ExtractEntries(context, source_schemas, entries);
-
-	auto info = make_uniq<CopyDatabaseInfo>(target_database_name);
-
-	// get a list of all schemas to copy over
-	for (auto &schema_ref : source_schemas) {
-		auto &schema = schema_ref.get().Cast<SchemaCatalogEntry>();
-		if (schema.internal) {
-			continue;
-		}
-		auto create_info = schema.GetInfo();
-		create_info->catalog = target_database_name;
-		create_info->on_conflict = OnCreateConflict::IGNORE_ON_CONFLICT;
-		info->entries.push_back(std::move(create_info));
-	}
-	// get a list of all types to copy over
-	for (auto &seq_ref : entries.sequences) {
-		auto &seq_entry = seq_ref.get().Cast<SequenceCatalogEntry>();
-		if (seq_entry.internal) {
-			continue;
-		}
-		auto create_info = seq_entry.GetInfo();
-		create_info->catalog = target_database_name;
-		create_info->on_conflict = OnCreateConflict::ERROR_ON_CONFLICT;
-		info->entries.push_back(std::move(create_info));
-	}
-	// get a list of all types to copy over
-	for (auto &type_ref : entries.custom_types) {
-		auto &type_entry = type_ref.get().Cast<TypeCatalogEntry>();
-		if (type_entry.internal) {
-			continue;
-		}
-		auto create_info = type_entry.GetInfo();
-		create_info->catalog = target_database_name;
-		create_info->on_conflict = OnCreateConflict::ERROR_ON_CONFLICT;
-		info->entries.push_back(std::move(create_info));
-	}
-	// get a list of all tables to copy over
-	for (auto &table_ref : entries.tables) {
-		auto &table = table_ref.get().Cast<TableCatalogEntry>();
-		if (table.internal) {
-			continue;
-		}
-		auto create_info = table.GetInfo();
-		create_info->catalog = target_database_name;
-		create_info->on_conflict = OnCreateConflict::ERROR_ON_CONFLICT;
-		info->entries.push_back(std::move(create_info));
-	}
-	for (auto &macro_ref : entries.macros) {
-		auto &macro = macro_ref.get().Cast<MacroCatalogEntry>();
-		if (macro.internal) {
-			continue;
-		}
-		auto create_info = macro.GetInfo();
-		create_info->catalog = target_database_name;
-		create_info->on_conflict = OnCreateConflict::ERROR_ON_CONFLICT;
-		info->entries.push_back(std::move(create_info));
-	}
-	// get a list of all views to copy over
-	for (auto &view_ref : entries.views) {
-		auto &view = view_ref.get().Cast<ViewCatalogEntry>();
-		if (view.internal) {
-			continue;
-		}
-		auto create_info = view.GetInfo();
-		create_info->catalog = target_database_name;
-		create_info->on_conflict = OnCreateConflict::ERROR_ON_CONFLICT;
->>>>>>> 6c3a94cd
 		info->entries.push_back(std::move(create_info));
 	}
 
