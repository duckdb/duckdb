#include "duckdb/parser/statement/delete_statement.hpp"
#include "duckdb/planner/binder.hpp"
#include "duckdb/planner/expression_binder/where_binder.hpp"
#include "duckdb/planner/operator/logical_delete.hpp"
#include "duckdb/planner/operator/logical_filter.hpp"
#include "duckdb/planner/operator/logical_get.hpp"
#include "duckdb/planner/bound_tableref.hpp"
#include "duckdb/planner/tableref/bound_basetableref.hpp"

namespace duckdb {
using namespace std;

BoundStatement Binder::Bind(DeleteStatement &stmt) {
	BoundStatement result;

	// visit the table reference
	auto bound_table = Bind(*stmt.table);
	if (bound_table->type != TableReferenceType::BASE_TABLE) {
		throw BinderException("Can only delete from base table!");
	}
	auto &table_binding = (BoundBaseTableRef &)*bound_table;
	auto table = table_binding.table;

	auto root = CreatePlan(*bound_table);
	auto &get = (LogicalGet &)*root;
<<<<<<< HEAD
	assert(root->type == LogicalOperatorType::LOGICAL_GET);
=======
	D_ASSERT(root->type == LogicalOperatorType::GET);
>>>>>>> 96a41996

	if (!table->temporary) {
		// delete from persistent table: not read only!
		this->read_only = false;
	}
	// project any additional columns required for the condition
	unique_ptr<Expression> condition;
	if (stmt.condition) {
		WhereBinder binder(*this, context);
		condition = binder.Bind(stmt.condition);

		PlanSubqueries(&condition, &root);
		auto filter = make_unique<LogicalFilter>(move(condition));
		filter->AddChild(move(root));
		root = move(filter);
	}
	// create the delete node
	auto del = make_unique<LogicalDelete>(table);
	del->AddChild(move(root));

	// set up the delete expression
	del->expressions.push_back(
	    make_unique<BoundColumnRefExpression>(LOGICAL_ROW_TYPE, ColumnBinding(get.table_index, get.column_ids.size())));
	get.column_ids.push_back(COLUMN_IDENTIFIER_ROW_ID);

	result.plan = move(del);
	result.names = {"Count"};
	result.types = {LogicalType::BIGINT};
	return result;
}

} // namespace duckdb<|MERGE_RESOLUTION|>--- conflicted
+++ resolved
@@ -23,11 +23,7 @@
 
 	auto root = CreatePlan(*bound_table);
 	auto &get = (LogicalGet &)*root;
-<<<<<<< HEAD
-	assert(root->type == LogicalOperatorType::LOGICAL_GET);
-=======
-	D_ASSERT(root->type == LogicalOperatorType::GET);
->>>>>>> 96a41996
+	D_ASSERT(root->type == LogicalOperatorType::LOGICAL_GET);
 
 	if (!table->temporary) {
 		// delete from persistent table: not read only!
