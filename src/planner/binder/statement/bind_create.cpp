#include "duckdb/catalog/catalog.hpp"
#include "duckdb/catalog/catalog_search_path.hpp"
#include "duckdb/catalog/catalog_entry/duck_table_entry.hpp"
#include "duckdb/catalog/catalog_entry/schema_catalog_entry.hpp"
#include "duckdb/catalog/catalog_entry/type_catalog_entry.hpp"
#include "duckdb/main/secret/secret_manager.hpp"
#include "duckdb/main/client_context.hpp"
#include "duckdb/main/database.hpp"
#include "duckdb/parser/expression/constant_expression.hpp"
#include "duckdb/parser/expression/function_expression.hpp"
#include "duckdb/parser/expression/subquery_expression.hpp"
#include "duckdb/planner/expression/bound_cast_expression.hpp"
#include "duckdb/planner/expression/bound_columnref_expression.hpp"
#include "duckdb/parser/parsed_data/create_index_info.hpp"
#include "duckdb/parser/parsed_data/create_macro_info.hpp"
#include "duckdb/parser/parsed_data/create_view_info.hpp"
#include "duckdb/parser/tableref/table_function_ref.hpp"
#include "duckdb/parser/parsed_data/create_secret_info.hpp"
#include "duckdb/parser/parsed_expression_iterator.hpp"
#include "duckdb/parser/statement/create_statement.hpp"
#include "duckdb/planner/binder.hpp"
#include "duckdb/planner/bound_query_node.hpp"
#include "duckdb/planner/expression_binder/index_binder.hpp"
#include "duckdb/planner/expression_binder/select_binder.hpp"
#include "duckdb/planner/operator/logical_create.hpp"
#include "duckdb/planner/operator/logical_create_index.hpp"
#include "duckdb/planner/operator/logical_create_table.hpp"
#include "duckdb/planner/operator/logical_get.hpp"
#include "duckdb/planner/operator/logical_projection.hpp"
#include "duckdb/planner/parsed_data/bound_create_table_info.hpp"
#include "duckdb/planner/query_node/bound_select_node.hpp"
#include "duckdb/planner/tableref/bound_basetableref.hpp"
#include "duckdb/parser/constraints/foreign_key_constraint.hpp"
#include "duckdb/function/scalar_macro_function.hpp"
#include "duckdb/storage/data_table.hpp"
#include "duckdb/storage/storage_extension.hpp"
#include "duckdb/main/client_data.hpp"
#include "duckdb/parser/constraints/unique_constraint.hpp"
#include "duckdb/parser/constraints/list.hpp"
#include "duckdb/main/database_manager.hpp"
#include "duckdb/main/attached_database.hpp"
#include "duckdb/catalog/duck_catalog.hpp"
#include "duckdb/function/table/table_scan.hpp"
#include "duckdb/parser/tableref/basetableref.hpp"

namespace duckdb {

void Binder::BindSchemaOrCatalog(string &catalog, string &schema) {
	if (catalog.empty() && !schema.empty()) {
		// schema is specified - but catalog is not
		// try searching for the catalog instead
		auto &db_manager = DatabaseManager::Get(context);
		auto database = db_manager.GetDatabase(context, schema);
		if (database) {
			// we have a database with this name
			// check if there is a schema
			auto schema_obj = entry_retriever.GetSchema(INVALID_CATALOG, schema, OnEntryNotFound::RETURN_NULL);
			if (schema_obj) {
				auto &attached = schema_obj->catalog.GetAttached();
				throw BinderException(
				    "Ambiguous reference to catalog or schema \"%s\" - use a fully qualified path like \"%s.%s\"",
				    schema, attached.GetName(), schema);
			}
			catalog = schema;
			schema = string();
		}
	}
}

const string Binder::BindCatalog(string &catalog) {
	auto &db_manager = DatabaseManager::Get(context);
	optional_ptr<AttachedDatabase> database = db_manager.GetDatabase(context, catalog);
	if (database) {
		return db_manager.GetDatabase(context, catalog).get()->GetName();
	} else {
		return db_manager.GetDefaultDatabase(context);
	}
}

SchemaCatalogEntry &Binder::BindSchema(CreateInfo &info) {
	BindSchemaOrCatalog(info.catalog, info.schema);
	if (IsInvalidCatalog(info.catalog) && info.temporary) {
		info.catalog = TEMP_CATALOG;
	}
	auto &search_path = ClientData::Get(context).catalog_search_path;
	if (IsInvalidCatalog(info.catalog) && IsInvalidSchema(info.schema)) {
		auto &default_entry = search_path->GetDefault();
		info.catalog = default_entry.catalog;
		info.schema = default_entry.schema;
	} else if (IsInvalidSchema(info.schema)) {
		info.schema = search_path->GetDefaultSchema(info.catalog);
	} else if (IsInvalidCatalog(info.catalog)) {
		info.catalog = search_path->GetDefaultCatalog(info.schema);
	}
	if (IsInvalidCatalog(info.catalog)) {
		info.catalog = DatabaseManager::GetDefaultDatabase(context);
	}
	if (!info.temporary) {
		// non-temporary create: not read only
		if (info.catalog == TEMP_CATALOG) {
			throw ParserException("Only TEMPORARY table names can use the \"%s\" catalog", TEMP_CATALOG);
		}
	} else {
		if (info.catalog != TEMP_CATALOG) {
			throw ParserException("TEMPORARY table names can *only* use the \"%s\" catalog", TEMP_CATALOG);
		}
	}
	// fetch the schema in which we want to create the object
	auto &schema_obj = Catalog::GetSchema(context, info.catalog, info.schema);
	D_ASSERT(schema_obj.type == CatalogType::SCHEMA_ENTRY);
	info.schema = schema_obj.name;
	if (!info.temporary) {
		properties.modified_databases.insert(schema_obj.catalog.GetName());
	}
	return schema_obj;
}

SchemaCatalogEntry &Binder::BindCreateSchema(CreateInfo &info) {
	auto &schema = BindSchema(info);
	if (schema.catalog.IsSystemCatalog()) {
		throw BinderException("Cannot create entry in system catalog");
	}
	return schema;
}

void Binder::SetCatalogLookupCallback(catalog_entry_callback_t callback) {
	entry_retriever.SetCallback(std::move(callback));
}

void Binder::BindCreateViewInfo(CreateViewInfo &base) {
	// bind the view as if it were a query so we can catch errors
	// note that we bind the original, and replace the original with a copy
	auto view_binder = Binder::CreateBinder(context);
	auto &dependencies = base.dependencies;
	auto &catalog = Catalog::GetCatalog(context, base.catalog);
	view_binder->SetCatalogLookupCallback([&dependencies, &catalog](CatalogEntry &entry) {
		if (&catalog != &entry.ParentCatalog()) {
			// Don't register dependencies between catalogs
			return;
		}
		dependencies.AddDependency(entry);
	});
	view_binder->can_contain_nulls = true;

	auto copy = base.query->Copy();
	auto query_node = view_binder->Bind(*base.query);
	base.query = unique_ptr_cast<SQLStatement, SelectStatement>(std::move(copy));
	if (base.aliases.size() > query_node.names.size()) {
		throw BinderException("More VIEW aliases than columns in query result");
	}
	base.types = query_node.types;
	base.names = query_node.names;
}

SchemaCatalogEntry &Binder::BindCreateFunctionInfo(CreateInfo &info) {
	auto &base = info.Cast<CreateMacroInfo>();
	auto &scalar_function = base.function->Cast<ScalarMacroFunction>();

	if (scalar_function.expression->HasParameter()) {
		throw BinderException("Parameter expressions within macro's are not supported!");
	}

	// create macro binding in order to bind the function
	vector<LogicalType> dummy_types;
	vector<string> dummy_names;
	// positional parameters
	for (auto &param_expr : base.function->parameters) {
		auto param = param_expr->Cast<ColumnRefExpression>();
		if (param.IsQualified()) {
			throw BinderException("Invalid parameter name '%s': must be unqualified", param.ToString());
		}
		dummy_types.emplace_back(LogicalType::SQLNULL);
		dummy_names.push_back(param.GetColumnName());
	}
	// default parameters
	for (auto &entry : base.function->default_parameters) {
		auto &val = entry.second->Cast<ConstantExpression>();
		dummy_types.push_back(val.value.type());
		dummy_names.push_back(entry.first);
	}
	auto this_macro_binding = make_uniq<DummyBinding>(dummy_types, dummy_names, base.name);
	macro_binding = this_macro_binding.get();

	// create a copy of the expression because we do not want to alter the original
	auto expression = scalar_function.expression->Copy();
	ExpressionBinder::QualifyColumnNames(*this, expression);

	// bind it to verify the function was defined correctly
	ErrorData error;
	auto sel_node = make_uniq<BoundSelectNode>();
	auto group_info = make_uniq<BoundGroupInformation>();
	SelectBinder binder(*this, context, *sel_node, *group_info);
	auto &dependencies = base.dependencies;
	auto &catalog = Catalog::GetCatalog(context, info.catalog);
	binder.SetCatalogLookupCallback([&dependencies, &catalog](CatalogEntry &entry) {
		if (&catalog != &entry.ParentCatalog()) {
			// Don't register any cross-catalog dependencies
			return;
		}
		// Register any catalog entry required to bind the macro function
		dependencies.AddDependency(entry);
	});
	error = binder.Bind(expression, 0, false);

	if (error.HasError()) {
		error.Throw();
	}

	return BindCreateSchema(info);
}

void Binder::BindLogicalType(LogicalType &type, optional_ptr<Catalog> catalog, const string &schema) {
	if (type.id() == LogicalTypeId::LIST || type.id() == LogicalTypeId::MAP) {
		auto child_type = ListType::GetChildType(type);
		BindLogicalType(child_type, catalog, schema);
		auto alias = type.GetAlias();
		if (type.id() == LogicalTypeId::LIST) {
			type = LogicalType::LIST(child_type);
		} else {
			D_ASSERT(child_type.id() == LogicalTypeId::STRUCT); // map must be list of structs
			type = LogicalType::MAP(child_type);
		}

		type.SetAlias(alias);
	} else if (type.id() == LogicalTypeId::STRUCT) {
		auto child_types = StructType::GetChildTypes(type);
		for (auto &child_type : child_types) {
			BindLogicalType(child_type.second, catalog, schema);
		}
		// Generate new Struct Type
		auto alias = type.GetAlias();
		type = LogicalType::STRUCT(child_types);
		type.SetAlias(alias);
	} else if (type.id() == LogicalTypeId::ARRAY) {
		auto child_type = ArrayType::GetChildType(type);
		auto array_size = ArrayType::GetSize(type);
		BindLogicalType(child_type, catalog, schema);
		auto alias = type.GetAlias();
		type = LogicalType::ARRAY(child_type, array_size);
		type.SetAlias(alias);
	} else if (type.id() == LogicalTypeId::UNION) {
		auto member_types = UnionType::CopyMemberTypes(type);
		for (auto &member_type : member_types) {
			BindLogicalType(member_type.second, catalog, schema);
		}
		// Generate new Union Type
		auto alias = type.GetAlias();
		type = LogicalType::UNION(member_types);
		type.SetAlias(alias);
	} else if (type.id() == LogicalTypeId::USER) {
		auto user_type_name = UserType::GetTypeName(type);
		if (catalog) {
			// The search order is:
			// 1) In the same schema as the table
			// 2) In the same catalog
			// 3) System catalog
			auto entry = entry_retriever.GetEntry(CatalogType::TYPE_ENTRY, *catalog, schema, user_type_name,
			                                      OnEntryNotFound::RETURN_NULL);
			if (!entry) {
				type = LogicalType::INVALID;
			} else {
				auto &type_entry = entry->Cast<TypeCatalogEntry>();
				type = type_entry.user_type;
			}

			if (type.id() == LogicalTypeId::INVALID) {
				entry = entry_retriever.GetEntry(CatalogType::TYPE_ENTRY, *catalog, INVALID_SCHEMA, user_type_name,
				                                 OnEntryNotFound::RETURN_NULL);
				if (!entry) {
					type = LogicalType::INVALID;
				} else {
					auto &type_entry = entry->Cast<TypeCatalogEntry>();
					type = type_entry.user_type;
				}
			}

			if (type.id() == LogicalTypeId::INVALID) {
				auto entry =
				    entry_retriever.GetEntry(CatalogType::TYPE_ENTRY, INVALID_CATALOG, INVALID_SCHEMA, user_type_name);
				auto &type_entry = entry->Cast<TypeCatalogEntry>();
				type = type_entry.user_type;
			}
		} else {
			string type_catalog = UserType::GetCatalog(type);
			string type_schema = UserType::GetSchema(type);
			BindSchemaOrCatalog(type_catalog, type_schema);
			auto entry = entry_retriever.GetEntry(CatalogType::TYPE_ENTRY, type_catalog, type_schema, user_type_name);
			auto &type_entry = entry->Cast<TypeCatalogEntry>();
			type = type_entry.user_type;
		}
		BindLogicalType(type, catalog, schema);
	}
}

static void FindMatchingPrimaryKeyColumns(const ColumnList &columns, const vector<unique_ptr<Constraint>> &constraints,
                                          ForeignKeyConstraint &fk) {
	// find the matching primary key constraint
	bool found_constraint = false;
	// if no columns are defined, we will automatically try to bind to the primary key
	bool find_primary_key = fk.pk_columns.empty();
	for (auto &constr : constraints) {
		if (constr->type != ConstraintType::UNIQUE) {
			continue;
		}
		auto &unique = constr->Cast<UniqueConstraint>();
		if (find_primary_key && !unique.is_primary_key) {
			continue;
		}
		found_constraint = true;

		vector<string> pk_names;
		if (unique.index.index != DConstants::INVALID_INDEX) {
			pk_names.push_back(columns.GetColumn(LogicalIndex(unique.index)).Name());
		} else {
			pk_names = unique.columns;
		}
		if (find_primary_key) {
			// found matching primary key
			if (pk_names.size() != fk.fk_columns.size()) {
				auto pk_name_str = StringUtil::Join(pk_names, ",");
				auto fk_name_str = StringUtil::Join(fk.fk_columns, ",");
				throw BinderException(
				    "Failed to create foreign key: number of referencing (%s) and referenced columns (%s) differ",
				    fk_name_str, pk_name_str);
			}
			fk.pk_columns = pk_names;
			return;
		}
		if (pk_names.size() != fk.fk_columns.size()) {
			// the number of referencing and referenced columns for foreign keys must be the same
			continue;
		}
		bool equals = true;
		for (idx_t i = 0; i < fk.pk_columns.size(); i++) {
			if (!StringUtil::CIEquals(fk.pk_columns[i], pk_names[i])) {
				equals = false;
				break;
			}
		}
		if (!equals) {
			continue;
		}
		// found match
		return;
	}
	// no match found! examine why
	if (!found_constraint) {
		// no unique constraint or primary key
		string search_term = find_primary_key ? "primary key" : "primary key or unique constraint";
		throw BinderException("Failed to create foreign key: there is no %s for referenced table \"%s\"", search_term,
		                      fk.info.table);
	}
	// check if all the columns exist
	for (auto &name : fk.pk_columns) {
		bool found = columns.ColumnExists(name);
		if (!found) {
			throw BinderException(
			    "Failed to create foreign key: referenced table \"%s\" does not have a column named \"%s\"",
			    fk.info.table, name);
		}
	}
	auto fk_names = StringUtil::Join(fk.pk_columns, ",");
	throw BinderException("Failed to create foreign key: referenced table \"%s\" does not have a primary key or unique "
	                      "constraint on the columns %s",
	                      fk.info.table, fk_names);
}

static void FindForeignKeyIndexes(const ColumnList &columns, const vector<string> &names,
                                  vector<PhysicalIndex> &indexes) {
	D_ASSERT(indexes.empty());
	D_ASSERT(!names.empty());
	for (auto &name : names) {
		if (!columns.ColumnExists(name)) {
			throw BinderException("column \"%s\" named in key does not exist", name);
		}
		auto &column = columns.GetColumn(name);
		if (column.Generated()) {
			throw BinderException("Failed to create foreign key: referenced column \"%s\" is a generated column",
			                      column.Name());
		}
		indexes.push_back(column.Physical());
	}
}

static void CheckForeignKeyTypes(const ColumnList &pk_columns, const ColumnList &fk_columns, ForeignKeyConstraint &fk) {
	D_ASSERT(fk.info.pk_keys.size() == fk.info.fk_keys.size());
	for (idx_t c_idx = 0; c_idx < fk.info.pk_keys.size(); c_idx++) {
		auto &pk_col = pk_columns.GetColumn(fk.info.pk_keys[c_idx]);
		auto &fk_col = fk_columns.GetColumn(fk.info.fk_keys[c_idx]);
		if (pk_col.Type() != fk_col.Type()) {
			throw BinderException("Failed to create foreign key: incompatible types between column \"%s\" (\"%s\") and "
			                      "column \"%s\" (\"%s\")",
			                      pk_col.Name(), pk_col.Type().ToString(), fk_col.Name(), fk_col.Type().ToString());
		}
	}
}

void ExpressionContainsGeneratedColumn(const ParsedExpression &expr, const unordered_set<string> &gcols,
                                       bool &contains_gcol) {
	if (contains_gcol) {
		return;
	}
	if (expr.type == ExpressionType::COLUMN_REF) {
		auto &column_ref = expr.Cast<ColumnRefExpression>();
		auto &name = column_ref.GetColumnName();
		if (gcols.count(name)) {
			contains_gcol = true;
			return;
		}
	}
	ParsedExpressionIterator::EnumerateChildren(
	    expr, [&](const ParsedExpression &child) { ExpressionContainsGeneratedColumn(child, gcols, contains_gcol); });
}

static bool AnyConstraintReferencesGeneratedColumn(CreateTableInfo &table_info) {
	unordered_set<string> generated_columns;
	for (auto &col : table_info.columns.Logical()) {
		if (!col.Generated()) {
			continue;
		}
		generated_columns.insert(col.Name());
	}
	if (generated_columns.empty()) {
		return false;
	}

	for (auto &constr : table_info.constraints) {
		switch (constr->type) {
		case ConstraintType::CHECK: {
			auto &constraint = constr->Cast<CheckConstraint>();
			auto &expr = constraint.expression;
			bool contains_generated_column = false;
			ExpressionContainsGeneratedColumn(*expr, generated_columns, contains_generated_column);
			if (contains_generated_column) {
				return true;
			}
			break;
		}
		case ConstraintType::NOT_NULL: {
			auto &constraint = constr->Cast<NotNullConstraint>();
			if (table_info.columns.GetColumn(constraint.index).Generated()) {
				return true;
			}
			break;
		}
		case ConstraintType::UNIQUE: {
			auto &constraint = constr->Cast<UniqueConstraint>();
			auto index = constraint.index;
			if (index.index == DConstants::INVALID_INDEX) {
				for (auto &col : constraint.columns) {
					if (generated_columns.count(col)) {
						return true;
					}
				}
			} else {
				if (table_info.columns.GetColumn(index).Generated()) {
					return true;
				}
			}
			break;
		}
		case ConstraintType::FOREIGN_KEY: {
			// If it contained a generated column, an exception would have been thrown inside AddDataTableIndex earlier
			break;
		}
		default: {
			throw NotImplementedException("ConstraintType not implemented");
		}
		}
	}
	return false;
}

unique_ptr<LogicalOperator> DuckCatalog::BindCreateIndex(Binder &binder, CreateStatement &stmt,
                                                         TableCatalogEntry &table, unique_ptr<LogicalOperator> plan) {
	D_ASSERT(plan->type == LogicalOperatorType::LOGICAL_GET);
	auto &base = stmt.info->Cast<CreateIndexInfo>();

	auto &get = plan->Cast<LogicalGet>();
	// bind the index expressions
	IndexBinder index_binder(binder, binder.context);
	auto &dependencies = base.dependencies;
	auto &catalog = Catalog::GetCatalog(binder.context, base.catalog);
	index_binder.SetCatalogLookupCallback([&dependencies, &catalog](CatalogEntry &entry) {
		if (&catalog != &entry.ParentCatalog()) {
			// Don't register any cross-catalog dependencies
			return;
		}
		dependencies.AddDependency(entry);
	});
	vector<unique_ptr<Expression>> expressions;
	expressions.reserve(base.expressions.size());
	for (auto &expr : base.expressions) {
		expressions.push_back(index_binder.Bind(expr));
	}

	auto create_index_info = unique_ptr_cast<CreateInfo, CreateIndexInfo>(std::move(stmt.info));
	for (auto &column_id : get.column_ids) {
		if (column_id == COLUMN_IDENTIFIER_ROW_ID) {
			throw BinderException("Cannot create an index on the rowid!");
		}
		create_index_info->scan_types.push_back(get.returned_types[column_id]);
	}
	create_index_info->scan_types.emplace_back(LogicalType::ROW_TYPE);
	create_index_info->names = get.names;
	create_index_info->column_ids = get.column_ids;
	auto &bind_data = get.bind_data->Cast<TableScanBindData>();
	bind_data.is_create_index = true;
	get.column_ids.push_back(COLUMN_IDENTIFIER_ROW_ID);

	// the logical CREATE INDEX also needs all fields to scan the referenced table
	auto result = make_uniq<LogicalCreateIndex>(std::move(create_index_info), std::move(expressions), table);
	result->children.push_back(std::move(plan));
	return std::move(result);
}

BoundStatement Binder::Bind(CreateStatement &stmt) {
	BoundStatement result;
	result.names = {"Count"};
	result.types = {LogicalType::BIGINT};

	auto catalog_type = stmt.info->type;
	switch (catalog_type) {
	case CatalogType::SCHEMA_ENTRY: {
		auto &base = stmt.info->Cast<CreateInfo>();
		auto catalog = BindCatalog(base.catalog);
		properties.modified_databases.insert(catalog);
		result.plan = make_uniq<LogicalCreate>(LogicalOperatorType::LOGICAL_CREATE_SCHEMA, std::move(stmt.info));
		break;
	}
	case CatalogType::VIEW_ENTRY: {
		auto &base = stmt.info->Cast<CreateViewInfo>();
		// bind the schema
		auto &schema = BindCreateSchema(*stmt.info);
		BindCreateViewInfo(base);
		result.plan = make_uniq<LogicalCreate>(LogicalOperatorType::LOGICAL_CREATE_VIEW, std::move(stmt.info), &schema);
		break;
	}
	case CatalogType::SEQUENCE_ENTRY: {
		auto &schema = BindCreateSchema(*stmt.info);
		result.plan =
		    make_uniq<LogicalCreate>(LogicalOperatorType::LOGICAL_CREATE_SEQUENCE, std::move(stmt.info), &schema);
		break;
	}
	case CatalogType::TABLE_MACRO_ENTRY: {
		auto &schema = BindCreateSchema(*stmt.info);
		result.plan =
		    make_uniq<LogicalCreate>(LogicalOperatorType::LOGICAL_CREATE_MACRO, std::move(stmt.info), &schema);
		break;
	}
	case CatalogType::MACRO_ENTRY: {
		auto &schema = BindCreateFunctionInfo(*stmt.info);
		auto logical_create =
		    make_uniq<LogicalCreate>(LogicalOperatorType::LOGICAL_CREATE_MACRO, std::move(stmt.info), &schema);
		result.plan = std::move(logical_create);
		break;
	}
	case CatalogType::INDEX_ENTRY: {
		auto &base = stmt.info->Cast<CreateIndexInfo>();

		auto catalog = BindCatalog(base.catalog);
		properties.modified_databases.insert(catalog);

		// visit the table reference
		auto table_ref = make_uniq<BaseTableRef>();
		table_ref->catalog_name = base.catalog;
		table_ref->schema_name = base.schema;
		table_ref->table_name = base.table;

		auto bound_table = Bind(*table_ref);
		if (bound_table->type != TableReferenceType::BASE_TABLE) {
			throw BinderException("Can only create an index over a base table!");
		}
		auto &table_binding = bound_table->Cast<BoundBaseTableRef>();
		auto &table = table_binding.table;
		if (table.temporary) {
			stmt.info->temporary = true;
		}
		// create a plan over the bound table
		auto plan = CreatePlan(*bound_table);
		if (plan->type != LogicalOperatorType::LOGICAL_GET) {
			throw BinderException("Cannot create index on a view!");
		}
		result.plan = table.catalog.BindCreateIndex(*this, stmt, table, std::move(plan));
		break;
	}
	case CatalogType::TABLE_ENTRY: {
		auto &create_info = stmt.info->Cast<CreateTableInfo>();
		// If there is a foreign key constraint, resolve primary key column's index from primary key column's name
		reference_set_t<SchemaCatalogEntry> fk_schemas;
		for (idx_t i = 0; i < create_info.constraints.size(); i++) {
			auto &cond = create_info.constraints[i];
			if (cond->type != ConstraintType::FOREIGN_KEY) {
				continue;
			}
			auto &fk = cond->Cast<ForeignKeyConstraint>();
			if (fk.info.type != ForeignKeyType::FK_TYPE_FOREIGN_KEY_TABLE) {
				continue;
			}
			D_ASSERT(fk.info.pk_keys.empty());
			D_ASSERT(fk.info.fk_keys.empty());
			FindForeignKeyIndexes(create_info.columns, fk.fk_columns, fk.info.fk_keys);
			if (StringUtil::CIEquals(create_info.table, fk.info.table)) {
				// self-referential foreign key constraint
				fk.info.type = ForeignKeyType::FK_TYPE_SELF_REFERENCE_TABLE;
				FindMatchingPrimaryKeyColumns(create_info.columns, create_info.constraints, fk);
				FindForeignKeyIndexes(create_info.columns, fk.pk_columns, fk.info.pk_keys);
				CheckForeignKeyTypes(create_info.columns, create_info.columns, fk);
			} else {
				// have to resolve referenced table
				auto table_entry =
				    entry_retriever.GetEntry(CatalogType::TABLE_ENTRY, INVALID_CATALOG, fk.info.schema, fk.info.table);
				auto &pk_table_entry_ptr = table_entry->Cast<TableCatalogEntry>();
				fk_schemas.insert(pk_table_entry_ptr.schema);
				FindMatchingPrimaryKeyColumns(pk_table_entry_ptr.GetColumns(), pk_table_entry_ptr.GetConstraints(), fk);
				FindForeignKeyIndexes(pk_table_entry_ptr.GetColumns(), fk.pk_columns, fk.info.pk_keys);
				CheckForeignKeyTypes(pk_table_entry_ptr.GetColumns(), create_info.columns, fk);
				auto &storage = pk_table_entry_ptr.GetStorage();
				auto index = storage.info->indexes.FindForeignKeyIndex(fk.info.pk_keys,
				                                                       ForeignKeyType::FK_TYPE_PRIMARY_KEY_TABLE);
				if (!index) {
					auto fk_column_names = StringUtil::Join(fk.pk_columns, ",");
					throw BinderException("Failed to create foreign key on %s(%s): no UNIQUE or PRIMARY KEY constraint "
					                      "present on these columns",
					                      pk_table_entry_ptr.name, fk_column_names);
				}
			}
			D_ASSERT(fk.info.pk_keys.size() == fk.info.fk_keys.size());
			D_ASSERT(fk.info.pk_keys.size() == fk.pk_columns.size());
			D_ASSERT(fk.info.fk_keys.size() == fk.fk_columns.size());
		}
		if (AnyConstraintReferencesGeneratedColumn(create_info)) {
			throw BinderException("Constraints on generated columns are not supported yet");
		}
		auto bound_info = BindCreateTableInfo(std::move(stmt.info));
		auto root = std::move(bound_info->query);
		for (auto &fk_schema : fk_schemas) {
			if (&fk_schema.get() != &bound_info->schema) {
				throw BinderException("Creating foreign keys across different schemas or catalogs is not supported");
			}
		}

		// create the logical operator
		auto &schema = bound_info->schema;
		auto create_table = make_uniq<LogicalCreateTable>(schema, std::move(bound_info));
		if (root) {
			// CREATE TABLE AS
			properties.return_type = StatementReturnType::CHANGED_ROWS;
			create_table->children.push_back(std::move(root));
		}
		result.plan = std::move(create_table);
		break;
	}
	case CatalogType::TYPE_ENTRY: {
		auto &schema = BindCreateSchema(*stmt.info);
		auto &create_type_info = stmt.info->Cast<CreateTypeInfo>();
		result.plan = make_uniq<LogicalCreate>(LogicalOperatorType::LOGICAL_CREATE_TYPE, std::move(stmt.info), &schema);

		auto &catalog = Catalog::GetCatalog(context, create_type_info.catalog);
		auto &dependencies = create_type_info.dependencies;
		auto dependency_callback = [&dependencies, &catalog](CatalogEntry &entry) {
			if (&catalog != &entry.ParentCatalog()) {
				// Don't register any cross-catalog dependencies
				return;
			}
			dependencies.AddDependency(entry);
		};
		if (create_type_info.query) {
			// CREATE TYPE mood AS ENUM (SELECT 'happy')
			auto query_obj = Bind(*create_type_info.query);
			auto query = std::move(query_obj.plan);
			create_type_info.query.reset();

			auto &sql_types = query_obj.types;
			if (sql_types.size() != 1) {
				// add cast expression?
				throw BinderException("The query must return a single column");
			}
			if (sql_types[0].id() != LogicalType::VARCHAR) {
				// push a projection casting to varchar
				vector<unique_ptr<Expression>> select_list;
				auto ref = make_uniq<BoundColumnRefExpression>(sql_types[0], query->GetColumnBindings()[0]);
				auto cast_expr = BoundCastExpression::AddCastToType(context, std::move(ref), LogicalType::VARCHAR);
				select_list.push_back(std::move(cast_expr));
				auto proj = make_uniq<LogicalProjection>(GenerateTableIndex(), std::move(select_list));
				proj->AddChild(std::move(query));
				query = std::move(proj);
			}

			result.plan->AddChild(std::move(query));
		} else if (create_type_info.type.id() == LogicalTypeId::USER) {
<<<<<<< HEAD
			SetCatalogLookupCallback(dependency_callback);
=======
>>>>>>> 8508978c
			// two cases:
			// 1: create a type with a non-existent type as source, Binder::BindLogicalType(...) will throw exception.
			// 2: create a type alias with a custom type.
			// eg. CREATE TYPE a AS INT; CREATE TYPE b AS a;
			// We set b to be an alias for the underlying type of a
<<<<<<< HEAD
			auto type_entry_p = entry_retriever.GetEntry(CatalogType::TYPE_ENTRY, schema.catalog.GetName(), schema.name,
			                                             UserType::GetTypeName(create_type_info.type));
			D_ASSERT(type_entry_p);
			auto &type_entry = type_entry_p->Cast<TypeCatalogEntry>();

			auto inner_type = type_entry.user_type;
			create_type_info.type = inner_type;
		} else {
			SetCatalogLookupCallback(dependency_callback);
			// This is done so that if the type contains a USER type,
			// we register this dependency
			auto preserved_type = create_type_info.type;
			BindLogicalType(create_type_info.type);
=======
			create_type_info.type = Catalog::GetType(context, schema.catalog.GetName(), schema.name,
			                                         UserType::GetTypeName(create_type_info.type));
		} else {
			auto preserved_type = create_type_info.type;
			BindLogicalType(context, create_type_info.type);
>>>>>>> 8508978c
			create_type_info.type = preserved_type;
		}
		break;
	}
	case CatalogType::SECRET_ENTRY: {
		CatalogTransaction transaction = CatalogTransaction(Catalog::GetSystemCatalog(context), context);
		properties.return_type = StatementReturnType::QUERY_RESULT;
		return SecretManager::Get(context).BindCreateSecret(transaction, stmt.info->Cast<CreateSecretInfo>());
	}
	default:
		throw InternalException("Unrecognized type!");
	}
	properties.return_type = StatementReturnType::NOTHING;
	properties.allow_stream_result = false;
	return result;
}

} // namespace duckdb<|MERGE_RESOLUTION|>--- conflicted
+++ resolved
@@ -689,16 +689,12 @@
 
 			result.plan->AddChild(std::move(query));
 		} else if (create_type_info.type.id() == LogicalTypeId::USER) {
-<<<<<<< HEAD
 			SetCatalogLookupCallback(dependency_callback);
-=======
->>>>>>> 8508978c
 			// two cases:
 			// 1: create a type with a non-existent type as source, Binder::BindLogicalType(...) will throw exception.
 			// 2: create a type alias with a custom type.
 			// eg. CREATE TYPE a AS INT; CREATE TYPE b AS a;
 			// We set b to be an alias for the underlying type of a
-<<<<<<< HEAD
 			auto type_entry_p = entry_retriever.GetEntry(CatalogType::TYPE_ENTRY, schema.catalog.GetName(), schema.name,
 			                                             UserType::GetTypeName(create_type_info.type));
 			D_ASSERT(type_entry_p);
@@ -712,13 +708,6 @@
 			// we register this dependency
 			auto preserved_type = create_type_info.type;
 			BindLogicalType(create_type_info.type);
-=======
-			create_type_info.type = Catalog::GetType(context, schema.catalog.GetName(), schema.name,
-			                                         UserType::GetTypeName(create_type_info.type));
-		} else {
-			auto preserved_type = create_type_info.type;
-			BindLogicalType(context, create_type_info.type);
->>>>>>> 8508978c
 			create_type_info.type = preserved_type;
 		}
 		break;
