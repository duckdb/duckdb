--- conflicted
+++ resolved
@@ -286,16 +286,9 @@
 				type = type_entry.user_type;
 			}
 		} else {
-<<<<<<< HEAD
 			auto entry = entry_retriever.GetEntry(CatalogType::TYPE_ENTRY, INVALID_CATALOG, schema, user_type_name);
 			auto &type_entry = entry->Cast<TypeCatalogEntry>();
 			type = type_entry.user_type;
-=======
-			string type_catalog = UserType::GetCatalog(type);
-			string type_schema = UserType::GetSchema(type);
-			BindSchemaOrCatalog(context, type_catalog, type_schema);
-			type = Catalog::GetType(context, type_catalog, type_schema, user_type_name);
->>>>>>> 588e9ae4
 		}
 		BindLogicalType(type, catalog, schema);
 	}
