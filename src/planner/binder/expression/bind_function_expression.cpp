#include "duckdb/catalog/catalog_entry/scalar_function_catalog_entry.hpp"
#include "duckdb/catalog/catalog.hpp"
#include "duckdb/parser/expression/function_expression.hpp"
#include "duckdb/planner/expression/bound_cast_expression.hpp"
#include "duckdb/planner/expression/bound_function_expression.hpp"
#include "duckdb/planner/expression/bound_unnest_expression.hpp"
#include "duckdb/planner/expression_binder.hpp"
#include "duckdb/execution/expression_executor.hpp"

using namespace duckdb;
using namespace std;

BindResult ExpressionBinder::BindExpression(FunctionExpression &function, idx_t depth) {
	// lookup the function in the catalog
<<<<<<< HEAD
	if (function.function_name == "unnest" || function.function_name == "unlist") {
		// special case, not in catalog
		// TODO make sure someone does not create such a function OR
		// have unnest live in catalog, too
		return BindUnnest(function, depth);
	}
	auto func = context.catalog.GetFunction(context.ActiveTransaction(), function.schema, function.function_name);
=======
	auto func = Catalog::GetCatalog(context).GetEntry(context, CatalogType::SCALAR_FUNCTION, function.schema,
	                                                  function.function_name);
>>>>>>> 6e01e0e5
	if (func->type == CatalogType::SCALAR_FUNCTION) {
		// scalar function
		return BindFunction(function, (ScalarFunctionCatalogEntry *)func, depth);
	} else {
		// aggregate function
		return BindAggregate(function, (AggregateFunctionCatalogEntry *)func, depth);
	}
}

<<<<<<< HEAD
BindResult ExpressionBinder::BindFunction(FunctionExpression &function, ScalarFunctionCatalogEntry *func,
                                          index_t depth) {
=======
BindResult ExpressionBinder::BindFunction(FunctionExpression &function, ScalarFunctionCatalogEntry *func, idx_t depth) {
>>>>>>> 6e01e0e5
	// bind the children of the function expression
	string error;
	for (idx_t i = 0; i < function.children.size(); i++) {
		BindChild(function.children[i], depth, error);
	}
	if (!error.empty()) {
		return BindResult(error);
	}
	// all children bound successfully
	// extract the children and types
	vector<SQLType> arguments;
	vector<unique_ptr<Expression>> children;
	for (idx_t i = 0; i < function.children.size(); i++) {
		auto &child = (BoundExpression &)*function.children[i];
		arguments.push_back(child.sql_type);
		children.push_back(move(child.expr));
	}

	auto result = ScalarFunction::BindScalarFunction(context, *func, arguments, move(children), function.is_operator);
	auto sql_return_type = result->sql_return_type;
	return BindResult(move(result), sql_return_type);
}

BindResult ExpressionBinder::BindUnnest(FunctionExpression &function, index_t depth) {
	return BindResult(UnsupportedUnnestMessage());
}

string ExpressionBinder::UnsupportedUnnestMessage() {
	return "UNNEST is not supported here";
}

BindResult ExpressionBinder::BindAggregate(FunctionExpression &expr, AggregateFunctionCatalogEntry *function,
                                           idx_t depth) {
	return BindResult(UnsupportedAggregateMessage());
}

string ExpressionBinder::UnsupportedAggregateMessage() {
	return "Aggregate functions are not supported here";
}<|MERGE_RESOLUTION|>--- conflicted
+++ resolved
@@ -3,7 +3,6 @@
 #include "duckdb/parser/expression/function_expression.hpp"
 #include "duckdb/planner/expression/bound_cast_expression.hpp"
 #include "duckdb/planner/expression/bound_function_expression.hpp"
-#include "duckdb/planner/expression/bound_unnest_expression.hpp"
 #include "duckdb/planner/expression_binder.hpp"
 #include "duckdb/execution/expression_executor.hpp"
 
@@ -12,18 +11,17 @@
 
 BindResult ExpressionBinder::BindExpression(FunctionExpression &function, idx_t depth) {
 	// lookup the function in the catalog
-<<<<<<< HEAD
+
 	if (function.function_name == "unnest" || function.function_name == "unlist") {
-		// special case, not in catalog
-		// TODO make sure someone does not create such a function OR
-		// have unnest live in catalog, too
-		return BindUnnest(function, depth);
-	}
-	auto func = context.catalog.GetFunction(context.ActiveTransaction(), function.schema, function.function_name);
-=======
+			// special case, not in catalog
+			// TODO make sure someone does not create such a function OR
+			// have unnest live in catalog, too
+			return BindUnnest(function, depth);
+		}
+
+
 	auto func = Catalog::GetCatalog(context).GetEntry(context, CatalogType::SCALAR_FUNCTION, function.schema,
 	                                                  function.function_name);
->>>>>>> 6e01e0e5
 	if (func->type == CatalogType::SCALAR_FUNCTION) {
 		// scalar function
 		return BindFunction(function, (ScalarFunctionCatalogEntry *)func, depth);
@@ -33,12 +31,7 @@
 	}
 }
 
-<<<<<<< HEAD
-BindResult ExpressionBinder::BindFunction(FunctionExpression &function, ScalarFunctionCatalogEntry *func,
-                                          index_t depth) {
-=======
 BindResult ExpressionBinder::BindFunction(FunctionExpression &function, ScalarFunctionCatalogEntry *func, idx_t depth) {
->>>>>>> 6e01e0e5
 	// bind the children of the function expression
 	string error;
 	for (idx_t i = 0; i < function.children.size(); i++) {
@@ -62,19 +55,21 @@
 	return BindResult(move(result), sql_return_type);
 }
 
-BindResult ExpressionBinder::BindUnnest(FunctionExpression &function, index_t depth) {
-	return BindResult(UnsupportedUnnestMessage());
-}
-
-string ExpressionBinder::UnsupportedUnnestMessage() {
-	return "UNNEST is not supported here";
-}
-
 BindResult ExpressionBinder::BindAggregate(FunctionExpression &expr, AggregateFunctionCatalogEntry *function,
                                            idx_t depth) {
 	return BindResult(UnsupportedAggregateMessage());
 }
 
+BindResult ExpressionBinder::BindUnnest(FunctionExpression &expr,
+                                           idx_t depth) {
+	return BindResult(UnsupportedUnnestMessage());
+}
+
 string ExpressionBinder::UnsupportedAggregateMessage() {
 	return "Aggregate functions are not supported here";
+}
+
+
+string ExpressionBinder::UnsupportedUnnestMessage() {
+	return "UNNEST not supported here";
 }