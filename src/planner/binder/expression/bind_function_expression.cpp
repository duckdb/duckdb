#include "duckdb/catalog/catalog.hpp"
#include "duckdb/catalog/catalog_entry/aggregate_function_catalog_entry.hpp"
#include "duckdb/catalog/catalog_entry/scalar_function_catalog_entry.hpp"
#include "duckdb/catalog/catalog_entry/scalar_macro_catalog_entry.hpp"
#include "duckdb/execution/expression_executor.hpp"
#include "duckdb/function/function_binder.hpp"
#include "duckdb/parser/expression/function_expression.hpp"
#include "duckdb/parser/expression/lambda_expression.hpp"
#include "duckdb/planner/binder.hpp"
#include "duckdb/planner/expression/bound_cast_expression.hpp"
#include "duckdb/planner/expression/bound_constant_expression.hpp"
#include "duckdb/planner/expression/bound_function_expression.hpp"
#include "duckdb/planner/expression/bound_lambda_expression.hpp"
#include "duckdb/planner/expression/bound_reference_expression.hpp"
#include "duckdb/planner/expression_binder.hpp"

namespace duckdb {

BindResult ExpressionBinder::BindExpression(FunctionExpression &function, idx_t depth,
                                            unique_ptr<ParsedExpression> &expr_ptr) {
	// lookup the function in the catalog
	QueryErrorContext error_context(binder.root_statement, function.query_location);
<<<<<<< HEAD
	auto func = GetCatalogEntry(CatalogType::SCALAR_FUNCTION_ENTRY, function.catalog, function.schema,
	                            function.function_name, OnEntryNotFound::RETURN_NULL, error_context);
=======

	binder.BindSchemaOrCatalog(function.catalog, function.schema);
	auto func = Catalog::GetEntry(context, CatalogType::SCALAR_FUNCTION_ENTRY, function.catalog, function.schema,
	                              function.function_name, OnEntryNotFound::RETURN_NULL, error_context);
>>>>>>> 7d5150c1
	if (!func) {
		// function was not found - check if we this is a table function
		auto table_func = GetCatalogEntry(CatalogType::TABLE_FUNCTION_ENTRY, function.catalog, function.schema,
		                                  function.function_name, OnEntryNotFound::RETURN_NULL, error_context);
		if (table_func) {
			throw BinderException(binder.FormatError(
			    function,
			    StringUtil::Format("Function \"%s\" is a table function but it was used as a scalar function. This "
			                       "function has to be called in a FROM clause (similar to a table).",
			                       function.function_name)));
		}
		// not a table function - check if the schema is set
		if (!function.schema.empty()) {
			// the schema is set - check if we can turn this the schema into a column ref
			string error;
			unique_ptr<ColumnRefExpression> colref;
			if (function.catalog.empty()) {
				colref = make_uniq<ColumnRefExpression>(function.schema);
			} else {
				colref = make_uniq<ColumnRefExpression>(function.schema, function.catalog);
			}
			auto new_colref = QualifyColumnName(*colref, error);
			bool is_col = error.empty() ? true : false;
			bool is_col_alias = QualifyColumnAlias(*colref);

			if (is_col || is_col_alias) {
				// we can! transform this into a function call on the column
				// i.e. "x.lower()" becomes "lower(x)"
				function.children.insert(function.children.begin(), std::move(colref));
				function.catalog = INVALID_CATALOG;
				function.schema = INVALID_SCHEMA;
			}
		}
		// rebind the function
		func = GetCatalogEntry(CatalogType::SCALAR_FUNCTION_ENTRY, function.catalog, function.schema,
		                       function.function_name, OnEntryNotFound::THROW_EXCEPTION, error_context);
	}

	if (func->type != CatalogType::AGGREGATE_FUNCTION_ENTRY &&
	    (function.distinct || function.filter || !function.order_bys->orders.empty())) {
		throw InvalidInputException("Function \"%s\" is a %s. \"DISTINCT\", \"FILTER\", and \"ORDER BY\" are only "
		                            "applicable to aggregate functions.",
		                            function.function_name, CatalogTypeToString(func->type));
	}

	switch (func->type) {
	case CatalogType::SCALAR_FUNCTION_ENTRY: {
		// scalar function

		// check for lambda parameters, ignore ->> operator (JSON extension)
		bool try_bind_lambda = false;
		if (function.function_name != "->>") {
			for (auto &child : function.children) {
				if (child->expression_class == ExpressionClass::LAMBDA) {
					try_bind_lambda = true;
				}
			}
		}

		// other scalar function
		if (!try_bind_lambda) {
			return BindFunction(function, func->Cast<ScalarFunctionCatalogEntry>(), depth);
		}

		auto lambda_bind_result = BindLambdaFunction(function, func->Cast<ScalarFunctionCatalogEntry>(), depth);
		if (!lambda_bind_result.HasError()) {
			return lambda_bind_result;
		}

		auto json_bind_result = BindFunction(function, func->Cast<ScalarFunctionCatalogEntry>(), depth);
		if (!json_bind_result.HasError()) {
			return json_bind_result;
		}

		return BindResult("failed to bind function, either: " + lambda_bind_result.error +
		                  "\n"
		                  " or: " +
		                  json_bind_result.error);
	}
	case CatalogType::MACRO_ENTRY:
		// macro function
		return BindMacro(function, func->Cast<ScalarMacroCatalogEntry>(), depth, expr_ptr);
	default:
		// aggregate function
		return BindAggregate(function, func->Cast<AggregateFunctionCatalogEntry>(), depth);
	}
}

BindResult ExpressionBinder::BindFunction(FunctionExpression &function, ScalarFunctionCatalogEntry &func, idx_t depth) {

	// bind the children of the function expression
	string error;

	// bind of each child
	for (idx_t i = 0; i < function.children.size(); i++) {
		BindChild(function.children[i], depth, error);
	}

	if (!error.empty()) {
		return BindResult(error);
	}
	if (binder.GetBindingMode() == BindingMode::EXTRACT_NAMES) {
		return BindResult(make_uniq<BoundConstantExpression>(Value(LogicalType::SQLNULL)));
	}

	// all children bound successfully
	// extract the children and types
	vector<unique_ptr<Expression>> children;
	for (idx_t i = 0; i < function.children.size(); i++) {
		auto &child = BoundExpression::GetExpression(*function.children[i]);
		children.push_back(std::move(child));
	}

	FunctionBinder function_binder(context);
	unique_ptr<Expression> result =
	    function_binder.BindScalarFunction(func, std::move(children), error, function.is_operator, &binder);
	if (!result) {
		throw BinderException(binder.FormatError(function, error));
	}
	return BindResult(std::move(result));
}

BindResult ExpressionBinder::BindLambdaFunction(FunctionExpression &function, ScalarFunctionCatalogEntry &func,
                                                idx_t depth) {

	// scalar functions with lambdas can never be overloaded
	if (func.functions.functions.size() != 1) {
		return BindResult("This scalar function does not support lambdas!");
	}

	// get the callback function for the lambda parameter types
	auto &scalar_function = func.functions.functions.front();
	auto &bind_lambda_function = scalar_function.bind_lambda;
	if (!bind_lambda_function) {
		return BindResult("This scalar function does not support lambdas!");
	}

	if (function.children.size() != 2) {
		return BindResult("Invalid number of function arguments!");
	}
	D_ASSERT(function.children[1]->GetExpressionClass() == ExpressionClass::LAMBDA);

	// bind the list parameter
	string error;
	BindChild(function.children[0], depth, error);
	if (!error.empty()) {
		return BindResult(error);
	}

	// get the logical type of the children of the list
	auto &list_child = BoundExpression::GetExpression(*function.children[0]);
	if (list_child->return_type.id() != LogicalTypeId::LIST && list_child->return_type.id() != LogicalTypeId::ARRAY &&
	    list_child->return_type.id() != LogicalTypeId::SQLNULL &&
	    list_child->return_type.id() != LogicalTypeId::UNKNOWN) {
		return BindResult("Invalid LIST argument during lambda function binding!");
	}

	LogicalType list_child_type = list_child->return_type.id();
	if (list_child->return_type.id() != LogicalTypeId::SQLNULL &&
	    list_child->return_type.id() != LogicalTypeId::UNKNOWN) {

		if (list_child->return_type.id() == LogicalTypeId::ARRAY) {
			list_child_type = ArrayType::GetChildType(list_child->return_type);
		} else {
			list_child_type = ListType::GetChildType(list_child->return_type);
		}
	}

	// bind the lambda parameter
	auto &lambda_expr = function.children[1]->Cast<LambdaExpression>();
	BindResult bind_lambda_result = BindExpression(lambda_expr, depth, list_child_type, &bind_lambda_function);

	if (bind_lambda_result.HasError()) {
		return BindResult(bind_lambda_result.error);
	}

	// successfully bound: replace the node with a BoundExpression
	auto alias = function.children[1]->alias;
	bind_lambda_result.expression->alias = alias;
	if (!alias.empty()) {
		bind_lambda_result.expression->alias = alias;
	}
	function.children[1] = make_uniq<BoundExpression>(std::move(bind_lambda_result.expression));

	if (binder.GetBindingMode() == BindingMode::EXTRACT_NAMES) {
		return BindResult(make_uniq<BoundConstantExpression>(Value(LogicalType::SQLNULL)));
	}

	// all children bound successfully
	// extract the children and types
	vector<unique_ptr<Expression>> children;
	for (idx_t i = 0; i < function.children.size(); i++) {
		auto &child = BoundExpression::GetExpression(*function.children[i]);
		children.push_back(std::move(child));
	}

	// capture the (lambda) columns
	auto &bound_lambda_expr = children.back()->Cast<BoundLambdaExpression>();
	CaptureLambdaColumns(bound_lambda_expr, bound_lambda_expr.lambda_expr, &bind_lambda_function, list_child_type);

	FunctionBinder function_binder(context);
	unique_ptr<Expression> result =
	    function_binder.BindScalarFunction(func, std::move(children), error, function.is_operator, &binder);
	if (!result) {
		throw BinderException(binder.FormatError(function, error));
	}

	auto &bound_function_expr = result->Cast<BoundFunctionExpression>();
	D_ASSERT(bound_function_expr.children.size() == 2);

	// remove the lambda expression from the children
	auto lambda = std::move(bound_function_expr.children.back());
	bound_function_expr.children.pop_back();
	auto &bound_lambda = lambda->Cast<BoundLambdaExpression>();

	// push back (in reverse order) any nested lambda parameters so that we can later use them in the lambda
	// expression (rhs). This happens after we bound the lambda expression of this depth. So it is relevant for
	// correctly binding lambdas one level 'out'. Therefore, the current parameter count does not matter here.
	idx_t offset = 0;
	if (lambda_bindings) {
		for (idx_t i = lambda_bindings->size(); i > 0; i--) {

			auto &binding = (*lambda_bindings)[i - 1];
			D_ASSERT(binding.names.size() == binding.types.size());

			for (idx_t column_idx = binding.names.size(); column_idx > 0; column_idx--) {
				auto bound_lambda_param = make_uniq<BoundReferenceExpression>(binding.names[column_idx - 1],
				                                                              binding.types[column_idx - 1], offset);
				offset++;
				bound_function_expr.children.push_back(std::move(bound_lambda_param));
			}
		}
	}

	// push back the captures into the children vector
	for (auto &capture : bound_lambda.captures) {
		bound_function_expr.children.push_back(std::move(capture));
	}

	return BindResult(std::move(result));
}

BindResult ExpressionBinder::BindAggregate(FunctionExpression &expr, AggregateFunctionCatalogEntry &function,
                                           idx_t depth) {
	return BindResult(binder.FormatError(expr, UnsupportedAggregateMessage()));
}

BindResult ExpressionBinder::BindUnnest(FunctionExpression &expr, idx_t depth, bool root_expression) {
	return BindResult(binder.FormatError(expr, UnsupportedUnnestMessage()));
}

string ExpressionBinder::UnsupportedAggregateMessage() {
	return "Aggregate functions are not supported here";
}

string ExpressionBinder::UnsupportedUnnestMessage() {
	return "UNNEST not supported here";
}

optional_ptr<CatalogEntry> ExpressionBinder::GetCatalogEntry(CatalogType type, const string &catalog,
                                                             const string &schema, const string &name,
                                                             OnEntryNotFound on_entry_not_found,
                                                             QueryErrorContext &error_context) {
	return binder.GetCatalogEntry(type, catalog, schema, name, on_entry_not_found, error_context);
}

} // namespace duckdb<|MERGE_RESOLUTION|>--- conflicted
+++ resolved
@@ -20,15 +20,9 @@
                                             unique_ptr<ParsedExpression> &expr_ptr) {
 	// lookup the function in the catalog
 	QueryErrorContext error_context(binder.root_statement, function.query_location);
-<<<<<<< HEAD
+	binder.BindSchemaOrCatalog(function.catalog, function.schema);
 	auto func = GetCatalogEntry(CatalogType::SCALAR_FUNCTION_ENTRY, function.catalog, function.schema,
 	                            function.function_name, OnEntryNotFound::RETURN_NULL, error_context);
-=======
-
-	binder.BindSchemaOrCatalog(function.catalog, function.schema);
-	auto func = Catalog::GetEntry(context, CatalogType::SCALAR_FUNCTION_ENTRY, function.catalog, function.schema,
-	                              function.function_name, OnEntryNotFound::RETURN_NULL, error_context);
->>>>>>> 7d5150c1
 	if (!func) {
 		// function was not found - check if we this is a table function
 		auto table_func = GetCatalogEntry(CatalogType::TABLE_FUNCTION_ENTRY, function.catalog, function.schema,
