#include "duckdb/catalog/catalog_entry/schema_catalog_entry.hpp"
#include "duckdb/common/string_util.hpp"
#include "duckdb/function/scalar/nested_functions.hpp"
#include "duckdb/parser/expression/columnref_expression.hpp"
#include "duckdb/parser/expression/constant_expression.hpp"
#include "duckdb/parser/expression/function_expression.hpp"
#include "duckdb/parser/expression/operator_expression.hpp"
#include "duckdb/parser/expression/positional_reference_expression.hpp"
#include "duckdb/parser/expression/subquery_expression.hpp"
#include "duckdb/parser/parsed_expression_iterator.hpp"
#include "duckdb/planner/binder.hpp"
#include "duckdb/planner/expression/bound_columnref_expression.hpp"
#include "duckdb/planner/expression/bound_constant_expression.hpp"
#include "duckdb/planner/expression_binder.hpp"
#include "duckdb/planner/expression_binder/where_binder.hpp"

namespace duckdb {

unique_ptr<ParsedExpression> ExpressionBinder::QualifyColumnName(const string &column_name, string &error_message) {
	auto using_binding = binder.bind_context.GetUsingBinding(column_name);
	if (using_binding) {
		// we are referencing a USING column
		// check if we can refer to one of the base columns directly
		unique_ptr<Expression> expression;
		if (!using_binding->primary_binding.empty()) {
			// we can! just assign the table name and re-bind
			return binder.bind_context.CreateColumnReference(using_binding->primary_binding, column_name);
		} else {
			// // we cannot! we need to bind this as a coalesce between all the relevant columns
			auto coalesce = make_unique<OperatorExpression>(ExpressionType::OPERATOR_COALESCE);
			coalesce->children.reserve(using_binding->bindings.size());
			for (auto &entry : using_binding->bindings) {
				coalesce->children.push_back(make_unique<ColumnRefExpression>(column_name, entry));
			}
			return std::move(coalesce);
		}
	}

	// find a binding that contains this
	string table_name = binder.bind_context.GetMatchingBinding(column_name);

	// throw an error if a macro conflicts with a column name
	auto is_macro_column = false;
	if (binder.macro_binding != nullptr && binder.macro_binding->HasMatchingBinding(column_name)) {
		is_macro_column = true;
		if (!table_name.empty()) {
			throw BinderException("Conflicting column names for column " + column_name + "!");
		}
	}

	if (lambda_bindings) {
		for (idx_t i = 0; i < lambda_bindings->size(); i++) {
			if ((*lambda_bindings)[i].HasMatchingBinding(column_name)) {

				// throw an error if a lambda conflicts with a column name or a macro
				if (!table_name.empty() || is_macro_column) {
					throw BinderException("Conflicting column names for column " + column_name + "!");
				}

				D_ASSERT(!(*lambda_bindings)[i].alias.empty());
				return make_unique<ColumnRefExpression>(column_name, (*lambda_bindings)[i].alias);
			}
		}
	}

	if (is_macro_column) {
		D_ASSERT(!binder.macro_binding->alias.empty());
		return make_unique<ColumnRefExpression>(column_name, binder.macro_binding->alias);
	}
	// see if it's a column
	if (table_name.empty()) {
		// it's not, find candidates and error
		auto similar_bindings = binder.bind_context.GetSimilarBindings(column_name);
		string candidate_str = StringUtil::CandidatesMessage(similar_bindings, "Candidate bindings");
		error_message =
		    StringUtil::Format("Referenced column \"%s\" not found in FROM clause!%s", column_name, candidate_str);
		return nullptr;
	}
	return binder.bind_context.CreateColumnReference(table_name, column_name);
}

void ExpressionBinder::QualifyColumnNames(unique_ptr<ParsedExpression> &expr) {
	switch (expr->type) {
	case ExpressionType::COLUMN_REF: {
		auto &colref = (ColumnRefExpression &)*expr;
		string error_message;
		auto new_expr = QualifyColumnName(colref, error_message);
		if (new_expr) {
			if (!expr->alias.empty()) {
				new_expr->alias = expr->alias;
			}
			new_expr->query_location = colref.query_location;
			expr = std::move(new_expr);
		}
		break;
	}
	case ExpressionType::POSITIONAL_REFERENCE: {
		auto &ref = (PositionalReferenceExpression &)*expr;
		if (ref.alias.empty()) {
			string table_name, column_name;
			auto error = binder.bind_context.BindColumn(ref, table_name, column_name);
			if (error.empty()) {
				ref.alias = column_name;
			}
		}
		break;
	}
	default:
		break;
	}
	ParsedExpressionIterator::EnumerateChildren(
	    *expr, [&](unique_ptr<ParsedExpression> &child) { QualifyColumnNames(child); });
}

void ExpressionBinder::QualifyColumnNames(Binder &binder, unique_ptr<ParsedExpression> &expr) {
	WhereBinder where_binder(binder, binder.context);
	where_binder.QualifyColumnNames(expr);
}

unique_ptr<ParsedExpression> ExpressionBinder::CreateStructExtract(unique_ptr<ParsedExpression> base,
                                                                   string field_name) {

	// we need to transform the struct extract if it is inside a lambda expression
	// because we cannot bind to an existing table, so we remove the dummy table also
	if (lambda_bindings && base->type == ExpressionType::COLUMN_REF) {
		auto &lambda_column_ref = (ColumnRefExpression &)*base;
		D_ASSERT(!lambda_column_ref.column_names.empty());

		if (lambda_column_ref.column_names[0].find(DummyBinding::DUMMY_NAME) != string::npos) {
			D_ASSERT(lambda_column_ref.column_names.size() == 2);
			auto lambda_param_name = lambda_column_ref.column_names.back();
			lambda_column_ref.column_names.clear();
			lambda_column_ref.column_names.push_back(lambda_param_name);
		}
	}

	vector<unique_ptr<ParsedExpression>> children;
	children.push_back(std::move(base));
	children.push_back(make_unique_base<ParsedExpression, ConstantExpression>(Value(std::move(field_name))));
	auto extract_fun = make_unique<OperatorExpression>(ExpressionType::STRUCT_EXTRACT, std::move(children));
	return std::move(extract_fun);
}

unique_ptr<ParsedExpression> ExpressionBinder::CreateStructPack(ColumnRefExpression &colref) {
	D_ASSERT(colref.column_names.size() <= 3);
	string error_message;
	auto &table_name = colref.column_names.back();
	auto binding = binder.bind_context.GetBinding(table_name, error_message);
	if (!binding) {
		return nullptr;
	}
	if (colref.column_names.size() >= 2) {
		// "schema_name.table_name"
		auto catalog_entry = binding->GetStandardEntry();
		if (!catalog_entry) {
			return nullptr;
		}
		if (catalog_entry->name != table_name) {
			return nullptr;
		}
		if (colref.column_names.size() == 2) {
			auto &qualifier = colref.column_names[0];
			if (catalog_entry->catalog->GetName() != qualifier && catalog_entry->schema->name != qualifier) {
				return nullptr;
			}
		} else if (colref.column_names.size() == 3) {
			auto &catalog_name = colref.column_names[0];
			auto &schema_name = colref.column_names[1];
			if (catalog_entry->catalog->GetName() != catalog_name || catalog_entry->schema->name != schema_name) {
				return nullptr;
			}
		} else {
			throw InternalException("Expected 2 or 3 column names for CreateStructPack");
		}
	}
	// We found the table, now create the struct_pack expression
	vector<unique_ptr<ParsedExpression>> child_exprs;
	for (const auto &column_name : binding->names) {
		child_exprs.push_back(make_unique<ColumnRefExpression>(column_name, table_name));
	}
	return make_unique<FunctionExpression>("struct_pack", std::move(child_exprs));
}

unique_ptr<ParsedExpression> ExpressionBinder::QualifyColumnName(ColumnRefExpression &colref, string &error_message) {
	idx_t column_parts = colref.column_names.size();
	// column names can have an arbitrary amount of dots
	// here is how the resolution works:
	if (column_parts == 1) {
		// no dots (i.e. "part1")
		// -> part1 refers to a column
		// check if we can qualify the column name with the table name
		auto qualified_colref = QualifyColumnName(colref.GetColumnName(), error_message);
		if (qualified_colref) {
			// we could: return it
			return qualified_colref;
		}
		// we could not! Try creating an implicit struct_pack
		return CreateStructPack(colref);
	} else if (column_parts == 2) {
		// one dot (i.e. "part1.part2")
		// EITHER:
		// -> part1 is a table, part2 is a column
		// -> part1 is a column, part2 is a property of that column (i.e. struct_extract)

		// first check if part1 is a table, and part2 is a standard column
		if (binder.HasMatchingBinding(colref.column_names[0], colref.column_names[1], error_message)) {
			// it is! return the colref directly
			return binder.bind_context.CreateColumnReference(colref.column_names[0], colref.column_names[1]);
		} else {
			// otherwise check if we can turn this into a struct extract
			auto new_colref = make_unique<ColumnRefExpression>(colref.column_names[0]);
			string other_error;
			auto qualified_colref = QualifyColumnName(colref.column_names[0], other_error);
			if (qualified_colref) {
				// we could: create a struct extract
				return CreateStructExtract(std::move(qualified_colref), colref.column_names[1]);
			}
			// we could not! Try creating an implicit struct_pack
			return CreateStructPack(colref);
		}
	} else {
		// two or more dots (i.e. "part1.part2.part3.part4...")
		// -> part1 is a catalog, part2 is a schema, part3 is a table, part4 is a column name, part 5 and beyond are
		// struct fields
		// -> part1 is a catalog, part2 is a table, part3 is a column name, part4 and beyond are struct fields
		// -> part1 is a schema, part2 is a table, part3 is a column name, part4 and beyond are struct fields
		// -> part1 is a table, part2 is a column name, part3 and beyond are struct fields
		// -> part1 is a column, part2 and beyond are struct fields

		// we always prefer the most top-level view
		// i.e. in case of multiple resolution options, we resolve in order:
		// -> 1. resolve "part1" as a catalog
		// -> 2. resolve "part1" as a schema
		// -> 3. resolve "part1" as a table
		// -> 4. resolve "part1" as a column

		unique_ptr<ParsedExpression> result_expr;
		idx_t struct_extract_start;
		// first check if part1 is a catalog
		if (colref.column_names.size() > 3 &&
		    binder.HasMatchingBinding(colref.column_names[0], colref.column_names[1], colref.column_names[2],
		                              colref.column_names[3], error_message)) {
			// part1 is a catalog - the column reference is "catalog.schema.table.column"
			result_expr = binder.bind_context.CreateColumnReference(colref.column_names[0], colref.column_names[1],
			                                                        colref.column_names[2], colref.column_names[3]);
			struct_extract_start = 4;
		} else if (binder.HasMatchingBinding(colref.column_names[0], INVALID_SCHEMA, colref.column_names[1],
		                                     colref.column_names[2], error_message)) {
			// part1 is a catalog - the column reference is "catalog.table.column"
			result_expr = binder.bind_context.CreateColumnReference(colref.column_names[0], INVALID_SCHEMA,
			                                                        colref.column_names[1], colref.column_names[2]);
			struct_extract_start = 3;
		} else if (binder.HasMatchingBinding(colref.column_names[0], colref.column_names[1], colref.column_names[2],
		                                     error_message)) {
			// part1 is a schema - the column reference is "schema.table.column"
			// any additional fields are turned into struct_extract calls
			result_expr = binder.bind_context.CreateColumnReference(colref.column_names[0], colref.column_names[1],
			                                                        colref.column_names[2]);
			struct_extract_start = 3;
		} else if (binder.HasMatchingBinding(colref.column_names[0], colref.column_names[1], error_message)) {
			// part1 is a table
			// the column reference is "table.column"
			// any additional fields are turned into struct_extract calls
			result_expr = binder.bind_context.CreateColumnReference(colref.column_names[0], colref.column_names[1]);
			struct_extract_start = 2;
		} else {
			// part1 could be a column
			string col_error;
			result_expr = QualifyColumnName(colref.column_names[0], col_error);
			if (!result_expr) {
				// it is not! Try creating an implicit struct_pack
				return CreateStructPack(colref);
			}
			// it is! add the struct extract calls
			struct_extract_start = 1;
		}
		for (idx_t i = struct_extract_start; i < colref.column_names.size(); i++) {
			result_expr = CreateStructExtract(std::move(result_expr), colref.column_names[i]);
		}
		return result_expr;
	}
}

BindResult ExpressionBinder::BindExpression(ColumnRefExpression &colref_p, idx_t depth) {
	if (binder.GetBindingMode() == BindingMode::EXTRACT_NAMES) {
		return BindResult(make_unique<BoundConstantExpression>(Value(LogicalType::SQLNULL)));
	}
	string error_message;
	auto expr = QualifyColumnName(colref_p, error_message);
	if (!expr) {
		return BindResult(binder.FormatError(colref_p, error_message));
	}
	expr->query_location = colref_p.query_location;

	// a generated column returns a generated expression, a struct on a column returns a struct extract
	if (expr->type != ExpressionType::COLUMN_REF) {
		auto alias = expr->alias;
		auto result = BindExpression(&expr, depth);
		if (result.expression) {
			result.expression->alias = std::move(alias);
		}
		return result;
	}

	auto &colref = (ColumnRefExpression &)*expr;
	D_ASSERT(colref.IsQualified());
	auto &table_name = colref.GetTableName();

	// individual column reference
	// resolve to either a base table or a subquery expression
	// if it was a macro parameter, let macro_binding bind it to the argument
	// if it was a lambda parameter, let lambda_bindings bind it to the argument

	BindResult result;

	auto lambda_binding_idx = GetMatchingLambdaBinding(colref);
	if (lambda_binding_idx != DConstants::INVALID_INDEX) {
		D_ASSERT(lambda_bindings);
		D_ASSERT(lambda_bindings->size() > lambda_binding_idx);
		auto &lambda_binding = (*lambda_bindings)[lambda_binding_idx];
		result = lambda_binding.Bind(colref, depth);
	} else {
		if (binder.macro_binding && table_name == binder.macro_binding->alias) {
			result = binder.macro_binding->Bind(colref, depth);
		} else {
			result = binder.bind_context.BindColumn(colref, depth);
		}
	}

<<<<<<< HEAD
	if (result.HasError()) {
=======
	if (!result.HasError()) {
		BoundColumnReferenceInfo ref;
		ref.name = colref.column_names.back();
		ref.query_location = colref.query_location;
		bound_columns.push_back(std::move(ref));
	} else {
>>>>>>> 29229a04
		result.error = binder.FormatError(colref_p, result.error);
		return result;
	}
	BoundColumnReferenceInfo ref;
	ref.name = colref.column_names.back();
	ref.query_location = colref.query_location;
	bound_columns.push_back(move(ref));
	return result;
}

} // namespace duckdb<|MERGE_RESOLUTION|>--- conflicted
+++ resolved
@@ -327,23 +327,14 @@
 		}
 	}
 
-<<<<<<< HEAD
 	if (result.HasError()) {
-=======
-	if (!result.HasError()) {
-		BoundColumnReferenceInfo ref;
-		ref.name = colref.column_names.back();
-		ref.query_location = colref.query_location;
-		bound_columns.push_back(std::move(ref));
-	} else {
->>>>>>> 29229a04
 		result.error = binder.FormatError(colref_p, result.error);
 		return result;
 	}
 	BoundColumnReferenceInfo ref;
 	ref.name = colref.column_names.back();
 	ref.query_location = colref.query_location;
-	bound_columns.push_back(move(ref));
+	bound_columns.push_back(std::move(ref));
 	return result;
 }
 
