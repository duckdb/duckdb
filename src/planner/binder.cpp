#include "duckdb/planner/binder.hpp"

#include "duckdb/catalog/catalog_entry/table_catalog_entry.hpp"
#include "duckdb/catalog/catalog_entry/view_catalog_entry.hpp"
#include "duckdb/main/config.hpp"
#include "duckdb/parser/parsed_expression_iterator.hpp"
#include "duckdb/parser/query_node/select_node.hpp"
#include "duckdb/parser/statement/list.hpp"
#include "duckdb/parser/tableref/list.hpp"
#include "duckdb/parser/tableref/table_function_ref.hpp"
#include "duckdb/planner/bound_query_node.hpp"
#include "duckdb/planner/tableref/list.hpp"
#include "duckdb/planner/query_node/list.hpp"
#include "duckdb/planner/expression.hpp"
#include "duckdb/planner/expression_binder/returning_binder.hpp"
#include "duckdb/planner/operator/logical_projection.hpp"
#include "duckdb/planner/operator/logical_sample.hpp"
#include "duckdb/parser/query_node/list.hpp"

#include <algorithm>

namespace duckdb {

Binder *Binder::GetRootBinder() {
	Binder *root = this;
	while (root->parent) {
		root = root->parent.get();
	}
	return root;
}

idx_t Binder::GetBinderDepth() const {
	const Binder *root = this;
	idx_t depth = 1;
	while (root->parent) {
		depth++;
		root = root->parent.get();
	}
	return depth;
}

shared_ptr<Binder> Binder::CreateBinder(ClientContext &context, optional_ptr<Binder> parent, bool inherit_ctes) {
	auto depth = parent ? parent->GetBinderDepth() : 0;
	if (depth > context.config.max_expression_depth) {
		throw BinderException("Max expression depth limit of %lld exceeded. Use \"SET max_expression_depth TO x\" to "
		                      "increase the maximum expression depth.",
		                      context.config.max_expression_depth);
	}
	return make_shared<Binder>(true, context, parent ? parent->shared_from_this() : nullptr, inherit_ctes);
}

Binder::Binder(bool, ClientContext &context, shared_ptr<Binder> parent_p, bool inherit_ctes_p)
<<<<<<< HEAD
    : context(context), parent(std::move(parent_p)), bound_tables(0), inherit_ctes(inherit_ctes_p),
      entry_retriever(context) {
=======
    : context(context), bind_context(*this), parent(std::move(parent_p)), bound_tables(0),
      inherit_ctes(inherit_ctes_p) {
>>>>>>> 7d5150c1
	if (parent) {
		entry_retriever.SetCallback(parent->entry_retriever.GetCallback());

		// We have to inherit macro and lambda parameter bindings and from the parent binder, if there is a parent.
		macro_binding = parent->macro_binding;
		lambda_bindings = parent->lambda_bindings;

		if (inherit_ctes) {
			// We have to inherit CTE bindings from the parent bind_context, if there is a parent.
			bind_context.SetCTEBindings(parent->bind_context.GetCTEBindings());
			bind_context.cte_references = parent->bind_context.cte_references;
			parameters = parent->parameters;
		}
	}
}

BoundStatement Binder::Bind(SQLStatement &statement) {
	root_statement = &statement;
	switch (statement.type) {
	case StatementType::SELECT_STATEMENT:
		return Bind(statement.Cast<SelectStatement>());
	case StatementType::INSERT_STATEMENT:
		return Bind(statement.Cast<InsertStatement>());
	case StatementType::COPY_STATEMENT:
		return Bind(statement.Cast<CopyStatement>());
	case StatementType::DELETE_STATEMENT:
		return Bind(statement.Cast<DeleteStatement>());
	case StatementType::UPDATE_STATEMENT:
		return Bind(statement.Cast<UpdateStatement>());
	case StatementType::RELATION_STATEMENT:
		return Bind(statement.Cast<RelationStatement>());
	case StatementType::CREATE_STATEMENT:
		return Bind(statement.Cast<CreateStatement>());
	case StatementType::DROP_STATEMENT:
		return Bind(statement.Cast<DropStatement>());
	case StatementType::ALTER_STATEMENT:
		return Bind(statement.Cast<AlterStatement>());
	case StatementType::TRANSACTION_STATEMENT:
		return Bind(statement.Cast<TransactionStatement>());
	case StatementType::PRAGMA_STATEMENT:
		return Bind(statement.Cast<PragmaStatement>());
	case StatementType::EXPLAIN_STATEMENT:
		return Bind(statement.Cast<ExplainStatement>());
	case StatementType::VACUUM_STATEMENT:
		return Bind(statement.Cast<VacuumStatement>());
	case StatementType::SHOW_STATEMENT:
		return Bind(statement.Cast<ShowStatement>());
	case StatementType::CALL_STATEMENT:
		return Bind(statement.Cast<CallStatement>());
	case StatementType::EXPORT_STATEMENT:
		return Bind(statement.Cast<ExportStatement>());
	case StatementType::SET_STATEMENT:
		return Bind(statement.Cast<SetStatement>());
	case StatementType::LOAD_STATEMENT:
		return Bind(statement.Cast<LoadStatement>());
	case StatementType::EXTENSION_STATEMENT:
		return Bind(statement.Cast<ExtensionStatement>());
	case StatementType::PREPARE_STATEMENT:
		return Bind(statement.Cast<PrepareStatement>());
	case StatementType::EXECUTE_STATEMENT:
		return Bind(statement.Cast<ExecuteStatement>());
	case StatementType::LOGICAL_PLAN_STATEMENT:
		return Bind(statement.Cast<LogicalPlanStatement>());
	case StatementType::ATTACH_STATEMENT:
		return Bind(statement.Cast<AttachStatement>());
	case StatementType::DETACH_STATEMENT:
		return Bind(statement.Cast<DetachStatement>());
	case StatementType::COPY_DATABASE_STATEMENT:
		return Bind(statement.Cast<CopyDatabaseStatement>());
	default: // LCOV_EXCL_START
		throw NotImplementedException("Unimplemented statement type \"%s\" for Bind",
		                              StatementTypeToString(statement.type));
	} // LCOV_EXCL_STOP
}

void Binder::AddCTEMap(CommonTableExpressionMap &cte_map) {
	for (auto &cte_it : cte_map.map) {
		AddCTE(cte_it.first, *cte_it.second);
	}
}

unique_ptr<BoundQueryNode> Binder::BindNode(QueryNode &node) {
	// first we visit the set of CTEs and add them to the bind context
	AddCTEMap(node.cte_map);
	// now we bind the node
	unique_ptr<BoundQueryNode> result;
	switch (node.type) {
	case QueryNodeType::SELECT_NODE:
		result = BindNode(node.Cast<SelectNode>());
		break;
	case QueryNodeType::RECURSIVE_CTE_NODE:
		result = BindNode(node.Cast<RecursiveCTENode>());
		break;
	case QueryNodeType::CTE_NODE:
		result = BindNode(node.Cast<CTENode>());
		break;
	default:
		D_ASSERT(node.type == QueryNodeType::SET_OPERATION_NODE);
		result = BindNode(node.Cast<SetOperationNode>());
		break;
	}
	return result;
}

BoundStatement Binder::Bind(QueryNode &node) {
	auto bound_node = BindNode(node);

	BoundStatement result;
	result.names = bound_node->names;
	result.types = bound_node->types;

	// and plan it
	result.plan = CreatePlan(*bound_node);
	return result;
}

unique_ptr<LogicalOperator> Binder::CreatePlan(BoundQueryNode &node) {
	switch (node.type) {
	case QueryNodeType::SELECT_NODE:
		return CreatePlan(node.Cast<BoundSelectNode>());
	case QueryNodeType::SET_OPERATION_NODE:
		return CreatePlan(node.Cast<BoundSetOperationNode>());
	case QueryNodeType::RECURSIVE_CTE_NODE:
		return CreatePlan(node.Cast<BoundRecursiveCTENode>());
	case QueryNodeType::CTE_NODE:
		return CreatePlan(node.Cast<BoundCTENode>());
	default:
		throw InternalException("Unsupported bound query node type");
	}
}

unique_ptr<BoundTableRef> Binder::Bind(TableRef &ref) {
	unique_ptr<BoundTableRef> result;
	switch (ref.type) {
	case TableReferenceType::BASE_TABLE:
		result = Bind(ref.Cast<BaseTableRef>());
		break;
	case TableReferenceType::JOIN:
		result = Bind(ref.Cast<JoinRef>());
		break;
	case TableReferenceType::SUBQUERY:
		result = Bind(ref.Cast<SubqueryRef>());
		break;
	case TableReferenceType::EMPTY:
		result = Bind(ref.Cast<EmptyTableRef>());
		break;
	case TableReferenceType::TABLE_FUNCTION:
		result = Bind(ref.Cast<TableFunctionRef>());
		break;
	case TableReferenceType::EXPRESSION_LIST:
		result = Bind(ref.Cast<ExpressionListRef>());
		break;
	case TableReferenceType::PIVOT:
		result = Bind(ref.Cast<PivotRef>());
		break;
	case TableReferenceType::CTE:
	case TableReferenceType::INVALID:
	default:
		throw InternalException("Unknown table ref type");
	}
	result->sample = std::move(ref.sample);
	return result;
}

unique_ptr<LogicalOperator> Binder::CreatePlan(BoundTableRef &ref) {
	unique_ptr<LogicalOperator> root;
	switch (ref.type) {
	case TableReferenceType::BASE_TABLE:
		root = CreatePlan(ref.Cast<BoundBaseTableRef>());
		break;
	case TableReferenceType::SUBQUERY:
		root = CreatePlan(ref.Cast<BoundSubqueryRef>());
		break;
	case TableReferenceType::JOIN:
		root = CreatePlan(ref.Cast<BoundJoinRef>());
		break;
	case TableReferenceType::TABLE_FUNCTION:
		root = CreatePlan(ref.Cast<BoundTableFunction>());
		break;
	case TableReferenceType::EMPTY:
		root = CreatePlan(ref.Cast<BoundEmptyTableRef>());
		break;
	case TableReferenceType::EXPRESSION_LIST:
		root = CreatePlan(ref.Cast<BoundExpressionListRef>());
		break;
	case TableReferenceType::CTE:
		root = CreatePlan(ref.Cast<BoundCTERef>());
		break;
	case TableReferenceType::PIVOT:
		root = CreatePlan(ref.Cast<BoundPivotRef>());
		break;
	case TableReferenceType::INVALID:
	default:
		throw InternalException("Unsupported bound table ref type");
	}
	// plan the sample clause
	if (ref.sample) {
		root = make_uniq<LogicalSample>(std::move(ref.sample), std::move(root));
	}
	return root;
}

void Binder::AddCTE(const string &name, CommonTableExpressionInfo &info) {
	D_ASSERT(!name.empty());
	auto entry = CTE_bindings.find(name);
	if (entry != CTE_bindings.end()) {
		throw InternalException("Duplicate CTE \"%s\" in query!", name);
	}
	CTE_bindings.insert(make_pair(name, reference<CommonTableExpressionInfo>(info)));
}

optional_ptr<CommonTableExpressionInfo> Binder::FindCTE(const string &name, bool skip) {
	auto entry = CTE_bindings.find(name);
	if (entry != CTE_bindings.end()) {
		if (!skip || entry->second.get().query->node->type == QueryNodeType::RECURSIVE_CTE_NODE) {
			return &entry->second.get();
		}
	}
	if (parent && inherit_ctes) {
		return parent->FindCTE(name, name == alias);
	}
	return nullptr;
}

bool Binder::CTEIsAlreadyBound(CommonTableExpressionInfo &cte) {
	if (bound_ctes.find(cte) != bound_ctes.end()) {
		return true;
	}
	if (parent && inherit_ctes) {
		return parent->CTEIsAlreadyBound(cte);
	}
	return false;
}

void Binder::AddBoundView(ViewCatalogEntry &view) {
	// check if the view is already bound
	auto current = this;
	while (current) {
		if (current->bound_views.find(view) != current->bound_views.end()) {
			throw BinderException("infinite recursion detected: attempting to recursively bind view \"%s\"", view.name);
		}
		current = current->parent.get();
	}
	bound_views.insert(view);
}

idx_t Binder::GenerateTableIndex() {
	auto root_binder = GetRootBinder();
	return root_binder->bound_tables++;
}

void Binder::PushExpressionBinder(ExpressionBinder &binder) {
	GetActiveBinders().push_back(binder);
}

void Binder::PopExpressionBinder() {
	D_ASSERT(HasActiveBinder());
	GetActiveBinders().pop_back();
}

void Binder::SetActiveBinder(ExpressionBinder &binder) {
	D_ASSERT(HasActiveBinder());
	GetActiveBinders().back() = binder;
}

ExpressionBinder &Binder::GetActiveBinder() {
	return GetActiveBinders().back();
}

bool Binder::HasActiveBinder() {
	return !GetActiveBinders().empty();
}

vector<reference<ExpressionBinder>> &Binder::GetActiveBinders() {
	auto root_binder = GetRootBinder();
	return root_binder->active_binders;
}

void Binder::AddUsingBindingSet(unique_ptr<UsingColumnSet> set) {
	auto root_binder = GetRootBinder();
	root_binder->bind_context.AddUsingBindingSet(std::move(set));
}

void Binder::MoveCorrelatedExpressions(Binder &other) {
	MergeCorrelatedColumns(other.correlated_columns);
	other.correlated_columns.clear();
}

void Binder::MergeCorrelatedColumns(vector<CorrelatedColumnInfo> &other) {
	for (idx_t i = 0; i < other.size(); i++) {
		AddCorrelatedColumn(other[i]);
	}
}

void Binder::AddCorrelatedColumn(const CorrelatedColumnInfo &info) {
	// we only add correlated columns to the list if they are not already there
	if (std::find(correlated_columns.begin(), correlated_columns.end(), info) == correlated_columns.end()) {
		correlated_columns.push_back(info);
	}
}

bool Binder::HasMatchingBinding(const string &table_name, const string &column_name, string &error_message) {
	string empty_schema;
	return HasMatchingBinding(empty_schema, table_name, column_name, error_message);
}

bool Binder::HasMatchingBinding(const string &schema_name, const string &table_name, const string &column_name,
                                string &error_message) {
	string empty_catalog;
	return HasMatchingBinding(empty_catalog, schema_name, table_name, column_name, error_message);
}

bool Binder::HasMatchingBinding(const string &catalog_name, const string &schema_name, const string &table_name,
                                const string &column_name, string &error_message) {
	optional_ptr<Binding> binding;
	D_ASSERT(!lambda_bindings);
	if (macro_binding && table_name == macro_binding->alias) {
		binding = optional_ptr<Binding>(macro_binding.get());
	} else {
		binding = bind_context.GetBinding(table_name, error_message);
	}

	if (!binding) {
		return false;
	}
	if (!catalog_name.empty() || !schema_name.empty()) {
		auto catalog_entry = binding->GetStandardEntry();
		if (!catalog_entry) {
			return false;
		}
		if (!catalog_name.empty() && catalog_entry->catalog.GetName() != catalog_name) {
			return false;
		}
		if (!schema_name.empty() && catalog_entry->schema.name != schema_name) {
			return false;
		}
		if (catalog_entry->name != table_name) {
			return false;
		}
	}
	bool binding_found;
	binding_found = binding->HasMatchingBinding(column_name);
	if (!binding_found) {
		error_message = binding->ColumnNotFoundError(column_name);
	}
	return binding_found;
}

void Binder::SetBindingMode(BindingMode mode) {
	auto root_binder = GetRootBinder();
	// FIXME: this used to also set the 'mode' for the current binder, was that necessary?
	root_binder->mode = mode;
}

BindingMode Binder::GetBindingMode() {
	auto root_binder = GetRootBinder();
	return root_binder->mode;
}

void Binder::SetCanContainNulls(bool can_contain_nulls_p) {
	can_contain_nulls = can_contain_nulls_p;
}

void Binder::AddTableName(string table_name) {
	auto root_binder = GetRootBinder();
	root_binder->table_names.insert(std::move(table_name));
}

const unordered_set<string> &Binder::GetTableNames() {
	auto root_binder = GetRootBinder();
	return root_binder->table_names;
}

string Binder::FormatError(ParsedExpression &expr_context, const string &message) {
	return FormatError(expr_context.query_location, message);
}

string Binder::FormatError(TableRef &ref_context, const string &message) {
	return FormatError(ref_context.query_location, message);
}

string Binder::FormatErrorRecursive(idx_t query_location, const string &message, vector<ExceptionFormatValue> &values) {
	QueryErrorContext context(root_statement, query_location);
	return context.FormatErrorRecursive(message, values);
}

// FIXME: this is extremely naive
void VerifyNotExcluded(ParsedExpression &expr) {
	if (expr.type == ExpressionType::COLUMN_REF) {
		auto &column_ref = expr.Cast<ColumnRefExpression>();
		if (!column_ref.IsQualified()) {
			return;
		}
		auto &table_name = column_ref.GetTableName();
		if (table_name == "excluded") {
			throw NotImplementedException("'excluded' qualified columns are not supported in the RETURNING clause yet");
		}
		return;
	}
	ParsedExpressionIterator::EnumerateChildren(
	    expr, [&](const ParsedExpression &child) { VerifyNotExcluded((ParsedExpression &)child); });
}

BoundStatement Binder::BindReturning(vector<unique_ptr<ParsedExpression>> returning_list, TableCatalogEntry &table,
                                     const string &alias, idx_t update_table_index,
                                     unique_ptr<LogicalOperator> child_operator, BoundStatement result) {

	vector<LogicalType> types;
	vector<std::string> names;

	auto binder = Binder::CreateBinder(context);

	vector<column_t> bound_columns;
	idx_t column_count = 0;
	for (auto &col : table.GetColumns().Logical()) {
		names.push_back(col.Name());
		types.push_back(col.Type());
		if (!col.Generated()) {
			bound_columns.push_back(column_count);
		}
		column_count++;
	}

	binder->bind_context.AddBaseTable(update_table_index, alias.empty() ? table.name : alias, names, types,
	                                  bound_columns, &table, false);
	ReturningBinder returning_binder(*binder, context);

	vector<unique_ptr<Expression>> projection_expressions;
	LogicalType result_type;
	vector<unique_ptr<ParsedExpression>> new_returning_list;
	binder->ExpandStarExpressions(returning_list, new_returning_list);
	for (auto &returning_expr : new_returning_list) {
		VerifyNotExcluded(*returning_expr);
		auto expr = returning_binder.Bind(returning_expr, &result_type);
		result.names.push_back(expr->GetName());
		result.types.push_back(result_type);
		projection_expressions.push_back(std::move(expr));
	}

	auto projection = make_uniq<LogicalProjection>(GenerateTableIndex(), std::move(projection_expressions));
	projection->AddChild(std::move(child_operator));
	D_ASSERT(result.types.size() == result.names.size());
	result.plan = std::move(projection);
	// If an insert/delete/update statement returns data, there are sometimes issues with streaming results
	// where the data modification doesn't take place until the streamed result is exhausted. Once a row is
	// returned, it should be guaranteed that the row has been inserted.
	// see https://github.com/duckdb/duckdb/issues/8310
	properties.allow_stream_result = false;
	properties.return_type = StatementReturnType::QUERY_RESULT;
	return result;
}

optional_ptr<CatalogEntry> Binder::GetCatalogEntry(CatalogType type, const string &catalog, const string &schema,
                                                   const string &name, OnEntryNotFound on_entry_not_found,
                                                   QueryErrorContext &error_context) {
	return entry_retriever.GetEntry(type, catalog, schema, name, on_entry_not_found, error_context);
}

} // namespace duckdb<|MERGE_RESOLUTION|>--- conflicted
+++ resolved
@@ -50,13 +50,8 @@
 }
 
 Binder::Binder(bool, ClientContext &context, shared_ptr<Binder> parent_p, bool inherit_ctes_p)
-<<<<<<< HEAD
-    : context(context), parent(std::move(parent_p)), bound_tables(0), inherit_ctes(inherit_ctes_p),
-      entry_retriever(context) {
-=======
     : context(context), bind_context(*this), parent(std::move(parent_p)), bound_tables(0),
-      inherit_ctes(inherit_ctes_p) {
->>>>>>> 7d5150c1
+      inherit_ctes(inherit_ctes_p), entry_retriever(context) {
 	if (parent) {
 		entry_retriever.SetCallback(parent->entry_retriever.GetCallback());
 
