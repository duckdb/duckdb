#include "duckdb/planner/planner.hpp"

#include "duckdb/common/serializer/binary_deserializer.hpp"
#include "duckdb/common/serializer/binary_serializer.hpp"
#include "duckdb/common/serializer/memory_stream.hpp"
#include "duckdb/execution/expression_executor.hpp"
#include "duckdb/main/client_context.hpp"
#include "duckdb/main/client_data.hpp"
#include "duckdb/main/database.hpp"
#include "duckdb/main/prepared_statement_data.hpp"
#include "duckdb/main/query_profiler.hpp"
#include "duckdb/planner/binder.hpp"
#include "duckdb/planner/expression/bound_parameter_expression.hpp"
#include "duckdb/transaction/meta_transaction.hpp"

namespace duckdb {

Planner::Planner(ClientContext &context) : binder(Binder::CreateBinder(context)), context(context) {
}

static void CheckTreeDepth(const LogicalOperator &op, idx_t max_depth, idx_t depth = 0) {
	if (depth >= max_depth) {
		throw ParserException("Maximum tree depth of %lld exceeded in logical planner", max_depth);
	}
	for (auto &child : op.children) {
		CheckTreeDepth(*child, max_depth, depth + 1);
	}
}

void Planner::CreatePlan(SQLStatement &statement) {
	auto &profiler = QueryProfiler::Get(context);
	auto parameter_count = statement.n_param;

	BoundParameterMap bound_parameters(parameter_data);

	// first bind the tables and columns to the catalog
	bool parameters_resolved = true;
	try {
		profiler.StartPhase("binder");
		binder->parameters = &bound_parameters;
		auto bound_statement = binder->Bind(statement);
		profiler.EndPhase();

		this->names = bound_statement.names;
		this->types = bound_statement.types;
		this->plan = std::move(bound_statement.plan);

		auto max_tree_depth = ClientConfig::GetConfig(context).max_expression_depth;
		CheckTreeDepth(*plan, max_tree_depth);
	} catch (const std::exception &ex) {
		ErrorData error(ex);
		this->plan = nullptr;
<<<<<<< HEAD
		parameters_resolved = false;
	} catch (const BinderException &ex) {
		throw;
	} catch (const Exception &ex) {
		auto &config = DBConfig::GetConfig(context);

		this->plan = nullptr;
		for (auto &extension_op : config.operator_extensions) {
			auto bound_statement =
			    extension_op->Bind(context, *this->binder, extension_op->operator_info.get(), statement);
			if (bound_statement.plan != nullptr) {
				this->names = bound_statement.names;
				this->types = bound_statement.types;
				this->plan = std::move(bound_statement.plan);
				break;
			}
		}
		if (!this->plan) {
=======
		if (error.Type() == ExceptionType::PARAMETER_NOT_RESOLVED) {
			// parameter types could not be resolved
			this->names = {"unknown"};
			this->types = {LogicalTypeId::UNKNOWN};
			parameters_resolved = false;
		} else if (error.Type() != ExceptionType::INVALID) {
			// different exception type - try operator_extensions
			auto &config = DBConfig::GetConfig(context);
			for (auto &extension_op : config.operator_extensions) {
				auto bound_statement =
				    extension_op->Bind(context, *this->binder, extension_op->operator_info.get(), statement);
				if (bound_statement.plan != nullptr) {
					this->names = bound_statement.names;
					this->types = bound_statement.types;
					this->plan = std::move(bound_statement.plan);
					break;
				}
			}
			if (!this->plan) {
				throw;
			}
		} else {
>>>>>>> 20b1486d
			throw;
		}
	}
	this->properties = binder->properties;
	this->properties.parameter_count = parameter_count;
	properties.bound_all_parameters = !bound_parameters.rebind && parameters_resolved;

	Planner::VerifyPlan(context, plan, bound_parameters.GetParametersPtr());

	// set up a map of parameter number -> value entries
	for (auto &kv : bound_parameters.GetParameters()) {
		auto &identifier = kv.first;
		auto &param = kv.second;
		// check if the type of the parameter could be resolved
		if (!param->return_type.IsValid()) {
			properties.bound_all_parameters = false;
			continue;
		}
		param->SetValue(Value(param->return_type));
		value_map[identifier] = param;
	}
}

shared_ptr<PreparedStatementData> Planner::PrepareSQLStatement(unique_ptr<SQLStatement> statement) {
	auto copied_statement = statement->Copy();
	// create a plan of the underlying statement
	CreatePlan(std::move(statement));
	// now create the logical prepare
	auto prepared_data = make_shared<PreparedStatementData>(copied_statement->type);
	prepared_data->unbound_statement = std::move(copied_statement);
	prepared_data->names = names;
	prepared_data->types = types;
	prepared_data->value_map = std::move(value_map);
	prepared_data->properties = properties;
	prepared_data->catalog_version = MetaTransaction::Get(context).catalog_version;
	return prepared_data;
}

void Planner::CreatePlan(unique_ptr<SQLStatement> statement) {
	D_ASSERT(statement);
	switch (statement->type) {
	case StatementType::SELECT_STATEMENT:
	case StatementType::INSERT_STATEMENT:
	case StatementType::COPY_STATEMENT:
	case StatementType::DELETE_STATEMENT:
	case StatementType::UPDATE_STATEMENT:
	case StatementType::CREATE_STATEMENT:
	case StatementType::DROP_STATEMENT:
	case StatementType::ALTER_STATEMENT:
	case StatementType::TRANSACTION_STATEMENT:
	case StatementType::EXPLAIN_STATEMENT:
	case StatementType::VACUUM_STATEMENT:
	case StatementType::RELATION_STATEMENT:
	case StatementType::CALL_STATEMENT:
	case StatementType::EXPORT_STATEMENT:
	case StatementType::PRAGMA_STATEMENT:
	case StatementType::SET_STATEMENT:
	case StatementType::LOAD_STATEMENT:
	case StatementType::EXTENSION_STATEMENT:
	case StatementType::PREPARE_STATEMENT:
	case StatementType::EXECUTE_STATEMENT:
	case StatementType::LOGICAL_PLAN_STATEMENT:
	case StatementType::ATTACH_STATEMENT:
	case StatementType::DETACH_STATEMENT:
	case StatementType::COPY_DATABASE_STATEMENT:
		CreatePlan(*statement);
		break;
	default:
		throw NotImplementedException("Cannot plan statement of type %s!", StatementTypeToString(statement->type));
	}
}

static bool OperatorSupportsSerialization(LogicalOperator &op) {
	for (auto &child : op.children) {
		if (!OperatorSupportsSerialization(*child)) {
			return false;
		}
	}
	return op.SupportSerialization();
}

void Planner::VerifyPlan(ClientContext &context, unique_ptr<LogicalOperator> &op,
                         optional_ptr<bound_parameter_map_t> map) {
#ifdef DUCKDB_ALTERNATIVE_VERIFY
	// if alternate verification is enabled we run the original operator
	return;
#endif
	if (!op || !ClientConfig::GetConfig(context).verify_serializer) {
		return;
	}
	//! SELECT only for now
	if (!OperatorSupportsSerialization(*op)) {
		return;
	}

	// format (de)serialization of this operator
	try {
		MemoryStream stream;
		BinarySerializer::Serialize(*op, stream, true);
		stream.Rewind();
		bound_parameter_map_t parameters;
		auto new_plan = BinaryDeserializer::Deserialize<LogicalOperator>(stream, context, parameters);

		if (map) {
			*map = std::move(parameters);
		}
		op = std::move(new_plan);
	} catch (SerializationException &ex) {
		// pass
	} catch (NotImplementedException &ex) {
		// pass
	}
}

} // namespace duckdb<|MERGE_RESOLUTION|>--- conflicted
+++ resolved
@@ -50,26 +50,6 @@
 	} catch (const std::exception &ex) {
 		ErrorData error(ex);
 		this->plan = nullptr;
-<<<<<<< HEAD
-		parameters_resolved = false;
-	} catch (const BinderException &ex) {
-		throw;
-	} catch (const Exception &ex) {
-		auto &config = DBConfig::GetConfig(context);
-
-		this->plan = nullptr;
-		for (auto &extension_op : config.operator_extensions) {
-			auto bound_statement =
-			    extension_op->Bind(context, *this->binder, extension_op->operator_info.get(), statement);
-			if (bound_statement.plan != nullptr) {
-				this->names = bound_statement.names;
-				this->types = bound_statement.types;
-				this->plan = std::move(bound_statement.plan);
-				break;
-			}
-		}
-		if (!this->plan) {
-=======
 		if (error.Type() == ExceptionType::PARAMETER_NOT_RESOLVED) {
 			// parameter types could not be resolved
 			this->names = {"unknown"};
@@ -92,7 +72,6 @@
 				throw;
 			}
 		} else {
->>>>>>> 20b1486d
 			throw;
 		}
 	}
