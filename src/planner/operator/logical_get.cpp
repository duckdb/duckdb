--- conflicted
+++ resolved
@@ -232,11 +232,7 @@
 				                             function.name, col_name, ret_type, bind_return_types[col_id]);
 			}
 		}
-<<<<<<< HEAD
-
-=======
 		result->returned_types = std::move(bind_return_types);
->>>>>>> d1769adf
 	} else {
 		bind_data = FunctionSerializer::FunctionDeserialize(deserializer, function);
 	}
