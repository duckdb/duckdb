--- conflicted
+++ resolved
@@ -709,14 +709,9 @@
 }
 
 void BindContext::AddCTEBinding(idx_t index, const string &alias, const vector<string> &names,
-<<<<<<< HEAD
                                 const vector<LogicalType> &types, const vector<LogicalType> &recurring_types,
                                 bool using_key) {
-	auto binding = make_shared_ptr<Binding>(BindingType::BASE, BindingAlias(alias), types, names, index);
-=======
-                                const vector<LogicalType> &types, bool using_key) {
 	auto binding = make_uniq<CTEBinding>(BindingAlias(alias), types, names, index);
->>>>>>> a7ebe17c
 
 	if (cte_bindings.find(alias) != cte_bindings.end()) {
 		throw BinderException("Duplicate CTE binding \"%s\" in query!", alias);
@@ -725,24 +720,7 @@
 
 	if (using_key) {
 		auto recurring_alias = "recurring." + alias;
-<<<<<<< HEAD
-		cte_bindings[recurring_alias] =
-		    make_shared_ptr<Binding>(BindingType::BASE, BindingAlias(recurring_alias), recurring_types, names, index);
-		cte_references[recurring_alias] = make_shared_ptr<idx_t>(0);
-	}
-}
-
-void BindContext::RemoveCTEBinding(const std::string &alias) {
-	auto it = cte_bindings.find(alias);
-	if (it != cte_bindings.end()) {
-		cte_bindings.erase(it);
-	}
-	auto it2 = cte_references.find(alias);
-	if (it2 != cte_references.end()) {
-		cte_references.erase(it2);
-=======
-		cte_bindings[recurring_alias] = make_uniq<CTEBinding>(BindingAlias(recurring_alias), types, names, index);
->>>>>>> a7ebe17c
+		cte_bindings[recurring_alias] = make_uniq<CTEBinding>(BindingAlias(recurring_alias), recurring_types, names, index);
 	}
 }
 
