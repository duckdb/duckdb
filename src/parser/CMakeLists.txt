include_directories(../../third_party/libpg_query/include)
include_directories(../../third_party/libpg_query)

add_subdirectory(constraints)
add_subdirectory(expression)
add_subdirectory(parsed_data)
add_subdirectory(query_node)
add_subdirectory(statement)
add_subdirectory(tableref)
add_subdirectory(transform)

add_library_unity(
  duckdb_parser
  OBJECT
  base_expression.cpp
  column_definition.cpp
  column_list.cpp
  constraint.cpp
  expression_util.cpp
  keyword_helper.cpp
  parsed_expression.cpp
  parsed_expression_iterator.cpp
  parser.cpp
<<<<<<< HEAD
  path_element.cpp
  path_pattern.cpp
  path_reference.cpp
  property_graph_table.cpp
=======
  qualified_name.cpp
>>>>>>> e235e48e
  query_error_context.cpp
  query_node.cpp
  result_modifier.cpp
  subpath_element.cpp
  tableref.cpp
  transformer.cpp)
set(ALL_OBJECT_FILES
    ${ALL_OBJECT_FILES} $<TARGET_OBJECTS:duckdb_parser>
    PARENT_SCOPE)<|MERGE_RESOLUTION|>--- conflicted
+++ resolved
@@ -21,14 +21,11 @@
   parsed_expression.cpp
   parsed_expression_iterator.cpp
   parser.cpp
-<<<<<<< HEAD
   path_element.cpp
   path_pattern.cpp
   path_reference.cpp
   property_graph_table.cpp
-=======
   qualified_name.cpp
->>>>>>> e235e48e
   query_error_context.cpp
   query_node.cpp
   result_modifier.cpp
