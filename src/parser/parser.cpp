#include "duckdb/parser/parser.hpp"

#include "duckdb/parser/parsed_data/create_table_info.hpp"
#include "duckdb/parser/parser_extension.hpp"
#include "duckdb/parser/query_error_context.hpp"
#include "duckdb/parser/query_node/select_node.hpp"
#include "duckdb/parser/statement/create_statement.hpp"
#include "duckdb/parser/statement/extension_statement.hpp"
#include "duckdb/parser/statement/select_statement.hpp"
#include "duckdb/parser/statement/update_statement.hpp"
#include "duckdb/parser/group_by_node.hpp"
#include "duckdb/parser/tableref/expressionlistref.hpp"
#include "duckdb/parser/transformer.hpp"
#include "parser/parser.hpp"
#include "postgres_parser.hpp"

namespace duckdb {

Parser::Parser(ParserOptions options_p) : options(options_p) {
}

struct UnicodeSpace {
	UnicodeSpace(idx_t pos, idx_t bytes) : pos(pos), bytes(bytes) {
	}

	idx_t pos;
	idx_t bytes;
};

static bool ReplaceUnicodeSpaces(const string &query, string &new_query, vector<UnicodeSpace> &unicode_spaces) {
	if (unicode_spaces.empty()) {
		// no unicode spaces found
		return false;
	}
	idx_t prev = 0;
	for (auto &usp : unicode_spaces) {
		new_query += query.substr(prev, usp.pos - prev);
		new_query += " ";
		prev = usp.pos + usp.bytes;
	}
	new_query += query.substr(prev, query.size() - prev);
	return true;
}

// This function strips unicode space characters from the query and replaces them with regular spaces
// It returns true if any unicode space characters were found and stripped
// See here for a list of unicode space characters - https://jkorpela.fi/chars/spaces.html
bool Parser::StripUnicodeSpaces(const string &query_str, string &new_query) {
	const idx_t NBSP_LEN = 2;
	const idx_t USP_LEN = 3;
	idx_t pos = 0;
	unsigned char quote;
	vector<UnicodeSpace> unicode_spaces;
	auto query = const_uchar_ptr_cast(query_str.c_str());
	auto qsize = query_str.size();

regular:
	for (; pos + 2 < qsize; pos++) {
		if (query[pos] == 0xC2) {
			if (query[pos + 1] == 0xA0) {
				// U+00A0 - C2A0
				unicode_spaces.emplace_back(pos, NBSP_LEN);
			}
		}
		if (query[pos] == 0xE2) {
			if (query[pos + 1] == 0x80) {
				if (query[pos + 2] >= 0x80 && query[pos + 2] <= 0x8B) {
					// U+2000 to U+200B
					// E28080 - E2808B
					unicode_spaces.emplace_back(pos, USP_LEN);
				} else if (query[pos + 2] == 0xAF) {
					// U+202F - E280AF
					unicode_spaces.emplace_back(pos, USP_LEN);
				}
			} else if (query[pos + 1] == 0x81) {
				if (query[pos + 2] == 0x9F) {
					// U+205F - E2819f
					unicode_spaces.emplace_back(pos, USP_LEN);
				} else if (query[pos + 2] == 0xA0) {
					// U+2060 - E281A0
					unicode_spaces.emplace_back(pos, USP_LEN);
				}
			}
		} else if (query[pos] == 0xE3) {
			if (query[pos + 1] == 0x80 && query[pos + 2] == 0x80) {
				// U+3000 - E38080
				unicode_spaces.emplace_back(pos, USP_LEN);
			}
		} else if (query[pos] == 0xEF) {
			if (query[pos + 1] == 0xBB && query[pos + 2] == 0xBF) {
				// U+FEFF - EFBBBF
				unicode_spaces.emplace_back(pos, USP_LEN);
			}
		} else if (query[pos] == '"' || query[pos] == '\'') {
			quote = query[pos];
			pos++;
			goto in_quotes;
		} else if (query[pos] == '-' && query[pos + 1] == '-') {
			goto in_comment;
		}
	}
	goto end;
in_quotes:
	for (; pos + 1 < qsize; pos++) {
		if (query[pos] == quote) {
			if (query[pos + 1] == quote) {
				// escaped quote
				pos++;
				continue;
			}
			pos++;
			goto regular;
		}
	}
	goto end;
in_comment:
	for (; pos < qsize; pos++) {
		if (query[pos] == '\n' || query[pos] == '\r') {
			goto regular;
		}
	}
	goto end;
end:
	return ReplaceUnicodeSpaces(query_str, new_query, unicode_spaces);
}

vector<string> SplitQueryStringIntoStatements(const string &query) {
	// Break sql string down into sql statements using the tokenizer
	vector<string> query_statements;
	auto tokens = Parser::Tokenize(query);
	auto next_statement_start = 0;
	for (idx_t i = 1; i < tokens.size(); ++i) {
		auto &t_prev = tokens[i - 1];
		auto &t = tokens[i];
		if (t_prev.type == SimplifiedTokenType::SIMPLIFIED_TOKEN_OPERATOR) {
			// LCOV_EXCL_START
			for (idx_t c = t_prev.start; c <= t.start; ++c) {
				if (query.c_str()[c] == ';') {
					query_statements.emplace_back(query.substr(next_statement_start, t.start - next_statement_start));
					next_statement_start = tokens[i].start;
				}
			}
			// LCOV_EXCL_STOP
		}
	}
	query_statements.emplace_back(query.substr(next_statement_start, query.size() - next_statement_start));
	return query_statements;
}

void Parser::ParseQuery(const string &query) {
	Transformer transformer(options);
	string parser_error;
	{
		// check if there are any unicode spaces in the string
		string new_query;
		if (StripUnicodeSpaces(query, new_query)) {
			// there are - strip the unicode spaces and re-run the query
			ParseQuery(new_query);
			return;
		}
	}
	{
		PostgresParser::SetPreserveIdentifierCase(options.preserve_identifier_case);
		bool parsing_succeed = false;
		// Creating a new scope to prevent multiple PostgresParser destructors being called
		// which led to some memory issues
		{
			PostgresParser parser;
			parser.Parse(query);
			if (parser.success) {
				if (!parser.parse_tree) {
					// empty statement
					return;
				}

				// if it succeeded, we transform the Postgres parse tree into a list of
				// SQLStatements
				transformer.TransformParseTree(parser.parse_tree, statements);
				parsing_succeed = true;
			} else {
				parser_error = QueryErrorContext::Format(query, parser.error_message, parser.error_location - 1);
			}
		}
		// If DuckDB fails to parse the entire sql string, break the string down into individual statements
		// using ';' as the delimiter so that parser extensions can parse the statement
		if (parsing_succeed) {
			// no-op
			// return here would require refactoring into another function. o.w. will just no-op in order to run wrap up
			// code at the end of this function
		} else if (!options.extensions || options.extensions->empty()) {
			throw ParserException(parser_error);
		} else {
			// split sql string into statements and re-parse using extension
			auto query_statements = SplitQueryStringIntoStatements(query);
			auto stmt_loc = 0;
			for (auto const &query_statement : query_statements) {
<<<<<<< HEAD
				bool parse_success = false;
				string another_parser_error;
				int another_parser_error_location;
=======
				string another_parser_error;
				// Creating a new scope to allow extensions to use PostgresParser, which is not reentrant
>>>>>>> 3c695d7b
				{
					PostgresParser another_parser;
					another_parser.Parse(query_statement);
					// LCOV_EXCL_START
					// first see if DuckDB can parse this individual query statement
					if (another_parser.success) {
<<<<<<< HEAD
						parse_success = true;
						if (!another_parser.parse_tree) {
							// empty statement
							continue;
						}
						transformer.TransformParseTree(another_parser.parse_tree, statements);
					} else {
						another_parser_error = another_parser.error_message;
						another_parser_error_location = another_parser.error_location;
					}
				}
				if (!parse_success) {
					// let extensions parse the statement which DuckDB failed to parse
					bool parsed_single_statement = false;
					for (auto &ext : *options.extensions) {
						D_ASSERT(!parsed_single_statement);
						D_ASSERT(ext.parse_function);
						auto result = ext.parse_function(ext.parser_info.get(), query_statement);
						if (result.type == ParserExtensionResultType::PARSE_SUCCESSFUL) {
							auto statement = make_uniq<ExtensionStatement>(ext, std::move(result.parse_data));
							statement->stmt_length = query_statement.size();
							statement->stmt_location = 0;
							statements.push_back(std::move(statement));
							parsed_single_statement = true;
							break;
						} else if (result.type == ParserExtensionResultType::DISPLAY_EXTENSION_ERROR) {
							throw ParserException(result.error);
						} else {
							// We move to the next one!
=======
						if (!another_parser.parse_tree) {
							// empty statement
							continue;
>>>>>>> 3c695d7b
						}
						transformer.TransformParseTree(another_parser.parse_tree, statements);
						// important to set in the case of a mixture of DDB and parser ext statements
						statements.back()->stmt_length = query_statement.size() - 1;
						statements.back()->stmt_location = stmt_loc;
						stmt_loc += query_statement.size();
						continue;
					} else {
						another_parser_error = QueryErrorContext::Format(query, another_parser.error_message,
						                                                 another_parser.error_location - 1);
					}
<<<<<<< HEAD
					if (!parsed_single_statement) {
						parser_error =
						    QueryErrorContext::Format(query, another_parser_error, another_parser_error_location - 1);
						throw ParserException(parser_error);
=======
				} // LCOV_EXCL_STOP
				// LCOV_EXCL_START
				// let extensions parse the statement which DuckDB failed to parse
				bool parsed_single_statement = false;
				for (auto &ext : *options.extensions) {
					D_ASSERT(!parsed_single_statement);
					D_ASSERT(ext.parse_function);
					auto result = ext.parse_function(ext.parser_info.get(), query_statement);
					if (result.type == ParserExtensionResultType::PARSE_SUCCESSFUL) {
						auto statement = make_uniq<ExtensionStatement>(ext, std::move(result.parse_data));
						statement->stmt_length = query_statement.size() - 1;
						statement->stmt_location = stmt_loc;
						stmt_loc += query_statement.size();
						statements.push_back(std::move(statement));
						parsed_single_statement = true;
						break;
					} else if (result.type == ParserExtensionResultType::DISPLAY_EXTENSION_ERROR) {
						throw ParserException(result.error);
					} else {
						// We move to the next one!
>>>>>>> 3c695d7b
					}
				}
				if (!parsed_single_statement) {
					throw ParserException(parser_error);
				} // LCOV_EXCL_STOP
			}
		}
	}
	if (!statements.empty()) {
		auto &last_statement = statements.back();
		last_statement->stmt_length = query.size() - last_statement->stmt_location;
		for (auto &statement : statements) {
			statement->query = query;
			if (statement->type == StatementType::CREATE_STATEMENT) {
				auto &create = statement->Cast<CreateStatement>();
				create.info->sql = query.substr(statement->stmt_location, statement->stmt_length);
			}
		}
	}
}

vector<SimplifiedToken> Parser::Tokenize(const string &query) {
	auto pg_tokens = PostgresParser::Tokenize(query);
	vector<SimplifiedToken> result;
	result.reserve(pg_tokens.size());
	for (auto &pg_token : pg_tokens) {
		SimplifiedToken token;
		switch (pg_token.type) {
		case duckdb_libpgquery::PGSimplifiedTokenType::PG_SIMPLIFIED_TOKEN_IDENTIFIER:
			token.type = SimplifiedTokenType::SIMPLIFIED_TOKEN_IDENTIFIER;
			break;
		case duckdb_libpgquery::PGSimplifiedTokenType::PG_SIMPLIFIED_TOKEN_NUMERIC_CONSTANT:
			token.type = SimplifiedTokenType::SIMPLIFIED_TOKEN_NUMERIC_CONSTANT;
			break;
		case duckdb_libpgquery::PGSimplifiedTokenType::PG_SIMPLIFIED_TOKEN_STRING_CONSTANT:
			token.type = SimplifiedTokenType::SIMPLIFIED_TOKEN_STRING_CONSTANT;
			break;
		case duckdb_libpgquery::PGSimplifiedTokenType::PG_SIMPLIFIED_TOKEN_OPERATOR:
			token.type = SimplifiedTokenType::SIMPLIFIED_TOKEN_OPERATOR;
			break;
		case duckdb_libpgquery::PGSimplifiedTokenType::PG_SIMPLIFIED_TOKEN_KEYWORD:
			token.type = SimplifiedTokenType::SIMPLIFIED_TOKEN_KEYWORD;
			break;
		// comments are not supported by our tokenizer right now
		case duckdb_libpgquery::PGSimplifiedTokenType::PG_SIMPLIFIED_TOKEN_COMMENT: // LCOV_EXCL_START
			token.type = SimplifiedTokenType::SIMPLIFIED_TOKEN_COMMENT;
			break;
		default:
			throw InternalException("Unrecognized token category");
		} // LCOV_EXCL_STOP
		token.start = pg_token.start;
		result.push_back(token);
	}
	return result;
}

bool Parser::IsKeyword(const string &text) {
	return PostgresParser::IsKeyword(text);
}

vector<ParserKeyword> Parser::KeywordList() {
	auto keywords = PostgresParser::KeywordList();
	vector<ParserKeyword> result;
	for (auto &kw : keywords) {
		ParserKeyword res;
		res.name = kw.text;
		switch (kw.category) {
		case duckdb_libpgquery::PGKeywordCategory::PG_KEYWORD_RESERVED:
			res.category = KeywordCategory::KEYWORD_RESERVED;
			break;
		case duckdb_libpgquery::PGKeywordCategory::PG_KEYWORD_UNRESERVED:
			res.category = KeywordCategory::KEYWORD_UNRESERVED;
			break;
		case duckdb_libpgquery::PGKeywordCategory::PG_KEYWORD_TYPE_FUNC:
			res.category = KeywordCategory::KEYWORD_TYPE_FUNC;
			break;
		case duckdb_libpgquery::PGKeywordCategory::PG_KEYWORD_COL_NAME:
			res.category = KeywordCategory::KEYWORD_COL_NAME;
			break;
		default:
			throw InternalException("Unrecognized keyword category");
		}
		result.push_back(res);
	}
	return result;
}

vector<unique_ptr<ParsedExpression>> Parser::ParseExpressionList(const string &select_list, ParserOptions options) {
	// construct a mock query prefixed with SELECT
	string mock_query = "SELECT " + select_list;
	// parse the query
	Parser parser(options);
	parser.ParseQuery(mock_query);
	// check the statements
	if (parser.statements.size() != 1 || parser.statements[0]->type != StatementType::SELECT_STATEMENT) {
		throw ParserException("Expected a single SELECT statement");
	}
	auto &select = parser.statements[0]->Cast<SelectStatement>();
	if (select.node->type != QueryNodeType::SELECT_NODE) {
		throw ParserException("Expected a single SELECT node");
	}
	auto &select_node = select.node->Cast<SelectNode>();
	return std::move(select_node.select_list);
}

GroupByNode Parser::ParseGroupByList(const string &group_by, ParserOptions options) {
	// construct a mock SELECT query with our group_by expressions
	string mock_query = StringUtil::Format("SELECT 42 GROUP BY %s", group_by);
	// parse the query
	Parser parser(options);
	parser.ParseQuery(mock_query);
	// check the result
	if (parser.statements.size() != 1 || parser.statements[0]->type != StatementType::SELECT_STATEMENT) {
		throw ParserException("Expected a single SELECT statement");
	}
	auto &select = parser.statements[0]->Cast<SelectStatement>();
	D_ASSERT(select.node->type == QueryNodeType::SELECT_NODE);
	auto &select_node = select.node->Cast<SelectNode>();
	return std::move(select_node.groups);
}

vector<OrderByNode> Parser::ParseOrderList(const string &select_list, ParserOptions options) {
	// construct a mock query
	string mock_query = "SELECT * FROM tbl ORDER BY " + select_list;
	// parse the query
	Parser parser(options);
	parser.ParseQuery(mock_query);
	// check the statements
	if (parser.statements.size() != 1 || parser.statements[0]->type != StatementType::SELECT_STATEMENT) {
		throw ParserException("Expected a single SELECT statement");
	}
	auto &select = parser.statements[0]->Cast<SelectStatement>();
	D_ASSERT(select.node->type == QueryNodeType::SELECT_NODE);
	auto &select_node = select.node->Cast<SelectNode>();
	if (select_node.modifiers.empty() || select_node.modifiers[0]->type != ResultModifierType::ORDER_MODIFIER ||
	    select_node.modifiers.size() != 1) {
		throw ParserException("Expected a single ORDER clause");
	}
	auto &order = select_node.modifiers[0]->Cast<OrderModifier>();
	return std::move(order.orders);
}

void Parser::ParseUpdateList(const string &update_list, vector<string> &update_columns,
                             vector<unique_ptr<ParsedExpression>> &expressions, ParserOptions options) {
	// construct a mock query
	string mock_query = "UPDATE tbl SET " + update_list;
	// parse the query
	Parser parser(options);
	parser.ParseQuery(mock_query);
	// check the statements
	if (parser.statements.size() != 1 || parser.statements[0]->type != StatementType::UPDATE_STATEMENT) {
		throw ParserException("Expected a single UPDATE statement");
	}
	auto &update = parser.statements[0]->Cast<UpdateStatement>();
	update_columns = std::move(update.set_info->columns);
	expressions = std::move(update.set_info->expressions);
}

vector<vector<unique_ptr<ParsedExpression>>> Parser::ParseValuesList(const string &value_list, ParserOptions options) {
	// construct a mock query
	string mock_query = "VALUES " + value_list;
	// parse the query
	Parser parser(options);
	parser.ParseQuery(mock_query);
	// check the statements
	if (parser.statements.size() != 1 || parser.statements[0]->type != StatementType::SELECT_STATEMENT) {
		throw ParserException("Expected a single SELECT statement");
	}
	auto &select = parser.statements[0]->Cast<SelectStatement>();
	if (select.node->type != QueryNodeType::SELECT_NODE) {
		throw ParserException("Expected a single SELECT node");
	}
	auto &select_node = select.node->Cast<SelectNode>();
	if (!select_node.from_table || select_node.from_table->type != TableReferenceType::EXPRESSION_LIST) {
		throw ParserException("Expected a single VALUES statement");
	}
	auto &values_list = select_node.from_table->Cast<ExpressionListRef>();
	return std::move(values_list.values);
}

ColumnList Parser::ParseColumnList(const string &column_list, ParserOptions options) {
	string mock_query = "CREATE TABLE blabla (" + column_list + ")";
	Parser parser(options);
	parser.ParseQuery(mock_query);
	if (parser.statements.size() != 1 || parser.statements[0]->type != StatementType::CREATE_STATEMENT) {
		throw ParserException("Expected a single CREATE statement");
	}
	auto &create = parser.statements[0]->Cast<CreateStatement>();
	if (create.info->type != CatalogType::TABLE_ENTRY) {
		throw InternalException("Expected a single CREATE TABLE statement");
	}
	auto &info = create.info->Cast<CreateTableInfo>();
	return std::move(info.columns);
}

} // namespace duckdb<|MERGE_RESOLUTION|>--- conflicted
+++ resolved
@@ -194,55 +194,17 @@
 			auto query_statements = SplitQueryStringIntoStatements(query);
 			auto stmt_loc = 0;
 			for (auto const &query_statement : query_statements) {
-<<<<<<< HEAD
-				bool parse_success = false;
-				string another_parser_error;
-				int another_parser_error_location;
-=======
 				string another_parser_error;
 				// Creating a new scope to allow extensions to use PostgresParser, which is not reentrant
->>>>>>> 3c695d7b
 				{
 					PostgresParser another_parser;
 					another_parser.Parse(query_statement);
 					// LCOV_EXCL_START
 					// first see if DuckDB can parse this individual query statement
 					if (another_parser.success) {
-<<<<<<< HEAD
-						parse_success = true;
 						if (!another_parser.parse_tree) {
 							// empty statement
 							continue;
-						}
-						transformer.TransformParseTree(another_parser.parse_tree, statements);
-					} else {
-						another_parser_error = another_parser.error_message;
-						another_parser_error_location = another_parser.error_location;
-					}
-				}
-				if (!parse_success) {
-					// let extensions parse the statement which DuckDB failed to parse
-					bool parsed_single_statement = false;
-					for (auto &ext : *options.extensions) {
-						D_ASSERT(!parsed_single_statement);
-						D_ASSERT(ext.parse_function);
-						auto result = ext.parse_function(ext.parser_info.get(), query_statement);
-						if (result.type == ParserExtensionResultType::PARSE_SUCCESSFUL) {
-							auto statement = make_uniq<ExtensionStatement>(ext, std::move(result.parse_data));
-							statement->stmt_length = query_statement.size();
-							statement->stmt_location = 0;
-							statements.push_back(std::move(statement));
-							parsed_single_statement = true;
-							break;
-						} else if (result.type == ParserExtensionResultType::DISPLAY_EXTENSION_ERROR) {
-							throw ParserException(result.error);
-						} else {
-							// We move to the next one!
-=======
-						if (!another_parser.parse_tree) {
-							// empty statement
-							continue;
->>>>>>> 3c695d7b
 						}
 						transformer.TransformParseTree(another_parser.parse_tree, statements);
 						// important to set in the case of a mixture of DDB and parser ext statements
@@ -254,12 +216,6 @@
 						another_parser_error = QueryErrorContext::Format(query, another_parser.error_message,
 						                                                 another_parser.error_location - 1);
 					}
-<<<<<<< HEAD
-					if (!parsed_single_statement) {
-						parser_error =
-						    QueryErrorContext::Format(query, another_parser_error, another_parser_error_location - 1);
-						throw ParserException(parser_error);
-=======
 				} // LCOV_EXCL_STOP
 				// LCOV_EXCL_START
 				// let extensions parse the statement which DuckDB failed to parse
@@ -280,7 +236,6 @@
 						throw ParserException(result.error);
 					} else {
 						// We move to the next one!
->>>>>>> 3c695d7b
 					}
 				}
 				if (!parsed_single_statement) {
