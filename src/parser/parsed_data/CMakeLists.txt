add_library_unity(
  duckdb_parsed_data
  OBJECT
  alter_info.cpp
  alter_scalar_function_info.cpp
  alter_table_function_info.cpp
  alter_table_info.cpp
  attach_info.cpp
  comment_on_column_info.cpp
  copy_info.cpp
  create_info.cpp
  create_index_info.cpp
  create_aggregate_function_info.cpp
  create_collation_info.cpp
  create_copy_function_info.cpp
  create_macro_info.cpp
  create_pragma_function_info.cpp
  create_property_graph_info.cpp
  create_secret_info.cpp
  create_sequence_info.cpp
  create_schema_info.cpp
  create_scalar_function_info.cpp
  create_table_function_info.cpp
  create_table_info.cpp
  create_type_info.cpp
  create_view_info.cpp
  detach_info.cpp
  drop_info.cpp
<<<<<<< HEAD
  drop_property_graph_info.cpp
=======
  exported_table_data.cpp
>>>>>>> 19864453
  extra_drop_info.cpp
  load_info.cpp
  sample_options.cpp
  parse_info.cpp
  transaction_info.cpp
  pragma_info.cpp
  vacuum_info.cpp)
set(ALL_OBJECT_FILES
    ${ALL_OBJECT_FILES} $<TARGET_OBJECTS:duckdb_parsed_data>
    PARENT_SCOPE)<|MERGE_RESOLUTION|>--- conflicted
+++ resolved
@@ -26,11 +26,8 @@
   create_view_info.cpp
   detach_info.cpp
   drop_info.cpp
-<<<<<<< HEAD
   drop_property_graph_info.cpp
-=======
   exported_table_data.cpp
->>>>>>> 19864453
   extra_drop_info.cpp
   load_info.cpp
   sample_options.cpp
