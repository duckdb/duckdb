#include "duckdb/parser/parsed_data/create_table_function_info.hpp"
#include "duckdb/parser/parsed_data/alter_table_function_info.hpp"

namespace duckdb {

CreateTableFunctionInfo::CreateTableFunctionInfo(TableFunction function)
    : CreateFunctionInfo(CatalogType::TABLE_FUNCTION_ENTRY), functions(function.name) {
	name = function.name;
	functions.AddFunction(std::move(function));
	internal = true;
}
CreateTableFunctionInfo::CreateTableFunctionInfo(TableFunctionSet set)
    : CreateFunctionInfo(CatalogType::TABLE_FUNCTION_ENTRY), functions(std::move(set)) {
	name = functions.name;
	for (auto &func : functions.functions) {
		func.name = functions.name;
	}
	internal = true;
}

unique_ptr<CreateInfo> CreateTableFunctionInfo::Copy() const {
	TableFunctionSet set(name);
	set.functions = functions.functions;
	auto result = make_uniq<CreateTableFunctionInfo>(std::move(set));
	CopyProperties(*result);
	return std::move(result);
}

unique_ptr<AlterInfo> CreateTableFunctionInfo::GetAlterInfo() const {
<<<<<<< HEAD
	return make_uniq_base<AlterInfo, AddTableFunctionOverloadInfo>(AlterEntryData(catalog, schema, name, true),
	                                                               functions);
=======
	return make_uniq_base<AlterInfo, AddTableFunctionOverloadInfo>(
	    AlterEntryData(catalog, schema, name, OnEntryNotFound::RETURN_NULL), functions);
>>>>>>> da69aeaa
}

} // namespace duckdb<|MERGE_RESOLUTION|>--- conflicted
+++ resolved
@@ -27,13 +27,8 @@
 }
 
 unique_ptr<AlterInfo> CreateTableFunctionInfo::GetAlterInfo() const {
-<<<<<<< HEAD
-	return make_uniq_base<AlterInfo, AddTableFunctionOverloadInfo>(AlterEntryData(catalog, schema, name, true),
-	                                                               functions);
-=======
 	return make_uniq_base<AlterInfo, AddTableFunctionOverloadInfo>(
 	    AlterEntryData(catalog, schema, name, OnEntryNotFound::RETURN_NULL), functions);
->>>>>>> da69aeaa
 }
 
 } // namespace duckdb