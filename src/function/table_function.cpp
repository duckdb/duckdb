#include "duckdb/function/table_function.hpp"

namespace duckdb {

GlobalTableFunctionState::~GlobalTableFunctionState() {
}

LocalTableFunctionState::~LocalTableFunctionState() {
}

TableFunctionInfo::~TableFunctionInfo() {
}

TableFunction::TableFunction(string name, vector<LogicalType> arguments, table_function_t function,
                             table_function_bind_t bind, table_function_init_global_t init_global,
                             table_function_init_local_t init_local)
    : SimpleNamedParameterFunction(std::move(name), std::move(arguments)), bind(bind), bind_replace(nullptr),
      init_global(init_global), init_local(init_local), function(function), in_out_function(nullptr),
      in_out_function_final(nullptr), statistics(nullptr), dependency(nullptr), cardinality(nullptr),
      pushdown_complex_filter(nullptr), to_string(nullptr), table_scan_progress(nullptr), get_batch_index(nullptr),
      get_batch_info(nullptr), serialize(nullptr), deserialize(nullptr), projection_pushdown(false),
      filter_pushdown(false), filter_prune(false) {
}

TableFunction::TableFunction(const vector<LogicalType> &arguments, table_function_t function,
                             table_function_bind_t bind, table_function_init_global_t init_global,
                             table_function_init_local_t init_local)
    : TableFunction(string(), arguments, function, bind, init_global, init_local) {
}
TableFunction::TableFunction()
    : SimpleNamedParameterFunction("", {}), bind(nullptr), bind_replace(nullptr), init_global(nullptr),
      init_local(nullptr), function(nullptr), in_out_function(nullptr), statistics(nullptr), dependency(nullptr),
      cardinality(nullptr), pushdown_complex_filter(nullptr), to_string(nullptr), table_scan_progress(nullptr),
      get_batch_index(nullptr), get_batch_info(nullptr), serialize(nullptr), deserialize(nullptr),
<<<<<<< HEAD
      format_serialize(nullptr), format_deserialize(nullptr), projection_pushdown(false), filter_pushdown(false),
      filter_prune(false), in_out_mapping(false) {
=======
      projection_pushdown(false), filter_pushdown(false), filter_prune(false) {
>>>>>>> 63dea678
}

bool TableFunction::Equal(const TableFunction &rhs) const {
	// number of types
	if (this->arguments.size() != rhs.arguments.size()) {
		return false;
	}
	// argument types
	for (idx_t i = 0; i < this->arguments.size(); ++i) {
		if (this->arguments[i] != rhs.arguments[i]) {
			return false;
		}
	}
	// varargs
	if (this->varargs != rhs.varargs) {
		return false;
	}

	return true; // they are equal
}

} // namespace duckdb<|MERGE_RESOLUTION|>--- conflicted
+++ resolved
@@ -32,12 +32,7 @@
       init_local(nullptr), function(nullptr), in_out_function(nullptr), statistics(nullptr), dependency(nullptr),
       cardinality(nullptr), pushdown_complex_filter(nullptr), to_string(nullptr), table_scan_progress(nullptr),
       get_batch_index(nullptr), get_batch_info(nullptr), serialize(nullptr), deserialize(nullptr),
-<<<<<<< HEAD
-      format_serialize(nullptr), format_deserialize(nullptr), projection_pushdown(false), filter_pushdown(false),
-      filter_prune(false), in_out_mapping(false) {
-=======
-      projection_pushdown(false), filter_pushdown(false), filter_prune(false) {
->>>>>>> 63dea678
+      projection_pushdown(false), filter_pushdown(false), filter_prune(false), in_out_mapping(false) {
 }
 
 bool TableFunction::Equal(const TableFunction &rhs) const {
