--- conflicted
+++ resolved
@@ -81,17 +81,11 @@
 };
 
 void StringAggFun::RegisterFunction(BuiltinFunctions &set) {
-<<<<<<< HEAD
-	set.AddFunction(AggregateFunction("string_agg", {SQLType::VARCHAR, SQLType::VARCHAR}, SQLType::VARCHAR,
-	                                  string_agg_size, string_agg_initialize, string_agg_update, nullptr,
-	                                  string_agg_finalize, nullptr, nullptr, string_agg_destructor));
-=======
 	AggregateFunctionSet string_agg("string_agg");
 	string_agg.AddFunction(AggregateFunction::BinaryAggregateDestructor<string_agg_state_t, string_t, string_t,
 	                                                                    string_t, StringAggFunction>(
 	    SQLType::VARCHAR, SQLType::VARCHAR, SQLType::VARCHAR));
 	set.AddFunction(string_agg);
->>>>>>> 519a8783
 }
 
 } // namespace duckdb