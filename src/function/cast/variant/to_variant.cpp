#include "duckdb/function/cast/default_casts.hpp"
#include "duckdb/common/types/variant.hpp"
#include "duckdb/function/scalar/variant_utils.hpp"

#include "duckdb/common/enum_util.hpp"
#include "duckdb/common/exception/conversion_exception.hpp"

#include "duckdb/function/cast/variant/to_variant.hpp"

namespace duckdb {

void VariantUtils::FinalizeVariantKeys(Vector &variant, OrderedOwningStringMap<uint32_t> &dictionary,
                                       SelectionVector &sel, idx_t sel_size) {
	auto &keys = VariantVector::GetKeys(variant);
	auto &keys_entry = ListVector::GetEntry(keys);
	auto keys_entry_data = FlatVector::GetData<string_t>(keys_entry);

	bool already_sorted = true;

	vector<uint32_t> unsorted_to_sorted(dictionary.size());
	auto it = dictionary.begin();
	for (uint32_t sorted_idx = 0; sorted_idx < dictionary.size(); sorted_idx++) {
		auto unsorted_idx = it->second;
		if (unsorted_idx != sorted_idx) {
			already_sorted = false;
		}
		unsorted_to_sorted[unsorted_idx] = sorted_idx;
		D_ASSERT(sorted_idx < ListVector::GetListSize(keys));
		keys_entry_data[sorted_idx] = it->first;
		keys_entry_data[sorted_idx].SetSizeAndFinalize(static_cast<uint32_t>(keys_entry_data[sorted_idx].GetSize()));
		it++;
	}

	if (!already_sorted) {
		//! Adjust the selection vector to point to the right dictionary index
		for (idx_t i = 0; i < sel_size; i++) {
			auto &entry = sel[i];
			auto sorted_idx = unsorted_to_sorted[entry];
			entry = sorted_idx;
		}
	}
}

namespace variant {

static void InitializeOffsets(DataChunk &offsets, idx_t count) {
	auto keys = OffsetData::GetKeys(offsets);
	auto children = OffsetData::GetChildren(offsets);
	auto values = OffsetData::GetValues(offsets);
	auto blob = OffsetData::GetBlob(offsets);
	for (idx_t i = 0; i < count; i++) {
		keys[i] = 0;
		children[i] = 0;
		values[i] = 0;
		blob[i] = 0;
	}
}

static void InitializeVariants(DataChunk &offsets, Vector &result, SelectionVector &keys_selvec, idx_t &selvec_size,
                               OrderedOwningStringMap<uint32_t> &dictionary) {
	auto &keys = VariantVector::GetKeys(result);
	auto keys_data = ListVector::GetData(keys);

	auto &children = VariantVector::GetChildren(result);
	auto children_data = ListVector::GetData(children);

	auto &values = VariantVector::GetValues(result);
	auto values_data = ListVector::GetData(values);

	auto &blob = VariantVector::GetData(result);
	auto blob_data = FlatVector::GetData<string_t>(blob);

	idx_t keys_offset = 0;
	idx_t children_offset = 0;
	idx_t values_offset = 0;

	auto keys_sizes = OffsetData::GetKeys(offsets);
	auto children_sizes = OffsetData::GetChildren(offsets);
	auto values_sizes = OffsetData::GetValues(offsets);
	auto blob_sizes = OffsetData::GetBlob(offsets);
	for (idx_t i = 0; i < offsets.size(); i++) {
		auto &keys_entry = keys_data[i];
		auto &children_entry = children_data[i];
		auto &values_entry = values_data[i];

		//! keys
		keys_entry.length = keys_sizes[i];
		keys_entry.offset = keys_offset;
		keys_offset += keys_entry.length;

		//! children
		children_entry.length = children_sizes[i];
		children_entry.offset = children_offset;
		children_offset += children_entry.length;

		//! values
		values_entry.length = values_sizes[i];
		values_entry.offset = values_offset;
		values_offset += values_entry.length;

		//! value
		blob_data[i] = StringVector::EmptyString(blob, blob_sizes[i]);
	}

	//! Reserve for the children of the lists
	ListVector::Reserve(keys, keys_offset);
	ListVector::Reserve(children, children_offset);
	ListVector::Reserve(values, values_offset);

	//! Set list sizes
	ListVector::SetListSize(keys, keys_offset);
	ListVector::SetListSize(children, children_offset);
	ListVector::SetListSize(values, values_offset);

	keys_selvec.Initialize(keys_offset);
	selvec_size = keys_offset;
}

<<<<<<< HEAD
=======
static void FinalizeVariantKeys(Vector &variant, OrderedOwningStringMap<uint32_t> &dictionary, SelectionVector &sel,
                                idx_t sel_size) {
	auto &keys = VariantVector::GetKeys(variant);
	auto &keys_entry = ListVector::GetEntry(keys);
	auto keys_entry_data = FlatVector::GetData<string_t>(keys_entry);

	bool already_sorted = true;

	vector<uint32_t> unsorted_to_sorted(dictionary.size());
	auto it = dictionary.begin();
	for (uint32_t sorted_idx = 0; sorted_idx < dictionary.size(); sorted_idx++) {
		auto unsorted_idx = it->second;
		if (unsorted_idx != sorted_idx) {
			already_sorted = false;
		}
		unsorted_to_sorted[unsorted_idx] = sorted_idx;
		D_ASSERT(sorted_idx < ListVector::GetListSize(keys));
		keys_entry_data[sorted_idx] = it->first;
		auto size = static_cast<uint32_t>(keys_entry_data[sorted_idx].GetSize());
		keys_entry_data[sorted_idx].SetSizeAndFinalize(size, size);
		it++;
	}

	if (!already_sorted) {
		//! Adjust the selection vector to point to the right dictionary index
		for (idx_t i = 0; i < sel_size; i++) {
			auto &entry = sel[i];
			auto sorted_idx = unsorted_to_sorted[entry];
			entry = sorted_idx;
		}
	}
}

>>>>>>> d0ae74dd
static bool GatherOffsetsAndSizes(ToVariantSourceData &source, ToVariantGlobalResultData &result, idx_t count) {
	InitializeOffsets(result.offsets, count);
	//! First pass - collect sizes/offsets
	return ConvertToVariant<false>(source, result, count, nullptr, nullptr, true);
}

static bool WriteVariantResultData(ToVariantSourceData &source, ToVariantGlobalResultData &result, idx_t count) {
	InitializeOffsets(result.offsets, count);
	//! Second pass - actually construct the variants
	return ConvertToVariant<true>(source, result, count, nullptr, nullptr, true);
}

static bool CastToVARIANT(Vector &source, Vector &result, idx_t count, CastParameters &parameters) {
	DataChunk offsets;
	offsets.Initialize(Allocator::DefaultAllocator(),
	                   {LogicalType::UINTEGER, LogicalType::UINTEGER, LogicalType::UINTEGER, LogicalType::UINTEGER},
	                   count);
	offsets.SetCardinality(count);
	auto &keys = VariantVector::GetKeys(result);
	auto &keys_entry = ListVector::GetEntry(keys);

	//! Initialize the dictionary
	OrderedOwningStringMap<uint32_t> dictionary(StringVector::GetStringBuffer(keys_entry).GetStringAllocator());
	SelectionVector keys_selvec;
	ToVariantSourceData source_data(source, count);

	{
		VariantVectorData variant_data(result);
		ToVariantGlobalResultData result_data(variant_data, offsets, dictionary, keys_selvec);
		if (!GatherOffsetsAndSizes(source_data, result_data, count)) {
			return false;
		}
	}

	//! This resizes the lists, invalidating the "GetData" results stored in VariantVectorData
	idx_t keys_selvec_size;
	InitializeVariants(offsets, result, keys_selvec, keys_selvec_size, dictionary);

	{
		VariantVectorData variant_data(result);
		ToVariantGlobalResultData result_data(variant_data, offsets, dictionary, keys_selvec);
		if (!WriteVariantResultData(source_data, result_data, count)) {
			return false;
		}
	}

	VariantUtils::FinalizeVariantKeys(result, dictionary, keys_selvec, keys_selvec_size);
	//! Finalize the 'data'
	auto &blob = VariantVector::GetData(result);
	auto blob_data = FlatVector::GetData<string_t>(blob);
	auto blob_offsets = OffsetData::GetBlob(offsets);
	for (idx_t i = 0; i < count; i++) {
		auto size = blob_offsets[i];
		blob_data[i].SetSizeAndFinalize(size, size);
	}

	keys_entry.Slice(keys_selvec, keys_selvec_size);
	keys_entry.Flatten(keys_selvec_size);

	if (source.GetVectorType() == VectorType::CONSTANT_VECTOR) {
		result.SetVectorType(VectorType::CONSTANT_VECTOR);
	}
	result.Verify(count);
	return true;
}

} // namespace variant

BoundCastInfo DefaultCasts::ImplicitToVariantCast(BindCastInput &input, const LogicalType &source,
                                                  const LogicalType &target) {
	return BoundCastInfo(variant::CastToVARIANT);
}

} // namespace duckdb<|MERGE_RESOLUTION|>--- conflicted
+++ resolved
@@ -27,7 +27,8 @@
 		unsorted_to_sorted[unsorted_idx] = sorted_idx;
 		D_ASSERT(sorted_idx < ListVector::GetListSize(keys));
 		keys_entry_data[sorted_idx] = it->first;
-		keys_entry_data[sorted_idx].SetSizeAndFinalize(static_cast<uint32_t>(keys_entry_data[sorted_idx].GetSize()));
+		auto size = static_cast<uint32_t>(keys_entry_data[sorted_idx].GetSize());
+		keys_entry_data[sorted_idx].SetSizeAndFinalize(size, size);
 		it++;
 	}
 
@@ -116,42 +117,6 @@
 	selvec_size = keys_offset;
 }
 
-<<<<<<< HEAD
-=======
-static void FinalizeVariantKeys(Vector &variant, OrderedOwningStringMap<uint32_t> &dictionary, SelectionVector &sel,
-                                idx_t sel_size) {
-	auto &keys = VariantVector::GetKeys(variant);
-	auto &keys_entry = ListVector::GetEntry(keys);
-	auto keys_entry_data = FlatVector::GetData<string_t>(keys_entry);
-
-	bool already_sorted = true;
-
-	vector<uint32_t> unsorted_to_sorted(dictionary.size());
-	auto it = dictionary.begin();
-	for (uint32_t sorted_idx = 0; sorted_idx < dictionary.size(); sorted_idx++) {
-		auto unsorted_idx = it->second;
-		if (unsorted_idx != sorted_idx) {
-			already_sorted = false;
-		}
-		unsorted_to_sorted[unsorted_idx] = sorted_idx;
-		D_ASSERT(sorted_idx < ListVector::GetListSize(keys));
-		keys_entry_data[sorted_idx] = it->first;
-		auto size = static_cast<uint32_t>(keys_entry_data[sorted_idx].GetSize());
-		keys_entry_data[sorted_idx].SetSizeAndFinalize(size, size);
-		it++;
-	}
-
-	if (!already_sorted) {
-		//! Adjust the selection vector to point to the right dictionary index
-		for (idx_t i = 0; i < sel_size; i++) {
-			auto &entry = sel[i];
-			auto sorted_idx = unsorted_to_sorted[entry];
-			entry = sorted_idx;
-		}
-	}
-}
-
->>>>>>> d0ae74dd
 static bool GatherOffsetsAndSizes(ToVariantSourceData &source, ToVariantGlobalResultData &result, idx_t count) {
 	InitializeOffsets(result.offsets, count);
 	//! First pass - collect sizes/offsets
