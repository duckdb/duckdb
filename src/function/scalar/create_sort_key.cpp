#include "duckdb/function/create_sort_key.hpp"

#include "duckdb/common/enums/order_type.hpp"
#include "duckdb/common/radix.hpp"
#include "duckdb/function/scalar/generic_functions.hpp"
#include "duckdb/execution/expression_executor.hpp"
#include "duckdb/planner/expression/bound_function_expression.hpp"
#include "duckdb/planner/expression_binder.hpp"
#include "duckdb/parser/parser.hpp"

namespace duckdb {

namespace {
struct SortKeyBindData : public FunctionData {
	vector<OrderModifiers> modifiers;

	bool Equals(const FunctionData &other_p) const override {
		auto &other = other_p.Cast<SortKeyBindData>();
		return modifiers == other.modifiers;
	}
	unique_ptr<FunctionData> Copy() const override {
		auto result = make_uniq<SortKeyBindData>();
		result->modifiers = modifiers;
		return std::move(result);
	}
};

unique_ptr<FunctionData> CreateSortKeyBind(ClientContext &context, ScalarFunction &bound_function,
                                           vector<unique_ptr<Expression>> &arguments) {
	if (arguments.size() % 2 != 0) {
		throw BinderException(
		    "Arguments to create_sort_key must be [key1, sort_specifier1, key2, sort_specifier2, ...]");
	}
	auto result = make_uniq<SortKeyBindData>();
	for (idx_t i = 1; i < arguments.size(); i += 2) {
		if (!arguments[i]->IsFoldable()) {
			throw BinderException("sort_specifier must be a constant value - but got %s", arguments[i]->ToString());
		}

		// Rebind to return a date if we are truncating that far
		Value sort_specifier = ExpressionExecutor::EvaluateScalar(context, *arguments[i]);
		if (sort_specifier.IsNull()) {
			throw BinderException("sort_specifier cannot be NULL");
		}
		auto sort_specifier_str = sort_specifier.ToString();
		result->modifiers.push_back(OrderModifiers::Parse(sort_specifier_str));
	}
	// push collations
	for (idx_t i = 0; i < arguments.size(); i += 2) {
		ExpressionBinder::PushCollation(context, arguments[i], arguments[i]->return_type);
	}
	// check if all types are constant
	bool all_constant = true;
	idx_t constant_size = 0;
	for (idx_t i = 0; i < arguments.size(); i += 2) {
		auto physical_type = arguments[i]->return_type.InternalType();
		if (!TypeIsConstantSize(physical_type)) {
			all_constant = false;
		} else {
			// we always add one byte for the validity
			constant_size += GetTypeIdSize(physical_type) + 1;
		}
	}
	if (all_constant) {
		if (constant_size <= sizeof(int64_t)) {
			bound_function.SetReturnType(LogicalType::BIGINT);
		}
	}
	return std::move(result);
}

//===--------------------------------------------------------------------===//
// Operators
//===--------------------------------------------------------------------===//
struct SortKeyVectorData {
	static constexpr data_t NULL_FIRST_BYTE = 1;
	static constexpr data_t NULL_LAST_BYTE = 2;
	static constexpr data_t STRING_DELIMITER = 0;
	static constexpr data_t LIST_DELIMITER = 0;
	static constexpr data_t BLOB_ESCAPE_CHARACTER = 1;

	SortKeyVectorData(Vector &input, idx_t size, OrderModifiers modifiers) : vec(input) {
		if (size != 0) {
			input.ToUnifiedFormat(size, format);
		} else {
			format.physical_type = input.GetType().InternalType();
		}
		this->size = size;

		null_byte = NULL_FIRST_BYTE;
		valid_byte = NULL_LAST_BYTE;
		if (modifiers.null_type == OrderByNullType::NULLS_LAST) {
			std::swap(null_byte, valid_byte);
		}

		// NULLS FIRST/NULLS LAST passed in by the user are only respected at the top level
		// within nested types NULLS LAST/NULLS FIRST is dependent on ASC/DESC order instead
		// don't blame me this is what Postgres does
		auto child_null_type =
		    modifiers.order_type == OrderType::ASCENDING ? OrderByNullType::NULLS_LAST : OrderByNullType::NULLS_FIRST;
		OrderModifiers child_modifiers(modifiers.order_type, child_null_type);
		switch (input.GetType().InternalType()) {
		case PhysicalType::STRUCT: {
			auto &children = StructVector::GetEntries(input);
			for (auto &child : children) {
				child_data.push_back(make_uniq<SortKeyVectorData>(*child, size, child_modifiers));
			}
			break;
		}
		case PhysicalType::ARRAY: {
			auto &child_entry = ArrayVector::GetEntry(input);
			auto array_size = ArrayType::GetSize(input.GetType());
			child_data.push_back(make_uniq<SortKeyVectorData>(child_entry, size * array_size, child_modifiers));
			break;
		}
		case PhysicalType::LIST: {
			auto &child_entry = ListVector::GetEntry(input);
			auto child_size = size == 0 ? 0 : ListVector::GetListSize(input);
			child_data.push_back(make_uniq<SortKeyVectorData>(child_entry, child_size, child_modifiers));
			break;
		}
		default:
			break;
		}
	}
	// disable copy constructors
	SortKeyVectorData(const SortKeyVectorData &other) = delete;
	SortKeyVectorData &operator=(const SortKeyVectorData &) = delete;

	void Initialize() {
	}

	PhysicalType GetPhysicalType() {
		return vec.GetType().InternalType();
	}

	Vector &vec;
	idx_t size;
	UnifiedVectorFormat format;
	vector<unique_ptr<SortKeyVectorData>> child_data;
	data_t null_byte;
	data_t valid_byte;
};

template <class T>
struct SortKeyConstantOperator {
	using TYPE = T;

	static idx_t GetEncodeLength(TYPE input) {
		return sizeof(T);
	}

	static idx_t Encode(data_ptr_t result, TYPE input) {
		Radix::EncodeData<T>(result, input);
		return sizeof(T);
	}

	static idx_t Decode(const_data_ptr_t input, Vector &result, TYPE &result_value, bool flip_bytes) {
		if (flip_bytes) {
			// descending order - so flip bytes
			data_t flipped_bytes[sizeof(T)];
			for (idx_t b = 0; b < sizeof(T); b++) {
				flipped_bytes[b] = ~input[b];
			}
			result_value = Radix::DecodeData<T>(flipped_bytes);
		} else {
			result_value = Radix::DecodeData<T>(input);
		}
		return sizeof(T);
	}
};

struct SortKeyVarcharOperator {
	using TYPE = string_t;

	static idx_t GetEncodeLength(TYPE input) {
		return input.GetSize() + 1;
	}

	static idx_t Encode(data_ptr_t result, TYPE input) {
		auto input_data = const_data_ptr_cast(input.GetDataUnsafe());
		auto input_size = input.GetSize();
		for (idx_t r = 0; r < input_size; r++) {
			result[r] = input_data[r] + 1;
		}
		result[input_size] = SortKeyVectorData::STRING_DELIMITER; // null-byte delimiter
		return input_size + 1;
	}

	static idx_t Decode(const_data_ptr_t input, Vector &result, TYPE &result_value, bool flip_bytes) {
		// iterate until we encounter the string delimiter to figure out the string length
		data_t string_delimiter = SortKeyVectorData::STRING_DELIMITER;
		if (flip_bytes) {
			string_delimiter = ~string_delimiter;
		}
		idx_t pos;
		for (pos = 0; input[pos] != string_delimiter; pos++) {
		}
		idx_t str_len = pos;
		// now allocate the string data and fill it with the decoded data
		result_value = StringVector::EmptyString(result, str_len);
		auto str_data = data_ptr_cast(result_value.GetDataWriteable());
		for (pos = 0; pos < str_len; pos++) {
			if (flip_bytes) {
				str_data[pos] = (~input[pos]) - 1;
			} else {
				str_data[pos] = input[pos] - 1;
			}
		}
		result_value.Finalize();
		return pos + 1;
	}
};

struct SortKeyBlobOperator {
	using TYPE = string_t;

	static idx_t GetEncodeLength(TYPE input) {
		auto input_data = data_ptr_t(input.GetDataUnsafe());
		auto input_size = input.GetSize();
		idx_t escaped_characters = 0;
		for (idx_t r = 0; r < input_size; r++) {
			if (input_data[r] <= 1) {
				// we escape both \x00 and \x01
				escaped_characters++;
			}
		}
		return input.GetSize() + escaped_characters + 1;
	}

	static idx_t Encode(data_ptr_t result, TYPE input) {
		auto input_data = data_ptr_t(input.GetDataUnsafe());
		auto input_size = input.GetSize();
		idx_t result_offset = 0;
		for (idx_t r = 0; r < input_size; r++) {
			if (input_data[r] <= 1) {
				// we escape both \x00 and \x01 with \x01
				result[result_offset++] = SortKeyVectorData::BLOB_ESCAPE_CHARACTER;
				result[result_offset++] = input_data[r];
			} else {
				result[result_offset++] = input_data[r];
			}
		}
		result[result_offset++] = SortKeyVectorData::STRING_DELIMITER; // null-byte delimiter
		return result_offset;
	}

	static idx_t Decode(const_data_ptr_t input, Vector &result, TYPE &result_value, bool flip_bytes) {
		// scan until we find the delimiter, keeping in mind escapes
		data_t string_delimiter = SortKeyVectorData::STRING_DELIMITER;
		data_t escape_character = SortKeyVectorData::BLOB_ESCAPE_CHARACTER;
		if (flip_bytes) {
			string_delimiter = ~string_delimiter;
			escape_character = ~escape_character;
		}
		idx_t blob_len = 0;
		idx_t pos;
		for (pos = 0; input[pos] != string_delimiter; pos++) {
			blob_len++;
			if (input[pos] == escape_character) {
				// escape character - skip the next byte
				pos++;
			}
		}
		// now allocate the blob data and fill it with the decoded data
		result_value = StringVector::EmptyString(result, blob_len);
		auto str_data = data_ptr_cast(result_value.GetDataWriteable());
		for (idx_t input_pos = 0, result_pos = 0; input_pos < pos; input_pos++) {
			if (input[input_pos] == escape_character) {
				// if we encounter an escape character - copy the NEXT byte
				input_pos++;
			}
			if (flip_bytes) {
				str_data[result_pos++] = ~input[input_pos];
			} else {
				str_data[result_pos++] = input[input_pos];
			}
		}
		result_value.Finalize();
		return pos + 1;
	}
};

struct SortKeyListEntry {
	static bool IsArray() {
		return false;
	}

	static list_entry_t GetListEntry(SortKeyVectorData &vector_data, idx_t idx) {
		auto data = UnifiedVectorFormat::GetData<list_entry_t>(vector_data.format);
		return data[idx];
	}
};

struct SortKeyArrayEntry {
	static bool IsArray() {
		return true;
	}

	static list_entry_t GetListEntry(SortKeyVectorData &vector_data, idx_t idx) {
		auto array_size = ArrayType::GetSize(vector_data.vec.GetType());
		return list_entry_t(array_size * idx, array_size);
	}
};

struct SortKeyChunk {
	SortKeyChunk(idx_t start, idx_t end) : start(start), end(end), has_result_index(false) {
	}
	SortKeyChunk(idx_t start, idx_t end, idx_t result_index)
	    : start(start), end(end), result_index(result_index), has_result_index(true) {
	}

	idx_t start;
	idx_t end;
	idx_t result_index;
	bool has_result_index;

	inline idx_t GetResultIndex(idx_t r) const {
		return has_result_index ? result_index : r;
	}
};

//===--------------------------------------------------------------------===//
// Get Sort Key Length
//===--------------------------------------------------------------------===//
struct SortKeyLengthInfo {
	explicit SortKeyLengthInfo(idx_t size) : constant_length(0) {
		variable_lengths.resize(size, 0);
	}

	idx_t constant_length;
	unsafe_vector<idx_t> variable_lengths;
};

static void GetSortKeyLengthRecursive(SortKeyVectorData &vector_data, SortKeyChunk chunk, SortKeyLengthInfo &result);

template <class OP>
void TemplatedGetSortKeyLength(SortKeyVectorData &vector_data, SortKeyChunk chunk, SortKeyLengthInfo &result) {
	auto &format = vector_data.format;
	auto data = UnifiedVectorFormat::GetData<typename OP::TYPE>(vector_data.format);
	for (idx_t r = chunk.start; r < chunk.end; r++) {
		auto idx = format.sel->get_index(r);
		auto result_index = chunk.GetResultIndex(r);
		result.variable_lengths[result_index]++; // every value is prefixed by a validity byte

		if (!format.validity.RowIsValid(idx)) {
			continue;
		}
		result.variable_lengths[result_index] += OP::GetEncodeLength(data[idx]);
	}
}

void GetSortKeyLengthStruct(SortKeyVectorData &vector_data, SortKeyChunk chunk, SortKeyLengthInfo &result) {
	for (idx_t r = chunk.start; r < chunk.end; r++) {
		auto result_index = chunk.GetResultIndex(r);
		result.variable_lengths[result_index]++; // every struct is prefixed by a validity byte
	}
	// now recursively call GetSortKeyLength on the child elements
	for (auto &child_data : vector_data.child_data) {
		GetSortKeyLengthRecursive(*child_data, chunk, result);
	}
}

template <class OP>
void GetSortKeyLengthList(SortKeyVectorData &vector_data, SortKeyChunk chunk, SortKeyLengthInfo &result) {
	auto &child_data = vector_data.child_data[0];
	for (idx_t r = chunk.start; r < chunk.end; r++) {
		auto idx = vector_data.format.sel->get_index(r);
		auto result_index = chunk.GetResultIndex(r);
		result.variable_lengths[result_index]++; // every list is prefixed by a validity byte

		if (!vector_data.format.validity.RowIsValid(idx)) {
			if (!OP::IsArray()) {
				// for arrays we need to fill in the child vector for all elements, even if the top-level array is NULL
				continue;
			}
		}
		auto list_entry = OP::GetListEntry(vector_data, idx);
		// for each non-null list we have an "end of list" delimiter
		result.variable_lengths[result_index]++;
		if (list_entry.length > 0) {
			// recursively call GetSortKeyLength for the children of this list
			SortKeyChunk child_chunk(list_entry.offset, list_entry.offset + list_entry.length, result_index);
			GetSortKeyLengthRecursive(*child_data, child_chunk, result);
		}
	}
}

void GetSortKeyLengthRecursive(SortKeyVectorData &vector_data, SortKeyChunk chunk, SortKeyLengthInfo &result) {
	auto physical_type = vector_data.GetPhysicalType();
	// handle variable lengths
	switch (physical_type) {
	case PhysicalType::BOOL:
		TemplatedGetSortKeyLength<SortKeyConstantOperator<bool>>(vector_data, chunk, result);
		break;
	case PhysicalType::UINT8:
		TemplatedGetSortKeyLength<SortKeyConstantOperator<uint8_t>>(vector_data, chunk, result);
		break;
	case PhysicalType::INT8:
		TemplatedGetSortKeyLength<SortKeyConstantOperator<int8_t>>(vector_data, chunk, result);
		break;
	case PhysicalType::UINT16:
		TemplatedGetSortKeyLength<SortKeyConstantOperator<uint16_t>>(vector_data, chunk, result);
		break;
	case PhysicalType::INT16:
		TemplatedGetSortKeyLength<SortKeyConstantOperator<int16_t>>(vector_data, chunk, result);
		break;
	case PhysicalType::UINT32:
		TemplatedGetSortKeyLength<SortKeyConstantOperator<uint32_t>>(vector_data, chunk, result);
		break;
	case PhysicalType::INT32:
		TemplatedGetSortKeyLength<SortKeyConstantOperator<int32_t>>(vector_data, chunk, result);
		break;
	case PhysicalType::UINT64:
		TemplatedGetSortKeyLength<SortKeyConstantOperator<uint64_t>>(vector_data, chunk, result);
		break;
	case PhysicalType::INT64:
		TemplatedGetSortKeyLength<SortKeyConstantOperator<int64_t>>(vector_data, chunk, result);
		break;
	case PhysicalType::FLOAT:
		TemplatedGetSortKeyLength<SortKeyConstantOperator<float>>(vector_data, chunk, result);
		break;
	case PhysicalType::DOUBLE:
		TemplatedGetSortKeyLength<SortKeyConstantOperator<double>>(vector_data, chunk, result);
		break;
	case PhysicalType::INTERVAL:
		TemplatedGetSortKeyLength<SortKeyConstantOperator<interval_t>>(vector_data, chunk, result);
		break;
	case PhysicalType::UINT128:
		TemplatedGetSortKeyLength<SortKeyConstantOperator<uhugeint_t>>(vector_data, chunk, result);
		break;
	case PhysicalType::INT128:
		TemplatedGetSortKeyLength<SortKeyConstantOperator<hugeint_t>>(vector_data, chunk, result);
		break;
	case PhysicalType::VARCHAR:
		if (vector_data.vec.GetType().id() == LogicalTypeId::VARCHAR) {
			TemplatedGetSortKeyLength<SortKeyVarcharOperator>(vector_data, chunk, result);
		} else {
			TemplatedGetSortKeyLength<SortKeyBlobOperator>(vector_data, chunk, result);
		}
		break;
	case PhysicalType::STRUCT:
		GetSortKeyLengthStruct(vector_data, chunk, result);
		break;
	case PhysicalType::LIST:
		GetSortKeyLengthList<SortKeyListEntry>(vector_data, chunk, result);
		break;
	case PhysicalType::ARRAY:
		GetSortKeyLengthList<SortKeyArrayEntry>(vector_data, chunk, result);
		break;
	default:
		throw NotImplementedException("Unsupported physical type %s in GetSortKeyLength", physical_type);
	}
}

void GetSortKeyLength(SortKeyVectorData &vector_data, SortKeyLengthInfo &result, SortKeyChunk chunk) {
	// top-level method
	auto physical_type = vector_data.GetPhysicalType();
	if (TypeIsConstantSize(physical_type)) {
		// every row is prefixed by a validity byte
		result.constant_length += 1;
		result.constant_length += GetTypeIdSize(physical_type);
		return;
	}
	GetSortKeyLengthRecursive(vector_data, chunk, result);
}

void GetSortKeyLength(SortKeyVectorData &vector_data, SortKeyLengthInfo &result) {
	GetSortKeyLength(vector_data, result, SortKeyChunk(0, vector_data.size));
}

//===--------------------------------------------------------------------===//
// Construct Sort Key
//===--------------------------------------------------------------------===//
struct SortKeyConstructInfo {
	SortKeyConstructInfo(OrderModifiers modifiers_p, unsafe_vector<idx_t> &offsets, data_ptr_t *result_data)
	    : modifiers(modifiers_p), offsets(offsets), result_data(result_data) {
		flip_bytes = modifiers.order_type == OrderType::DESCENDING;
	}

	OrderModifiers modifiers;
	unsafe_vector<idx_t> &offsets;
	data_ptr_t *result_data;
	bool flip_bytes;
};

static void ConstructSortKeyRecursive(SortKeyVectorData &vector_data, SortKeyChunk chunk, SortKeyConstructInfo &info);

template <class OP, bool ALL_VALID, bool HAS_RESULT_INDEX_OR_SEL>
void TemplatedConstructSortKeyInternal(const SortKeyVectorData &vector_data, const SortKeyChunk chunk,
                                       const SortKeyConstructInfo &info) {
	auto data = UnifiedVectorFormat::GetData<typename OP::TYPE>(vector_data.format);
	auto &offsets = info.offsets;
	for (idx_t r = chunk.start; r < chunk.end; r++) {
		const auto result_index = HAS_RESULT_INDEX_OR_SEL ? chunk.GetResultIndex(r) : r;
		const auto idx = HAS_RESULT_INDEX_OR_SEL ? vector_data.format.sel->get_index(r) : r;
		auto &offset = offsets[result_index];
		auto result_ptr = info.result_data[result_index];
		if (!ALL_VALID && !vector_data.format.validity.RowIsValid(idx)) {
			// NULL value - write the null byte and skip
			result_ptr[offset++] = vector_data.null_byte;
			continue;
		}
		// valid value - write the validity byte
		result_ptr[offset++] = vector_data.valid_byte;
		idx_t encode_len = OP::Encode(result_ptr + offset, data[idx]);
		if (info.flip_bytes) {
			// descending order - so flip bytes
			for (idx_t b = offset; b < offset + encode_len; b++) {
				result_ptr[b] = ~result_ptr[b];
			}
		}
		offset += encode_len;
	}
}

template <class OP>
void TemplatedConstructSortKey(SortKeyVectorData &vector_data, SortKeyChunk chunk, SortKeyConstructInfo &info) {
	if (chunk.start == chunk.end) {
		return;
	}
	if (vector_data.format.validity.AllValid()) {
		if (!chunk.has_result_index && !vector_data.format.sel->IsSet()) {
			TemplatedConstructSortKeyInternal<OP, true, false>(vector_data, chunk, info);
		} else {
			TemplatedConstructSortKeyInternal<OP, true, true>(vector_data, chunk, info);
		}
	} else {
		if (!chunk.has_result_index && !vector_data.format.sel->IsSet()) {
			TemplatedConstructSortKeyInternal<OP, false, false>(vector_data, chunk, info);
		} else {
			TemplatedConstructSortKeyInternal<OP, false, true>(vector_data, chunk, info);
		}
	}
}

void ConstructSortKeyStruct(SortKeyVectorData &vector_data, SortKeyChunk chunk, SortKeyConstructInfo &info) {
	bool list_of_structs = chunk.has_result_index;
	// write the validity data of the struct
	auto &offsets = info.offsets;
	for (idx_t r = chunk.start; r < chunk.end; r++) {
		auto result_index = chunk.GetResultIndex(r);
		auto idx = vector_data.format.sel->get_index(r);
		auto &offset = offsets[result_index];
		auto result_ptr = info.result_data[result_index];
		if (!vector_data.format.validity.RowIsValid(idx)) {
			// NULL value - write the null byte and skip
			result_ptr[offset++] = vector_data.null_byte;
		} else {
			// valid value - write the validity byte
			result_ptr[offset++] = vector_data.valid_byte;
		}
		if (list_of_structs) {
			// for a list of structs we need to write the child data for every iteration
			// since the final layout needs to be
			// [struct1][struct2][...]
			for (auto &child : vector_data.child_data) {
				SortKeyChunk child_chunk(r, r + 1, result_index);
				ConstructSortKeyRecursive(*child, child_chunk, info);
			}
		}
	}
	if (!list_of_structs) {
		for (auto &child : vector_data.child_data) {
			ConstructSortKeyRecursive(*child, chunk, info);
		}
	}
}

template <class OP>
void ConstructSortKeyList(SortKeyVectorData &vector_data, SortKeyChunk chunk, SortKeyConstructInfo &info) {
	auto &offsets = info.offsets;
	for (idx_t r = chunk.start; r < chunk.end; r++) {
		auto result_index = chunk.GetResultIndex(r);
		auto idx = vector_data.format.sel->get_index(r);
		auto &offset = offsets[result_index];
		auto result_ptr = info.result_data[result_index];
		if (!vector_data.format.validity.RowIsValid(idx)) {
			// NULL value - write the null byte and skip
			result_ptr[offset++] = vector_data.null_byte;
			if (!OP::IsArray()) {
				// for arrays we always write the child elements - also if the top-level array is NULL
				continue;
			}
		} else {
			// valid value - write the validity byte
			result_ptr[offset++] = vector_data.valid_byte;
		}

		auto list_entry = OP::GetListEntry(vector_data, idx);
		// recurse and write the list elements
		if (list_entry.length > 0) {
			SortKeyChunk child_chunk(list_entry.offset, list_entry.offset + list_entry.length, result_index);
			ConstructSortKeyRecursive(*vector_data.child_data[0], child_chunk, info);
		}

		// write the end-of-list delimiter
		result_ptr[offset++] = static_cast<data_t>(info.flip_bytes ? ~SortKeyVectorData::LIST_DELIMITER
		                                                           : SortKeyVectorData::LIST_DELIMITER);
	}
}

void ConstructSortKeyRecursive(SortKeyVectorData &vector_data, SortKeyChunk chunk, SortKeyConstructInfo &info) {
	switch (vector_data.GetPhysicalType()) {
	case PhysicalType::BOOL:
		TemplatedConstructSortKey<SortKeyConstantOperator<bool>>(vector_data, chunk, info);
		break;
	case PhysicalType::UINT8:
		TemplatedConstructSortKey<SortKeyConstantOperator<uint8_t>>(vector_data, chunk, info);
		break;
	case PhysicalType::INT8:
		TemplatedConstructSortKey<SortKeyConstantOperator<int8_t>>(vector_data, chunk, info);
		break;
	case PhysicalType::UINT16:
		TemplatedConstructSortKey<SortKeyConstantOperator<uint16_t>>(vector_data, chunk, info);
		break;
	case PhysicalType::INT16:
		TemplatedConstructSortKey<SortKeyConstantOperator<int16_t>>(vector_data, chunk, info);
		break;
	case PhysicalType::UINT32:
		TemplatedConstructSortKey<SortKeyConstantOperator<uint32_t>>(vector_data, chunk, info);
		break;
	case PhysicalType::INT32:
		TemplatedConstructSortKey<SortKeyConstantOperator<int32_t>>(vector_data, chunk, info);
		break;
	case PhysicalType::UINT64:
		TemplatedConstructSortKey<SortKeyConstantOperator<uint64_t>>(vector_data, chunk, info);
		break;
	case PhysicalType::INT64:
		TemplatedConstructSortKey<SortKeyConstantOperator<int64_t>>(vector_data, chunk, info);
		break;
	case PhysicalType::FLOAT:
		TemplatedConstructSortKey<SortKeyConstantOperator<float>>(vector_data, chunk, info);
		break;
	case PhysicalType::DOUBLE:
		TemplatedConstructSortKey<SortKeyConstantOperator<double>>(vector_data, chunk, info);
		break;
	case PhysicalType::INTERVAL:
		TemplatedConstructSortKey<SortKeyConstantOperator<interval_t>>(vector_data, chunk, info);
		break;
	case PhysicalType::UINT128:
		TemplatedConstructSortKey<SortKeyConstantOperator<uhugeint_t>>(vector_data, chunk, info);
		break;
	case PhysicalType::INT128:
		TemplatedConstructSortKey<SortKeyConstantOperator<hugeint_t>>(vector_data, chunk, info);
		break;
	case PhysicalType::VARCHAR:
		if (vector_data.vec.GetType().id() == LogicalTypeId::VARCHAR) {
			TemplatedConstructSortKey<SortKeyVarcharOperator>(vector_data, chunk, info);
		} else {
			TemplatedConstructSortKey<SortKeyBlobOperator>(vector_data, chunk, info);
		}
		break;
	case PhysicalType::STRUCT:
		ConstructSortKeyStruct(vector_data, chunk, info);
		break;
	case PhysicalType::LIST:
		ConstructSortKeyList<SortKeyListEntry>(vector_data, chunk, info);
		break;
	case PhysicalType::ARRAY:
		ConstructSortKeyList<SortKeyArrayEntry>(vector_data, chunk, info);
		break;
	default:
		throw NotImplementedException("Unsupported type %s in ConstructSortKey", vector_data.vec.GetType());
	}
}

void ConstructSortKey(SortKeyVectorData &vector_data, SortKeyConstructInfo &info) {
	ConstructSortKeyRecursive(vector_data, SortKeyChunk(0, vector_data.size), info);
}

void PrepareSortData(Vector &result, idx_t size, SortKeyLengthInfo &key_lengths, data_ptr_t *data_pointers) {
	switch (result.GetType().id()) {
	case LogicalTypeId::BLOB: {
		auto result_data = FlatVector::GetData<string_t>(result);
		for (idx_t r = 0; r < size; r++) {
			auto blob_size = key_lengths.variable_lengths[r] + key_lengths.constant_length;
			result_data[r] = StringVector::EmptyString(result, blob_size);
			data_pointers[r] = data_ptr_cast(result_data[r].GetDataWriteable());
#ifdef DEBUG
			memset(data_pointers[r], 0xFF, blob_size);
#endif
		}
		break;
	}
	case LogicalTypeId::BIGINT: {
		auto result_data = FlatVector::GetData<int64_t>(result);
		for (idx_t r = 0; r < size; r++) {
			result_data[r] = 0;
			data_pointers[r] = data_ptr_cast(&result_data[r]);
		}
		break;
	}
	default:
		throw InternalException("Unsupported key type for CreateSortKey");
	}
}

void FinalizeSortData(Vector &result, idx_t size, const SortKeyLengthInfo &key_lengths,
                      const unsafe_vector<idx_t> &offsets) {
	switch (result.GetType().id()) {
	case LogicalTypeId::BLOB: {
		auto result_data = FlatVector::GetData<string_t>(result);
		// call Finalize on the result
		for (idx_t r = 0; r < size; r++) {
<<<<<<< HEAD
			result_data[r].SetSizeAndFinalize(NumericCast<uint32_t>(offsets[r]),
			                                  key_lengths.variable_lengths[r] + key_lengths.constant_length);
=======
			const auto offset = static_cast<uint32_t>(offsets[r]);
			const auto allocated_size = key_lengths.variable_lengths[r] + key_lengths.constant_length;
			result_data[r].SetSizeAndFinalize(offset, allocated_size);
>>>>>>> 0761d5cc
		}
		break;
	}
	case LogicalTypeId::BIGINT: {
		auto result_data = FlatVector::GetData<int64_t>(result);
		for (idx_t r = 0; r < size; r++) {
			result_data[r] = BSwapIfLE(result_data[r]);
		}
		break;
	}
	default:
		throw InternalException("Unsupported key type for CreateSortKey");
	}
}

void CreateSortKeyInternal(vector<unique_ptr<SortKeyVectorData>> &sort_key_data,
                           const vector<OrderModifiers> &modifiers, Vector &result, idx_t row_count) {
	// two phases
	// a) get the length of the final sorted key
	// b) allocate the sorted key and construct
	// we do all of this in a vectorized manner
	SortKeyLengthInfo key_lengths(row_count);
	for (auto &vector_data : sort_key_data) {
		GetSortKeyLength(*vector_data, key_lengths);
	}
	// allocate the empty sort keys
	auto data_pointers = unique_ptr<data_ptr_t[]>(new data_ptr_t[row_count]);
	PrepareSortData(result, row_count, key_lengths, data_pointers.get());

	unsafe_vector<idx_t> offsets;
	offsets.resize(row_count, 0);
	// now construct the sort keys
	for (idx_t c = 0; c < sort_key_data.size(); c++) {
		SortKeyConstructInfo info(modifiers[c], offsets, data_pointers.get());
		ConstructSortKey(*sort_key_data[c], info);
	}
	FinalizeSortData(result, row_count, key_lengths, offsets);
}

} // namespace

void CreateSortKeyHelpers::CreateSortKey(Vector &input, idx_t input_count, OrderModifiers order_modifier,
                                         Vector &result) {
	// prepare the sort key data
	vector<OrderModifiers> modifiers {order_modifier};
	vector<unique_ptr<SortKeyVectorData>> sort_key_data;
	sort_key_data.push_back(make_uniq<SortKeyVectorData>(input, input_count, order_modifier));

	CreateSortKeyInternal(sort_key_data, modifiers, result, input_count);
}

void CreateSortKeyHelpers::CreateSortKey(DataChunk &input, const vector<OrderModifiers> &modifiers, Vector &result) {
	vector<unique_ptr<SortKeyVectorData>> sort_key_data;
	D_ASSERT(modifiers.size() == input.ColumnCount());
	for (idx_t r = 0; r < modifiers.size(); r++) {
		sort_key_data.push_back(make_uniq<SortKeyVectorData>(input.data[r], input.size(), modifiers[r]));
	}
	CreateSortKeyInternal(sort_key_data, modifiers, result, input.size());
}

void CreateSortKeyHelpers::CreateSortKeyWithValidity(Vector &input, Vector &result, const OrderModifiers &modifiers,
                                                     const idx_t count) {
	CreateSortKey(input, count, modifiers, result);
	UnifiedVectorFormat format;
	input.ToUnifiedFormat(count, format);
	auto &validity = FlatVector::Validity(result);

	for (idx_t i = 0; i < count; i++) {
		auto idx = format.sel->get_index(i);
		if (!format.validity.RowIsValid(idx)) {
			validity.SetInvalid(i);
		}
	}
}

static void CreateSortKeyFunction(DataChunk &args, ExpressionState &state, Vector &result) {
	auto &bind_data = state.expr.Cast<BoundFunctionExpression>().bind_info->Cast<SortKeyBindData>();

	// prepare the sort key data
	vector<unique_ptr<SortKeyVectorData>> sort_key_data;
	for (idx_t c = 0; c < args.ColumnCount(); c += 2) {
		sort_key_data.push_back(make_uniq<SortKeyVectorData>(args.data[c], args.size(), bind_data.modifiers[c / 2]));
	}
	CreateSortKeyInternal(sort_key_data, bind_data.modifiers, result, args.size());

	if (args.AllConstant()) {
		result.SetVectorType(VectorType::CONSTANT_VECTOR);
	}
}

//===--------------------------------------------------------------------===//
// Decode Sort Key
//===--------------------------------------------------------------------===//
namespace {

unique_ptr<FunctionData> DecodeSortKeyBind(ClientContext &context, ScalarFunction &bound_function,
                                           vector<unique_ptr<Expression>> &arguments) {
	if ((arguments.size() - 1) % 2 != 0) {
		throw BinderException(
		    "Arguments to decode_sort_key must be [sort_key, col1, sort_specifier1, col2, sort_specifier2, ...]");
	}
	bool all_constant = true;
	idx_t constant_size = 0;
	child_list_t<LogicalType> children;
	auto result = make_uniq<SortKeyBindData>();
	for (idx_t i = 1; i < arguments.size(); i += 2) {
		// Parse column definition
		const auto &col_arg = *arguments[i];
		if (!col_arg.IsFoldable()) {
			throw BinderException("col must be a constant value - but got %s", col_arg.ToString());
		}
		Value col = ExpressionExecutor::EvaluateScalar(context, col_arg);
		const auto col_list = Parser::ParseColumnList(col.ToString());
		if (col_list.LogicalColumnCount() != 1) {
			throw BinderException("decode_sort_key col must contain exactly one column");
		}
		const auto &col_def = col_list.GetColumn(PhysicalIndex(0));
		const auto &col_name = col_def.GetName();
		const auto &col_type = TransformStringToLogicalType(col_def.GetType().ToString(), context);

		// Keep track of this to validate the arguments
		const auto physical_type = col_type.InternalType();
		if (!TypeIsConstantSize(physical_type)) {
			all_constant = false;
		} else {
			// we always add one byte for the validity
			constant_size += GetTypeIdSize(physical_type) + 1;
		}

		// Add name/type to create a struct
		children.emplace_back(col_name, col_type);

		// Parse sort specifier
		const auto &specifier_arg = *arguments[i + 1];
		if (!specifier_arg.IsFoldable()) {
			throw BinderException("sort_specifier must be a constant value - but got %s", specifier_arg.ToString());
		}
		Value sort_specifier = ExpressionExecutor::EvaluateScalar(context, specifier_arg);
		if (sort_specifier.IsNull()) {
			throw BinderException("sort_specifier cannot be NULL");
		}
		const auto sort_specifier_str = sort_specifier.ToString();
		result->modifiers.push_back(OrderModifiers::Parse(sort_specifier_str));
	}

	const auto &sort_key_arg = *arguments[0];
	if (sort_key_arg.return_type == LogicalType::BIGINT) {
		if (!all_constant || constant_size > sizeof(int64_t)) {
			throw BinderException("sort_key has type BIGINT but arguments require BLOB");
		}
	} else if (sort_key_arg.return_type == LogicalType::BLOB) {
		if (all_constant && constant_size <= sizeof(int64_t)) {
			throw BinderException("sort_key has type BLOB but arguments require BIGINT");
		}
	} else {
		throw BinderException("sort_key must be either BIGINT or BLOB, got %s instead",
		                      sort_key_arg.return_type.ToString());
	}
	bound_function.SetReturnType(LogicalType::STRUCT(std::move(children)));

	return std::move(result);
}

struct DecodeSortKeyVectorData {
	DecodeSortKeyVectorData(const LogicalType &type, OrderModifiers modifiers)
	    : flip_bytes(modifiers.order_type == OrderType::DESCENDING) {
		null_byte = SortKeyVectorData::NULL_FIRST_BYTE;
		valid_byte = SortKeyVectorData::NULL_LAST_BYTE;
		if (modifiers.null_type == OrderByNullType::NULLS_LAST) {
			std::swap(null_byte, valid_byte);
		}

		// NULLS FIRST/NULLS LAST passed in by the user are only respected at the top level
		// within nested types NULLS LAST/NULLS FIRST is dependent on ASC/DESC order instead
		// don't blame me this is what Postgres does
		auto child_null_type =
		    modifiers.order_type == OrderType::ASCENDING ? OrderByNullType::NULLS_LAST : OrderByNullType::NULLS_FIRST;
		OrderModifiers child_modifiers(modifiers.order_type, child_null_type);
		switch (type.InternalType()) {
		case PhysicalType::STRUCT: {
			auto &children = StructType::GetChildTypes(type);
			for (auto &child_type : children) {
				child_data.emplace_back(child_type.second, child_modifiers);
			}
			break;
		}
		case PhysicalType::ARRAY: {
			auto &child_type = ArrayType::GetChildType(type);
			child_data.emplace_back(child_type, child_modifiers);
			break;
		}
		case PhysicalType::LIST: {
			auto &child_type = ListType::GetChildType(type);
			child_data.emplace_back(child_type, child_modifiers);
			break;
		}
		default:
			break;
		}
	}

	data_t null_byte;
	data_t valid_byte;
	vector<DecodeSortKeyVectorData> child_data;
	bool flip_bytes;
};

struct DecodeSortKeyData {
#ifdef DEBUG
	DecodeSortKeyData() : data(nullptr), size(DConstants::INVALID_INDEX), position(DConstants::INVALID_INDEX) {
	}
#else
	DecodeSortKeyData() {
	}
#endif

	explicit DecodeSortKeyData(const string_t &sort_key)
	    : data(const_data_ptr_cast(sort_key.GetData())), size(sort_key.GetSize()), position(0) {
	}

	explicit DecodeSortKeyData(const int64_t &sort_key)
	    : data(const_data_ptr_cast(&sort_key)), size(sizeof(int64_t)), position(0) {
	}

	const_data_ptr_t data;
	idx_t size;
	idx_t position;
};

void DecodeSortKeyRecursive(DecodeSortKeyData decode_data[], DecodeSortKeyVectorData &vector_data, Vector &result,
                            idx_t result_offset, idx_t count);

template <class OP>
void TemplatedDecodeSortKey(DecodeSortKeyData decode_data_arr[], DecodeSortKeyVectorData &vector_data, Vector &result,
                            const idx_t result_offset, const idx_t count) {
	const auto is_const = result.GetVectorType() == VectorType::CONSTANT_VECTOR;
	auto &result_validity = is_const ? ConstantVector::Validity(result) : FlatVector::Validity(result);
	const auto result_data =
	    is_const ? ConstantVector::GetData<typename OP::TYPE>(result) : FlatVector::GetData<typename OP::TYPE>(result);
	for (idx_t i = 0; i < count; i++) {
		const auto result_idx = result_offset + i;
		auto &decode_data = decode_data_arr[i];
		auto validity_byte = decode_data.data[decode_data.position];
		decode_data.position++;
		if (validity_byte == vector_data.null_byte) {
			// NULL value
			result_validity.SetInvalid(result_idx);
			continue;
		}
		idx_t increment = OP::Decode(decode_data.data + decode_data.position, result, result_data[result_idx],
		                             vector_data.flip_bytes);
		decode_data.position += increment;
	}
}

void DecodeSortKeyStruct(DecodeSortKeyData decode_data_arr[], DecodeSortKeyVectorData &vector_data, Vector &result,
                         const idx_t result_offset, const idx_t count) {
	const auto is_const = result.GetVectorType() == VectorType::CONSTANT_VECTOR;
	auto &result_validity = is_const ? ConstantVector::Validity(result) : FlatVector::Validity(result);
	for (idx_t i = 0; i < count; i++) {
		const auto result_idx = result_offset + i;
		auto &decode_data = decode_data_arr[i];
		// check if the top-level is valid or not
		auto validity_byte = decode_data.data[decode_data.position];
		decode_data.position++;
		if (validity_byte == vector_data.null_byte) {
			// entire struct is NULL
			// note that we still deserialize the children
			result_validity.SetInvalid(result_idx);
		}
	}
	// recurse into children
	auto &child_entries = StructVector::GetEntries(result);
	for (idx_t c = 0; c < child_entries.size(); c++) {
		auto &child_entry = child_entries[c];
		DecodeSortKeyRecursive(decode_data_arr, vector_data.child_data[c], *child_entry, result_offset, count);
	}
}

void DecodeSortKeyList(DecodeSortKeyData decode_data_arr[], DecodeSortKeyVectorData &vector_data, Vector &result,
                       const idx_t result_offset, const idx_t count) {
	const auto is_const = result.GetVectorType() == VectorType::CONSTANT_VECTOR;
	auto &result_validity = is_const ? ConstantVector::Validity(result) : FlatVector::Validity(result);
	const auto list_data =
	    is_const ? ConstantVector::GetData<list_entry_t>(result) : FlatVector::GetData<list_entry_t>(result);
	auto &child_vector = ListVector::GetEntry(result);
	for (idx_t i = 0; i < count; i++) {
		const auto result_idx = result_offset + i;
		auto &decode_data = decode_data_arr[i];
		// check if the top-level is valid or not
		auto validity_byte = decode_data.data[decode_data.position];
		decode_data.position++;
		if (validity_byte == vector_data.null_byte) {
			// entire list is NULL
			result_validity.SetInvalid(result_idx);
			continue;
		}
		// list is valid - decode child elements
		// we don't know how many there will be
		// decode child elements until we encounter the list delimiter
		auto list_delimiter = SortKeyVectorData::LIST_DELIMITER;
		if (vector_data.flip_bytes) {
			list_delimiter = ~list_delimiter;
		}

		// get the current list size
		auto start_list_size = ListVector::GetListSize(result);
		auto new_list_size = start_list_size;
		// loop until we find the list delimiter
		while (decode_data.data[decode_data.position] != list_delimiter) {
			// found a valid entry here - decode it
			// first reserve space for it
			new_list_size++;
			ListVector::Reserve(result, new_list_size);

			// now decode the entry
			DecodeSortKeyRecursive(&decode_data, vector_data.child_data[0], child_vector, new_list_size - 1, 1);
		}
		// skip the list delimiter
		decode_data.position++;
		// set the list_entry_t information and update the list size
		list_data[result_idx].length = new_list_size - start_list_size;
		list_data[result_idx].offset = start_list_size;
		ListVector::SetListSize(result, new_list_size);
	}
}

void DecodeSortKeyArray(DecodeSortKeyData decode_data_arr[], DecodeSortKeyVectorData &vector_data, Vector &result,
                        const idx_t result_offset, const idx_t count) {
	const auto is_const = result.GetVectorType() == VectorType::CONSTANT_VECTOR;
	auto &result_validity = is_const ? ConstantVector::Validity(result) : FlatVector::Validity(result);
	for (idx_t i = 0; i < count; i++) {
		const auto result_idx = result_offset + i;
		auto &decode_data = decode_data_arr[i];
		// check if the top-level is valid or not
		auto validity_byte = decode_data.data[decode_data.position];
		decode_data.position++;
		if (validity_byte == vector_data.null_byte) {
			// entire array is NULL
			// note that we still read the child elements
			result_validity.SetInvalid(result_idx);
		}
		// array is valid - decode child elements
		// arrays need to encode exactly array_size child elements
		// however the decoded data still contains a list delimiter
		// we use this delimiter to verify we successfully decoded the entire array
		auto list_delimiter = SortKeyVectorData::LIST_DELIMITER;
		if (vector_data.flip_bytes) {
			list_delimiter = ~list_delimiter;
		}
		auto &child_vector = ArrayVector::GetEntry(result);
		auto array_size = ArrayType::GetSize(result.GetType());

		idx_t found_elements = 0;
		auto child_start = array_size * result_idx;
		// loop until we find the list delimiter
		while (decode_data.data[decode_data.position] != list_delimiter) {
			found_elements++;
			if (found_elements > array_size) {
				// error - found too many elements
				break;
			}
			// now decode the entry
			DecodeSortKeyRecursive(&decode_data, vector_data.child_data[0], child_vector,
			                       child_start + found_elements - 1, 1);
		}
		// skip the list delimiter
		decode_data.position++;
		if (found_elements != array_size) {
			throw InvalidInputException("Failed to decode array - found %d elements but expected %d", found_elements,
			                            array_size);
		}
	}
}

void DecodeSortKeyRecursive(DecodeSortKeyData decode_data[], DecodeSortKeyVectorData &vector_data, Vector &result,
                            const idx_t result_offset, const idx_t count) {
	switch (result.GetType().InternalType()) {
	case PhysicalType::BOOL:
		TemplatedDecodeSortKey<SortKeyConstantOperator<bool>>(decode_data, vector_data, result, result_offset, count);
		break;
	case PhysicalType::UINT8:
		TemplatedDecodeSortKey<SortKeyConstantOperator<uint8_t>>(decode_data, vector_data, result, result_offset,
		                                                         count);
		break;
	case PhysicalType::INT8:
		TemplatedDecodeSortKey<SortKeyConstantOperator<int8_t>>(decode_data, vector_data, result, result_offset, count);
		break;
	case PhysicalType::UINT16:
		TemplatedDecodeSortKey<SortKeyConstantOperator<uint16_t>>(decode_data, vector_data, result, result_offset,
		                                                          count);
		break;
	case PhysicalType::INT16:
		TemplatedDecodeSortKey<SortKeyConstantOperator<int16_t>>(decode_data, vector_data, result, result_offset,
		                                                         count);
		break;
	case PhysicalType::UINT32:
		TemplatedDecodeSortKey<SortKeyConstantOperator<uint32_t>>(decode_data, vector_data, result, result_offset,
		                                                          count);
		break;
	case PhysicalType::INT32:
		TemplatedDecodeSortKey<SortKeyConstantOperator<int32_t>>(decode_data, vector_data, result, result_offset,
		                                                         count);
		break;
	case PhysicalType::UINT64:
		TemplatedDecodeSortKey<SortKeyConstantOperator<uint64_t>>(decode_data, vector_data, result, result_offset,
		                                                          count);
		break;
	case PhysicalType::INT64:
		TemplatedDecodeSortKey<SortKeyConstantOperator<int64_t>>(decode_data, vector_data, result, result_offset,
		                                                         count);
		break;
	case PhysicalType::FLOAT:
		TemplatedDecodeSortKey<SortKeyConstantOperator<float>>(decode_data, vector_data, result, result_offset, count);
		break;
	case PhysicalType::DOUBLE:
		TemplatedDecodeSortKey<SortKeyConstantOperator<double>>(decode_data, vector_data, result, result_offset, count);
		break;
	case PhysicalType::INTERVAL:
		TemplatedDecodeSortKey<SortKeyConstantOperator<interval_t>>(decode_data, vector_data, result, result_offset,
		                                                            count);
		break;
	case PhysicalType::UINT128:
		TemplatedDecodeSortKey<SortKeyConstantOperator<uhugeint_t>>(decode_data, vector_data, result, result_offset,
		                                                            count);
		break;
	case PhysicalType::INT128:
		TemplatedDecodeSortKey<SortKeyConstantOperator<hugeint_t>>(decode_data, vector_data, result, result_offset,
		                                                           count);
		break;
	case PhysicalType::VARCHAR:
		if (result.GetType().id() == LogicalTypeId::VARCHAR) {
			TemplatedDecodeSortKey<SortKeyVarcharOperator>(decode_data, vector_data, result, result_offset, count);
		} else {
			TemplatedDecodeSortKey<SortKeyBlobOperator>(decode_data, vector_data, result, result_offset, count);
		}
		break;
	case PhysicalType::STRUCT:
		DecodeSortKeyStruct(decode_data, vector_data, result, result_offset, count);
		break;
	case PhysicalType::LIST:
		DecodeSortKeyList(decode_data, vector_data, result, result_offset, count);
		break;
	case PhysicalType::ARRAY:
		DecodeSortKeyArray(decode_data, vector_data, result, result_offset, count);
		break;
	default:
		throw NotImplementedException("Unsupported type %s in DecodeSortKey", result.GetType());
	}
}

} // namespace

idx_t CreateSortKeyHelpers::DecodeSortKey(string_t sort_key, Vector &result, idx_t result_idx,
                                          OrderModifiers modifiers) {
	DecodeSortKeyVectorData sort_key_data(result.GetType(), modifiers);
	DecodeSortKeyData decode_data(sort_key);
	DecodeSortKeyRecursive(&decode_data, sort_key_data, result, result_idx, 1);

	return decode_data.position;
}

void CreateSortKeyHelpers::DecodeSortKey(string_t sort_key, DataChunk &result, idx_t result_idx,
                                         const vector<OrderModifiers> &modifiers) {
	DecodeSortKeyData decode_data(sort_key);
	D_ASSERT(modifiers.size() == result.ColumnCount());
	for (idx_t c = 0; c < result.ColumnCount(); c++) {
		auto &vec = result.data[c];
		DecodeSortKeyVectorData vector_data(vec.GetType(), modifiers[c]);
		DecodeSortKeyRecursive(&decode_data, vector_data, vec, result_idx, 1);
	}
}

static void DecodeSortKeyFunction(DataChunk &args, ExpressionState &state, Vector &result) {
	auto &bind_data = state.expr.Cast<BoundFunctionExpression>().bind_info->Cast<SortKeyBindData>();

	const auto count = args.size();
	auto &sort_key_vec = args.data[0];
	UnifiedVectorFormat sort_key_vec_format;
	sort_key_vec.ToUnifiedFormat(count, sort_key_vec_format);

	// When doing aggressive vector verification, the "sort_key_vec_format.validity.AllValid()" is not always true
	// However, all the actual values should be valid, so we assert that

	// Construct utility for all sort keys that we will decode
	DecodeSortKeyData decode_data[STANDARD_VECTOR_SIZE];
	int64_t bswapped_ints[STANDARD_VECTOR_SIZE];
	if (sort_key_vec.GetType() == LogicalType::BLOB) {
		const auto sort_keys = UnifiedVectorFormat::GetData<string_t>(sort_key_vec_format);
		if (sort_key_vec_format.sel->IsSet()) {
			for (idx_t i = 0; i < count; i++) {
				const auto idx = sort_key_vec_format.sel->get_index(i);
				D_ASSERT(sort_key_vec_format.validity.RowIsValid(idx));
				decode_data[i] = DecodeSortKeyData(sort_keys[idx]);
			}
		} else {
			for (idx_t i = 0; i < count; i++) {
				D_ASSERT(sort_key_vec_format.validity.RowIsValid(i));
				decode_data[i] = DecodeSortKeyData(sort_keys[i]);
			}
		}
	} else {
		D_ASSERT(sort_key_vec.GetType() == LogicalType::BIGINT);
		const auto sort_keys = UnifiedVectorFormat::GetData<int64_t>(sort_key_vec_format);
		if (sort_key_vec_format.sel->IsSet()) {
			for (idx_t i = 0; i < count; i++) {
				const auto idx = sort_key_vec_format.sel->get_index(i);
				D_ASSERT(sort_key_vec_format.validity.RowIsValid(idx));
				bswapped_ints[i] = BSwapIfLE(sort_keys[idx]);
				decode_data[i] = DecodeSortKeyData(bswapped_ints[i]);
			}
		} else {
			for (idx_t i = 0; i < count; i++) {
				D_ASSERT(sort_key_vec_format.validity.RowIsValid(i));
				bswapped_ints[i] = BSwapIfLE(sort_keys[i]);
				decode_data[i] = DecodeSortKeyData(bswapped_ints[i]);
			}
		}
	}

	// Loop through the columns
	const auto &result_type = result.GetType();
	const auto &child_vectors = StructVector::GetEntries(result);
	for (idx_t c = 0; c < StructType::GetChildCount(result_type); c++) {
		auto &child_vector = *child_vectors[c];
		DecodeSortKeyVectorData sort_key_data(child_vector.GetType(), bind_data.modifiers[c]);
		DecodeSortKeyRecursive(decode_data, sort_key_data, child_vector, 0, count);
	}

	if (args.AllConstant()) {
		result.SetVectorType(VectorType::CONSTANT_VECTOR);
	}
}

//===--------------------------------------------------------------------===//
// Get Functions
//===--------------------------------------------------------------------===//
ScalarFunction CreateSortKeyFun::GetFunction() {
	ScalarFunction sort_key_function("create_sort_key", {LogicalType::ANY}, LogicalType::BLOB, CreateSortKeyFunction,
	                                 CreateSortKeyBind);
	sort_key_function.varargs = LogicalType::ANY;
	sort_key_function.SetNullHandling(FunctionNullHandling::SPECIAL_HANDLING);
	return sort_key_function;
}

ScalarFunction DecodeSortKeyFun::GetFunction() {
	ScalarFunction sort_key_function("decode_sort_key", {LogicalType::ANY, LogicalType::VARCHAR, LogicalType::VARCHAR},
	                                 LogicalType::STRUCT({{"any", LogicalType::ANY}}), DecodeSortKeyFunction,
	                                 DecodeSortKeyBind);
	sort_key_function.varargs = LogicalType::VARCHAR;
	return sort_key_function;
}

} // namespace duckdb<|MERGE_RESOLUTION|>--- conflicted
+++ resolved
@@ -703,14 +703,9 @@
 		auto result_data = FlatVector::GetData<string_t>(result);
 		// call Finalize on the result
 		for (idx_t r = 0; r < size; r++) {
-<<<<<<< HEAD
-			result_data[r].SetSizeAndFinalize(NumericCast<uint32_t>(offsets[r]),
-			                                  key_lengths.variable_lengths[r] + key_lengths.constant_length);
-=======
-			const auto offset = static_cast<uint32_t>(offsets[r]);
+			const auto offset = NumericCast<uint32_t>(offsets[r]);
 			const auto allocated_size = key_lengths.variable_lengths[r] + key_lengths.constant_length;
 			result_data[r].SetSizeAndFinalize(offset, allocated_size);
->>>>>>> 0761d5cc
 		}
 		break;
 	}
