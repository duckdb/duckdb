#include "duckdb/function/scalar/struct_functions.hpp"
#include "duckdb/execution/expression_executor.hpp"

using namespace std;

namespace duckdb {

static void struct_extract_fun(DataChunk &input, ExpressionState &state, Vector &result) {
	auto &func_expr = (BoundFunctionExpression &)state.expr;
	auto &info = (StructExtractBindData &)*func_expr.bind_info;

	result.GetChildren().clear(); // FIXME

	// this should be guaranteed by the binder
	assert(input.column_count() == 1);
	auto &vec = input.data[0];

	vec.Verify();


	if (info.index >= vec.GetChildren().size()) {
		throw Exception("Not enough struct entries for struct_extract");
	}

<<<<<<< HEAD
	auto& child = vec.GetChildren()[info.index];

=======
	auto &child = vec.GetChildren()[info.index];
>>>>>>> 8930a4bd
	if (child.first != info.key || child.second->type != info.type) {
		throw Exception("Struct key or type mismatch");
	}
	result.Reference(*child.second.get());
<<<<<<< HEAD
	result.count = vec.count;
	result.sel_vector = vec.sel_vector;
	result.Verify();

=======
	assert(result.size() == vec.size());
>>>>>>> 8930a4bd
}

static unique_ptr<FunctionData> struct_extract_bind(BoundFunctionExpression &expr, ClientContext &context) {
	// the binder should fix this for us.
	assert(expr.children.size() == 2);
	assert(expr.arguments.size() == expr.children.size());

	auto &struct_child = expr.children[0];

	assert(expr.arguments[0].id == SQLTypeId::STRUCT);
	assert(struct_child->return_type == TypeId::STRUCT);
	if (expr.arguments[0].child_type.size() < 1) {
		throw Exception("Can't extract something from an empty struct");
	}

	auto &key_child = expr.children[1];

	if (expr.arguments[1].id != SQLTypeId::VARCHAR || key_child->return_type != TypeId::VARCHAR ||
	    !key_child->IsScalar()) {
		throw Exception("Key name for struct_extract needs to be a constant string");
	}
	Value key_val = ExpressionExecutor::EvaluateScalar(*key_child.get());
	assert(key_val.type == TypeId::VARCHAR);
	if (key_val.is_null || key_val.str_value.length() < 1) {
		throw Exception("Key name for struct_extract needs to be neither NULL nor empty");
	}
	string key = StringUtil::Lower(key_val.str_value);

	SQLType return_type;
	index_t key_index = 0;
	bool found_key = false;

	for (size_t i = 0; i < expr.arguments[0].child_type.size(); i++) {
		auto &child = expr.arguments[0].child_type[i];
		if (child.first == key) {
			found_key = true;
			key_index = i;
			return_type = child.second;
			break;
		}
	}
	if (!found_key) {
		throw Exception("Could not find key in struct");
	}

	expr.return_type = GetInternalType(return_type);
	expr.sql_return_type = return_type;
	expr.children.pop_back();
	return make_unique<StructExtractBindData>(key, key_index, GetInternalType(return_type));
}

void StructExtractFun::RegisterFunction(BuiltinFunctions &set) {
	// the arguments and return types are actually set in the binder function
	ScalarFunction fun("struct_extract", {SQLType::STRUCT, SQLType::VARCHAR}, SQLType::ANY, struct_extract_fun, false,
	                   struct_extract_bind);
	set.AddFunction(fun);
}

} // namespace duckdb<|MERGE_RESOLUTION|>--- conflicted
+++ resolved
@@ -9,37 +9,20 @@
 	auto &func_expr = (BoundFunctionExpression &)state.expr;
 	auto &info = (StructExtractBindData &)*func_expr.bind_info;
 
-	result.GetChildren().clear(); // FIXME
-
 	// this should be guaranteed by the binder
 	assert(input.column_count() == 1);
 	auto &vec = input.data[0];
 
 	vec.Verify();
-
-
 	if (info.index >= vec.GetChildren().size()) {
 		throw Exception("Not enough struct entries for struct_extract");
 	}
-
-<<<<<<< HEAD
 	auto& child = vec.GetChildren()[info.index];
-
-=======
-	auto &child = vec.GetChildren()[info.index];
->>>>>>> 8930a4bd
 	if (child.first != info.key || child.second->type != info.type) {
 		throw Exception("Struct key or type mismatch");
 	}
 	result.Reference(*child.second.get());
-<<<<<<< HEAD
-	result.count = vec.count;
-	result.sel_vector = vec.sel_vector;
 	result.Verify();
-
-=======
-	assert(result.size() == vec.size());
->>>>>>> 8930a4bd
 }
 
 static unique_ptr<FunctionData> struct_extract_bind(BoundFunctionExpression &expr, ClientContext &context) {
