--- conflicted
+++ resolved
@@ -59,23 +59,6 @@
 	idx_t rows_scanned = 0;
 };
 
-<<<<<<< HEAD
-=======
-static StorageIndex GetStorageIndex(TableCatalogEntry &table, const ColumnIndex &column_id) {
-	if (column_id.IsRowIdColumn()) {
-		return StorageIndex();
-	}
-
-	// The index of the base ColumnIndex is equal to the physical column index in the table
-	// for any child indices because the indices are already the physical indices.
-	// Only the top-level can have generated columns.
-	auto &col = table.GetColumn(column_id.ToLogical());
-	auto result = StorageIndex::FromColumnIndex(column_id);
-	result.SetIndex(col.StorageOid());
-	return result;
-}
-
->>>>>>> 590f43cf
 class TableScanGlobalState : public GlobalTableFunctionState {
 public:
 	TableScanGlobalState(ClientContext &context, const FunctionData *bind_data_p) {
