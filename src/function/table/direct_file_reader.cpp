#include "duckdb/function/table/direct_file_reader.hpp"
#include "duckdb/function/table/read_file.hpp"
#include "duckdb/storage/caching_file_system.hpp"

namespace duckdb {

DirectFileReader::DirectFileReader(OpenFileInfo file_p, const LogicalType &type)
    : BaseFileReader(std::move(file_p)), done(false), type(type) {
	columns.push_back(MultiFileColumnDefinition("filename", LogicalType::VARCHAR));
	columns.push_back(MultiFileColumnDefinition("content", type));
	columns.push_back(MultiFileColumnDefinition("size", LogicalType::BIGINT));
	columns.push_back(MultiFileColumnDefinition("last_modified", LogicalType::TIMESTAMP_TZ));
}

DirectFileReader::~DirectFileReader() {
}

unique_ptr<BaseStatistics> DirectFileReader::GetStatistics(ClientContext &context, const string &name) {
	return nullptr;
}

bool DirectFileReader::TryInitializeScan(ClientContext &context, GlobalTableFunctionState &gstate,
                                         LocalTableFunctionState &lstate) {
	auto &state = gstate.Cast<ReadFileGlobalState>();
	return file_list_idx.GetIndex() < state.file_list->GetTotalFileCount() && !done;
};

static void AssertMaxFileSize(const string &file_name, idx_t file_size) {
	const auto max_file_size = NumericLimits<uint32_t>::Maximum();
	if (file_size > max_file_size) {
		auto max_byte_size_format = StringUtil::BytesToHumanReadableString(max_file_size);
		auto file_byte_size_format = StringUtil::BytesToHumanReadableString(file_size);
		auto error_msg = StringUtil::Format("File '%s' size (%s) exceeds maximum allowed file (%s)", file_name.c_str(),
		                                    file_byte_size_format, max_byte_size_format);
		throw InvalidInputException(error_msg);
	}
}

static inline void VERIFY(const string &filename, const string_t &content) {
	if (Utf8Proc::Analyze(content.GetData(), content.GetSize()) == UnicodeType::INVALID) {
		throw InvalidInputException("read_text: could not read content of file '%s' as valid UTF-8 encoded text. You "
		                            "may want to use read_blob instead.",
		                            filename);
	}
}

AsyncResult DirectFileReader::Scan(ClientContext &context, GlobalTableFunctionState &global_state,
                                   LocalTableFunctionState &local_state, DataChunk &output) {
	auto &state = global_state.Cast<ReadFileGlobalState>();
	if (done || file_list_idx.GetIndex() >= state.file_list->GetTotalFileCount()) {
		return AsyncResult(SourceResultType::FINISHED);
	}

	auto files = state.file_list;

	auto &regular_fs = FileSystem::GetFileSystem(context);
	auto fs = CachingFileSystem::Get(context);
	idx_t out_idx = 0;

	// We utilize projection pushdown here to only read the file content if the 'data' column is requested
	unique_ptr<CachingFileHandle> file_handle = nullptr;

	// Given the columns requested, do we even need to open the file?
	if (state.requires_file_open) {
		auto flags = FileFlags::FILE_FLAGS_READ;
		if (FileSystem::IsRemoteFile(file.path)) {
			flags |= FileFlags::FILE_FLAGS_DIRECT_IO;
		}
<<<<<<< HEAD
		file_handle = fs.OpenFile(QueryContext(context), file, flags);
	} else {
		// At least verify that the file exist
		// The globbing behavior in remote filesystems can lead to files being listed that do not actually exist
		if (FileSystem::IsRemoteFile(file.path) && !regular_fs.FileExists(file.path)) {
			output.SetCardinality(0);
			done = true;
			return;
		}
=======
		file_handle = fs.OpenFile(context, file, flags);
>>>>>>> 9ef2eb49
	}

	for (idx_t col_idx = 0; col_idx < state.column_ids.size(); col_idx++) {
		// We utilize projection pushdown to avoid potentially expensive fs operations.
		auto proj_idx = state.column_ids[col_idx];
		if (proj_idx == COLUMN_IDENTIFIER_ROW_ID) {
			continue;
		}
		try {
			switch (proj_idx) {
			case ReadFileBindData::FILE_NAME_COLUMN: {
				auto &file_name_vector = output.data[col_idx];
				auto file_name_string = StringVector::AddString(file_name_vector, file.path);
				FlatVector::GetData<string_t>(file_name_vector)[out_idx] = file_name_string;
			} break;
			case ReadFileBindData::FILE_CONTENT_COLUMN: {
				auto file_size_raw = file_handle->GetFileSize();
				AssertMaxFileSize(file.path, file_size_raw);
				auto file_size = UnsafeNumericCast<int64_t>(file_size_raw);
				auto &file_content_vector = output.data[col_idx];
				auto content_string = StringVector::EmptyString(file_content_vector, file_size_raw);

				auto remaining_bytes = UnsafeNumericCast<int64_t>(file_size);

				// Read in batches of 100mb
				constexpr auto MAX_READ_SIZE = 100LL * 1024 * 1024;
				while (remaining_bytes > 0) {
					const auto bytes_to_read = MinValue<int64_t>(remaining_bytes, MAX_READ_SIZE);
					const auto content_string_ptr = content_string.GetDataWriteable() + (file_size - remaining_bytes);

					idx_t actually_read;
					if (file_handle->IsRemoteFile()) {
						// Remote file: caching read
						data_ptr_t read_ptr;
						actually_read = NumericCast<idx_t>(bytes_to_read);
						auto buffer_handle = file_handle->Read(read_ptr, actually_read);
						memcpy(content_string_ptr, read_ptr, actually_read);
					} else {
						// Local file: non-caching read
						actually_read = NumericCast<idx_t>(file_handle->GetFileHandle().Read(
						    content_string_ptr, UnsafeNumericCast<idx_t>(bytes_to_read)));
					}

					if (actually_read == 0) {
						// Uh oh, random EOF?
						throw IOException("Failed to read file '%s' at offset %lu, unexpected EOF", file.path,
						                  file_size - remaining_bytes);
					}
					remaining_bytes -= NumericCast<int64_t>(actually_read);
				}

				content_string.Finalize();

				if (type == LogicalType::VARCHAR) {
					VERIFY(file.path, content_string);
				}

				FlatVector::GetData<string_t>(file_content_vector)[out_idx] = content_string;
			} break;
			case ReadFileBindData::FILE_SIZE_COLUMN: {
				auto &file_size_vector = output.data[col_idx];
				FlatVector::GetData<int64_t>(file_size_vector)[out_idx] =
				    NumericCast<int64_t>(file_handle->GetFileSize());
			} break;
			case ReadFileBindData::FILE_LAST_MODIFIED_COLUMN: {
				auto &last_modified_vector = output.data[col_idx];
				// This can sometimes fail (e.g. httpfs file system cant always parse the last modified time
				// correctly)
				try {
					auto timestamp_seconds = file_handle->GetLastModifiedTime();
					FlatVector::GetData<timestamp_tz_t>(last_modified_vector)[out_idx] =
					    timestamp_tz_t(timestamp_seconds);
				} catch (std::exception &ex) {
					ErrorData error(ex);
					if (error.Type() == ExceptionType::CONVERSION) {
						FlatVector::SetNull(last_modified_vector, out_idx, true);
					} else {
						throw;
					}
				}
			} break;
			default:
				break;
			}
		}
		// Filesystems are not required to support all operations, so we just set the column to NULL if not
		// implemented
		catch (std::exception &ex) {
			ErrorData error(ex);
			if (error.Type() == ExceptionType::NOT_IMPLEMENTED) {
				FlatVector::SetNull(output.data[col_idx], out_idx, true);
			} else {
				throw;
			}
		}
	}
	output.SetCardinality(1);
	done = true;
	return AsyncResult(SourceResultType::HAVE_MORE_OUTPUT);
};

void DirectFileReader::FinishFile(ClientContext &context, GlobalTableFunctionState &gstate) {
	return;
};

} // namespace duckdb<|MERGE_RESOLUTION|>--- conflicted
+++ resolved
@@ -66,7 +66,6 @@
 		if (FileSystem::IsRemoteFile(file.path)) {
 			flags |= FileFlags::FILE_FLAGS_DIRECT_IO;
 		}
-<<<<<<< HEAD
 		file_handle = fs.OpenFile(QueryContext(context), file, flags);
 	} else {
 		// At least verify that the file exist
@@ -76,9 +75,6 @@
 			done = true;
 			return;
 		}
-=======
-		file_handle = fs.OpenFile(context, file, flags);
->>>>>>> 9ef2eb49
 	}
 
 	for (idx_t col_idx = 0; col_idx < state.column_ids.size(); col_idx++) {
