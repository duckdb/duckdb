--- conflicted
+++ resolved
@@ -27,18 +27,12 @@
 	const bool with_timestamps; // true: range (timestamps), false: range (integers)
 
 public:
-<<<<<<< HEAD
 	unique_ptr<FunctionData> Copy() const override {
 		return make_uniq<RangeFunctionBindData>(num_given_args, input_types, with_timestamps);
-=======
-	bool Equals(const FunctionData &other_p) const override {
-		auto &other = other_p.Cast<RangeFunctionBindData>();
-		return other.start == start && other.end == end && other.increment == increment;
->>>>>>> 4bba780d
 	}
 
 	bool Equals(const FunctionData &other_p) const override {
-		auto &other = (const RangeFunctionBindData &)other_p;
+		auto &other = other_p.Cast<RangeFunctionBindData>();
 		if (with_timestamps != other.with_timestamps) {
 			return false;
 		}
@@ -72,7 +66,6 @@
 
 	bool with_timestamps;
 
-<<<<<<< HEAD
 	// check whether first argument can be implicitly cast to bigint
 	// can be removed once binding of table in-out functions is fixed
 	if (CastFunctionSet::Get(context).ImplicitCastCost(first_arg_type, LogicalType::BIGINT) >= 0) {
@@ -96,18 +89,6 @@
 		}
 		if (CastFunctionSet::Get(context).ImplicitCastCost(input.input_table_types[1], LogicalType::TIMESTAMP) < 0 ||
 		    CastFunctionSet::Get(context).ImplicitCastCost(input.input_table_types[2], LogicalType::INTERVAL) < 0) {
-=======
-	int64_t current_idx;
-};
-
-static unique_ptr<GlobalTableFunctionState> RangeFunctionInit(ClientContext &context, TableFunctionInitInput &input) {
-	return make_uniq<RangeFunctionState>();
-}
-
-static void RangeFunction(ClientContext &context, TableFunctionInput &data_p, DataChunk &output) {
-	auto &bind_data = data_p.bind_data->Cast<RangeFunctionBindData>();
-	auto &state = data_p.global_state->Cast<RangeFunctionState>();
->>>>>>> 4bba780d
 
 			throw BinderException(
 			    "GENERATE_SERIES / RANGE (timestamps) requires 3 arguments of types (TIMESTAMP, TIMESTAMP, INTERVAL)");
@@ -125,16 +106,7 @@
 	// a list of bound expressions representing the function's arguments
 	vector<unique_ptr<Expression>> args_list;
 
-<<<<<<< HEAD
 	unique_ptr<RangeExecutor> executor;
-=======
-public:
-	bool Equals(const FunctionData &other_p) const override {
-		auto &other = other_p.Cast<RangeDateTimeBindData>();
-		return other.start == start && other.end == end && other.increment == increment &&
-		       other.inclusive_bound == inclusive_bound && other.greater_than_check == greater_than_check;
-	}
->>>>>>> 4bba780d
 
 	idx_t MaxThreads() const override {
 		return GlobalTableFunctionState::MAX_THREADS;
@@ -168,41 +140,7 @@
                                         DataChunk &output) {
 	auto &state = data_p.global_state->Cast<RangeFunctionState>();
 
-<<<<<<< HEAD
 	return state.executor->Execute(context, input, output, state.args_list);
-=======
-	timestamp_t current_state;
-	bool finished = false;
-};
-
-static unique_ptr<GlobalTableFunctionState> RangeDateTimeInit(ClientContext &context, TableFunctionInitInput &input) {
-	auto &bind_data = input.bind_data->Cast<RangeDateTimeBindData>();
-	return make_uniq<RangeDateTimeState>(bind_data.start);
-}
-
-static void RangeDateTimeFunction(ClientContext &context, TableFunctionInput &data_p, DataChunk &output) {
-	auto &bind_data = data_p.bind_data->Cast<RangeDateTimeBindData>();
-	auto &state = data_p.global_state->Cast<RangeDateTimeState>();
-	if (state.finished) {
-		return;
-	}
-
-	idx_t size = 0;
-	auto data = FlatVector::GetData<timestamp_t>(output.data[0]);
-	while (true) {
-		data[size++] = state.current_state;
-		state.current_state =
-		    AddOperator::Operation<timestamp_t, interval_t, timestamp_t>(state.current_state, bind_data.increment);
-		if (bind_data.Finished(state.current_state)) {
-			state.finished = true;
-			break;
-		}
-		if (size >= STANDARD_VECTOR_SIZE) {
-			break;
-		}
-	}
-	output.SetCardinality(size);
->>>>>>> 4bba780d
 }
 
 void RangeTableFunction::RegisterFunction(BuiltinFunctions &set) {
