--- conflicted
+++ resolved
@@ -159,11 +159,7 @@
 		}
 		output.SetValue(col++, count, category.empty() ? Value() : Value(category));
 		// internal, BOOLEAN
-<<<<<<< HEAD
-		output.SetValue(7, count, Value::BOOLEAN(type_entry->internal));
-=======
 		output.SetValue(col++, count, Value::BOOLEAN(type_entry->internal));
->>>>>>> b3f6a8f1
 		// labels, VARCHAR[]
 		if (type.id() == LogicalTypeId::ENUM && type.AuxInfo()) {
 			auto data = FlatVector::GetData<string_t>(EnumType::GetValuesInsertOrder(type));
@@ -174,15 +170,9 @@
 				labels.emplace_back(data[i]);
 			}
 
-<<<<<<< HEAD
-			output.SetValue(8, count, Value::LIST(labels));
-		} else {
-			output.SetValue(8, count, Value());
-=======
 			output.SetValue(col++, count, Value::LIST(labels));
 		} else {
 			output.SetValue(col++, count, Value());
->>>>>>> b3f6a8f1
 		}
 
 		count++;
