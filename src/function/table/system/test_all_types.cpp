--- conflicted
+++ resolved
@@ -178,12 +178,6 @@
 
 	// map
 	auto map_type = LogicalType::MAP(LogicalType::VARCHAR, LogicalType::VARCHAR);
-<<<<<<< HEAD
-	auto min_map_value = Value::MAP(Value::EMPTYLIST(LogicalType::VARCHAR), Value::EMPTYLIST(LogicalType::VARCHAR));
-	auto max_map_value = Value::MAP(Value::LIST({Value("key1"), Value("key2")}),
-	                                Value::LIST({Value("🦆🦆🦆🦆🦆🦆"), Value("goose")}));
-	result.emplace_back(map_type, "map", std::move(min_map_value), std::move(max_map_value));
-=======
 	auto min_map_value = Value::MAP(ListType::GetChildType(map_type), std::vector<Value>());
 
 	child_list_t<Value> map_struct1;
@@ -198,8 +192,7 @@
 	map_values.push_back(Value::STRUCT(map_struct2));
 
 	auto max_map_value = Value::MAP(ListType::GetChildType(map_type), map_values);
-	result.emplace_back(map_type, "map", move(min_map_value), move(max_map_value));
->>>>>>> db2bb06e
+	result.emplace_back(map_type, "map", std::move(min_map_value), std::move(max_map_value));
 
 	return result;
 }
