--- conflicted
+++ resolved
@@ -444,12 +444,8 @@
 	return LogicalTypeComparisonResult::DIFFERENT_TYPES;
 }
 
-<<<<<<< HEAD
-void BaseScalarFunction::CastToFunctionArguments(ClientContext &context, vector<unique_ptr<Expression>> &children) {
-=======
 void BaseScalarFunction::CastToFunctionArguments(vector<unique_ptr<Expression>> &children,
                                                  bool cast_parameter_expressions) {
->>>>>>> 5389a310
 	for (idx_t i = 0; i < children.size(); i++) {
 		auto target_type = i < this->arguments.size() ? this->arguments[i] : this->varargs;
 		target_type.Verify();
@@ -462,21 +458,9 @@
 		auto cast_result = RequiresCast(children[i]->return_type, target_type);
 		// except for one special case: if the function accepts ANY argument
 		// in that case we don't add a cast
-<<<<<<< HEAD
-		if (cast_result == LogicalTypeComparisonResult::TARGET_IS_ANY) {
-			if (children[i]->return_type.id() == LogicalTypeId::UNKNOWN) {
-				// UNLESS the child is a prepared statement parameter
-				// in that case we default the prepared statement parameter to VARCHAR
-				children[i]->return_type =
-				    ExpressionBinder::ExchangeType(target_type, LogicalTypeId::ANY, LogicalType::VARCHAR);
-			}
-		} else if (cast_result == LogicalTypeComparisonResult::DIFFERENT_TYPES) {
+		if (cast_result == LogicalTypeComparisonResult::DIFFERENT_TYPES) {
 			// children[i] = BoundCastExpression::AddCastToType(move(children[i]), target_type);
-			children[i] = ExpressionBinder::BindAddCast(context, move(children[i]), target_type);
-=======
-		if (cast_result == LogicalTypeComparisonResult::DIFFERENT_TYPES) {
-			children[i] = BoundCastExpression::AddCastToType(move(children[i]), target_type);
->>>>>>> 5389a310
+			children[i] = ExpressionBinder::BindAddCast(move(children[i]), target_type);
 		}
 	}
 }
@@ -517,11 +501,7 @@
 		bind_info = bound_function.bind(context, bound_function, children);
 	}
 	// check if we need to add casts to the children
-<<<<<<< HEAD
-	bound_function.CastToFunctionArguments(context, children);
-=======
 	bound_function.CastToFunctionArguments(children, cast_parameters);
->>>>>>> 5389a310
 
 	// now create the function
 	auto return_type = bound_function.return_type;
@@ -540,11 +520,7 @@
 	}
 
 	// check if we need to add casts to the children
-<<<<<<< HEAD
-	bound_function.CastToFunctionArguments(context, children);
-=======
 	bound_function.CastToFunctionArguments(children, cast_parameters);
->>>>>>> 5389a310
 
 	// Special case: for ORDER BY aggregates, we wrap the aggregate function in a SortedAggregateFunction
 	// The children are the sort clauses and the binding contains the ordering data.
