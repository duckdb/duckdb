--- conflicted
+++ resolved
@@ -2,11 +2,7 @@
 
 namespace duckdb {
 
-<<<<<<< HEAD
-const uint64_t VERSION_NUMBER = 62;
-=======
-const uint64_t VERSION_NUMBER = 64;
->>>>>>> 511c0932
+const uint64_t VERSION_NUMBER = 65;
 
 struct StorageVersionInfo {
 	const char *version_name;
