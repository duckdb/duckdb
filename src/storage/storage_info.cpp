#include "duckdb/storage/storage_info.hpp"

#include "duckdb/common/numeric_utils.hpp"
#include "duckdb/common/optional_idx.hpp"

namespace duckdb {
constexpr idx_t Storage::MAX_ROW_GROUP_SIZE;
constexpr idx_t Storage::MAX_BLOCK_ALLOC_SIZE;
constexpr idx_t Storage::MIN_BLOCK_ALLOC_SIZE;
constexpr idx_t Storage::DEFAULT_BLOCK_HEADER_SIZE;

const uint64_t VERSION_NUMBER = 64;
const uint64_t VERSION_NUMBER_LOWER = 64;
const uint64_t VERSION_NUMBER_UPPER = 67;

static_assert(VERSION_NUMBER_LOWER <= VERSION_NUMBER, "Check on VERSION_NUMBER lower bound");
static_assert(VERSION_NUMBER <= VERSION_NUMBER_UPPER, "Check on VERSION_NUMBER upper bound");

struct StorageVersionInfo {
	const char *version_name;
	idx_t storage_version;
};

struct SerializationVersionInfo {
	const char *version_name;
	idx_t serialization_version;
};

// These sections are automatically generated by scripts/generate_storage_info.py
// Do not edit them manually, your changes will be overwritten
// clang-format off
// START OF STORAGE VERSION INFO
const uint64_t DEFAULT_STORAGE_VERSION_INFO = 64;
static const StorageVersionInfo storage_version_info[] = {
	{"v0.0.4", 1},
	{"v0.1.0", 1},
	{"v0.1.1", 1},
	{"v0.1.2", 1},
	{"v0.1.3", 1},
	{"v0.1.4", 1},
	{"v0.1.5", 1},
	{"v0.1.6", 1},
	{"v0.1.7", 1},
	{"v0.1.8", 1},
	{"v0.1.9", 1},
	{"v0.2.0", 1},
	{"v0.2.1", 1},
	{"v0.2.2", 4},
	{"v0.2.3", 6},
	{"v0.2.4", 11},
	{"v0.2.5", 13},
	{"v0.2.6", 15},
	{"v0.2.7", 17},
	{"v0.2.8", 18},
	{"v0.2.9", 21},
	{"v0.3.0", 25},
	{"v0.3.1", 27},
	{"v0.3.2", 31},
	{"v0.3.3", 33},
	{"v0.3.4", 33},
	{"v0.3.5", 33},
	{"v0.4.0", 33},
	{"v0.5.0", 38},
	{"v0.5.1", 38},
	{"v0.6.0", 39},
	{"v0.6.1", 39},
	{"v0.7.0", 43},
	{"v0.7.1", 43},
	{"v0.8.0", 51},
	{"v0.8.1", 51},
	{"v0.9.0", 64},
	{"v0.9.1", 64},
	{"v0.9.2", 64},
	{"v0.10.0", 64},
	{"v0.10.1", 64},
	{"v0.10.2", 64},
	{"v0.10.3", 64},
	{"v1.0.0", 64},
	{"v1.1.0", 64},
	{"v1.1.1", 64},
	{"v1.1.2", 64},
	{"v1.1.3", 64},
	{"v1.2.0", 65},
	{"v1.2.1", 65},
	{"v1.2.2", 65},
	{"v1.3.0", 66},
	{"v1.3.1", 66},
	{"v1.3.2", 66},
	{"v1.4.0", 67},
	{"v1.4.1", 67},
	{"v1.4.2", 67},
	{"v1.4.3", 67},
<<<<<<< HEAD
=======
	{"v1.5.0", 67},
>>>>>>> 9cbb0656
	{nullptr, 0}
};
// END OF STORAGE VERSION INFO
static_assert(DEFAULT_STORAGE_VERSION_INFO == VERSION_NUMBER, "Check on VERSION_INFO");

// START OF SERIALIZATION VERSION INFO
const uint64_t LATEST_SERIALIZATION_VERSION_INFO = 7;
const uint64_t DEFAULT_SERIALIZATION_VERSION_INFO = 1;
static const SerializationVersionInfo serialization_version_info[] = {
	{"v0.10.0", 1},
	{"v0.10.1", 1},
	{"v0.10.2", 1},
	{"v0.10.3", 2},
	{"v1.0.0", 2},
	{"v1.1.0", 3},
	{"v1.1.1", 3},
	{"v1.1.2", 3},
	{"v1.1.3", 3},
	{"v1.2.0", 4},
	{"v1.2.1", 4},
	{"v1.2.2", 4},
	{"v1.3.0", 5},
	{"v1.3.1", 5},
	{"v1.3.2", 5},
	{"v1.4.0", 6},
	{"v1.4.1", 6},
	{"v1.4.2", 6},
	{"v1.4.3", 6},
<<<<<<< HEAD
	{"latest", 6},
=======
	{"v1.5.0", 7},
	{"latest", 7},
>>>>>>> 9cbb0656
	{nullptr, 0}
};
// END OF SERIALIZATION VERSION INFO
// clang-format on

static_assert(DEFAULT_SERIALIZATION_VERSION_INFO <= LATEST_SERIALIZATION_VERSION_INFO,
              "Check on SERIALIZATION_VERSION_INFO");

string GetStorageVersionName(const idx_t serialization_version, const bool add_suffix) {
	if (serialization_version < 4) {
		// special handling for lower serialization versions
		return "v1.0.0+";
	}
	optional_idx min_idx;
	for (idx_t i = 0; serialization_version_info[i].version_name; i++) {
		if (strcmp(serialization_version_info[i].version_name, "latest") == 0) {
			continue;
		}
		if (serialization_version_info[i].serialization_version != serialization_version) {
			continue;
		}
		if (!min_idx.IsValid()) {
			min_idx = i;
		}
	}
	if (!min_idx.IsValid()) {
		D_ASSERT(0);
		return "--UNKNOWN--";
	}

	auto min_name = string(serialization_version_info[min_idx.GetIndex()].version_name);
	if (add_suffix) {
		min_name += "+";
	}
	return min_name;
}

optional_idx GetStorageVersion(const char *version_string) {
	for (idx_t i = 0; storage_version_info[i].version_name; i++) {
		if (!strcmp(storage_version_info[i].version_name, version_string)) {
			return storage_version_info[i].storage_version;
		}
	}
	return optional_idx();
}

optional_idx GetSerializationVersion(const char *version_string) {
	for (idx_t i = 0; serialization_version_info[i].version_name; i++) {
		if (!strcmp(serialization_version_info[i].version_name, version_string)) {
			return serialization_version_info[i].serialization_version;
		}
	}
	return optional_idx();
}

vector<string> GetSerializationCandidates() {
	vector<string> candidates;
	for (idx_t i = 0; serialization_version_info[i].version_name; i++) {
		candidates.push_back(serialization_version_info[i].version_name);
	}
	return candidates;
}

string GetDuckDBVersions(idx_t version_number) {
	vector<string> versions;
	for (idx_t i = 0; storage_version_info[i].version_name; i++) {
		if (version_number == storage_version_info[i].storage_version) {
			versions.push_back(string(storage_version_info[i].version_name));
		}
	}
	if (versions.empty()) {
		return string();
	}
	string result;
	for (idx_t i = 0; i < versions.size(); i++) {
		string sep = "";
		if (i) {
			sep = i + 1 == versions.size() ? " or " : ", ";
		}
		result += sep;
		result += versions[i];
	}
	return result;
}

void Storage::VerifyBlockAllocSize(const idx_t block_alloc_size) {
	if (!IsPowerOfTwo(block_alloc_size)) {
		throw InvalidInputException("the block size must be a power of two, got %llu", block_alloc_size);
	}
	if (block_alloc_size < MIN_BLOCK_ALLOC_SIZE) {
		throw InvalidInputException(
		    "the block size must be greater or equal than the minimum block size of %llu, got %llu",
		    MIN_BLOCK_ALLOC_SIZE, block_alloc_size);
	}
	if (block_alloc_size > MAX_BLOCK_ALLOC_SIZE) {
		throw InvalidInputException(
		    "the block size must be lesser or equal than the maximum block size of %llu, got %llu",
		    MAX_BLOCK_ALLOC_SIZE, block_alloc_size);
	}
	auto max_value = NumericCast<idx_t>(NumericLimits<int32_t>().Maximum());
	if (block_alloc_size > max_value) {
		throw InvalidInputException(
		    "the block size must not be greater than the maximum 32-bit signed integer value of %llu, got %llu",
		    max_value, block_alloc_size);
	}
}

void Storage::VerifyBlockHeaderSize(const idx_t block_header_size) {
	if ((block_header_size & 7) != 0) {
		// Alignment to 8 bytes is necessary for computing the checksum
		throw InvalidInputException("the block size must a multiple of 8, got %llu", block_header_size);
	}
	if (block_header_size < DEFAULT_BLOCK_HEADER_SIZE) {
		throw InvalidInputException(
		    "the block header size must be greater or equal than the default block header of %llu, got %llu",
		    DEFAULT_BLOCK_HEADER_SIZE, block_header_size);
	}
	if (block_header_size > MAX_BLOCK_HEADER_SIZE) {
		throw InvalidInputException(
		    "the block header size must be lesser or equal than the maximum block size of %llu, got %llu",
		    MAX_BLOCK_ALLOC_SIZE, block_header_size);
	}
}

} // namespace duckdb<|MERGE_RESOLUTION|>--- conflicted
+++ resolved
@@ -90,10 +90,7 @@
 	{"v1.4.1", 67},
 	{"v1.4.2", 67},
 	{"v1.4.3", 67},
-<<<<<<< HEAD
-=======
 	{"v1.5.0", 67},
->>>>>>> 9cbb0656
 	{nullptr, 0}
 };
 // END OF STORAGE VERSION INFO
@@ -122,12 +119,8 @@
 	{"v1.4.1", 6},
 	{"v1.4.2", 6},
 	{"v1.4.3", 6},
-<<<<<<< HEAD
-	{"latest", 6},
-=======
 	{"v1.5.0", 7},
 	{"latest", 7},
->>>>>>> 9cbb0656
 	{nullptr, 0}
 };
 // END OF SERIALIZATION VERSION INFO
