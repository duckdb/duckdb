#include "duckdb/storage/storage_manager.hpp"

#include "duckdb/catalog/catalog.hpp"
#include "duckdb/common/file_system.hpp"
#include "duckdb/common/serializer/memory_stream.hpp"
#include "duckdb/main/attached_database.hpp"
#include "duckdb/main/client_context.hpp"
#include "duckdb/main/database.hpp"
#include "duckdb/storage/checkpoint_manager.hpp"
#include "duckdb/storage/in_memory_block_manager.hpp"
#include "duckdb/storage/object_cache.hpp"
#include "duckdb/storage/single_file_block_manager.hpp"
#include "duckdb/storage/storage_extension.hpp"
#include "duckdb/storage/table/column_data.hpp"
#include "mbedtls_wrapper.hpp"

namespace duckdb {

using SHA256State = duckdb_mbedtls::MbedTlsWrapper::SHA256State;

StorageManager::StorageManager(AttachedDatabase &db, string path_p, bool read_only)
    : db(db), path(std::move(path_p)), read_only(read_only) {

	if (path.empty()) {
		path = IN_MEMORY_PATH;
		return;
	}
	auto &fs = FileSystem::Get(db);
	path = fs.ExpandPath(path);
}

StorageManager::~StorageManager() {
}

StorageManager &StorageManager::Get(AttachedDatabase &db) {
	return db.GetStorageManager();
}
StorageManager &StorageManager::Get(Catalog &catalog) {
	return StorageManager::Get(catalog.GetAttached());
}

DatabaseInstance &StorageManager::GetDatabase() {
	return db.GetDatabase();
}

ObjectCache &ObjectCache::GetObjectCache(ClientContext &context) {
	return context.db->GetObjectCache();
}

idx_t StorageManager::GetWALSize() {
	return wal->GetWALSize();
}

optional_ptr<WriteAheadLog> StorageManager::GetWAL() {
	if (InMemory() || read_only || !load_complete) {
		return nullptr;
	}
	return wal.get();
}

void StorageManager::ResetWAL() {
	wal->Delete();
}

string StorageManager::GetWALPath() {
	// we append the ".wal" **before** a question mark in case of GET parameters
	// but only if we are not in a windows long path (which starts with \\?\)
	std::size_t question_mark_pos = std::string::npos;
	if (!StringUtil::StartsWith(path, "\\\\?\\")) {
		question_mark_pos = path.find('?');
	}
	auto wal_path = path;
	if (question_mark_pos != std::string::npos) {
		wal_path.insert(question_mark_pos, ".wal");
	} else {
		wal_path += ".wal";
	}
	return wal_path;
}

bool StorageManager::InMemory() {
	D_ASSERT(!path.empty());
	return path == IN_MEMORY_PATH;
}

void StorageManager::Initialize(optional_ptr<ClientContext> context, StorageOptions &options) {
	bool in_memory = InMemory();
	if (in_memory && read_only) {
		throw CatalogException("Cannot launch in-memory database in read-only mode!");
	}

	// Create or load the database from disk, if not in-memory mode.
	LoadDatabase(context, options);

	if (options.encryption) {
		ClearUserKey(options.user_key);
	}
}

class SingleFileTableIOManager : public TableIOManager {
public:
	explicit SingleFileTableIOManager(BlockManager &block_manager, idx_t row_group_size)
	    : block_manager(block_manager), row_group_size(row_group_size) {
	}

	BlockManager &block_manager;
	idx_t row_group_size;

public:
	BlockManager &GetIndexBlockManager() override {
		return block_manager;
	}
	BlockManager &GetBlockManagerForRowData() override {
		return block_manager;
	}
	MetadataManager &GetMetadataManager() override {
		return block_manager.GetMetadataManager();
	}
	idx_t GetRowGroupSize() const override {
		return row_group_size;
	}
};

SingleFileStorageManager::SingleFileStorageManager(AttachedDatabase &db, string path, bool read_only)
    : StorageManager(db, std::move(path), read_only) {
}

void SingleFileStorageManager::LoadDatabase(optional_ptr<ClientContext> context, StorageOptions &storage_options) {

	if (InMemory()) {
		block_manager = make_uniq<InMemoryBlockManager>(BufferManager::GetBufferManager(db), DEFAULT_BLOCK_ALLOC_SIZE,
		                                                DEFAULT_BLOCK_HEADER_STORAGE_SIZE);
		table_io_manager = make_uniq<SingleFileTableIOManager>(*block_manager, DEFAULT_ROW_GROUP_SIZE);
		return;
	}

	auto &fs = FileSystem::Get(db);
	auto &config = DBConfig::Get(db);

	StorageManagerOptions options;
	options.read_only = read_only;
	options.use_direct_io = config.options.use_direct_io;
	options.debug_initialize = config.options.debug_initialize;
	options.storage_version = storage_options.storage_version;

	if (storage_options.encryption) {
<<<<<<< HEAD
		// key is given upon ATTACH
		D_ASSERT(storage_options.block_header_size == DEFAULT_ENCRYPTION_BLOCK_HEADER_SIZE);
		options.encryption_options.encryption_enabled = true;
		options.encryption_options.cipher = EncryptionTypes::StringToCipher(storage_options.encryption_cipher);
		options.encryption_options.user_key = &storage_options.user_key;
	} else if (config.options.contains_user_key || config.options.use_master_key) {
		// key is given in the command line
		storage_options.block_header_size = DEFAULT_ENCRYPTION_BLOCK_HEADER_SIZE;
=======
		options.encryption_options.encryption_enabled = true;
		options.encryption_options.cipher = EncryptionTypes::StringToCipher(storage_options.encryption_cipher);
		options.encryption_options.user_key = std::move(storage_options.user_key);
>>>>>>> 23f4de59
	}

	idx_t row_group_size = DEFAULT_ROW_GROUP_SIZE;
	if (storage_options.row_group_size.IsValid()) {
		row_group_size = storage_options.row_group_size.GetIndex();
		if (row_group_size == 0) {
			throw NotImplementedException("Invalid row group size: %llu - row group size must be bigger than 0",
			                              row_group_size);
		}
		if (row_group_size % STANDARD_VECTOR_SIZE != 0) {
			throw NotImplementedException(
			    "Invalid row group size: %llu - row group size must be divisible by the vector size (%llu)",
			    row_group_size, STANDARD_VECTOR_SIZE);
		}
	}
	// Check if the database file already exists.
	// Note: a file can also exist if there was a ROLLBACK on a previous transaction creating that file.
	if (!read_only && !fs.FileExists(path)) {
		// file does not exist and we are in read-write mode
		// create a new file

		auto wal_path = GetWALPath();
		// try to remove the WAL file if it exists
		fs.TryRemoveFile(wal_path);

		// Set the block allocation size for the new database file.
		if (storage_options.block_alloc_size.IsValid()) {
			// Use the option provided by the user.
			Storage::VerifyBlockAllocSize(storage_options.block_alloc_size.GetIndex());
			options.block_alloc_size = storage_options.block_alloc_size;
		} else {
			// No explicit option provided: use the default option.
			options.block_alloc_size = config.options.default_block_alloc_size;
		}
		//! set the block header size for the encrypted database files
		//! set the database to encrypted
		//! update the storage version to 1.4.0
		if (storage_options.block_header_size.IsValid()) {
			// Use the header size for the corresponding encryption algorithm.
			Storage::VerifyBlockHeaderSize(storage_options.block_header_size.GetIndex());
			options.block_header_size = storage_options.block_header_size;
			options.storage_version = storage_options.storage_version;
		} else {
			// No encryption; use the default option.
			options.block_header_size = config.options.default_block_header_size;
		}
		if (!options.storage_version.IsValid()) {
			// when creating a new database we default to the serialization version specified in the config
			options.storage_version = config.options.serialization_compatibility.serialization_version;
		}

		// Initialize the block manager before creating a new database.
		auto sf_block_manager = make_uniq<SingleFileBlockManager>(db, path, options);
		sf_block_manager->CreateNewDatabase(context);
		block_manager = std::move(sf_block_manager);
		table_io_manager = make_uniq<SingleFileTableIOManager>(*block_manager, row_group_size);
		wal = make_uniq<WriteAheadLog>(db, wal_path);
	} else {
		// Either the file exists, or we are in read-only mode, so we
		// try to read the existing file on disk.

		// set the block header size for the encrypted database files
		// (also if they already exist)
		if (storage_options.encryption) {
			options.encryption_options.encryption_enabled = true;
			D_ASSERT(storage_options.block_header_size == DEFAULT_ENCRYPTION_BLOCK_HEADER_SIZE);
		}
		if (config.options.contains_user_key || config.options.use_master_key) {
			// if -key or -master_key is given in the command line
			// set the block header size here
			storage_options.block_header_size = DEFAULT_ENCRYPTION_BLOCK_HEADER_SIZE;
		}
		if (storage_options.block_header_size.IsValid()) {
			Storage::VerifyBlockHeaderSize(storage_options.block_header_size.GetIndex());
			options.block_header_size = storage_options.block_header_size;
			options.storage_version = storage_options.storage_version;

			// Set encryption to true and derive encryption key
			options.encryption_options.encryption_enabled = true;
		} else {
			// No explicit option provided: use the default option.
			options.block_header_size = config.options.default_block_header_size;
		}

		// Initialize the block manager while loading the database file.
		// We'll construct the SingleFileBlockManager with the default block allocation size,
		// and later adjust it when reading the file header.
		auto sf_block_manager = make_uniq<SingleFileBlockManager>(db, path, options);
		sf_block_manager->LoadExistingDatabase();
		block_manager = std::move(sf_block_manager);
		table_io_manager = make_uniq<SingleFileTableIOManager>(*block_manager, row_group_size);

		if (storage_options.block_alloc_size.IsValid()) {
			// user-provided block alloc size
			idx_t block_alloc_size = storage_options.block_alloc_size.GetIndex();
			if (block_alloc_size != block_manager->GetBlockAllocSize()) {
				throw InvalidInputException(
				    "block size parameter does not match the file's block size, got %llu, expected %llu",
				    storage_options.block_alloc_size.GetIndex(), block_manager->GetBlockAllocSize());
			}
		}

		if (storage_options.block_header_size.IsValid()) {
			// block header size for encrypted database files
			idx_t block_header_size = storage_options.block_header_size.GetIndex();
			if (block_header_size != block_manager->GetBlockHeaderSize()) {
				throw InvalidInputException(
				    "block header size does not match the file's block header size, got %llu, expected %llu",
				    storage_options.block_header_size.GetIndex(), block_manager->GetBlockHeaderSize());
			}
		}

		// load the db from storage
		auto checkpoint_reader = SingleFileCheckpointReader(*this);
		checkpoint_reader.LoadFromStorage();

		auto wal_path = GetWALPath();
		wal = WriteAheadLog::Replay(fs, db, wal_path);
	}
	if (row_group_size > 122880ULL && GetStorageVersion() < 4) {
		throw InvalidInputException("Unsupported row group size %llu - row group sizes >= 122_880 are only supported "
		                            "with STORAGE_VERSION '1.2.0' or above.\nExplicitly specify a newer storage "
		                            "version when creating the database to enable larger row groups",
		                            row_group_size);
	}

	load_complete = true;
}

///////////////////////////////////////////////////////////////////////////////

enum class WALCommitState { IN_PROGRESS, FLUSHED, TRUNCATED };

struct OptimisticallyWrittenRowGroupData {
	OptimisticallyWrittenRowGroupData(idx_t start, idx_t count, unique_ptr<PersistentCollectionData> row_group_data_p)
	    : start(start), count(count), row_group_data(std::move(row_group_data_p)) {
	}

	idx_t start;
	idx_t count;
	unique_ptr<PersistentCollectionData> row_group_data;
};

class SingleFileStorageCommitState : public StorageCommitState {
public:
	SingleFileStorageCommitState(StorageManager &storage, WriteAheadLog &log);
	~SingleFileStorageCommitState() override;

	//! Revert the commit
	void RevertCommit() override;
	// Make the commit persistent
	void FlushCommit() override;

	void AddRowGroupData(DataTable &table, idx_t start_index, idx_t count,
	                     unique_ptr<PersistentCollectionData> row_group_data) override;
	optional_ptr<PersistentCollectionData> GetRowGroupData(DataTable &table, idx_t start_index, idx_t &count) override;
	bool HasRowGroupData() override;

private:
	idx_t initial_wal_size = 0;
	idx_t initial_written = 0;
	WriteAheadLog &wal;
	WALCommitState state;
	reference_map_t<DataTable, unordered_map<idx_t, OptimisticallyWrittenRowGroupData>> optimistically_written_data;
};

SingleFileStorageCommitState::SingleFileStorageCommitState(StorageManager &storage, WriteAheadLog &wal)
    : wal(wal), state(WALCommitState::IN_PROGRESS) {
	auto initial_size = storage.GetWALSize();
	initial_written = wal.GetTotalWritten();
	initial_wal_size = initial_size;
}

SingleFileStorageCommitState::~SingleFileStorageCommitState() {
	if (state != WALCommitState::IN_PROGRESS) {
		return;
	}
	try {
		// truncate the WAL in case of a destructor
		RevertCommit();
	} catch (...) { // NOLINT
	}
}

void SingleFileStorageCommitState::RevertCommit() {
	if (state != WALCommitState::IN_PROGRESS) {
		return;
	}
	if (wal.GetTotalWritten() > initial_written) {
		// remove any entries written into the WAL by truncating it
		wal.Truncate(initial_wal_size);
	}
	state = WALCommitState::TRUNCATED;
}

void SingleFileStorageCommitState::FlushCommit() {
	if (state != WALCommitState::IN_PROGRESS) {
		return;
	}
	wal.Flush();
	state = WALCommitState::FLUSHED;
}

void SingleFileStorageCommitState::AddRowGroupData(DataTable &table, idx_t start_index, idx_t count,
                                                   unique_ptr<PersistentCollectionData> row_group_data) {
	if (row_group_data->HasUpdates()) {
		// cannot serialize optimistic block pointers if in-memory updates exist
		return;
	}
	if (table.HasIndexes()) {
		// cannot serialize optimistic block pointers if the table has indexes
		return;
	}
	auto &entries = optimistically_written_data[table];
	auto entry = entries.find(start_index);
	if (entry != entries.end()) {
		throw InternalException("FIXME: AddOptimisticallyWrittenRowGroup is writing a duplicate row group");
	}
	entries.insert(
	    make_pair(start_index, OptimisticallyWrittenRowGroupData(start_index, count, std::move(row_group_data))));
}

optional_ptr<PersistentCollectionData> SingleFileStorageCommitState::GetRowGroupData(DataTable &table,
                                                                                     idx_t start_index, idx_t &count) {
	auto entry = optimistically_written_data.find(table);
	if (entry == optimistically_written_data.end()) {
		// no data for this table
		return nullptr;
	}
	auto &row_groups = entry->second;
	auto start_entry = row_groups.find(start_index);
	if (start_entry == row_groups.end()) {
		// this row group was not optimistically written
		return nullptr;
	}
	count = start_entry->second.count;
	return start_entry->second.row_group_data.get();
}

bool SingleFileStorageCommitState::HasRowGroupData() {
	return !optimistically_written_data.empty();
}

unique_ptr<StorageCommitState> SingleFileStorageManager::GenStorageCommitState(WriteAheadLog &wal) {
	return make_uniq<SingleFileStorageCommitState>(*this, wal);
}

bool SingleFileStorageManager::IsCheckpointClean(MetaBlockPointer checkpoint_id) {
	return block_manager->IsRootBlock(checkpoint_id);
}

void SingleFileStorageManager::CreateCheckpoint(optional_ptr<ClientContext> client_context, CheckpointOptions options) {
	if (InMemory() || read_only || !load_complete) {
		return;
	}
	if (db.GetStorageExtension()) {
		db.GetStorageExtension()->OnCheckpointStart(db, options);
	}
	auto &config = DBConfig::Get(db);
	if (GetWALSize() > 0 || config.options.force_checkpoint || options.action == CheckpointAction::ALWAYS_CHECKPOINT) {
		// we only need to checkpoint if there is anything in the WAL
		try {
			SingleFileCheckpointWriter checkpointer(client_context, db, *block_manager, options.type);
			checkpointer.CreateCheckpoint();
		} catch (std::exception &ex) {
			ErrorData error(ex);
			throw FatalException("Failed to create checkpoint because of error: %s", error.RawMessage());
		}
	}
	if (options.wal_action == CheckpointWALAction::DELETE_WAL) {
		ResetWAL();
	}

	if (db.GetStorageExtension()) {
		db.GetStorageExtension()->OnCheckpointEnd(db, options);
	}
}

DatabaseSize SingleFileStorageManager::GetDatabaseSize() {
	// All members default to zero
	DatabaseSize ds;
	if (!InMemory()) {
		ds.total_blocks = block_manager->TotalBlocks();
		ds.block_size = block_manager->GetBlockAllocSize();
		ds.free_blocks = block_manager->FreeBlocks();
		ds.used_blocks = ds.total_blocks - ds.free_blocks;
		ds.bytes = (ds.total_blocks * ds.block_size);
		ds.wal_size = NumericCast<idx_t>(GetWALSize());
	}
	return ds;
}

vector<MetadataBlockInfo> SingleFileStorageManager::GetMetadataInfo() {
	auto &metadata_manager = block_manager->GetMetadataManager();
	return metadata_manager.GetMetadataInfo();
}

bool SingleFileStorageManager::AutomaticCheckpoint(idx_t estimated_wal_bytes) {
	auto initial_size = NumericCast<idx_t>(GetWALSize());
	idx_t expected_wal_size = initial_size + estimated_wal_bytes;
	return expected_wal_size > DBConfig::Get(db).options.checkpoint_wal_size;
}

shared_ptr<TableIOManager> SingleFileStorageManager::GetTableIOManager(BoundCreateTableInfo *info /*info*/) {
	// This is an unmanaged reference. No ref/deref overhead. Lifetime of the
	// TableIoManager follows lifetime of the StorageManager (this).
	return shared_ptr<TableIOManager>(shared_ptr<char>(nullptr), table_io_manager.get());
}

BlockManager &SingleFileStorageManager::GetBlockManager() {
	return *block_manager;
}

} // namespace duckdb<|MERGE_RESOLUTION|>--- conflicted
+++ resolved
@@ -144,20 +144,14 @@
 	options.storage_version = storage_options.storage_version;
 
 	if (storage_options.encryption) {
-<<<<<<< HEAD
 		// key is given upon ATTACH
 		D_ASSERT(storage_options.block_header_size == DEFAULT_ENCRYPTION_BLOCK_HEADER_SIZE);
 		options.encryption_options.encryption_enabled = true;
 		options.encryption_options.cipher = EncryptionTypes::StringToCipher(storage_options.encryption_cipher);
-		options.encryption_options.user_key = &storage_options.user_key;
-	} else if (config.options.contains_user_key || config.options.use_master_key) {
+		options.encryption_options.user_key = std::move(storage_options.user_key);
+	} else if (config.options.contains_user_key) {
 		// key is given in the command line
 		storage_options.block_header_size = DEFAULT_ENCRYPTION_BLOCK_HEADER_SIZE;
-=======
-		options.encryption_options.encryption_enabled = true;
-		options.encryption_options.cipher = EncryptionTypes::StringToCipher(storage_options.encryption_cipher);
-		options.encryption_options.user_key = std::move(storage_options.user_key);
->>>>>>> 23f4de59
 	}
 
 	idx_t row_group_size = DEFAULT_ROW_GROUP_SIZE;
@@ -234,9 +228,6 @@
 			Storage::VerifyBlockHeaderSize(storage_options.block_header_size.GetIndex());
 			options.block_header_size = storage_options.block_header_size;
 			options.storage_version = storage_options.storage_version;
-
-			// Set encryption to true and derive encryption key
-			options.encryption_options.encryption_enabled = true;
 		} else {
 			// No explicit option provided: use the default option.
 			options.block_header_size = config.options.default_block_header_size;
