#include "duckdb/storage/data_table.hpp"

#include "duckdb/catalog/catalog_entry/table_catalog_entry.hpp"
#include "duckdb/common/chrono.hpp"
#include "duckdb/common/exception.hpp"
#include "duckdb/common/helper.hpp"
#include "duckdb/common/vector_operations/vector_operations.hpp"
#include "duckdb/common/sort/sort.hpp"
#include "duckdb/execution/expression_executor.hpp"
#include "duckdb/main/client_context.hpp"
#include "duckdb/parser/constraints/list.hpp"
#include "duckdb/planner/constraints/list.hpp"
#include "duckdb/planner/expression_binder/check_binder.hpp"
#include "duckdb/planner/table_filter.hpp"
#include "duckdb/storage/checkpoint/table_data_writer.hpp"
#include "duckdb/storage/storage_manager.hpp"
#include "duckdb/storage/table/persistent_table_data.hpp"
#include "duckdb/storage/table/row_group.hpp"
#include "duckdb/storage/table/standard_column_data.hpp"
#include "duckdb/transaction/transaction.hpp"
#include "duckdb/transaction/transaction_manager.hpp"
<<<<<<< HEAD
#include "duckdb/execution/index/art/art.hpp"
=======
#include "duckdb/main/attached_database.hpp"
>>>>>>> 2dcdc245

namespace duckdb {

DataTableInfo::DataTableInfo(AttachedDatabase &db, shared_ptr<TableIOManager> table_io_manager_p, string schema,
                             string table)
    : db(db), table_io_manager(move(table_io_manager_p)), cardinality(0), schema(move(schema)), table(move(table)) {
}

bool DataTableInfo::IsTemporary() const {
	return db.IsTemporary();
}

DataTable::DataTable(AttachedDatabase &db, shared_ptr<TableIOManager> table_io_manager_p, const string &schema,
                     const string &table, vector<ColumnDefinition> column_definitions_p,
                     unique_ptr<PersistentTableData> data)
    : info(make_shared<DataTableInfo>(db, move(table_io_manager_p), schema, table)),
      column_definitions(move(column_definitions_p)), db(db), is_root(true) {
	// initialize the table with the existing data from disk, if any
	auto types = GetTypes();
	this->row_groups =
	    make_shared<RowGroupCollection>(info, TableIOManager::Get(*this).GetBlockManagerForRowData(), types, 0);
	if (data && !data->row_groups.empty()) {
		this->row_groups->Initialize(*data);
	} else {
		this->row_groups->InitializeEmpty();
		D_ASSERT(row_groups->GetTotalRows() == 0);
	}
	row_groups->Verify();
}

DataTable::DataTable(ClientContext &context, DataTable &parent, ColumnDefinition &new_column, Expression *default_value)
    : info(parent.info), db(parent.db), is_root(true) {
	// add the column definitions from this DataTable
	for (auto &column_def : parent.column_definitions) {
		column_definitions.emplace_back(column_def.Copy());
	}
	column_definitions.emplace_back(new_column.Copy());
	// prevent any new tuples from being added to the parent
	lock_guard<mutex> parent_lock(parent.append_lock);

	this->row_groups = parent.row_groups->AddColumn(context, new_column, default_value);

	// also add this column to client local storage
	auto &local_storage = LocalStorage::Get(context, db);
	local_storage.AddColumn(&parent, this, new_column, default_value);

	// this table replaces the previous table, hence the parent is no longer the root DataTable
	parent.is_root = false;
}

DataTable::DataTable(ClientContext &context, DataTable &parent, idx_t removed_column)
    : info(parent.info), db(parent.db), is_root(true) {
	// prevent any new tuples from being added to the parent
	lock_guard<mutex> parent_lock(parent.append_lock);

	for (auto &column_def : parent.column_definitions) {
		column_definitions.emplace_back(column_def.Copy());
	}
	// first check if there are any indexes that exist that point to the removed column
	info->indexes.Scan([&](Index &index) {
		for (auto &column_id : index.column_ids) {
			if (column_id == removed_column) {
				throw CatalogException("Cannot drop this column: an index depends on it!");
			} else if (column_id > removed_column) {
				throw CatalogException("Cannot drop this column: an index depends on a column after it!");
			}
		}
		return false;
	});

	// erase the column definitions from this DataTable
	D_ASSERT(removed_column < column_definitions.size());
	column_definitions.erase(column_definitions.begin() + removed_column);

	storage_t storage_idx = 0;
	for (idx_t i = 0; i < column_definitions.size(); i++) {
		auto &col = column_definitions[i];
		col.SetOid(i);
		if (col.Generated()) {
			continue;
		}
		col.SetStorageOid(storage_idx++);
	}

	// alter the row_groups and remove the column from each of them
	this->row_groups = parent.row_groups->RemoveColumn(removed_column);

	// scan the original table, and fill the new column with the transformed value
	auto &local_storage = LocalStorage::Get(context, db);
	local_storage.DropColumn(&parent, this, removed_column);

	// this table replaces the previous table, hence the parent is no longer the root DataTable
	parent.is_root = false;
}

// Alter column to add new constraint
DataTable::DataTable(ClientContext &context, DataTable &parent, unique_ptr<BoundConstraint> constraint)
    : info(parent.info), db(parent.db), row_groups(parent.row_groups), is_root(true) {

	lock_guard<mutex> parent_lock(parent.append_lock);
	for (auto &column_def : parent.column_definitions) {
		column_definitions.emplace_back(column_def.Copy());
	}

	// Verify the new constraint against current persistent/local data
	VerifyNewConstraint(context, parent, constraint.get());

	// Get the local data ownership from old dt
	auto &local_storage = LocalStorage::Get(context, db);
	local_storage.MoveStorage(&parent, this);
	// this table replaces the previous table, hence the parent is no longer the root DataTable
	parent.is_root = false;
}

DataTable::DataTable(ClientContext &context, DataTable &parent, idx_t changed_idx, const LogicalType &target_type,
                     const vector<column_t> &bound_columns, Expression &cast_expr)
    : info(parent.info), db(parent.db), is_root(true) {
	// prevent any tuples from being added to the parent
	lock_guard<mutex> lock(append_lock);
	for (auto &column_def : parent.column_definitions) {
		column_definitions.emplace_back(column_def.Copy());
	}
	// first check if there are any indexes that exist that point to the changed column
	info->indexes.Scan([&](Index &index) {
		for (auto &column_id : index.column_ids) {
			if (column_id == changed_idx) {
				throw CatalogException("Cannot change the type of this column: an index depends on it!");
			}
		}
		return false;
	});

	// change the type in this DataTable
	column_definitions[changed_idx].SetType(target_type);

	// set up the statistics for the table
	// the column that had its type changed will have the new statistics computed during conversion
	this->row_groups = parent.row_groups->AlterType(context, changed_idx, target_type, bound_columns, cast_expr);

	// scan the original table, and fill the new column with the transformed value
	auto &local_storage = LocalStorage::Get(context, db);
	local_storage.ChangeType(&parent, this, changed_idx, target_type, bound_columns, cast_expr);

	// this table replaces the previous table, hence the parent is no longer the root DataTable
	parent.is_root = false;
}

vector<LogicalType> DataTable::GetTypes() {
	vector<LogicalType> types;
	for (auto &it : column_definitions) {
		types.push_back(it.Type());
	}
	return types;
}

TableIOManager &TableIOManager::Get(DataTable &table) {
	return *table.info->table_io_manager;
}

//===--------------------------------------------------------------------===//
// Scan
//===--------------------------------------------------------------------===//
void DataTable::InitializeScan(TableScanState &state, const vector<column_t> &column_ids,
                               TableFilterSet *table_filters) {
	state.Initialize(column_ids, table_filters);
	row_groups->InitializeScan(state.table_state, column_ids, table_filters);
}

void DataTable::InitializeScan(Transaction &transaction, TableScanState &state, const vector<column_t> &column_ids,
                               TableFilterSet *table_filters) {
	InitializeScan(state, column_ids, table_filters);
	auto &local_storage = LocalStorage::Get(transaction);
	local_storage.InitializeScan(this, state.local_state, table_filters);
}

void DataTable::InitializeScanWithOffset(TableScanState &state, const vector<column_t> &column_ids, idx_t start_row,
                                         idx_t end_row) {
	state.Initialize(column_ids);
	row_groups->InitializeScanWithOffset(state.table_state, column_ids, start_row, end_row);
}

idx_t DataTable::MaxThreads(ClientContext &context) {
	idx_t parallel_scan_vector_count = RowGroup::ROW_GROUP_VECTOR_COUNT;
	if (ClientConfig::GetConfig(context).verify_parallelism) {
		parallel_scan_vector_count = 1;
	}
	idx_t parallel_scan_tuple_count = STANDARD_VECTOR_SIZE * parallel_scan_vector_count;
	return GetTotalRows() / parallel_scan_tuple_count + 1;
}

void DataTable::InitializeParallelScan(ClientContext &context, ParallelTableScanState &state) {
	row_groups->InitializeParallelScan(state.scan_state);

	auto &local_storage = LocalStorage::Get(context, db);
	local_storage.InitializeParallelScan(this, state.local_state);
}

bool DataTable::NextParallelScan(ClientContext &context, ParallelTableScanState &state, TableScanState &scan_state) {
	if (row_groups->NextParallelScan(context, state.scan_state, scan_state.table_state)) {
		return true;
	}
	scan_state.table_state.batch_index = state.scan_state.batch_index;
	auto &local_storage = LocalStorage::Get(context, db);
	if (local_storage.NextParallelScan(context, this, state.local_state, scan_state.local_state)) {
		return true;
	} else {
		// finished all scans: no more scans remaining
		return false;
	}
}

void DataTable::Scan(Transaction &transaction, DataChunk &result, TableScanState &state) {
	// scan the persistent segments
	if (state.table_state.Scan(transaction, result)) {
		D_ASSERT(result.size() > 0);
		return;
	}

	// scan the transaction-local segments
	auto &local_storage = LocalStorage::Get(transaction);
	local_storage.Scan(state.local_state, state.GetColumnIds(), result);
}

bool DataTable::CreateIndexScan(TableScanState &state, DataChunk &result, TableScanType type) {
	return state.table_state.ScanCommitted(result, type);
}

//===--------------------------------------------------------------------===//
// Fetch
//===--------------------------------------------------------------------===//
void DataTable::Fetch(Transaction &transaction, DataChunk &result, const vector<column_t> &column_ids,
                      Vector &row_identifiers, idx_t fetch_count, ColumnFetchState &state) {
	row_groups->Fetch(transaction, result, column_ids, row_identifiers, fetch_count, state);
}

//===--------------------------------------------------------------------===//
// Append
//===--------------------------------------------------------------------===//
static void VerifyNotNullConstraint(TableCatalogEntry &table, Vector &vector, idx_t count, const string &col_name) {
	if (VectorOperations::HasNull(vector, count)) {
		throw ConstraintException("NOT NULL constraint failed: %s.%s", table.name, col_name);
	}
}

// To avoid throwing an error at SELECT, instead this moves the error detection to INSERT
static void VerifyGeneratedExpressionSuccess(ClientContext &context, TableCatalogEntry &table, DataChunk &chunk,
                                             Expression &expr, column_t index) {
	auto &col = table.columns.GetColumn(LogicalIndex(index));
	D_ASSERT(col.Generated());
	ExpressionExecutor executor(context, expr);
	Vector result(col.Type());
	try {
		executor.ExecuteExpression(chunk, result);
	} catch (std::exception &ex) {
		// FIXME: should this be this lenient? assertions are also caught this way
		throw ConstraintException("Incorrect value for generated column \"%s %s AS (%s)\" : %s", col.Name(),
		                          col.Type().ToString(), col.GeneratedExpression().ToString(), ex.what());
	}
}

static void VerifyCheckConstraint(ClientContext &context, TableCatalogEntry &table, Expression &expr,
                                  DataChunk &chunk) {
	ExpressionExecutor executor(context, expr);
	Vector result(LogicalType::INTEGER);
	try {
		executor.ExecuteExpression(chunk, result);
	} catch (std::exception &ex) {
		throw ConstraintException("CHECK constraint failed: %s (Error: %s)", table.name, ex.what());
	} catch (...) { // LCOV_EXCL_START
		throw ConstraintException("CHECK constraint failed: %s (Unknown Error)", table.name);
	} // LCOV_EXCL_STOP
	UnifiedVectorFormat vdata;
	result.ToUnifiedFormat(chunk.size(), vdata);

	auto dataptr = (int32_t *)vdata.data;
	for (idx_t i = 0; i < chunk.size(); i++) {
		auto idx = vdata.sel->get_index(i);
		if (vdata.validity.RowIsValid(idx) && dataptr[idx] == 0) {
			throw ConstraintException("CHECK constraint failed: %s", table.name);
		}
	}
}

bool DataTable::IsForeignKeyIndex(const vector<PhysicalIndex> &fk_keys, Index &index, ForeignKeyType fk_type) {
	if (fk_type == ForeignKeyType::FK_TYPE_PRIMARY_KEY_TABLE ? !index.IsUnique() : !index.IsForeign()) {
		return false;
	}
	if (fk_keys.size() != index.column_ids.size()) {
		return false;
	}
	for (auto &fk_key : fk_keys) {
		bool is_found = false;
		for (auto &index_key : index.column_ids) {
			if (fk_key.index == index_key) {
				is_found = true;
				break;
			}
		}
		if (!is_found) {
			return false;
		}
	}
	return true;
}

<<<<<<< HEAD
idx_t LocateErrorIndex(bool is_append, ManagedSelection &matches) {
	idx_t failed_index = DConstants::INVALID_INDEX;
	if (!is_append) {
		// We expected to find nothing, so the first error is the first match
		failed_index = matches[0];
	} else {
		// We expected to find matches for all of them, so the first missing match is the first error
		return UniqueConstraintConflictInfo::FirstMissingMatch(matches);
	}
	return failed_index;
}

[[noreturn]] static void ThrowForeignKeyConstraintError(idx_t failed_index, bool is_append, Index *index,
                                                        DataChunk &input) {
	auto verify_type = is_append ? VerifyExistenceType::APPEND_FK : VerifyExistenceType::DELETE_FK;

	D_ASSERT(failed_index != DConstants::INVALID_INDEX);
	D_ASSERT(index->type == IndexType::ART);
	auto &art_index = (ART &)*index;
	auto key_name = art_index.GenerateErrorKeyName(input, failed_index);
	auto exception_msg = art_index.GenerateConstraintErrorMessage(verify_type, move(key_name));
	throw ConstraintException(exception_msg);
}

bool IsForeignKeyConstraintError(bool is_append, idx_t input_count, ManagedSelection &matches) {
	if (is_append) {
		// We need to find a match for all of the values
		return matches.Count() != input_count;
	} else {
		// We should not find any matches
		return matches.Count() != 0;
	}
}

static void VerifyForeignKeyConstraint(const BoundForeignKeyConstraint &bfk, ClientContext &context, DataChunk &chunk,
                                       bool is_append) {
=======
void DataTable::VerifyForeignKeyConstraint(const BoundForeignKeyConstraint &bfk, ClientContext &context,
                                           DataChunk &chunk, bool is_append) {
>>>>>>> 2dcdc245
	const vector<PhysicalIndex> *src_keys_ptr = &bfk.info.fk_keys;
	const vector<PhysicalIndex> *dst_keys_ptr = &bfk.info.pk_keys;
	if (!is_append) {
		src_keys_ptr = &bfk.info.pk_keys;
		dst_keys_ptr = &bfk.info.fk_keys;
	}

	auto table_entry_ptr =
	    Catalog::GetEntry<TableCatalogEntry>(context, INVALID_CATALOG, bfk.info.schema, bfk.info.table);
	if (table_entry_ptr == nullptr) {
		throw InternalException("Can't find table \"%s\" in foreign key constraint", bfk.info.table);
	}

	// make the data chunk to check
	vector<LogicalType> types;
	for (auto &col : table_entry_ptr->columns.Physical()) {
		types.emplace_back(col.Type());
	}
	DataChunk dst_chunk;
	dst_chunk.InitializeEmpty(types);
	for (idx_t i = 0; i < src_keys_ptr->size(); i++) {
		dst_chunk.data[(*dst_keys_ptr)[i].index].Reference(chunk.data[(*src_keys_ptr)[i].index]);
	}
	dst_chunk.SetCardinality(chunk.size());
	auto data_table = table_entry_ptr->storage.get();

	idx_t count = dst_chunk.size();
	if (count <= 0) {
		return;
	}

	// Contains all the indices that found a match with a foreign key
	ManagedSelection regular_matches(count);
	ManagedSelection transaction_matches(count);

	data_table->info->indexes.VerifyForeignKey(*dst_keys_ptr, is_append, dst_chunk, &regular_matches);
	// check whether or not the chunk can be inserted or deleted into the referenced table' transaction local storage
<<<<<<< HEAD
	auto &local_storage = LocalStorage::Get(context);

	bool error = IsForeignKeyConstraintError(is_append, count, regular_matches);
	bool transaction_error = false;

=======
	auto &local_storage = LocalStorage::Get(context, db);
>>>>>>> 2dcdc245
	bool transaction_check = local_storage.Find(data_table);
	if (transaction_check) {
		auto &transact_index = local_storage.GetIndexes(data_table);
		transact_index.VerifyForeignKey(*dst_keys_ptr, is_append, dst_chunk, &transaction_matches);
		transaction_error = IsForeignKeyConstraintError(is_append, count, transaction_matches);
	}

	if (!transaction_error && !error) {
		// No error occurred;
		return;
	}

	// Some error occurred, and we likely want to throw
	Index *index;
	Index *transaction_index;

	auto fk_type = is_append ? ForeignKeyType::FK_TYPE_PRIMARY_KEY_TABLE : ForeignKeyType::FK_TYPE_FOREIGN_KEY_TABLE;
	// check whether or not the chunk can be inserted or deleted into the referenced table' storage
	index = data_table->info->indexes.FindForeignKeyIndex(*dst_keys_ptr, fk_type);
	if (transaction_check) {
		auto &transact_index = local_storage.GetIndexes(data_table);
		// check whether or not the chunk can be inserted or deleted into the referenced table' storage
		transaction_index = transact_index.FindForeignKeyIndex(*dst_keys_ptr, fk_type);
	}

	if (!transaction_check) {
		// Only local state is checked, throw the error
		D_ASSERT(error);
		auto failed_index = LocateErrorIndex(is_append, regular_matches);
		D_ASSERT(failed_index != DConstants::INVALID_INDEX);
		ThrowForeignKeyConstraintError(failed_index, is_append, index, dst_chunk);
	}
	if (transaction_error && error && is_append) {
		// When we want to do an append, we only throw if the foreign key does not exist in both transaction and local
		// storage
		idx_t failed_index = DConstants::INVALID_INDEX;
		idx_t regular_idx = 0;
		idx_t transaction_idx = 0;
		for (idx_t i = 0; i < count; i++) {
			bool in_regular = regular_matches.IndexMapsToLocation(regular_idx, i);
			regular_idx += in_regular;
			bool in_transaction = transaction_matches.IndexMapsToLocation(transaction_idx, i);
			transaction_idx += in_transaction;

			if (!in_regular && !in_transaction) {
				// We need to find a match for all of the input values
				// The failed index is i, it does not show up in either regular or transaction storage
				failed_index = i;
				break;
			}
		}
		if (failed_index == DConstants::INVALID_INDEX) {
			// We don't throw, every value was present in either regular or transaction storage
			return;
		}
		ThrowForeignKeyConstraintError(failed_index, true, index, dst_chunk);
	}
	if (!is_append && transaction_check) {
		if (error) {
			auto failed_index = LocateErrorIndex(false, regular_matches);
			D_ASSERT(failed_index != DConstants::INVALID_INDEX);
			ThrowForeignKeyConstraintError(failed_index, false, index, dst_chunk);
		} else {
			D_ASSERT(transaction_error);
			D_ASSERT(transaction_matches.Count() != DConstants::INVALID_INDEX);
			auto failed_index = LocateErrorIndex(false, transaction_matches);
			D_ASSERT(failed_index != DConstants::INVALID_INDEX);
			ThrowForeignKeyConstraintError(failed_index, false, transaction_index, dst_chunk);
		}
	}
}

void DataTable::VerifyAppendForeignKeyConstraint(const BoundForeignKeyConstraint &bfk, ClientContext &context,
                                                 DataChunk &chunk) {
	VerifyForeignKeyConstraint(bfk, context, chunk, true);
}

void DataTable::VerifyDeleteForeignKeyConstraint(const BoundForeignKeyConstraint &bfk, ClientContext &context,
                                                 DataChunk &chunk) {
	VerifyForeignKeyConstraint(bfk, context, chunk, false);
}

void DataTable::VerifyNewConstraint(ClientContext &context, DataTable &parent, const BoundConstraint *constraint) {
	if (constraint->type != ConstraintType::NOT_NULL) {
		throw NotImplementedException("FIXME: ALTER COLUMN with such constraint is not supported yet");
	}

	parent.row_groups->VerifyNewConstraint(parent, *constraint);
	auto &local_storage = LocalStorage::Get(context, db);
	local_storage.VerifyNewConstraint(parent, *constraint);
}

void DataTable::VerifyAppendConstraints(TableCatalogEntry &table, ClientContext &context, DataChunk &chunk,
                                        ConflictInfo *conflict_info) {
	if (table.HasGeneratedColumns()) {
		// Verify that the generated columns expression work with the inserted values
		auto binder = Binder::CreateBinder(context);
		physical_index_set_t bound_columns;
		CheckBinder generated_check_binder(*binder, context, table.name, table.columns, bound_columns);
		for (auto &col : table.columns.Logical()) {
			if (!col.Generated()) {
				continue;
			}
			D_ASSERT(col.Type().id() != LogicalTypeId::ANY);
			generated_check_binder.target_type = col.Type();
			auto to_be_bound_expression = col.GeneratedExpression().Copy();
			auto bound_expression = generated_check_binder.Bind(to_be_bound_expression);
			VerifyGeneratedExpressionSuccess(context, table, chunk, *bound_expression, col.Oid());
		}
	}
	for (idx_t i = 0; i < table.bound_constraints.size(); i++) {
		auto &base_constraint = table.constraints[i];
		auto &constraint = table.bound_constraints[i];
		switch (base_constraint->type) {
		case ConstraintType::NOT_NULL: {
			auto &bound_not_null = *reinterpret_cast<BoundNotNullConstraint *>(constraint.get());
			auto &not_null = *reinterpret_cast<NotNullConstraint *>(base_constraint.get());
			auto &col = table.columns.GetColumn(LogicalIndex(not_null.index));
			VerifyNotNullConstraint(table, chunk.data[bound_not_null.index.index], chunk.size(), col.Name());
			break;
		}
		case ConstraintType::CHECK: {
			auto &check = *reinterpret_cast<BoundCheckConstraint *>(constraint.get());
			VerifyCheckConstraint(context, table, *check.expression, chunk);
			break;
		}
		case ConstraintType::UNIQUE: {
			//! check whether or not the chunk can be inserted into the indexes
			info->indexes.Scan([&](Index &index) {
				if (conflict_info && conflict_info->ConflictTargetMatches(index)) {
					UniqueConstraintConflictInfo temp(chunk.size());
					index.VerifyAppend(chunk, temp);
					if (temp.matches.Count() != 0) {
						auto &conflicts = conflict_info->constraint_conflicts;
						// Found actual conflicts, merge it into the conflict_info
						conflicts.AddConflicts(temp);
					}
				} else {
					index.VerifyAppend(chunk);
				}
				return false;
			});
			break;
		}
		case ConstraintType::FOREIGN_KEY: {
			auto &bfk = *reinterpret_cast<BoundForeignKeyConstraint *>(constraint.get());
			if (bfk.info.type == ForeignKeyType::FK_TYPE_FOREIGN_KEY_TABLE ||
			    bfk.info.type == ForeignKeyType::FK_TYPE_SELF_REFERENCE_TABLE) {
				VerifyAppendForeignKeyConstraint(bfk, context, chunk);
			}
			break;
		}
		default:
			throw NotImplementedException("Constraint type not implemented!");
		}
	}
}

void DataTable::InitializeLocalAppend(LocalAppendState &state, ClientContext &context) {
	if (!is_root) {
		throw TransactionException("Transaction conflict: adding entries to a table that has been altered!");
	}
	auto &local_storage = LocalStorage::Get(context, db);
	local_storage.InitializeAppend(state, this);
}

void DataTable::LocalAppend(LocalAppendState &state, TableCatalogEntry &table, ClientContext &context,
                            DataChunk &chunk) {
	if (chunk.size() == 0) {
		return;
	}
	D_ASSERT(chunk.ColumnCount() == table.columns.PhysicalColumnCount());
	if (!is_root) {
		throw TransactionException("Transaction conflict: adding entries to a table that has been altered!");
	}

	chunk.Verify();

	// verify any constraints on the new chunk
	VerifyAppendConstraints(table, context, chunk);
	// FIXME: call method that returns for which values the constraint check failed

	// append to the transaction local data
	LocalStorage::Append(state, chunk);
}

void DataTable::FinalizeLocalAppend(LocalAppendState &state) {
	LocalStorage::FinalizeAppend(state);
}

OptimisticDataWriter *DataTable::CreateOptimisticWriter(ClientContext &context) {
	auto &local_storage = LocalStorage::Get(context, db);
	return local_storage.CreateOptimisticWriter(this);
}

void DataTable::LocalMerge(ClientContext &context, RowGroupCollection &collection) {
	auto &local_storage = LocalStorage::Get(context, db);
	local_storage.LocalMerge(this, collection);
}

void DataTable::LocalAppend(TableCatalogEntry &table, ClientContext &context, DataChunk &chunk) {
	LocalAppendState append_state;
	table.storage->InitializeLocalAppend(append_state, context);
	table.storage->LocalAppend(append_state, table, context, chunk);
	table.storage->FinalizeLocalAppend(append_state);
}

void DataTable::LocalAppend(TableCatalogEntry &table, ClientContext &context, ColumnDataCollection &collection) {
	LocalAppendState append_state;
	table.storage->InitializeLocalAppend(append_state, context);
	for (auto &chunk : collection.Chunks()) {
		table.storage->LocalAppend(append_state, table, context, chunk);
	}
	table.storage->FinalizeLocalAppend(append_state);
}

void DataTable::AppendLock(TableAppendState &state) {
	state.append_lock = unique_lock<mutex>(append_lock);
	if (!is_root) {
		throw TransactionException("Transaction conflict: adding entries to a table that has been altered!");
	}
	state.row_start = row_groups->GetTotalRows();
	state.current_row = state.row_start;
}

void DataTable::InitializeAppend(Transaction &transaction, TableAppendState &state, idx_t append_count) {
	// obtain the append lock for this table
	if (!state.append_lock) {
		throw InternalException("DataTable::AppendLock should be called before DataTable::InitializeAppend");
	}
	row_groups->InitializeAppend(transaction, state, append_count);
}

void DataTable::Append(DataChunk &chunk, TableAppendState &state) {
	D_ASSERT(is_root);
	row_groups->Append(chunk, state);
}

void DataTable::ScanTableSegment(idx_t row_start, idx_t count, const std::function<void(DataChunk &chunk)> &function) {
	idx_t end = row_start + count;

	vector<column_t> column_ids;
	vector<LogicalType> types;
	for (idx_t i = 0; i < this->column_definitions.size(); i++) {
		auto &col = this->column_definitions[i];
		column_ids.push_back(i);
		types.push_back(col.Type());
	}
	DataChunk chunk;
	chunk.Initialize(Allocator::Get(db), types);

	CreateIndexScanState state;

	InitializeScanWithOffset(state, column_ids, row_start, row_start + count);
	auto row_start_aligned = state.table_state.row_group_state.row_group->start +
	                         state.table_state.row_group_state.vector_index * STANDARD_VECTOR_SIZE;

	idx_t current_row = row_start_aligned;
	while (current_row < end) {
		state.table_state.ScanCommitted(chunk, TableScanType::TABLE_SCAN_COMMITTED_ROWS);
		if (chunk.size() == 0) {
			break;
		}
		idx_t end_row = current_row + chunk.size();
		// start of chunk is current_row
		// end of chunk is end_row
		// figure out if we need to write the entire chunk or just part of it
		idx_t chunk_start = MaxValue<idx_t>(current_row, row_start);
		idx_t chunk_end = MinValue<idx_t>(end_row, end);
		D_ASSERT(chunk_start < chunk_end);
		idx_t chunk_count = chunk_end - chunk_start;
		if (chunk_count != chunk.size()) {
			D_ASSERT(chunk_count <= chunk.size());
			// need to slice the chunk before insert
			idx_t start_in_chunk;
			if (current_row >= row_start) {
				start_in_chunk = 0;
			} else {
				start_in_chunk = row_start - current_row;
			}
			SelectionVector sel(start_in_chunk, chunk_count);
			chunk.Slice(sel, chunk_count);
			chunk.Verify();
		}
		function(chunk);
		chunk.Reset();
		current_row = end_row;
	}
}

void DataTable::MergeStorage(RowGroupCollection &data, TableIndexList &indexes) {
	row_groups->MergeStorage(data);
	row_groups->Verify();
}

void DataTable::WriteToLog(WriteAheadLog &log, idx_t row_start, idx_t count) {
	if (log.skip_writing) {
		return;
	}
	log.WriteSetTable(info->schema, info->table);
	ScanTableSegment(row_start, count, [&](DataChunk &chunk) { log.WriteInsert(chunk); });
}

void DataTable::CommitAppend(transaction_t commit_id, idx_t row_start, idx_t count) {
	lock_guard<mutex> lock(append_lock);
	row_groups->CommitAppend(commit_id, row_start, count);
	info->cardinality += count;
}

void DataTable::RevertAppendInternal(idx_t start_row, idx_t count) {
	if (count == 0) {
		// nothing to revert!
		return;
	}
	// adjust the cardinality
	info->cardinality = start_row;
	D_ASSERT(is_root);
	// revert appends made to row_groups
	row_groups->RevertAppendInternal(start_row, count);
}

void DataTable::RevertAppend(idx_t start_row, idx_t count) {
	lock_guard<mutex> lock(append_lock);

	if (!info->indexes.Empty()) {
		idx_t current_row_base = start_row;
		row_t row_data[STANDARD_VECTOR_SIZE];
		Vector row_identifiers(LogicalType::ROW_TYPE, (data_ptr_t)row_data);
		ScanTableSegment(start_row, count, [&](DataChunk &chunk) {
			for (idx_t i = 0; i < chunk.size(); i++) {
				row_data[i] = current_row_base + i;
			}
			info->indexes.Scan([&](Index &index) {
				index.Delete(chunk, row_identifiers);
				return false;
			});
			current_row_base += chunk.size();
		});
	}
	RevertAppendInternal(start_row, count);
}

//===--------------------------------------------------------------------===//
// Indexes
//===--------------------------------------------------------------------===//
bool DataTable::AppendToIndexes(TableIndexList &indexes, DataChunk &chunk, row_t row_start) {
	if (indexes.Empty()) {
		return true;
	}
	// first generate the vector of row identifiers
	Vector row_identifiers(LogicalType::ROW_TYPE);
	VectorOperations::GenerateSequence(row_identifiers, chunk.size(), row_start, 1);

	vector<Index *> already_appended;
	bool append_failed = false;
	// now append the entries to the indices
	indexes.Scan([&](Index &index) {
		try {
			if (!index.Append(chunk, row_identifiers)) {
				append_failed = true;
				return true;
			}
		} catch (...) {
			append_failed = true;
			return true;
		}
		already_appended.push_back(&index);
		return false;
	});

	if (append_failed) {
		// constraint violation!
		// remove any appended entries from previous indexes (if any)
		for (auto *index : already_appended) {
			index->Delete(chunk, row_identifiers);
		}
		return false;
	}
	return true;
}

bool DataTable::AppendToIndexes(DataChunk &chunk, row_t row_start) {
	D_ASSERT(is_root);
	return AppendToIndexes(info->indexes, chunk, row_start);
}

void DataTable::RemoveFromIndexes(TableAppendState &state, DataChunk &chunk, row_t row_start) {
	D_ASSERT(is_root);
	if (info->indexes.Empty()) {
		return;
	}
	// first generate the vector of row identifiers
	Vector row_identifiers(LogicalType::ROW_TYPE);
	VectorOperations::GenerateSequence(row_identifiers, chunk.size(), row_start, 1);

	// now remove the entries from the indices
	RemoveFromIndexes(state, chunk, row_identifiers);
}

void DataTable::RemoveFromIndexes(TableAppendState &state, DataChunk &chunk, Vector &row_identifiers) {
	D_ASSERT(is_root);
	info->indexes.Scan([&](Index &index) {
		index.Delete(chunk, row_identifiers);
		return false;
	});
}

void DataTable::RemoveFromIndexes(Vector &row_identifiers, idx_t count) {
	D_ASSERT(is_root);
	row_groups->RemoveFromIndexes(info->indexes, row_identifiers, count);
}

void DataTable::VerifyDeleteConstraints(TableCatalogEntry &table, ClientContext &context, DataChunk &chunk) {
	for (auto &constraint : table.bound_constraints) {
		switch (constraint->type) {
		case ConstraintType::NOT_NULL:
		case ConstraintType::CHECK:
		case ConstraintType::UNIQUE:
			break;
		case ConstraintType::FOREIGN_KEY: {
			auto &bfk = *reinterpret_cast<BoundForeignKeyConstraint *>(constraint.get());
			if (bfk.info.type == ForeignKeyType::FK_TYPE_PRIMARY_KEY_TABLE ||
			    bfk.info.type == ForeignKeyType::FK_TYPE_SELF_REFERENCE_TABLE) {
				VerifyDeleteForeignKeyConstraint(bfk, context, chunk);
			}
			break;
		}
		default:
			throw NotImplementedException("Constraint type not implemented!");
		}
	}
}

//===--------------------------------------------------------------------===//
// Delete
//===--------------------------------------------------------------------===//
idx_t DataTable::Delete(TableCatalogEntry &table, ClientContext &context, Vector &row_identifiers, idx_t count) {
	D_ASSERT(row_identifiers.GetType().InternalType() == ROW_TYPE);
	if (count == 0) {
		return 0;
	}

	auto &transaction = Transaction::Get(context, db);
	auto &local_storage = LocalStorage::Get(transaction);

	row_identifiers.Flatten(count);
	auto ids = FlatVector::GetData<row_t>(row_identifiers);
	auto first_id = ids[0];

	// verify any constraints on the delete rows
	// FIXME: we only need to fetch in case we have a foreign key constraint
	// and we only need to fetch columns that are part of this constraint
	DataChunk verify_chunk;
	if (first_id >= MAX_ROW_ID) {
		local_storage.FetchChunk(this, row_identifiers, count, verify_chunk);
	} else {
		ColumnFetchState fetch_state;
		vector<column_t> col_ids;
		vector<LogicalType> types;
		for (idx_t i = 0; i < column_definitions.size(); i++) {
			col_ids.push_back(column_definitions[i].StorageOid());
			types.emplace_back(column_definitions[i].Type());
		}
		verify_chunk.Initialize(Allocator::Get(context), types);
		Fetch(transaction, verify_chunk, col_ids, row_identifiers, count, fetch_state);
	}
	VerifyDeleteConstraints(table, context, verify_chunk);

	if (first_id >= MAX_ROW_ID) {
		// deletion is in transaction-local storage: push delete into local chunk collection
		return local_storage.Delete(this, row_identifiers, count);
	} else {
		return row_groups->Delete(transaction, this, ids, count);
	}
}

//===--------------------------------------------------------------------===//
// Update
//===--------------------------------------------------------------------===//
static void CreateMockChunk(vector<LogicalType> &types, const vector<PhysicalIndex> &column_ids, DataChunk &chunk,
                            DataChunk &mock_chunk) {
	// construct a mock DataChunk
	mock_chunk.InitializeEmpty(types);
	for (column_t i = 0; i < column_ids.size(); i++) {
		mock_chunk.data[column_ids[i].index].Reference(chunk.data[i]);
	}
	mock_chunk.SetCardinality(chunk.size());
}

static bool CreateMockChunk(TableCatalogEntry &table, const vector<PhysicalIndex> &column_ids,
                            physical_index_set_t &desired_column_ids, DataChunk &chunk, DataChunk &mock_chunk) {
	idx_t found_columns = 0;
	// check whether the desired columns are present in the UPDATE clause
	for (column_t i = 0; i < column_ids.size(); i++) {
		if (desired_column_ids.find(column_ids[i]) != desired_column_ids.end()) {
			found_columns++;
		}
	}
	if (found_columns == 0) {
		// no columns were found: no need to check the constraint again
		return false;
	}
	if (found_columns != desired_column_ids.size()) {
		// not all columns in UPDATE clause are present!
		// this should not be triggered at all as the binder should add these columns
		throw InternalException("Not all columns required for the CHECK constraint are present in the UPDATED chunk!");
	}
	// construct a mock DataChunk
	auto types = table.GetTypes();
	CreateMockChunk(types, column_ids, chunk, mock_chunk);
	return true;
}

void DataTable::VerifyUpdateConstraints(ClientContext &context, TableCatalogEntry &table, DataChunk &chunk,
                                        const vector<PhysicalIndex> &column_ids) {
	// FIXME: double usage of 'i'?
	for (idx_t i = 0; i < table.bound_constraints.size(); i++) {
		auto &base_constraint = table.constraints[i];
		auto &constraint = table.bound_constraints[i];
		switch (constraint->type) {
		case ConstraintType::NOT_NULL: {
			auto &bound_not_null = *reinterpret_cast<BoundNotNullConstraint *>(constraint.get());
			auto &not_null = *reinterpret_cast<NotNullConstraint *>(base_constraint.get());
			// check if the constraint is in the list of column_ids
			// FIXME: double usage of 'i'?
			for (idx_t i = 0; i < column_ids.size(); i++) {
				if (column_ids[i] == bound_not_null.index) {
					// found the column id: check the data in
					auto &col = table.columns.GetColumn(LogicalIndex(not_null.index));
					VerifyNotNullConstraint(table, chunk.data[i], chunk.size(), col.Name());
					break;
				}
			}
			break;
		}
		case ConstraintType::CHECK: {
			auto &check = *reinterpret_cast<BoundCheckConstraint *>(constraint.get());

			DataChunk mock_chunk;
			if (CreateMockChunk(table, column_ids, check.bound_columns, chunk, mock_chunk)) {
				VerifyCheckConstraint(context, table, *check.expression, mock_chunk);
			}
			break;
		}
		case ConstraintType::UNIQUE:
		case ConstraintType::FOREIGN_KEY:
			break;
		default:
			throw NotImplementedException("Constraint type not implemented!");
		}
	}
	// update should not be called for indexed columns!
	// instead update should have been rewritten to delete + update on higher layer
#ifdef DEBUG
	// FIXME: this is fine when we're doing UPSERT, as we have made sure that none of the columns targeted
	// are part of the index

	info->indexes.Scan([&](Index &index) {
		D_ASSERT(!index.IndexIsUpdated(column_ids));
		return false;
	});

#endif
}

void DataTable::Update(TableCatalogEntry &table, ClientContext &context, Vector &row_ids,
                       const vector<PhysicalIndex> &column_ids, DataChunk &updates) {
	D_ASSERT(row_ids.GetType().InternalType() == ROW_TYPE);

	D_ASSERT(column_ids.size() == updates.ColumnCount());
	auto count = updates.size();
	updates.Verify();
	if (count == 0) {
		return;
	}

	if (!is_root) {
		throw TransactionException("Transaction conflict: cannot update a table that has been altered!");
	}

	// first verify that no constraints are violated
	VerifyUpdateConstraints(context, table, updates, column_ids);

	// now perform the actual update
	auto &transaction = Transaction::Get(context, db);

	updates.Flatten();
	row_ids.Flatten(count);
	auto ids = FlatVector::GetData<row_t>(row_ids);
	auto first_id = FlatVector::GetValue<row_t>(row_ids, 0);
	if (first_id >= MAX_ROW_ID) {
		// update is in transaction-local storage: push update into local storage
		auto &local_storage = LocalStorage::Get(context, db);
		local_storage.Update(this, row_ids, column_ids, updates);
		return;
	}

	// update is in the row groups
	// we need to figure out for each id to which row group it belongs
	// usually all (or many) ids belong to the same row group
	// we iterate over the ids and check for every id if it belongs to the same row group as their predecessor
	row_groups->Update(transaction, ids, column_ids, updates);
}

void DataTable::UpdateColumn(TableCatalogEntry &table, ClientContext &context, Vector &row_ids,
                             const vector<column_t> &column_path, DataChunk &updates) {
	D_ASSERT(row_ids.GetType().InternalType() == ROW_TYPE);
	D_ASSERT(updates.ColumnCount() == 1);
	updates.Verify();
	if (updates.size() == 0) {
		return;
	}

	if (!is_root) {
		throw TransactionException("Transaction conflict: cannot update a table that has been altered!");
	}

	// now perform the actual update
	auto &transaction = Transaction::Get(context, db);

	updates.Flatten();
	row_ids.Flatten(updates.size());
	row_groups->UpdateColumn(transaction, row_ids, column_path, updates);
}

//===--------------------------------------------------------------------===//
// Create Index Scan
//===--------------------------------------------------------------------===//
void DataTable::InitializeCreateIndexScan(CreateIndexScanState &state, const vector<column_t> &column_ids) {
	// we grab the append lock to make sure nothing is appended until AFTER we finish the index scan
	state.append_lock = std::unique_lock<mutex>(append_lock);
	row_groups->InitializeCreateIndexScan(state);
	InitializeScan(state, column_ids);
}

unique_ptr<BaseStatistics> DataTable::GetStatistics(ClientContext &context, column_t column_id) {
	if (column_id == COLUMN_IDENTIFIER_ROW_ID) {
		return nullptr;
	}
	return row_groups->CopyStats(column_id);
}

void DataTable::SetStatistics(column_t column_id, const std::function<void(BaseStatistics &)> &set_fun) {
	D_ASSERT(column_id != COLUMN_IDENTIFIER_ROW_ID);
	row_groups->SetStatistics(column_id, set_fun);
}

//===--------------------------------------------------------------------===//
// Checkpoint
//===--------------------------------------------------------------------===//
void DataTable::Checkpoint(TableDataWriter &writer) {
	// checkpoint each individual row group
	// FIXME: we might want to combine adjacent row groups in case they have had deletions...
	vector<unique_ptr<BaseStatistics>> global_stats;
	for (idx_t i = 0; i < column_definitions.size(); i++) {
		global_stats.push_back(row_groups->CopyStats(i));
	}

	row_groups->Checkpoint(writer, global_stats);

	// The rowgroup payload data has been written. Now write:
	//   column stats
	//   row-group pointers
	//   table pointer
	//   index data
	writer.FinalizeTable(move(global_stats), info.get());
}

void DataTable::CommitDropColumn(idx_t index) {
	row_groups->CommitDropColumn(index);
}

idx_t DataTable::GetTotalRows() {
	return row_groups->GetTotalRows();
}

void DataTable::CommitDropTable() {
	// commit a drop of this table: mark all blocks as modified so they can be reclaimed later on
	row_groups->CommitDropTable();
}

//===--------------------------------------------------------------------===//
// GetStorageInfo
//===--------------------------------------------------------------------===//
vector<vector<Value>> DataTable::GetStorageInfo() {
	return row_groups->GetStorageInfo();
}

} // namespace duckdb<|MERGE_RESOLUTION|>--- conflicted
+++ resolved
@@ -19,11 +19,8 @@
 #include "duckdb/storage/table/standard_column_data.hpp"
 #include "duckdb/transaction/transaction.hpp"
 #include "duckdb/transaction/transaction_manager.hpp"
-<<<<<<< HEAD
 #include "duckdb/execution/index/art/art.hpp"
-=======
 #include "duckdb/main/attached_database.hpp"
->>>>>>> 2dcdc245
 
 namespace duckdb {
 
@@ -329,7 +326,6 @@
 	return true;
 }
 
-<<<<<<< HEAD
 idx_t LocateErrorIndex(bool is_append, ManagedSelection &matches) {
 	idx_t failed_index = DConstants::INVALID_INDEX;
 	if (!is_append) {
@@ -364,12 +360,8 @@
 	}
 }
 
-static void VerifyForeignKeyConstraint(const BoundForeignKeyConstraint &bfk, ClientContext &context, DataChunk &chunk,
-                                       bool is_append) {
-=======
 void DataTable::VerifyForeignKeyConstraint(const BoundForeignKeyConstraint &bfk, ClientContext &context,
                                            DataChunk &chunk, bool is_append) {
->>>>>>> 2dcdc245
 	const vector<PhysicalIndex> *src_keys_ptr = &bfk.info.fk_keys;
 	const vector<PhysicalIndex> *dst_keys_ptr = &bfk.info.pk_keys;
 	if (!is_append) {
@@ -407,15 +399,11 @@
 
 	data_table->info->indexes.VerifyForeignKey(*dst_keys_ptr, is_append, dst_chunk, &regular_matches);
 	// check whether or not the chunk can be inserted or deleted into the referenced table' transaction local storage
-<<<<<<< HEAD
-	auto &local_storage = LocalStorage::Get(context);
+	auto &local_storage = LocalStorage::Get(context, db);
 
 	bool error = IsForeignKeyConstraintError(is_append, count, regular_matches);
 	bool transaction_error = false;
 
-=======
-	auto &local_storage = LocalStorage::Get(context, db);
->>>>>>> 2dcdc245
 	bool transaction_check = local_storage.Find(data_table);
 	if (transaction_check) {
 		auto &transact_index = local_storage.GetIndexes(data_table);
