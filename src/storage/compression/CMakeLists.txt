add_subdirectory(chimp)
add_subdirectory(alp)

add_library_unity(
  duckdb_storage_compression
  OBJECT
  numeric_constant.cpp
  fixed_size_uncompressed.cpp
  rle.cpp
  dictionary_compression.cpp
  string_uncompressed.cpp
  uncompressed.cpp
  validity_uncompressed.cpp
  bitpacking.cpp
  bitpacking_hugeint.cpp
  patas.cpp
<<<<<<< HEAD
  fsst.cpp
  zstd.cpp)
=======
  alprd.cpp
  fsst.cpp)
>>>>>>> d745e29f
set(ALL_OBJECT_FILES
    ${ALL_OBJECT_FILES} $<TARGET_OBJECTS:duckdb_storage_compression>
    PARENT_SCOPE)<|MERGE_RESOLUTION|>--- conflicted
+++ resolved
@@ -14,13 +14,9 @@
   bitpacking.cpp
   bitpacking_hugeint.cpp
   patas.cpp
-<<<<<<< HEAD
-  fsst.cpp
-  zstd.cpp)
-=======
+  zstd.cpp
   alprd.cpp
   fsst.cpp)
->>>>>>> d745e29f
 set(ALL_OBJECT_FILES
     ${ALL_OBJECT_FILES} $<TARGET_OBJECTS:duckdb_storage_compression>
     PARENT_SCOPE)