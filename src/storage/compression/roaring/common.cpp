#include "duckdb/storage/compression/roaring/roaring.hpp"

#include "duckdb/common/limits.hpp"
#include "duckdb/common/likely.hpp"
#include "duckdb/common/numeric_utils.hpp"
#include "duckdb/function/compression/compression.hpp"
#include "duckdb/function/compression_function.hpp"
#include "duckdb/main/config.hpp"
#include "duckdb/storage/buffer_manager.hpp"
#include "duckdb/storage/table/column_data_checkpointer.hpp"
#include "duckdb/storage/table/column_segment.hpp"
#include "duckdb/storage/table/scan_state.hpp"
#include "duckdb/storage/segment/uncompressed.hpp"
#include "duckdb/common/fast_mem.hpp"
#include "duckdb/common/bitpacking.hpp"

/*
Data layout per segment:

                Offsets
+--------------------------------------+
|   +------------------------------+   |
|   |   uint64_t metadata_offset   |   |
|   +------------------------------+   |
+--------------------------------------+

                [Container Data]+
+------------------------------------------------------+
|              Uncompressed Array Container            |
|   +----------------------------------------------+   |
|   |   uint16_t values[]                          |   |
|   +----------------------------------------------+   |
|                                                      |
|               Compressed Array Container             |
|   +----------------------------------------------+   |
|   |   uint8_t counts[COMPRESSED_SEGMENT_COUNT]   |   |
|   |   uint8_t values[]                           |   |
|   +----------------------------------------------+   |
+------------------------------------------------------+
|                    Bitset Container                  |
|   +----------------------------------------------+   |
|   |   uint32_t page_offset[]                     |   |
|   |   uint64_t uncompressed_size[]               |   |
|   |   uint64_t compressed_size[]                 |   |
|   +----------------------------------------------+   |
|                                                      |
+------------------------------------------------------+
|               Uncompressed Run Container             |
|   +----------------------------------------------+   |
|   |   (uint16_t, uint16_t) runs[]                |   |
|   +----------------------------------------------+   |
|                                                      |
|                Compressed Run Container              |
|   +----------------------------------------------+   |
|   |   uint8_t counts[COMPRESSED_SEGMENT_COUNT]   |   |
|   |   (uint8_t, uint8_t) runs[]                  |   |
|   +----------------------------------------------+   |
+------------------------------------------------------+

              Container Metadata
+--------------------------------------------+
|             Container Types                |
|   +------------------------------------+   |
|   |   uint8_t:1 is_run                 |   |
|   |   uint8_t:1 is_inverted            |   |
|   +------------------------------------+   |
|                                            |
|            Run Container Sizes             |
|   +------------------------------------+   |
|   |   uint8_t:7 size                   |   |
|   +------------------------------------+   |
|                                            |
|        Array/Bitset Container Sizes        |
|   +------------------------------------+   |
|   |   uint8_t:8 size                   |   |
|   +------------------------------------+   |
+--------------------------------------------+
*/

namespace duckdb {

namespace roaring {

// Set all the bits from start (inclusive) to end (exclusive) to 0
void SetInvalidRange(ValidityMask &result, idx_t start, idx_t end) {
	if (end <= start) {
		throw InternalException("SetInvalidRange called with end (%d) <= start (%d)", end, start);
	}
	result.EnsureWritable();
	auto result_data = (validity_t *)result.GetData();

#ifdef DEBUG
	ValidityMask copy_for_verification(result.Capacity());
	copy_for_verification.EnsureWritable();
	for (idx_t i = 0;
	     i < AlignValue<idx_t, ValidityMask::BITS_PER_VALUE>(result.Capacity()) / ValidityMask::BITS_PER_VALUE; i++) {
		copy_for_verification.GetData()[i] = result.GetData()[i];
	}
#endif
	idx_t index = start;

	if ((index % ValidityMask::BITS_PER_VALUE) != 0) {
		// Adjust the high bits of the first entry

		// +======================================+
		// |xxxxxxxxxxxxxxxxxxxxxxxxx|            |
		// +======================================+
		//
		// 'x': bits to set to 0 in the result

		idx_t right_bits = index % ValidityMask::BITS_PER_VALUE;
		idx_t bits_to_set = ValidityMask::BITS_PER_VALUE - right_bits;
		idx_t left_bits = 0;
		if (index + bits_to_set > end) {
			// Limit the amount of bits to set
			left_bits = (index + bits_to_set) - end;
			bits_to_set = end - index;
		}

		// Prepare the mask
		validity_t mask = ValidityUncompressed::LOWER_MASKS[right_bits];
		if (left_bits) {
			// Mask off the part that we don't want to touch (if the range doesn't fully cover the bits)
			mask |= ValidityUncompressed::UPPER_MASKS[left_bits];
		}

		idx_t entry_idx = index / ValidityMask::BITS_PER_VALUE;
		index += bits_to_set;
		result_data[entry_idx] &= mask;
	}

	idx_t remaining_bits = end - index;
	idx_t full_entries = remaining_bits / ValidityMask::BITS_PER_VALUE;
	idx_t entry_idx = index / ValidityMask::BITS_PER_VALUE;
	// Set all the entries that are fully covered by the range to 0
	for (idx_t i = 0; i < full_entries; i++) {
		result_data[entry_idx + i] = (validity_t)0;
	}

	if ((remaining_bits % ValidityMask::BITS_PER_VALUE) != 0) {
		// The last entry touched by the range is only partially covered

		// +======================================+
		// |                         |xxxxxxxxxxxx|
		// +======================================+
		//
		// 'x': bits to set to 0 in the result

		idx_t bits_to_set = end % ValidityMask::BITS_PER_VALUE;
		idx_t left_bits = ValidityMask::BITS_PER_VALUE - bits_to_set;
		validity_t mask = ValidityUncompressed::UPPER_MASKS[left_bits];
		idx_t entry_idx = end / ValidityMask::BITS_PER_VALUE;
		result_data[entry_idx] &= mask;
	}

#ifdef DEBUG
	D_ASSERT(end <= result.Capacity());
	for (idx_t i = 0; i < result.Capacity(); i++) {
		if (i >= start && i < end) {
			D_ASSERT(!result.RowIsValidUnsafe(i));
		} else {
			// Ensure no others bits are touched by this method
			D_ASSERT(copy_for_verification.RowIsValidUnsafe(i) == result.RowIsValidUnsafe(i));
		}
	}
#endif
}

unique_ptr<AnalyzeState> RoaringInitAnalyze(ColumnData &col_data, PhysicalType type) {
	// check if the storage version we are writing to supports roaring
	auto &storage = col_data.GetStorageManager();
	if (storage.GetStorageVersion() < 4) {
		// compatibility mode with old versions - disable roaring
		return nullptr;
	}
	CompressionInfo info(col_data.GetBlockManager().GetBlockSize());
	auto state = make_uniq<RoaringAnalyzeState>(info);
	return std::move(state);
}

bool RoaringAnalyze(AnalyzeState &state, Vector &input, idx_t count) {
	auto &analyze_state = state.Cast<RoaringAnalyzeState>();
	analyze_state.Analyze(input, count);
	return true;
}

idx_t RoaringFinalAnalyze(AnalyzeState &state) {
	auto &roaring_state = state.Cast<RoaringAnalyzeState>();
	roaring_state.FlushContainer();
	roaring_state.FlushSegment();

	constexpr const double ROARING_COMPRESS_PENALTY = 2.0;
	return LossyNumericCast<idx_t>((double)roaring_state.total_size * ROARING_COMPRESS_PENALTY);
}

unique_ptr<CompressionState> RoaringInitCompression(ColumnDataCheckpointData &checkpoint_data,
                                                    unique_ptr<AnalyzeState> state) {
	return make_uniq<RoaringCompressState>(checkpoint_data, std::move(state));
}

void RoaringCompress(CompressionState &state_p, Vector &scan_vector, idx_t count) {
	auto &state = state_p.Cast<RoaringCompressState>();
	state.Compress(scan_vector, count);
}

void RoaringFinalizeCompress(CompressionState &state_p) {
	auto &state = state_p.Cast<RoaringCompressState>();
	state.Finalize();
}

unique_ptr<SegmentScanState> RoaringInitScan(const ColumnSegment &segment) {
	auto result = make_uniq<RoaringScanState>(segment);
	return std::move(result);
}

//===--------------------------------------------------------------------===//
// Scan base data
//===--------------------------------------------------------------------===//
void RoaringScanPartial(const ColumnSegment &segment, ColumnScanState &state, idx_t scan_count, Vector &result,
                        idx_t result_offset) {
	auto &scan_state = state.scan_state->Cast<RoaringScanState>();
	auto start = segment.GetRelativeIndex(state.row_index);

	scan_state.ScanPartial(start, result, result_offset, scan_count);
}

<<<<<<< HEAD
void RoaringScan(const ColumnSegment &segment, ColumnScanState &state, idx_t scan_count, Vector &result) {
=======
void RoaringScan(ColumnSegment &segment, ColumnScanState &state, idx_t scan_count, Vector &result) {
	if (result.GetVectorType() == VectorType::DICTIONARY_VECTOR) {
		// dictionary encoding handles the validity itself
		return;
	}
>>>>>>> a35a3fba
	RoaringScanPartial(segment, state, scan_count, result, 0);
}

//===--------------------------------------------------------------------===//
// Fetch
//===--------------------------------------------------------------------===//
void RoaringFetchRow(const ColumnSegment &segment, ColumnFetchState &state, row_t row_id, Vector &result,
                     idx_t result_idx) {
	RoaringScanState scan_state(segment);

	idx_t internal_offset;
	idx_t container_idx = scan_state.GetContainerIndex(static_cast<idx_t>(row_id), internal_offset);
	auto &container_state = scan_state.LoadContainer(container_idx, internal_offset);

	scan_state.ScanInternal(container_state, 1, result, result_idx);
}

void RoaringSkip(const ColumnSegment &segment, ColumnScanState &state, idx_t skip_count) {
	// NO OP
	// We skip inside scan instead, if the container boundary gets crossed we can avoid a bunch of work anyways
	return;
}

unique_ptr<CompressedSegmentState> RoaringInitSegment(ColumnSegment &segment, block_id_t block_id,
                                                      optional_ptr<ColumnSegmentState> segment_state) {
	// 'ValidityInitSegment' is used normally, which memsets the page to all bits set.
	return nullptr;
}

} // namespace roaring

//===--------------------------------------------------------------------===//
// Get Function
//===--------------------------------------------------------------------===//
CompressionFunction GetCompressionFunction(PhysicalType data_type) {
	return CompressionFunction(CompressionType::COMPRESSION_ROARING, data_type, roaring::RoaringInitAnalyze,
	                           roaring::RoaringAnalyze, roaring::RoaringFinalAnalyze, roaring::RoaringInitCompression,
	                           roaring::RoaringCompress, roaring::RoaringFinalizeCompress, roaring::RoaringInitScan,
	                           roaring::RoaringScan, roaring::RoaringScanPartial, roaring::RoaringFetchRow,
	                           roaring::RoaringSkip, roaring::RoaringInitSegment);
}

CompressionFunction RoaringCompressionFun::GetFunction(PhysicalType type) {
	switch (type) {
	case PhysicalType::BIT:
		return GetCompressionFunction(type);
	default:
		throw InternalException("Unsupported type for Roaring");
	}
}

bool RoaringCompressionFun::TypeIsSupported(const PhysicalType physical_type) {
	switch (physical_type) {
	case PhysicalType::BIT:
		return true;
	default:
		return false;
	}
}

} // namespace duckdb<|MERGE_RESOLUTION|>--- conflicted
+++ resolved
@@ -224,15 +224,11 @@
 	scan_state.ScanPartial(start, result, result_offset, scan_count);
 }
 
-<<<<<<< HEAD
 void RoaringScan(const ColumnSegment &segment, ColumnScanState &state, idx_t scan_count, Vector &result) {
-=======
-void RoaringScan(ColumnSegment &segment, ColumnScanState &state, idx_t scan_count, Vector &result) {
 	if (result.GetVectorType() == VectorType::DICTIONARY_VECTOR) {
 		// dictionary encoding handles the validity itself
 		return;
 	}
->>>>>>> a35a3fba
 	RoaringScanPartial(segment, state, scan_count, result, 0);
 }
 
