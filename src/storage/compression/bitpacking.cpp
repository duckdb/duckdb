#include "duckdb/common/bitpacking.hpp"

#include "duckdb/common/limits.hpp"
#include "duckdb/common/types/null_value.hpp"
#include "duckdb/function/compression/compression.hpp"
#include "duckdb/function/compression_function.hpp"
#include "duckdb/main/config.hpp"
#include "duckdb/storage/virtual_buffer_manager.hpp"
#include "duckdb/storage/statistics/numeric_statistics.hpp"
#include "duckdb/storage/table/column_data_checkpointer.hpp"
#include "duckdb/storage/table/column_segment.hpp"
#include "duckdb/common/operator/subtract.hpp"
#include "duckdb/storage/compression/bitpacking.hpp"

#include <functional>

namespace duckdb {

static constexpr const idx_t BITPACKING_METADATA_GROUP_SIZE = STANDARD_VECTOR_SIZE > 512 ? STANDARD_VECTOR_SIZE : 2048;

BitpackingMode BitpackingModeFromString(const string &str) {
	auto mode = StringUtil::Lower(str);

	if (mode == "auto") {
		return BitpackingMode::AUTO;
	} else if (mode == "constant") {
		return BitpackingMode::CONSTANT;
	} else if (mode == "constant_delta") {
		return BitpackingMode::CONSTANT_DELTA;
	} else if (mode == "delta_for") {
		return BitpackingMode::DELTA_FOR;
	} else if (mode == "for") {
		return BitpackingMode::FOR;
	} else {
		return BitpackingMode::AUTO;
	}
}

string BitpackingModeToString(const BitpackingMode &mode) {
	switch (mode) {
	case (BitpackingMode::AUTO):
		return "auto";
	case (BitpackingMode::CONSTANT):
		return "constant";
	case (BitpackingMode::CONSTANT_DELTA):
		return "constant_delta";
	case (BitpackingMode::DELTA_FOR):
		return "delta_for";
	case (BitpackingMode::FOR):
		return "for";
	default:
		throw NotImplementedException("Unknown bitpacking mode: " + to_string((uint8_t)mode) + "\n");
	}
}

typedef struct {
	BitpackingMode mode;
	uint32_t offset;
} bitpacking_metadata_t;

typedef uint32_t bitpacking_metadata_encoded_t;

static bitpacking_metadata_encoded_t EncodeMeta(bitpacking_metadata_t metadata) {
	D_ASSERT(metadata.offset <= 16777215); // max uint24_t
	bitpacking_metadata_encoded_t encoded_value = metadata.offset;
	encoded_value |= (uint8_t)metadata.mode << 24;
	return encoded_value;
}
static bitpacking_metadata_t DecodeMeta(bitpacking_metadata_encoded_t *metadata_encoded) {
	bitpacking_metadata_t metadata;
	metadata.mode = Load<BitpackingMode>((data_ptr_t)(metadata_encoded) + 3);
	metadata.offset = *metadata_encoded & 0x00FFFFFF;
	return metadata;
}

struct EmptyBitpackingWriter {
	template <class T>
	static void WriteConstant(T constant, idx_t count, void *data_ptr, bool all_invalid) {
	}
	template <class T, class T_S = typename std::make_signed<T>::type>
	static void WriteConstantDelta(T_S constant, T frame_of_reference, idx_t count, T *values, bool *validity,
	                               void *data_ptr) {
	}
	template <class T, class T_S = typename std::make_signed<T>::type>
	static void WriteDeltaFor(T *values, bool *validity, bitpacking_width_t width, T frame_of_reference,
	                          T_S delta_offset, T *original_values, idx_t count, void *data_ptr) {
	}
	template <class T>
	static void WriteFor(T *values, bool *validity, bitpacking_width_t width, T frame_of_reference, idx_t count,
	                     void *data_ptr) {
	}
};

template <class T, class T_U = typename std::make_unsigned<T>::type, class T_S = typename std::make_signed<T>::type>
struct BitpackingState {
public:
	BitpackingState() : compression_buffer_idx(0), total_size(0), data_ptr(nullptr) {
		compression_buffer_internal[0] = (T)0;
		compression_buffer = &compression_buffer_internal[1];
		Reset();
	}

	// Extra val for delta encoding
	T compression_buffer_internal[BITPACKING_METADATA_GROUP_SIZE + 1];
	T *compression_buffer;
	T_S delta_buffer[BITPACKING_METADATA_GROUP_SIZE];
	bool compression_buffer_validity[BITPACKING_METADATA_GROUP_SIZE];
	idx_t compression_buffer_idx;
	idx_t total_size;

	// Used to pass CompressionState ptr through the Bitpacking writer
	void *data_ptr;

	// Stats on current compression buffer
	T minimum;
	T maximum;
	T min_max_diff;
	T_S minimum_delta;
	T_S maximum_delta;
	T_S min_max_delta_diff;
	T_S delta_offset;
	bool all_valid;
	bool all_invalid;

	bool can_do_delta;
	bool can_do_for;

	// Used to force a specific mode, useful in testing
	BitpackingMode mode = BitpackingMode::AUTO;

public:
	void Reset() {
		minimum = NumericLimits<T>::Maximum();
		minimum_delta = NumericLimits<T_S>::Maximum();
		maximum = NumericLimits<T>::Minimum();
		maximum_delta = NumericLimits<T_S>::Minimum();
		delta_offset = 0;
		all_valid = true;
		all_invalid = true;
		can_do_delta = false;
		can_do_for = false;
		compression_buffer_idx = 0;
		min_max_diff = 0;
		min_max_delta_diff = 0;
	}

	void CalculateFORStats() {
		can_do_for = TrySubtractOperator::Operation(maximum, minimum, min_max_diff);
	}

	void CalculateDeltaStats() {
		// TODO: currently we dont support delta compression of values above NumericLimits<T_S>::Maximum(),
		// 		 we could support this with some clever substract trickery?
		if (maximum > (T)NumericLimits<T_S>::Maximum()) {
			return;
		}

		// Don't delta encoding 1 value makes no sense
		if (compression_buffer_idx < 2) {
			return;
		};

		// TODO: handle NULLS here?
		// Currently we cannot handle nulls because we would need an additional step of patching for this.
		// we could for example copy the last value on a null insert. This would help a bit, but not be optimal for
		// large deltas since theres suddenly a zero then. Ideally we would insert a value that leads to a delta within
		// the current domain of deltas however we dont know that domain here yet
		if (!all_valid) {
			return;
		}

		// Note: since we dont allow any values over NumericLimits<T_S>::Maximum(), all subtractions for unsigned types
		// are guaranteed not to overflow
		bool can_do_all = true;
		if (std::is_signed<T>()) {
			T_S bogus;
			can_do_all = TrySubtractOperator::Operation((T_S)(minimum), (T_S)(maximum), bogus) &&
			             TrySubtractOperator::Operation((T_S)(maximum), (T_S)(minimum), bogus);
		}

		// Calculate delta's
		if (can_do_all) {
			for (int64_t i = 0; i < (int64_t)compression_buffer_idx; i++) {
				delta_buffer[i] = (T_S)compression_buffer[i] - (T_S)compression_buffer[i - 1];
			}
		} else {
			for (int64_t i = 0; i < (int64_t)compression_buffer_idx; i++) {
				auto success = TrySubtractOperator::Operation((T_S)(compression_buffer[i]),
				                                              (T_S)(compression_buffer[i - 1]), delta_buffer[i]);
				if (!success) {
					return;
				}
			}
		}

		can_do_delta = true;

		for (int64_t i = 1; i < (int64_t)compression_buffer_idx; i++) {
			maximum_delta = MaxValue<T_S>(maximum_delta, delta_buffer[i]);
			minimum_delta = MinValue<T_S>(minimum_delta, delta_buffer[i]);
		}

		// Since we can set the first value arbitrarily, we want to pick one from the current domain, note that
		// we will store the original first value - this offset as the  delta_offset to be able to decode this again.
		delta_buffer[0] = minimum_delta;

		can_do_delta = can_do_delta && TrySubtractOperator::Operation(maximum_delta, minimum_delta, min_max_delta_diff);
		can_do_delta =
		    can_do_delta && TrySubtractOperator::Operation((T_S)(compression_buffer[0]), minimum_delta, delta_offset);
	}

	template <class T_INNER>
	void SubtractFrameOfReference(T_INNER *buffer, T_INNER frame_of_reference) {
		for (idx_t i = 0; i < compression_buffer_idx; i++) {
			buffer[i] -= frame_of_reference;
		}
	}

	template <class OP>
	bool Flush() {
		if (compression_buffer_idx == 0) {
			return true;
		}

		if ((all_invalid || maximum == minimum) && (mode == BitpackingMode::AUTO || mode == BitpackingMode::CONSTANT)) {
			OP::WriteConstant(maximum, compression_buffer_idx, data_ptr, all_invalid);
			total_size += sizeof(T) + sizeof(bitpacking_metadata_encoded_t);
			return true;
		}

		CalculateFORStats();
		CalculateDeltaStats();

		if (can_do_delta) {
			if (maximum_delta == minimum_delta && mode != BitpackingMode::FOR && mode != BitpackingMode::DELTA_FOR) {
				idx_t frame_of_reference = compression_buffer[0];
				OP::WriteConstantDelta((T_S)maximum_delta, (T)frame_of_reference, compression_buffer_idx,
				                       (T *)compression_buffer, (bool *)compression_buffer_validity, data_ptr);
				total_size += sizeof(T) + sizeof(T) + sizeof(bitpacking_metadata_encoded_t);
				return true;
			}

			// Check if delta has benefit
			auto delta_required_bitwidth = BitpackingPrimitives::MinimumBitWidth<T_U>(min_max_delta_diff);
			auto regular_required_bitwidth = BitpackingPrimitives::MinimumBitWidth(min_max_diff);

			if (delta_required_bitwidth < regular_required_bitwidth && mode != BitpackingMode::FOR) {
				SubtractFrameOfReference(delta_buffer, minimum_delta);

				OP::WriteDeltaFor((T *)delta_buffer, compression_buffer_validity, delta_required_bitwidth,
				                  (T)minimum_delta, delta_offset, (T *)compression_buffer, compression_buffer_idx,
				                  data_ptr);

				total_size += BitpackingPrimitives::GetRequiredSize(compression_buffer_idx, delta_required_bitwidth);
				total_size += sizeof(T);                              // FOR value
				total_size += sizeof(T);                              // Delta offset value
				total_size += AlignValue(sizeof(bitpacking_width_t)); // FOR value

				return true;
			}
		}

		if (can_do_for) {
			auto width = BitpackingPrimitives::MinimumBitWidth<T_U>(min_max_diff);
			SubtractFrameOfReference(compression_buffer, minimum);
			OP::WriteFor(compression_buffer, compression_buffer_validity, width, minimum, compression_buffer_idx,
			             data_ptr);

			total_size += BitpackingPrimitives::GetRequiredSize(compression_buffer_idx, width);
			total_size += sizeof(T); // FOR value
			total_size += AlignValue(sizeof(bitpacking_width_t));

			return true;
		}

		return false;
	}

	template <class OP = EmptyBitpackingWriter>
	bool Update(T value, bool is_valid) {
		compression_buffer_validity[compression_buffer_idx] = is_valid;
		all_valid = all_valid && is_valid;
		all_invalid = all_invalid && !is_valid;

		if (is_valid) {
			compression_buffer[compression_buffer_idx] = value;
			minimum = MinValue<T>(minimum, value);
			maximum = MaxValue<T>(maximum, value);
		}

		compression_buffer_idx++;

		if (compression_buffer_idx == BITPACKING_METADATA_GROUP_SIZE) {
			bool success = Flush<OP>();
			Reset();
			return success;
		}
		return true;
	}
};

//===--------------------------------------------------------------------===//
// Analyze
//===--------------------------------------------------------------------===//
template <class T>
struct BitpackingAnalyzeState : public AnalyzeState {
	BitpackingState<T> state;
};

template <class T>
unique_ptr<AnalyzeState> BitpackingInitAnalyze(ColumnData &col_data, PhysicalType type) {
	auto &config = DBConfig::GetConfig(col_data.GetDatabase());

	auto state = make_unique<BitpackingAnalyzeState<T>>();
	state->state.mode = config.options.force_bitpacking_mode;

	return std::move(state);
}

template <class T>
bool BitpackingAnalyze(AnalyzeState &state, Vector &input, idx_t count) {
	auto &analyze_state = (BitpackingAnalyzeState<T> &)state;
	UnifiedVectorFormat vdata;
	input.ToUnifiedFormat(count, vdata);

	auto data = (T *)vdata.data;
	for (idx_t i = 0; i < count; i++) {
		auto idx = vdata.sel->get_index(i);
		if (!analyze_state.state.template Update<EmptyBitpackingWriter>(data[idx], vdata.validity.RowIsValid(idx))) {
			return false;
		}
	}
	return true;
}

template <class T>
idx_t BitpackingFinalAnalyze(AnalyzeState &state) {
	auto &bitpacking_state = (BitpackingAnalyzeState<T> &)state;
	auto flush_result = bitpacking_state.state.template Flush<EmptyBitpackingWriter>();
	if (!flush_result) {
		return DConstants::INVALID_INDEX;
	}
	return bitpacking_state.state.total_size;
}

//===--------------------------------------------------------------------===//
// Compress
//===--------------------------------------------------------------------===//
template <class T, class T_S = typename std::make_signed<T>::type>
struct BitpackingCompressState : public CompressionState {
public:
	explicit BitpackingCompressState(ColumnDataCheckpointer &checkpointer) : checkpointer(checkpointer) {
		auto &db = checkpointer.GetDatabase();
		auto &type = checkpointer.GetType();
		auto &config = DBConfig::GetConfig(db);
		function = config.GetCompressionFunction(CompressionType::COMPRESSION_BITPACKING, type.InternalType());
		CreateEmptySegment(checkpointer.GetRowGroup().start);

		state.data_ptr = (void *)this;

		state.mode = config.options.force_bitpacking_mode;
	}

	ColumnDataCheckpointer &checkpointer;
	CompressionFunction *function;
	unique_ptr<ColumnSegment> current_segment;
	BufferHandle handle;

	// Ptr to next free spot in segment;
	data_ptr_t data_ptr;
	// Ptr to next free spot for storing bitwidths and frame-of-references (growing downwards).
	data_ptr_t metadata_ptr;

	BitpackingState<T> state;

public:
	struct BitpackingWriter {
		static void WriteConstant(T constant, idx_t count, void *data_ptr, bool all_invalid) {
			auto state = (BitpackingCompressState<T> *)data_ptr;

			ReserveSpace(state, sizeof(T));
			WriteMetaData(state, BitpackingMode::CONSTANT);
			WriteData(state->data_ptr, constant);

			UpdateStats(state, count);
		}

		static void WriteConstantDelta(T_S constant, T frame_of_reference, idx_t count, T *values, bool *validity,
		                               void *data_ptr) {
			auto state = (BitpackingCompressState<T> *)data_ptr;

			ReserveSpace(state, 2 * sizeof(T));
			WriteMetaData(state, BitpackingMode::CONSTANT_DELTA);
			WriteData(state->data_ptr, frame_of_reference);
			WriteData(state->data_ptr, constant);

			UpdateStats(state, count);
		}

		static void WriteDeltaFor(T *values, bool *validity, bitpacking_width_t width, T frame_of_reference,
		                          T_S delta_offset, T *original_values, idx_t count, void *data_ptr) {
			auto state = (BitpackingCompressState<T> *)data_ptr;

			auto bp_size = BitpackingPrimitives::GetRequiredSize(count, width);
			ReserveSpace(state, bp_size + 3 * sizeof(T));

			WriteMetaData(state, BitpackingMode::DELTA_FOR);
			WriteData(state->data_ptr, frame_of_reference);
			WriteData(state->data_ptr, (T)width);
			WriteData(state->data_ptr, delta_offset);

			BitpackingPrimitives::PackBuffer<T, false>(state->data_ptr, values, count, width);
			state->data_ptr += bp_size;

			UpdateStats(state, count);
		}

		static void WriteFor(T *values, bool *validity, bitpacking_width_t width, T frame_of_reference, idx_t count,
		                     void *data_ptr) {
			auto state = (BitpackingCompressState<T> *)data_ptr;

			auto bp_size = BitpackingPrimitives::GetRequiredSize(count, width);
			ReserveSpace(state, bp_size + 2 * sizeof(T));

			WriteMetaData(state, BitpackingMode::FOR);
			WriteData(state->data_ptr, frame_of_reference);
			WriteData(state->data_ptr, (T)width);

			BitpackingPrimitives::PackBuffer<T, false>(state->data_ptr, values, count, width);
			state->data_ptr += bp_size;

			UpdateStats(state, count);
		}

		template <class T_OUT>
		static void WriteData(data_ptr_t &ptr, T_OUT val) {
			*((T_OUT *)ptr) = val;
			ptr += sizeof(T_OUT);
		}

		static void WriteMetaData(BitpackingCompressState<T> *state, BitpackingMode mode) {
			bitpacking_metadata_t metadata {mode, (uint32_t)(state->data_ptr - state->handle.Ptr())};
			state->metadata_ptr -= sizeof(bitpacking_metadata_encoded_t);
			Store<bitpacking_metadata_encoded_t>(EncodeMeta(metadata), state->metadata_ptr);
		}

		static void ReserveSpace(BitpackingCompressState<T> *state, idx_t data_bytes) {
			idx_t meta_bytes = sizeof(bitpacking_metadata_encoded_t);
			state->FlushAndCreateSegmentIfFull(data_bytes + meta_bytes);
			D_ASSERT(data_bytes + meta_bytes <= state->RemainingSize());
		}

		static void UpdateStats(BitpackingCompressState<T> *state, idx_t count) {
			state->current_segment->count += count;

			if (!state->state.all_invalid) {
				NumericStatistics::Update<T>(state->current_segment->stats, state->state.minimum);
				NumericStatistics::Update<T>(state->current_segment->stats, state->state.maximum);
			}
		}
	};

	// Space remaining between the metadata_ptr growing down and data ptr growing up
	idx_t RemainingSize() {
		return metadata_ptr - data_ptr;
	}

	void CreateEmptySegment(idx_t row_start) {
		auto &db = checkpointer.GetDatabase();
		auto &type = checkpointer.GetType();
		auto compressed_segment = ColumnSegment::CreateTransientSegment(db, type, row_start);
		compressed_segment->function = function;
		current_segment = move(compressed_segment);
		auto &buffer_manager = VirtualBufferManager::GetBufferManager(db);
		handle = buffer_manager.Pin(current_segment->block);

		data_ptr = handle.Ptr() + BitpackingPrimitives::BITPACKING_HEADER_SIZE;
		metadata_ptr = handle.Ptr() + Storage::BLOCK_SIZE;
	}

	void Append(UnifiedVectorFormat &vdata, idx_t count) {
		auto data = (T *)vdata.data;

		for (idx_t i = 0; i < count; i++) {
			auto idx = vdata.sel->get_index(i);
			state.template Update<BitpackingCompressState<T, T_S>::BitpackingWriter>(data[idx],
			                                                                         vdata.validity.RowIsValid(idx));
		}
	}

	void FlushAndCreateSegmentIfFull(idx_t required_space) {
		if (RemainingSize() < required_space) {
			auto row_start = current_segment->start + current_segment->count;
			FlushSegment();
			CreateEmptySegment(row_start);
		}
	}

	void FlushSegment() {
		auto &state = checkpointer.GetCheckpointState();
		auto base_ptr = handle.Ptr();

		// Compact the segment by moving the metadata next to the data.
		idx_t metadata_offset = AlignValue(data_ptr - base_ptr);
		idx_t metadata_size = base_ptr + Storage::BLOCK_SIZE - metadata_ptr;
		idx_t total_segment_size = metadata_offset + metadata_size;
		memmove(base_ptr + metadata_offset, metadata_ptr, metadata_size);

		// Store the offset of the metadata of the first group (which is at the highest address).
		Store<idx_t>(metadata_offset + metadata_size, base_ptr);
		handle.Destroy();

		state.FlushSegment(move(current_segment), total_segment_size);
	}

	void Finalize() {
		state.template Flush<BitpackingCompressState<T, T_S>::BitpackingWriter>();
		FlushSegment();
		current_segment.reset();
	}
};

template <class T>
unique_ptr<CompressionState> BitpackingInitCompression(ColumnDataCheckpointer &checkpointer,
                                                       unique_ptr<AnalyzeState> state) {
	return make_unique<BitpackingCompressState<T>>(checkpointer);
}

template <class T>
void BitpackingCompress(CompressionState &state_p, Vector &scan_vector, idx_t count) {
	auto &state = (BitpackingCompressState<T> &)state_p;
	UnifiedVectorFormat vdata;
	scan_vector.ToUnifiedFormat(count, vdata);
	state.Append(vdata, count);
}

template <class T>
void BitpackingFinalizeCompress(CompressionState &state_p) {
	auto &state = (BitpackingCompressState<T> &)state_p;
	state.Finalize();
}

//===--------------------------------------------------------------------===//
// Scan
//===--------------------------------------------------------------------===//
template <class T>
static void ApplyFrameOfReference(T *dst, T frame_of_reference, idx_t size) {
	if (!frame_of_reference) {
		return;
	}
	for (idx_t i = 0; i < size; i++) {
		dst[i] += frame_of_reference;
	}
}

// Based on https://github.com/lemire/FastPFor (Apache License 2.0)
template <class T>
static T DeltaDecode(T *data, T previous_value, const size_t size) {
	D_ASSERT(size >= 1);

	data[0] += previous_value;

	const size_t UnrollQty = 4;
	const size_t sz0 = (size / UnrollQty) * UnrollQty; // equal to 0, if size < UnrollQty
	size_t i = 1;
	if (sz0 >= UnrollQty) {
		T a = data[0];
		for (; i < sz0 - UnrollQty; i += UnrollQty) {
			a = data[i] += a;
			a = data[i + 1] += a;
			a = data[i + 2] += a;
			a = data[i + 3] += a;
		}
	}
	for (; i != size; ++i) {
		data[i] += data[i - 1];
	}

	return data[size - 1];
}

template <class T, class T_S = typename std::make_signed<T>::type>
struct BitpackingScanState : public SegmentScanState {
public:
<<<<<<< HEAD
	explicit BitpackingScanState(ColumnSegment &segment) {
		auto &buffer_manager = VirtualBufferManager::GetBufferManager(segment.db);
=======
	explicit BitpackingScanState(ColumnSegment &segment) : current_segment(segment) {
		auto &buffer_manager = BufferManager::GetBufferManager(segment.db);
>>>>>>> dc7639cd
		handle = buffer_manager.Pin(segment.block);
		auto dataptr = handle.Ptr();

		// load offset to bitpacking widths pointer
		auto bitpacking_metadata_offset = Load<idx_t>(dataptr + segment.GetBlockOffset());
		bitpacking_metadata_ptr =
		    dataptr + segment.GetBlockOffset() + bitpacking_metadata_offset - sizeof(bitpacking_metadata_encoded_t);

		// load the first group
		LoadNextGroup();
	}

	BufferHandle handle;
	ColumnSegment &current_segment;

	T decompression_buffer[BITPACKING_METADATA_GROUP_SIZE];

	bitpacking_metadata_t current_group;

	bitpacking_width_t current_width;
	T current_frame_of_reference;
	T current_constant;
	T current_delta_offset;

	idx_t current_group_offset = 0;
	data_ptr_t current_group_ptr;
	data_ptr_t bitpacking_metadata_ptr;

public:
	//! Loads the metadata for the current metadata group. This will set bitpacking_metadata_ptr to the next group.
	//! this will also load any metadata that is at the start of a compressed buffer (e.g. the width, for, or constant
	//! value) depending on the bitpacking mode for that group
	void LoadNextGroup() {
		D_ASSERT(bitpacking_metadata_ptr > handle.Ptr() &&
		         bitpacking_metadata_ptr < handle.Ptr() + Storage::BLOCK_SIZE);
		current_group_offset = 0;
		current_group = DecodeMeta((bitpacking_metadata_encoded_t *)bitpacking_metadata_ptr);

		bitpacking_metadata_ptr -= sizeof(bitpacking_metadata_encoded_t);
		current_group_ptr = GetPtr(current_group);

		// Read first value
		switch (current_group.mode) {
		case BitpackingMode::CONSTANT:
			current_constant = *(T *)(current_group_ptr);
			current_group_ptr += sizeof(T);
			break;
		case BitpackingMode::FOR:
		case BitpackingMode::CONSTANT_DELTA:
		case BitpackingMode::DELTA_FOR:
			current_frame_of_reference = *(T *)(current_group_ptr);
			current_group_ptr += sizeof(T);
			break;
		default:
			throw InternalException("Invalid bitpacking mode");
		}

		// Read second value
		switch (current_group.mode) {
		case BitpackingMode::CONSTANT_DELTA:
			current_constant = *(T *)(current_group_ptr);
			current_group_ptr += sizeof(T);
			break;
		case BitpackingMode::FOR:
		case BitpackingMode::DELTA_FOR:
			current_width = (bitpacking_width_t) * (T *)(current_group_ptr);
			current_group_ptr += MaxValue(sizeof(T), sizeof(bitpacking_width_t));
			break;
		case BitpackingMode::CONSTANT:
			break;
		default:
			throw InternalException("Invalid bitpacking mode");
		}

		// Read third value
		if (current_group.mode == BitpackingMode::DELTA_FOR) {
			current_delta_offset = *(T *)(current_group_ptr);
			current_group_ptr += sizeof(T);
		}
	}

	void Skip(ColumnSegment &segment, idx_t skip_count) {
		while (skip_count > 0) {
			if (current_group_offset + skip_count < BITPACKING_METADATA_GROUP_SIZE) {
				// Skipping Delta FOR requires a bit of decoding to figure out the new delta
				if (current_group.mode == BitpackingMode::DELTA_FOR) {
					// if current_group_offset points into the middle of a
					// BitpackingPrimitives::BITPACKING_ALGORITHM_GROUP_SIZE, we need to scan a few
					// values before current_group_offset to align with the algorithm groups
					idx_t extra_count = current_group_offset % BitpackingPrimitives::BITPACKING_ALGORITHM_GROUP_SIZE;

					// Calculate total offset and count to bitunpack
					idx_t base_decompress_count = BitpackingPrimitives::RoundUpToAlgorithmGroupSize(skip_count);
					idx_t decompress_count = base_decompress_count + extra_count;
					idx_t decompress_offset = current_group_offset - extra_count;
					bool skip_sign_extension = true;

					BitpackingPrimitives::UnPackBuffer<T>((data_ptr_t)decompression_buffer,
					                                      current_group_ptr + decompress_offset, decompress_count,
					                                      current_width, skip_sign_extension);

					ApplyFrameOfReference<T_S>((T_S *)&decompression_buffer[extra_count], current_frame_of_reference,
					                           skip_count);
					DeltaDecode<T_S>((T_S *)&decompression_buffer[extra_count], (T_S)current_delta_offset,
					                 (idx_t)skip_count);
					current_delta_offset = decompression_buffer[extra_count + skip_count - 1];

					current_group_offset += skip_count;
				} else {
					current_group_offset += skip_count;
				}
				break;
			} else {
				auto left_in_this_group = BITPACKING_METADATA_GROUP_SIZE - current_group_offset;
				auto number_of_groups_to_skip = (skip_count - left_in_this_group) / BITPACKING_METADATA_GROUP_SIZE;

				current_group_offset = 0;
				bitpacking_metadata_ptr -= number_of_groups_to_skip * sizeof(bitpacking_metadata_encoded_t);

				LoadNextGroup();

				skip_count -= left_in_this_group;
				skip_count -= number_of_groups_to_skip * BITPACKING_METADATA_GROUP_SIZE;
			}
		}
	}

	data_ptr_t GetPtr(bitpacking_metadata_t group) {
		return handle.Ptr() + current_segment.GetBlockOffset() + group.offset;
	}
};

template <class T>
unique_ptr<SegmentScanState> BitpackingInitScan(ColumnSegment &segment) {
	auto result = make_unique<BitpackingScanState<T>>(segment);
	return move(result);
}

//===--------------------------------------------------------------------===//
// Scan base data
//===--------------------------------------------------------------------===//
template <class T, class T_S = typename std::make_signed<T>::type>
void BitpackingScanPartial(ColumnSegment &segment, ColumnScanState &state, idx_t scan_count, Vector &result,
                           idx_t result_offset) {
	auto &scan_state = (BitpackingScanState<T> &)*state.scan_state;

	T *result_data = FlatVector::GetData<T>(result);
	result.SetVectorType(VectorType::FLAT_VECTOR);

	//! Because FOR offsets all our values to be 0 or above, we can always skip sign extension here
	bool skip_sign_extend = true;

	idx_t scanned = 0;

	while (scanned < scan_count) {
		// Exhausted this metadata group, move pointers to next group and load metadata for next group.
		if (scan_state.current_group_offset >= BITPACKING_METADATA_GROUP_SIZE) {
			scan_state.LoadNextGroup();
		}

		idx_t offset_in_compression_group =
		    scan_state.current_group_offset % BitpackingPrimitives::BITPACKING_ALGORITHM_GROUP_SIZE;

		if (scan_state.current_group.mode == BitpackingMode::CONSTANT) {
			idx_t remaining = scan_count - scanned;
			idx_t to_scan = MinValue(remaining, BITPACKING_METADATA_GROUP_SIZE - scan_state.current_group_offset);
			T *begin = result_data + result_offset + scanned;
			T *end = begin + remaining;
			std::fill(begin, end, scan_state.current_constant);
			scanned += to_scan;
			scan_state.current_group_offset += to_scan;
			continue;
		}
		if (scan_state.current_group.mode == BitpackingMode::CONSTANT_DELTA) {
			idx_t remaining = scan_count - scanned;
			idx_t to_scan = MinValue(remaining, BITPACKING_METADATA_GROUP_SIZE - scan_state.current_group_offset);
			T *target_ptr = result_data + result_offset + scanned;

			for (idx_t i = 0; i < to_scan; i++) {
				target_ptr[i] = ((scan_state.current_group_offset + i) * scan_state.current_constant) +
				                scan_state.current_frame_of_reference;
			}

			scanned += to_scan;
			scan_state.current_group_offset += to_scan;
			continue;
		}
		D_ASSERT(scan_state.current_group.mode == BitpackingMode::FOR ||
		         scan_state.current_group.mode == BitpackingMode::DELTA_FOR);

		idx_t to_scan = MinValue<idx_t>(scan_count - scanned, BitpackingPrimitives::BITPACKING_ALGORITHM_GROUP_SIZE -
		                                                          offset_in_compression_group);
		// Calculate start of compression algorithm group
		data_ptr_t current_position_ptr =
		    scan_state.current_group_ptr + scan_state.current_group_offset * scan_state.current_width / 8;
		data_ptr_t decompression_group_start_pointer =
		    current_position_ptr - offset_in_compression_group * scan_state.current_width / 8;

		T *current_result_ptr = result_data + result_offset + scanned;

		if (to_scan == BitpackingPrimitives::BITPACKING_ALGORITHM_GROUP_SIZE && offset_in_compression_group == 0) {
			// Decompress directly into result vector
			BitpackingPrimitives::UnPackBlock<T>((data_ptr_t)current_result_ptr, decompression_group_start_pointer,
			                                     scan_state.current_width, skip_sign_extend);
		} else {
			// Decompress compression algorithm to buffer
			BitpackingPrimitives::UnPackBlock<T>((data_ptr_t)scan_state.decompression_buffer,
			                                     decompression_group_start_pointer, scan_state.current_width,
			                                     skip_sign_extend);

			memcpy(current_result_ptr, scan_state.decompression_buffer + offset_in_compression_group,
			       to_scan * sizeof(T));
		}

		if (scan_state.current_group.mode == BitpackingMode::DELTA_FOR) {
			ApplyFrameOfReference<T_S>((T_S *)current_result_ptr, (T_S)scan_state.current_frame_of_reference, to_scan);
			DeltaDecode<T_S>((T_S *)current_result_ptr, (T_S)scan_state.current_delta_offset, to_scan);
			scan_state.current_delta_offset = ((T *)current_result_ptr)[to_scan - 1];
		} else {
			ApplyFrameOfReference<T>(current_result_ptr, scan_state.current_frame_of_reference, to_scan);
		}

		scanned += to_scan;
		scan_state.current_group_offset += to_scan;
	}
}

template <class T>
void BitpackingScan(ColumnSegment &segment, ColumnScanState &state, idx_t scan_count, Vector &result) {
	BitpackingScanPartial<T>(segment, state, scan_count, result, 0);
}

//===--------------------------------------------------------------------===//
// Fetch
//===--------------------------------------------------------------------===//
template <class T>
void BitpackingFetchRow(ColumnSegment &segment, ColumnFetchState &state, row_t row_id, Vector &result,
                        idx_t result_idx) {
	BitpackingScanState<T> scan_state(segment);
	scan_state.Skip(segment, row_id);
	auto result_data = FlatVector::GetData<T>(result);
	T *current_result_ptr = result_data + result_idx;

	idx_t offset_in_compression_group =
	    scan_state.current_group_offset % BitpackingPrimitives::BITPACKING_ALGORITHM_GROUP_SIZE;

	data_ptr_t decompression_group_start_pointer =
	    scan_state.current_group_ptr +
	    (scan_state.current_group_offset - offset_in_compression_group) * scan_state.current_width / 8;

	//! Because FOR offsets all our values to be 0 or above, we can always skip sign extension here
	bool skip_sign_extend = true;

	if (scan_state.current_group.mode == BitpackingMode::CONSTANT) {
		*current_result_ptr = scan_state.current_constant;
		return;
	}

	if (scan_state.current_group.mode == BitpackingMode::CONSTANT_DELTA) {
		*current_result_ptr =
		    ((scan_state.current_group_offset) * scan_state.current_constant) + scan_state.current_frame_of_reference;
		return;
	}

	D_ASSERT(scan_state.current_group.mode == BitpackingMode::FOR ||
	         scan_state.current_group.mode == BitpackingMode::DELTA_FOR);

	BitpackingPrimitives::UnPackBlock<T>((data_ptr_t)scan_state.decompression_buffer, decompression_group_start_pointer,
	                                     scan_state.current_width, skip_sign_extend);

	*current_result_ptr = *(T *)(scan_state.decompression_buffer + offset_in_compression_group);
	*current_result_ptr += scan_state.current_frame_of_reference;

	if (scan_state.current_group.mode == BitpackingMode::DELTA_FOR) {
		*current_result_ptr += scan_state.current_delta_offset;
	}
}
template <class T>
void BitpackingSkip(ColumnSegment &segment, ColumnScanState &state, idx_t skip_count) {
	auto &scan_state = (BitpackingScanState<T> &)*state.scan_state;
	scan_state.Skip(segment, skip_count);
}

//===--------------------------------------------------------------------===//
// Get Function
//===--------------------------------------------------------------------===//
template <class T>
CompressionFunction GetBitpackingFunction(PhysicalType data_type) {
	return CompressionFunction(CompressionType::COMPRESSION_BITPACKING, data_type, BitpackingInitAnalyze<T>,
	                           BitpackingAnalyze<T>, BitpackingFinalAnalyze<T>, BitpackingInitCompression<T>,
	                           BitpackingCompress<T>, BitpackingFinalizeCompress<T>, BitpackingInitScan<T>,
	                           BitpackingScan<T>, BitpackingScanPartial<T>, BitpackingFetchRow<T>, BitpackingSkip<T>);
}

CompressionFunction BitpackingFun::GetFunction(PhysicalType type) {
	switch (type) {
	case PhysicalType::BOOL:
	case PhysicalType::INT8:
		return GetBitpackingFunction<int8_t>(type);
	case PhysicalType::INT16:
		return GetBitpackingFunction<int16_t>(type);
	case PhysicalType::INT32:
		return GetBitpackingFunction<int32_t>(type);
	case PhysicalType::INT64:
		return GetBitpackingFunction<int64_t>(type);
	case PhysicalType::UINT8:
		return GetBitpackingFunction<uint8_t>(type);
	case PhysicalType::UINT16:
		return GetBitpackingFunction<uint16_t>(type);
	case PhysicalType::UINT32:
		return GetBitpackingFunction<uint32_t>(type);
	case PhysicalType::UINT64:
		return GetBitpackingFunction<uint64_t>(type);
	default:
		throw InternalException("Unsupported type for Bitpacking");
	}
}

bool BitpackingFun::TypeIsSupported(PhysicalType type) {
	switch (type) {
	case PhysicalType::BOOL:
	case PhysicalType::INT8:
	case PhysicalType::INT16:
	case PhysicalType::INT32:
	case PhysicalType::INT64:
	case PhysicalType::UINT8:
	case PhysicalType::UINT16:
	case PhysicalType::UINT32:
	case PhysicalType::UINT64:
		return true;
	default:
		return false;
	}
}

} // namespace duckdb<|MERGE_RESOLUTION|>--- conflicted
+++ resolved
@@ -582,13 +582,8 @@
 template <class T, class T_S = typename std::make_signed<T>::type>
 struct BitpackingScanState : public SegmentScanState {
 public:
-<<<<<<< HEAD
-	explicit BitpackingScanState(ColumnSegment &segment) {
-		auto &buffer_manager = VirtualBufferManager::GetBufferManager(segment.db);
-=======
 	explicit BitpackingScanState(ColumnSegment &segment) : current_segment(segment) {
 		auto &buffer_manager = BufferManager::GetBufferManager(segment.db);
->>>>>>> dc7639cd
 		handle = buffer_manager.Pin(segment.block);
 		auto dataptr = handle.Ptr();
 
