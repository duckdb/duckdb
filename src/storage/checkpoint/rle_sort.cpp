#include "duckdb/storage/checkpoint/rle_sort.hpp"
#include "duckdb/common/types/hyperloglog.hpp"
#include "duckdb/main/database.hpp"
#include "duckdb/storage/checkpoint/rle_sort_options.hpp"
#include "duckdb/storage/table/column_data.hpp"

namespace duckdb {

RowGroupSortBindData::RowGroupSortBindData(const vector<LogicalType> &payload_types,
                                           const vector<LogicalType> &keys_types, vector<column_t> indexes_p,
                                           DatabaseInstance &db_p)
    : payload_types(payload_types), keys_types(keys_types), indexes(std::move(indexes_p)), db(db_p),
      buffer_manager(BufferManager::GetBufferManager(db_p)) {

	// create BoundOrderByNode per column to sort
	for (idx_t i = 0; i < keys_types.size(); ++i) {
		orders.emplace_back(OrderType::ASCENDING, OrderByNullType::NULLS_LAST,
		                    make_unique<BoundReferenceExpression>(keys_types[i], indexes[i]));
	}

	// create payload layout
	payload_layout.Initialize(payload_types);

	// initialize the global sort state
	global_sort_state = make_unique<GlobalSortState>(buffer_manager, orders, payload_layout);
}

unique_ptr<FunctionData> RowGroupSortBindData::Copy() const {
	return make_unique<RowGroupSortBindData>(payload_types, keys_types, indexes, db);
}

bool RowGroupSortBindData::Equals(const FunctionData &other) const {
	return false;
}

RowGroupSortBindData::~RowGroupSortBindData() {
}

RLESort::RLESort(RowGroup &row_group, DataTable &data_table, vector<CompressionType> table_compression)
    : row_group(row_group), data_table(data_table), old_count(row_group.count) {
	// Reorder columns to optimize RLE Compression - We skip if the table has indexes or is empty
	if (row_group.db.config.force_compression_sorting && row_group.count != 0 && row_group.table_info.indexes.Empty()) {
		// collect logical types by iterating the columns
		for (idx_t column_idx = 0; column_idx < row_group.columns.size(); column_idx++) {
			auto &column = row_group.columns[column_idx];
			auto type_id = column->type.id();
			auto column_compression = table_compression[column_idx];
			// We basically only sort columns with RLE compression and that are supported by the RLE algorithm
			if (SupportedKeyType(type_id) && (column_compression == CompressionType::COMPRESSION_RLE)) {
				// Gather types and ids of key columns (i.e., the ones we will sort on)
				key_column_ids.push_back(column_idx);
				key_column_types.push_back(column->type);
			}
			if (!SupportedPayloadType(type_id)) {
				// We don't support RLE reordering on this table
				key_column_ids.clear();
				key_column_types.clear();
				return;
			}
			// Gather types and ids of payload columns (i.e., the whole table)
			payload_column_ids.push_back(column_idx);
			payload_column_types.push_back(column->type);
		}
	}
}

bool RLESort::SupportedKeyType(LogicalTypeId type_id) {
	if (type_id == LogicalTypeId::STRUCT || type_id == LogicalTypeId::LIST || type_id == LogicalTypeId::MAP ||
	    type_id == LogicalTypeId::TABLE || type_id == LogicalTypeId::ENUM ||
	    type_id == LogicalTypeId::AGGREGATE_STATE || type_id == LogicalTypeId::VARCHAR ||
	    type_id == LogicalTypeId::BLOB || type_id == LogicalTypeId::INTERVAL || type_id == LogicalTypeId::UUID) {
		return false;
	}
	return true;
}

bool RLESort::SupportedPayloadType(LogicalTypeId type_id) {
	if (type_id == LogicalTypeId::STRUCT || type_id == LogicalTypeId::MAP || type_id == LogicalTypeId::TABLE ||
	    type_id == LogicalTypeId::ENUM || type_id == LogicalTypeId::AGGREGATE_STATE ||
	    type_id == LogicalTypeId::INTERVAL || type_id == LogicalTypeId::UUID) {
		return false;
	}
	return true;
}

void RLESort::InitializeScan() {
	// Initialize the scan states
	scan_state.column_ids = payload_column_ids;
	scan_state.max_row = row_group.count;

	// Initialize the scan on the RowGroup
	row_group.InitializeScan(scan_state.row_group_scan_state);
	scan_state.row_group_scan_state.max_row = row_group.count;
}

void RLESort::InitializeSort() {
	// Initialize the sorting state
	sort_state =
	    make_unique<RowGroupSortBindData>(payload_column_types, key_column_types, key_column_ids, row_group.db);
	local_sort_state.Initialize(*sort_state->global_sort_state, sort_state->global_sort_state->buffer_manager);
}

void RLESort::SinkKeysPayloadSort() {
	while (scan_state.row_group_scan_state.vector_index * STANDARD_VECTOR_SIZE <
	       scan_state.row_group_scan_state.max_row) {
		DataChunk keys_chunk, payload_chunk;
		payload_chunk.Initialize(payload_column_types);
		keys_chunk.Initialize(key_column_types);
		row_group.ScanCommitted(scan_state.row_group_scan_state, payload_chunk,
		                        TableScanType::TABLE_SCAN_COMMITTED_ROWS_OMIT_PERMANENTLY_DELETED_CHECKPOINT);
		payload_chunk.Normalify();
		keys_chunk.ReferencePartial(payload_chunk, key_column_ids);
		local_sort_state.SinkChunk(keys_chunk, payload_chunk);
		new_count += payload_chunk.size();
	}
}

void RLESort::ReplaceRowGroup(RowGroup &sorted_rowgroup) {
	// We have to delete from the data table the difference of chunk counts
	// These refer to deleted tuples
	data_table.total_rows -= row_group.count - new_count;
	row_group.columns = sorted_rowgroup.columns;
	row_group.stats = sorted_rowgroup.stats;
	row_group.version_info = sorted_rowgroup.version_info;
	row_group.count = new_count;
	row_group.start = sorted_rowgroup.start;
	row_group.Verify();
}

void RLESort::FilterKeyColumns() {
	InitializeScan();
	// Initialize a HyperLogLog counter for each column
	vector<HyperLogLog> logs(key_column_ids.size());
	// Vector for the cardinalities with: Tuple(cardinality, column_id)
	vector<std::tuple<idx_t, idx_t>> cardinalities;

	ScanColumnsToHLL(logs);
	CalculateCardinalities(logs, cardinalities, RLESortOption::CARDINALITY_BELOW_FIVE_HUNDRED);

	// Clear the old key columns
	key_column_ids.clear();
	key_column_types.clear();
	// Get the second element of the tuple (column_id) and add it as a key column
	for (idx_t i = 0; i < cardinalities.size(); i++) {
		// Add the new key columns
		idx_t column_id = std::get<1>(cardinalities[i]);
		key_column_ids.push_back(column_id);
		key_column_types.push_back(row_group.columns[column_id]->type);
	}
}

void RLESort::ScanColumnsToHLL(vector<HyperLogLog> &logs) {
	while (scan_state.row_group_scan_state.vector_index * STANDARD_VECTOR_SIZE <
	       scan_state.row_group_scan_state.max_row) {
		// Scan the table in chunks of STANDARD_VECTOR_SIZE
		DataChunk result;
		result.Initialize(payload_column_types);
		row_group.ScanCommitted(scan_state.row_group_scan_state, result,
		                        TableScanType::TABLE_SCAN_COMMITTED_ROWS_OMIT_PERMANENTLY_DELETED);
		result.Normalify();
		// Add each key column to the HLL
		for (idx_t i = 0; i < key_column_ids.size(); i++) {
			auto key_column_idx = key_column_ids[i];
			logs[i].Add(result.data[key_column_idx].GetData(),
			            sizeof(payload_column_types[key_column_idx].InternalType()));
		}
	}
}

void RLESort::CalculateCardinalities(vector<HyperLogLog> &logs, vector<std::tuple<idx_t, idx_t>> &cardinalities,
                                     RLESortOption option) {
	switch (option) {
	case RLESortOption::CARDINALITY_BELOW_FIVE_HUNDRED:
		CardinalityBelowFiveHundred(logs, cardinalities);
		break;
	default:
		throw InternalException("Unrecognized sorting option");
	}
}

void RLESort::CardinalityBelowFiveHundred(vector<HyperLogLog> &logs, vector<std::tuple<idx_t, idx_t>> &cardinalities) {
	// Get the cardinality counts and sort them from low to high
	for (idx_t i = 0; i < logs.size(); i++) {
		auto current_count = logs[i].Count();
		// Do not use column if above a certain cardinality
//		if (current_count < 500) {
		cardinalities.emplace_back(logs[i].Count(), key_column_ids[i]);
//		}
	}
	std::sort(cardinalities.begin(), cardinalities.end());
}

unique_ptr<RowGroup> RLESort::CreateSortedRowGroup(GlobalSortState &global_sort_state) {
	// Initialize sorted rowgroup
	auto sorted_rowgroup = make_unique<RowGroup>(row_group.db, row_group.table_info, data_table.prev_end, new_count);
	sorted_rowgroup->InitializeEmpty(payload_column_types);
	TableAppendState append_state;
	sorted_rowgroup->InitializeAppendInternal(append_state.row_group_append_state, new_count);
	// Create the scanner for the sorting
	PayloadScanner scanner(*global_sort_state.sorted_blocks[0]->payload_data, global_sort_state);

	for (;;) {
		// Scan all chunks resulting from the sorting
		DataChunk result_chunk;
		result_chunk.Initialize(payload_column_types);
		result_chunk.SetCardinality(0);
		scanner.Scan(result_chunk);
		if (result_chunk.size() == 0) {
			break;
		}
		result_chunk.SetCardinality(result_chunk.size());
		// Append each chunk in our sorted rowgroup
		sorted_rowgroup->Append(append_state.row_group_append_state, result_chunk, result_chunk.size());
	}
	return sorted_rowgroup;
}

void RLESort::Sort() {
	if (key_column_ids.empty()) {
		// Nothing to sort on
		data_table.prev_end += row_group.count;
		return;
	}
<<<<<<< HEAD

	Initialize();
=======
//	if (row_group.HasInterleavedTransactions()) {
//		// Has interleaved tsx, he don't run our magic stuff
//		return;
//	}

	FilterKeyColumns();
	InitializeScan();
	InitializeSort();
>>>>>>> 24f6ee3f
	SinkKeysPayloadSort();
	if (new_count == 0) {
		// No changes
		data_table.prev_end += row_group.count;
		return;
	}

	// add local state to global state, which sorts the data
	auto &global_sort_state = *sort_state->global_sort_state;
	global_sort_state.AddLocalState(local_sort_state);
	global_sort_state.PrepareMergePhase();

	for (idx_t column_idx = 0; column_idx < row_group.columns.size(); column_idx++) {
		row_group.columns[column_idx]->CleanPersistentSegments();
	}

	// scan the sorted row data and add to the sorted row group
	int64_t count_change = new_count - old_count;
	data_table.rows_changed += count_change;

	// Initialize Sorted Row Group
	auto sorted_rowgroup = CreateSortedRowGroup(global_sort_state);

	data_table.prev_end += new_count;
	ReplaceRowGroup(*sorted_rowgroup);
}
} // namespace duckdb<|MERGE_RESOLUTION|>--- conflicted
+++ resolved
@@ -221,10 +221,6 @@
 		data_table.prev_end += row_group.count;
 		return;
 	}
-<<<<<<< HEAD
-
-	Initialize();
-=======
 //	if (row_group.HasInterleavedTransactions()) {
 //		// Has interleaved tsx, he don't run our magic stuff
 //		return;
@@ -233,7 +229,6 @@
 	FilterKeyColumns();
 	InitializeScan();
 	InitializeSort();
->>>>>>> 24f6ee3f
 	SinkKeysPayloadSort();
 	if (new_count == 0) {
 		// No changes
