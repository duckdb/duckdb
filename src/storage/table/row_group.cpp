#include "duckdb/storage/table/row_group.hpp"

#include "duckdb/common/chrono.hpp"
#include "duckdb/common/exception.hpp"
#include "duckdb/common/field_writer.hpp"
#include "duckdb/common/sort/sort.hpp"
#include "duckdb/common/types/hyperloglog.hpp"
#include "duckdb/common/types/vector.hpp"
#include "duckdb/execution/expression_executor.hpp"
#include "duckdb/main/database.hpp"
#include "duckdb/planner/table_filter.hpp"
#include "duckdb/storage/buffer_manager.hpp"
#include "duckdb/storage/checkpoint/table_data_writer.hpp"
#include "duckdb/storage/meta_block_reader.hpp"
#include "duckdb/storage/table/column_data.hpp"
#include "duckdb/storage/table/standard_column_data.hpp"
#include "duckdb/storage/table/update_segment.hpp"
#include "duckdb/transaction/transaction.hpp"
#include "duckdb/transaction/transaction_manager.hpp"
#include "duckdb/storage/checkpoint/rle_sort.hpp"

namespace duckdb {

constexpr const idx_t RowGroup::ROW_GROUP_VECTOR_COUNT;
constexpr const idx_t RowGroup::ROW_GROUP_SIZE;

RowGroup::RowGroup(DatabaseInstance &db, DataTableInfo &table_info, idx_t start, idx_t count)
    : SegmentBase(start, count), db(db), table_info(table_info) {

	Verify();
}

RowGroup::RowGroup(DatabaseInstance &db, DataTableInfo &table_info, const vector<LogicalType> &types,
                   RowGroupPointer &pointer)
    : SegmentBase(pointer.row_start, pointer.tuple_count), db(db), table_info(table_info) {
	// deserialize the columns
	if (pointer.data_pointers.size() != types.size()) {
		throw IOException("Row group column count is unaligned with table column count. Corrupt file?");
	}
	for (idx_t i = 0; i < pointer.data_pointers.size(); i++) {
		auto &block_pointer = pointer.data_pointers[i];
		MetaBlockReader column_data_reader(db, block_pointer.block_id);
		column_data_reader.offset = block_pointer.offset;
		this->columns.push_back(ColumnData::Deserialize(table_info, i, start, column_data_reader, types[i], nullptr));
	}

	// set up the statistics
	for (auto &stats : pointer.statistics) {
		auto stats_type = stats->type;
		this->stats.push_back(make_shared<SegmentStatistics>(stats_type, move(stats)));
	}
	this->version_info = move(pointer.versions);

	Verify();
}

RowGroup::~RowGroup() {
}

void RowGroup::InitializeEmpty(const vector<LogicalType> &types) {
	// set up the segment trees for the column segments
	for (idx_t i = 0; i < types.size(); i++) {
		auto column_data = ColumnData::CreateColumn(GetTableInfo(), i, start, types[i]);
		stats.push_back(make_shared<SegmentStatistics>(types[i]));
		columns.push_back(move(column_data));
	}
}

bool RowGroup::InitializeScanWithOffset(RowGroupScanState &state, idx_t vector_offset) {
	auto &column_ids = state.parent.column_ids;
	if (state.parent.table_filters) {
		if (!CheckZonemap(*state.parent.table_filters, column_ids)) {
			return false;
		}
	}

	state.row_group = this;
	state.vector_index = vector_offset;
	state.max_row =
	    this->start > state.parent.max_row ? 0 : MinValue<idx_t>(this->count, state.parent.max_row - this->start);
	state.column_scans = unique_ptr<ColumnScanState[]>(new ColumnScanState[column_ids.size()]);
	for (idx_t i = 0; i < column_ids.size(); i++) {
		auto column = column_ids[i];
		if (column != COLUMN_IDENTIFIER_ROW_ID) {
			columns[column]->InitializeScanWithOffset(state.column_scans[i],
			                                          start + vector_offset * STANDARD_VECTOR_SIZE);
		} else {
			state.column_scans[i].current = nullptr;
		}
	}
	return true;
}

bool RowGroup::InitializeScan(RowGroupScanState &state) {
	auto &column_ids = state.parent.column_ids;
	if (state.parent.table_filters) {
		if (!CheckZonemap(*state.parent.table_filters, column_ids)) {
			return false;
		}
	}
	state.row_group = this;
	state.vector_index = 0;
	state.max_row =
	    this->start > state.parent.max_row ? 0 : MinValue<idx_t>(this->count, state.parent.max_row - this->start);
	state.column_scans = unique_ptr<ColumnScanState[]>(new ColumnScanState[column_ids.size()]);
	for (idx_t i = 0; i < column_ids.size(); i++) {
		auto column = column_ids[i];
		if (column != COLUMN_IDENTIFIER_ROW_ID) {
			columns[column]->InitializeScan(state.column_scans[i]);
		} else {
			state.column_scans[i].current = nullptr;
		}
	}
	return true;
}

unique_ptr<RowGroup> RowGroup::AlterType(ClientContext &context, const LogicalType &target_type, idx_t changed_idx,
                                         ExpressionExecutor &executor, TableScanState &scan_state,
                                         DataChunk &scan_chunk) {
	Verify();

	// construct a new column data for this type
	auto column_data = ColumnData::CreateColumn(GetTableInfo(), changed_idx, start, target_type);

	ColumnAppendState append_state;
	column_data->InitializeAppend(append_state);

	// scan the original table, and fill the new column with the transformed value
	InitializeScan(scan_state.row_group_scan_state);

	Vector append_vector(target_type);
	auto altered_col_stats = make_shared<SegmentStatistics>(target_type);
	while (true) {
		// scan the table
		scan_chunk.Reset();
		ScanCommitted(scan_state.row_group_scan_state, scan_chunk, TableScanType::TABLE_SCAN_COMMITTED_ROWS);
		if (scan_chunk.size() == 0) {
			break;
		}
		// execute the expression
		executor.ExecuteExpression(scan_chunk, append_vector);
		column_data->Append(*altered_col_stats->statistics, append_state, append_vector, scan_chunk.size());
	}

	// set up the row_group based on this row_group
	auto row_group = make_unique<RowGroup>(db, table_info, this->start, this->count);
	row_group->version_info = version_info;
	for (idx_t i = 0; i < columns.size(); i++) {
		if (i == changed_idx) {
			// this is the altered column: use the new column
			row_group->columns.push_back(move(column_data));
			row_group->stats.push_back(move(altered_col_stats));
		} else {
			// this column was not altered: use the data directly
			row_group->columns.push_back(columns[i]);
			row_group->stats.push_back(stats[i]);
		}
	}
	row_group->Verify();
	return row_group;
}

unique_ptr<RowGroup> RowGroup::AddColumn(ClientContext &context, ColumnDefinition &new_column,
                                         ExpressionExecutor &executor, Expression *default_value, Vector &result) {
	Verify();

	// construct a new column data for the new column
	auto added_column = ColumnData::CreateColumn(GetTableInfo(), columns.size(), start, new_column.type);
	auto added_col_stats = make_shared<SegmentStatistics>(
	    new_column.type, BaseStatistics::CreateEmpty(new_column.type, StatisticsType::LOCAL_STATS));

	idx_t rows_to_write = this->count;
	if (rows_to_write > 0) {
		DataChunk dummy_chunk;

		ColumnAppendState state;
		added_column->InitializeAppend(state);
		for (idx_t i = 0; i < rows_to_write; i += STANDARD_VECTOR_SIZE) {
			idx_t rows_in_this_vector = MinValue<idx_t>(rows_to_write - i, STANDARD_VECTOR_SIZE);
			if (default_value) {
				dummy_chunk.SetCardinality(rows_in_this_vector);
				executor.ExecuteExpression(dummy_chunk, result);
			}
			added_column->Append(*added_col_stats->statistics, state, result, rows_in_this_vector);
		}
	}

	// set up the row_group based on this row_group
	auto row_group = make_unique<RowGroup>(db, table_info, this->start, this->count);
	row_group->version_info = version_info;
	row_group->columns = columns;
	row_group->stats = stats;
	// now add the new column
	row_group->columns.push_back(move(added_column));
	row_group->stats.push_back(move(added_col_stats));

	row_group->Verify();
	return row_group;
}

unique_ptr<RowGroup> RowGroup::RemoveColumn(idx_t removed_column) {
	Verify();

	D_ASSERT(removed_column < columns.size());

	auto row_group = make_unique<RowGroup>(db, table_info, this->start, this->count);
	row_group->version_info = version_info;
	row_group->columns = columns;
	row_group->stats = stats;
	// now remove the column
	row_group->columns.erase(row_group->columns.begin() + removed_column);
	row_group->stats.erase(row_group->stats.begin() + removed_column);

	row_group->Verify();
	return row_group;
}

void RowGroup::CommitDrop() {
	for (idx_t column_idx = 0; column_idx < columns.size(); column_idx++) {
		CommitDropColumn(column_idx);
	}
}

void RowGroup::CommitDropColumn(idx_t column_idx) {
	D_ASSERT(column_idx < columns.size());
	columns[column_idx]->CommitDropColumn();
}

void RowGroup::NextVector(RowGroupScanState &state) {
	state.vector_index++;
	for (idx_t i = 0; i < state.parent.column_ids.size(); i++) {
		auto column = state.parent.column_ids[i];
		if (column == COLUMN_IDENTIFIER_ROW_ID) {
			continue;
		}
		D_ASSERT(column < columns.size());
		columns[column]->Skip(state.column_scans[i]);
	}
}

bool RowGroup::CheckZonemap(TableFilterSet &filters, const vector<column_t> &column_ids) {
	for (auto &entry : filters.filters) {
		auto column_index = entry.first;
		auto &filter = entry.second;
		auto base_column_index = column_ids[column_index];

		auto propagate_result = filter->CheckStatistics(*stats[base_column_index]->statistics);
		if (propagate_result == FilterPropagateResult::FILTER_ALWAYS_FALSE ||
		    propagate_result == FilterPropagateResult::FILTER_FALSE_OR_NULL) {
			return false;
		}
	}
	return true;
}

bool RowGroup::CheckZonemapSegments(RowGroupScanState &state) {
	if (!state.parent.table_filters) {
		return true;
	}
	auto &column_ids = state.parent.column_ids;
	for (auto &entry : state.parent.table_filters->filters) {
		D_ASSERT(entry.first < column_ids.size());
		auto column_idx = entry.first;
		auto base_column_idx = column_ids[column_idx];
		bool read_segment = columns[base_column_idx]->CheckZonemap(state.column_scans[column_idx], *entry.second);
		if (!read_segment) {
			idx_t target_row =
			    state.column_scans[column_idx].current->start + state.column_scans[column_idx].current->count;
			D_ASSERT(target_row >= this->start);
			D_ASSERT(target_row <= this->start + this->count);
			idx_t target_vector_index = (target_row - this->start) / STANDARD_VECTOR_SIZE;
			if (state.vector_index == target_vector_index) {
				// we can't skip any full vectors because this segment contains less than a full vector
				// for now we just bail-out
				// FIXME: we could check if we can ALSO skip the next segments, in which case skipping a full vector
				// might be possible
				// we don't care that much though, since a single segment that fits less than a full vector is
				// exceedingly rare
				return true;
			}
			while (state.vector_index < target_vector_index) {
				NextVector(state);
			}
			return false;
		}
	}

	return true;
}

template <TableScanType TYPE>
void RowGroup::TemplatedScan(Transaction *transaction, RowGroupScanState &state, DataChunk &result) {
	const bool ALLOW_UPDATES = TYPE != TableScanType::TABLE_SCAN_COMMITTED_ROWS_DISALLOW_UPDATES &&
	                           TYPE != TableScanType::TABLE_SCAN_COMMITTED_ROWS_OMIT_PERMANENTLY_DELETED &&
	                           TYPE != TableScanType::TABLE_SCAN_COMMITTED_ROWS_OMIT_PERMANENTLY_DELETED_CHECKPOINT;
	auto &table_filters = state.parent.table_filters;
	auto &column_ids = state.parent.column_ids;
	auto &adaptive_filter = state.parent.adaptive_filter;
	while (true) {
		if (state.vector_index * STANDARD_VECTOR_SIZE >= state.max_row) {
			// exceeded the amount of rows to scan
			return;
		}
		idx_t current_row = state.vector_index * STANDARD_VECTOR_SIZE;
		auto max_count = MinValue<idx_t>(STANDARD_VECTOR_SIZE, state.max_row - current_row);

		//! first check the zonemap if we have to scan this partition
		if (!CheckZonemapSegments(state)) {
			continue;
		}
		// second, scan the version chunk manager to figure out which tuples to load for this transaction
		idx_t count;
		SelectionVector valid_sel(STANDARD_VECTOR_SIZE);
		if (TYPE == TableScanType::TABLE_SCAN_REGULAR) {
			D_ASSERT(transaction);
			count = state.row_group->GetSelVector(*transaction, state.vector_index, valid_sel, max_count);
			if (count == 0) {
				// nothing to scan for this vector, skip the entire vector
				NextVector(state);
				continue;
			}
		} else if (TYPE == TableScanType::TABLE_SCAN_COMMITTED_ROWS_OMIT_PERMANENTLY_DELETED) {
			auto &transaction_manager = TransactionManager::Get(db);
			auto lowest_active_start = transaction_manager.LowestActiveStart();
			auto lowest_active_id = transaction_manager.LowestActiveId();

			count = state.row_group->GetCommittedSelVector(lowest_active_start, lowest_active_id, state.vector_index,
			                                               valid_sel, max_count);
			if (count == 0) {
				// nothing to scan for this vector, skip the entire vector
				NextVector(state);
				continue;
			}
		} else if (TYPE == TableScanType::TABLE_SCAN_COMMITTED_ROWS_OMIT_PERMANENTLY_DELETED_CHECKPOINT) {
			auto &transaction_manager = TransactionManager::Get(db);
			auto lowest_active_start = transaction_manager.LowestActiveStart();
			// We have to decrement the lowest active transaction id by one to ensure we scan all the tuples correctly
			auto lowest_active_id = transaction_manager.LowestActiveId() - 1;

			count = state.row_group->GetCommittedSelVector(lowest_active_start, lowest_active_id, state.vector_index,
			                                               valid_sel, max_count);
			if (count == 0) {
				// nothing to scan for this vector, skip the entire vector
				NextVector(state);
				continue;
			}
		} else {
			count = max_count;
		}
		if (count == max_count && !table_filters) {
			// scan all vectors completely: full scan without deletions or table filters
			for (idx_t i = 0; i < column_ids.size(); i++) {
				auto column = column_ids[i];
				if (column == COLUMN_IDENTIFIER_ROW_ID) {
					// scan row id
					D_ASSERT(result.data[i].GetType().InternalType() == ROW_TYPE);
					result.data[i].Sequence(this->start + current_row, 1);
				} else {
					if (TYPE != TableScanType::TABLE_SCAN_REGULAR) {
						columns[column]->ScanCommitted(state.vector_index, state.column_scans[i], result.data[i],
						                               ALLOW_UPDATES);
					} else {
						D_ASSERT(transaction);
						columns[column]->Scan(*transaction, state.vector_index, state.column_scans[i], result.data[i]);
					}
				}
			}
		} else {
			// partial scan: we have deletions or table filters
			idx_t approved_tuple_count = count;
			SelectionVector sel;
			if (count != max_count) {
				sel.Initialize(valid_sel);
			} else {
				sel.Initialize(nullptr);
			}
			//! first, we scan the columns with filters, fetch their data and generate a selection vector.
			//! get runtime statistics
			auto start_time = high_resolution_clock::now();
			if (table_filters) {
				D_ASSERT(ALLOW_UPDATES);
				for (idx_t i = 0; i < table_filters->filters.size(); i++) {
					auto tf_idx = adaptive_filter->permutation[i];
					auto col_idx = column_ids[tf_idx];
					columns[col_idx]->Select(*transaction, state.vector_index, state.column_scans[tf_idx],
					                         result.data[tf_idx], sel, approved_tuple_count,
					                         *table_filters->filters[tf_idx]);
				}
				for (auto &table_filter : table_filters->filters) {
					result.data[table_filter.first].Slice(sel, approved_tuple_count);
				}
			}
			if (approved_tuple_count == 0) {
				// all rows were filtered out by the table filters
				// skip this vector in all the scans that were not scanned yet
				D_ASSERT(table_filters);
				result.Reset();
				for (idx_t i = 0; i < column_ids.size(); i++) {
					auto col_idx = column_ids[i];
					if (col_idx == COLUMN_IDENTIFIER_ROW_ID) {
						continue;
					}
					if (table_filters->filters.find(i) == table_filters->filters.end()) {
						columns[col_idx]->Skip(state.column_scans[i]);
					}
				}
				state.vector_index++;
				continue;
			}
			//! Now we use the selection vector to fetch data for the other columns.
			for (idx_t i = 0; i < column_ids.size(); i++) {
				if (!table_filters || table_filters->filters.find(i) == table_filters->filters.end()) {
					auto column = column_ids[i];
					if (column == COLUMN_IDENTIFIER_ROW_ID) {
						D_ASSERT(result.data[i].GetType().InternalType() == PhysicalType::INT64);
						result.data[i].SetVectorType(VectorType::FLAT_VECTOR);
						auto result_data = (int64_t *)FlatVector::GetData(result.data[i]);
						for (size_t sel_idx = 0; sel_idx < approved_tuple_count; sel_idx++) {
							result_data[sel_idx] = this->start + current_row + sel.get_index(sel_idx);
						}
					} else {
						if (TYPE == TableScanType::TABLE_SCAN_REGULAR) {
							D_ASSERT(transaction);
							columns[column]->FilterScan(*transaction, state.vector_index, state.column_scans[i],
							                            result.data[i], sel, approved_tuple_count);
						} else {
							D_ASSERT(!transaction);
							columns[column]->FilterScanCommitted(state.vector_index, state.column_scans[i],
							                                     result.data[i], sel, approved_tuple_count,
							                                     ALLOW_UPDATES);
						}
					}
				}
			}
			auto end_time = high_resolution_clock::now();
			if (adaptive_filter && table_filters->filters.size() > 1) {
				adaptive_filter->AdaptRuntimeStatistics(duration_cast<duration<double>>(end_time - start_time).count());
			}
			D_ASSERT(approved_tuple_count > 0);
			count = approved_tuple_count;
		}
		result.SetCardinality(count);
		state.vector_index++;
		break;
	}
}

void RowGroup::Scan(Transaction &transaction, RowGroupScanState &state, DataChunk &result) {
	TemplatedScan<TableScanType::TABLE_SCAN_REGULAR>(&transaction, state, result);
}

void RowGroup::ScanCommitted(RowGroupScanState &state, DataChunk &result, TableScanType type) {
	switch (type) {
	case TableScanType::TABLE_SCAN_COMMITTED_ROWS:
		TemplatedScan<TableScanType::TABLE_SCAN_COMMITTED_ROWS>(nullptr, state, result);
		break;
	case TableScanType::TABLE_SCAN_COMMITTED_ROWS_DISALLOW_UPDATES:
		TemplatedScan<TableScanType::TABLE_SCAN_COMMITTED_ROWS_DISALLOW_UPDATES>(nullptr, state, result);
		break;
	case TableScanType::TABLE_SCAN_COMMITTED_ROWS_OMIT_PERMANENTLY_DELETED:
		TemplatedScan<TableScanType::TABLE_SCAN_COMMITTED_ROWS_OMIT_PERMANENTLY_DELETED>(nullptr, state, result);
		break;
	case TableScanType::TABLE_SCAN_COMMITTED_ROWS_OMIT_PERMANENTLY_DELETED_CHECKPOINT:
		TemplatedScan<TableScanType::TABLE_SCAN_COMMITTED_ROWS_OMIT_PERMANENTLY_DELETED_CHECKPOINT>(nullptr, state,
		                                                                                            result);
		break;
	default:
		throw InternalException("Unrecognized table scan type");
	}
}

ChunkInfo *RowGroup::GetChunkInfo(idx_t vector_idx) {
	if (!version_info) {
		return nullptr;
	}
	return version_info->info[vector_idx].get();
}

idx_t RowGroup::GetSelVector(Transaction &transaction, idx_t vector_idx, SelectionVector &sel_vector, idx_t max_count) {
	lock_guard<mutex> lock(row_group_lock);

	auto info = GetChunkInfo(vector_idx);
	if (!info) {
		return max_count;
	}
	return info->GetSelVector(transaction, sel_vector, max_count);
}

idx_t RowGroup::GetCommittedSelVector(transaction_t start_time, transaction_t transaction_id, idx_t vector_idx,
                                      SelectionVector &sel_vector, idx_t max_count) {
	lock_guard<mutex> lock(row_group_lock);

	auto info = GetChunkInfo(vector_idx);
	if (!info) {
		return max_count;
	}
	return info->GetCommittedSelVector(start_time, transaction_id, sel_vector, max_count);
}

bool RowGroup::Fetch(Transaction &transaction, idx_t row) {
	D_ASSERT(row < this->count);
	lock_guard<mutex> lock(row_group_lock);

	idx_t vector_index = row / STANDARD_VECTOR_SIZE;
	auto info = GetChunkInfo(vector_index);
	if (!info) {
		return true;
	}
	return info->Fetch(transaction, row - vector_index * STANDARD_VECTOR_SIZE);
}

void RowGroup::FetchRow(Transaction &transaction, ColumnFetchState &state, const vector<column_t> &column_ids,
                        row_t row_id, DataChunk &result, idx_t result_idx) {
	for (idx_t col_idx = 0; col_idx < column_ids.size(); col_idx++) {
		auto column = column_ids[col_idx];
		if (column == COLUMN_IDENTIFIER_ROW_ID) {
			// row id column: fill in the row ids
			D_ASSERT(result.data[col_idx].GetType().InternalType() == PhysicalType::INT64);
			result.data[col_idx].SetVectorType(VectorType::FLAT_VECTOR);
			auto data = FlatVector::GetData<row_t>(result.data[col_idx]);
			data[result_idx] = row_id;
		} else {
			// regular column: fetch data from the base column
			columns[column]->FetchRow(transaction, state, row_id, result.data[col_idx], result_idx);
		}
	}
}

void RowGroup::AppendVersionInfo(Transaction &transaction, idx_t row_group_start, idx_t count,
                                 transaction_t commit_id) {
	idx_t row_group_end = row_group_start + count;
	lock_guard<mutex> lock(row_group_lock);

	this->count += count;
	D_ASSERT(this->count <= RowGroup::ROW_GROUP_SIZE);

	// create the version_info if it doesn't exist yet
	if (!version_info) {
		version_info = make_unique<VersionNode>();
	}
	idx_t start_vector_idx = row_group_start / STANDARD_VECTOR_SIZE;
	idx_t end_vector_idx = (row_group_end - 1) / STANDARD_VECTOR_SIZE;
	for (idx_t vector_idx = start_vector_idx; vector_idx <= end_vector_idx; vector_idx++) {
		idx_t start = vector_idx == start_vector_idx ? row_group_start - start_vector_idx * STANDARD_VECTOR_SIZE : 0;
		idx_t end =
		    vector_idx == end_vector_idx ? row_group_end - end_vector_idx * STANDARD_VECTOR_SIZE : STANDARD_VECTOR_SIZE;
		if (start == 0 && end == STANDARD_VECTOR_SIZE) {
			// entire vector is encapsulated by append: append a single constant
			auto constant_info = make_unique<ChunkConstantInfo>(this->start + vector_idx * STANDARD_VECTOR_SIZE);
			constant_info->insert_id = commit_id;
			constant_info->delete_id = NOT_DELETED_ID;
			version_info->info[vector_idx] = move(constant_info);
		} else {
			// part of a vector is encapsulated: append to that part
			ChunkVectorInfo *info;
			if (!version_info->info[vector_idx]) {
				// first time appending to this vector: create new info
				auto insert_info = make_unique<ChunkVectorInfo>(this->start + vector_idx * STANDARD_VECTOR_SIZE);
				info = insert_info.get();
				version_info->info[vector_idx] = move(insert_info);
			} else {
				D_ASSERT(version_info->info[vector_idx]->type == ChunkInfoType::VECTOR_INFO);
				// use existing vector
				info = (ChunkVectorInfo *)version_info->info[vector_idx].get();
			}
			info->Append(start, end, commit_id);
		}
	}
}

void RowGroup::CommitAppend(transaction_t commit_id, idx_t row_group_start, idx_t count) {
	D_ASSERT(version_info.get());
	idx_t row_group_end = row_group_start + count;
	lock_guard<mutex> lock(row_group_lock);

	idx_t start_vector_idx = row_group_start / STANDARD_VECTOR_SIZE;
	idx_t end_vector_idx = (row_group_end - 1) / STANDARD_VECTOR_SIZE;
	for (idx_t vector_idx = start_vector_idx; vector_idx <= end_vector_idx; vector_idx++) {
		idx_t start = vector_idx == start_vector_idx ? row_group_start - start_vector_idx * STANDARD_VECTOR_SIZE : 0;
		idx_t end =
		    vector_idx == end_vector_idx ? row_group_end - end_vector_idx * STANDARD_VECTOR_SIZE : STANDARD_VECTOR_SIZE;

		auto info = version_info->info[vector_idx].get();
		info->CommitAppend(commit_id, start, end);
	}
}

void RowGroup::RevertAppend(idx_t row_group_start) {
	if (!version_info) {
		return;
	}
	idx_t start_row = row_group_start - this->start;
	idx_t start_vector_idx = (start_row + (STANDARD_VECTOR_SIZE - 1)) / STANDARD_VECTOR_SIZE;
	for (idx_t vector_idx = start_vector_idx; vector_idx < RowGroup::ROW_GROUP_VECTOR_COUNT; vector_idx++) {
		version_info->info[vector_idx].reset();
	}
	for (auto &column : columns) {
		column->RevertAppend(row_group_start);
	}
	this->count = MinValue<idx_t>(row_group_start - this->start, this->count);
	Verify();
}

void RowGroup::InitializeAppendInternal(RowGroupAppendState &append_state, idx_t offset_in_row_group) {
	append_state.row_group = this;
	append_state.offset_in_row_group = offset_in_row_group;
	// for each column, initialize the append state
	append_state.states = unique_ptr<ColumnAppendState[]>(new ColumnAppendState[columns.size()]);
	for (idx_t i = 0; i < columns.size(); i++) {
		columns[i]->InitializeAppend(append_state.states[i]);
	}
}

void RowGroup::InitializeAppend(Transaction &transaction, RowGroupAppendState &append_state,
                                idx_t remaining_append_count) {
	InitializeAppendInternal(append_state, this->count);
	// append the version info for this row_group
	idx_t append_count = MinValue<idx_t>(remaining_append_count, RowGroup::ROW_GROUP_SIZE - this->count);
	AppendVersionInfo(transaction, this->count, append_count, transaction.transaction_id);
}

void RowGroup::Append(RowGroupAppendState &state, DataChunk &chunk, idx_t append_count) {
	// append to the current row_group
	for (idx_t i = 0; i < columns.size(); i++) {
		columns[i]->Append(*stats[i]->statistics, state.states[i], chunk.data[i], append_count);
	}
	state.offset_in_row_group += append_count;
}

void RowGroup::Update(Transaction &transaction, DataChunk &update_chunk, row_t *ids, idx_t offset, idx_t count,
                      const vector<column_t> &column_ids) {
#ifdef DEBUG
	for (size_t i = offset; i < offset + count; i++) {
		D_ASSERT(ids[i] >= row_t(this->start) && ids[i] < row_t(this->start + this->count));
	}
#endif
	for (idx_t i = 0; i < column_ids.size(); i++) {
		auto column = column_ids[i];
		D_ASSERT(column != COLUMN_IDENTIFIER_ROW_ID);
		D_ASSERT(columns[column]->type.id() == update_chunk.data[i].GetType().id());
		if (offset > 0) {
			Vector sliced_vector(update_chunk.data[i], offset);
			sliced_vector.Normalify(count);
			columns[column]->Update(transaction, column, sliced_vector, ids + offset, count);
		} else {
			columns[column]->Update(transaction, column, update_chunk.data[i], ids, count);
		}
		MergeStatistics(column, *columns[column]->GetUpdateStatistics());
	}
}

void RowGroup::UpdateColumn(Transaction &transaction, DataChunk &updates, Vector &row_ids,
                            const vector<column_t> &column_path) {
	D_ASSERT(updates.ColumnCount() == 1);
	auto ids = FlatVector::GetData<row_t>(row_ids);

	auto primary_column_idx = column_path[0];
	D_ASSERT(primary_column_idx != COLUMN_IDENTIFIER_ROW_ID);
	D_ASSERT(primary_column_idx < columns.size());
	columns[primary_column_idx]->UpdateColumn(transaction, column_path, updates.data[0], ids, updates.size(), 1);
	MergeStatistics(primary_column_idx, *columns[primary_column_idx]->GetUpdateStatistics());
}

unique_ptr<BaseStatistics> RowGroup::GetStatistics(idx_t column_idx) {
	D_ASSERT(column_idx < stats.size());

	lock_guard<mutex> slock(stats_lock);
	return stats[column_idx]->statistics->Copy();
}

void RowGroup::MergeStatistics(idx_t column_idx, BaseStatistics &other) {
	D_ASSERT(column_idx < stats.size());

	lock_guard<mutex> slock(stats_lock);
	stats[column_idx]->statistics->Merge(other);
}

void RowGroup::ScanSegments(const std::function<void(Vector &, idx_t)> &callback, Vector &intermediate,
                            idx_t column_idx) {
	Vector scan_vector(intermediate.GetType(), nullptr);
	for (auto segment = (ColumnSegment *)columns[column_idx]->data.root_node.get(); segment;
	     segment = (ColumnSegment *)segment->next.get()) {
		ColumnScanState scan_state;
		scan_state.current = segment;
		segment->InitializeScan(scan_state);

		for (idx_t base_row_index = 0; base_row_index < segment->count; base_row_index += STANDARD_VECTOR_SIZE) {
			scan_vector.Reference(intermediate);

			idx_t count = MinValue<idx_t>(segment->count - base_row_index, STANDARD_VECTOR_SIZE);
			scan_state.row_index = segment->start + base_row_index;

			columns[column_idx]->CheckpointScan(segment, scan_state, start, count, scan_vector);

			callback(scan_vector, count);
		}
	}
}
bool CompressionForTypeExists(PhysicalType type) {
	if (type == PhysicalType::BOOL || type == PhysicalType::INT8 || type == PhysicalType::INT16 ||
	    type == PhysicalType::INT32 || type == PhysicalType::INT64 || type == PhysicalType::INT128 ||
	    type == PhysicalType::UINT8 || type == PhysicalType::UINT16 || type == PhysicalType::UINT32 ||
	    type == PhysicalType::UINT64 || type == PhysicalType::FLOAT || type == PhysicalType::DOUBLE ||
	    type == PhysicalType::LIST || type == PhysicalType::INTERVAL || type == PhysicalType::BIT ||
	    type == PhysicalType::VARCHAR) {
		return true;
	}
	return false;
}

CompressionType RowGroup::DetectBestCompressionMethod(idx_t &compression_idx, idx_t &col_idx,
                                                      CompressionType compression_type) {
	if (compression_type != CompressionType::COMPRESSION_AUTO) {
		return compression_type;
	}
	auto &config = DBConfig::GetConfig(db);
	if (config.force_compression != CompressionType::COMPRESSION_AUTO) {
		return config.force_compression;
	}
	if (!CompressionForTypeExists(columns[col_idx]->type.InternalType())) {
		return CompressionType::COMPRESSION_AUTO;
	}
	vector<CompressionFunction *> compression_functions =
	    db.config.GetCompressionFunctions(columns[col_idx]->type.InternalType());
	D_ASSERT(!compression_functions.empty());

	// set up the analyze states for each compression method
	vector<unique_ptr<AnalyzeState>> analyze_states;
	analyze_states.reserve(compression_functions.size());
	for (idx_t i = 0; i < compression_functions.size(); i++) {
		if (!compression_functions[i]) {
			analyze_states.push_back(nullptr);
			continue;
		}
		analyze_states.push_back(
		    compression_functions[i]->init_analyze(*columns[col_idx], columns[col_idx]->type.InternalType()));
	}
	Vector intermediate(columns[col_idx]->type, true, false);
	// scan over all the segments and run the analyze step
	ScanSegments(
	    [&](Vector &scan_vector, idx_t count) {
		    for (idx_t i = 0; i < compression_functions.size(); i++) {
			    if (!compression_functions[i]) {
				    continue;
			    }
			    auto success = compression_functions[i]->analyze(*analyze_states[i], scan_vector, count);
			    if (!success) {
				    // could not use this compression function on this data set
				    // erase it
				    compression_functions[i] = nullptr;
				    analyze_states[i].reset();
			    }
		    }
	    },
	    intermediate, col_idx);

	// now that we have passed over all the data, we need to figure out the best method
	// we do this using the final_analyze method
	unique_ptr<AnalyzeState> state;
	compression_idx = DConstants::INVALID_INDEX;
	idx_t best_score = NumericLimits<idx_t>::Maximum();
	for (idx_t i = 0; i < compression_functions.size(); i++) {
		if (!compression_functions[i]) {
			continue;
		}
		auto score = compression_functions[i]->final_analyze(*analyze_states[i]);
		if (score < best_score) {
			compression_idx = i;
			best_score = score;
			state = move(analyze_states[i]);
		}
	}
	//	return state;
	return compression_functions[compression_idx]->type;
}

vector<CompressionType> RowGroup::DetectBestCompressionMethodTable(TableDataWriter &writer) {
	vector<CompressionType> table_compression;
	for (idx_t i = 0; i < columns.size(); i++) {
		idx_t compression_idx = 0;
		CompressionType compression_type = writer.GetColumnCompressionType(i);
		table_compression.push_back(DetectBestCompressionMethod(compression_idx, i, compression_type));
	}
	return table_compression;
}

RowGroupPointer RowGroup::Checkpoint(TableDataWriter &writer, vector<unique_ptr<BaseStatistics>> &global_stats,
                                     DataTable &data_table) {
	vector<unique_ptr<ColumnCheckpointState>> states;
	states.reserve(columns.size());
	// FIXME: This shouldn't be executed again in the column checkpointer
<<<<<<< HEAD

	// Sorts columns to optimize RLE compression
	auto table_compression = DetectBestCompressionMethodTable(writer);
	RLESort rle_checkpoint_sort(*this, data_table, table_compression);
	rle_checkpoint_sort.Sort();
=======
	if (db.config.force_compression_sorting) {
		// Sorts columns to optimize RLE compression
		auto table_compression = DetectBestCompressionMethodTable(writer);
		RLESort rle_checkpoint_sort(*this, data_table, table_compression);
		rle_checkpoint_sort.Sort();
	}
>>>>>>> 24f6ee3f

	// checkpoint the individual columns of the row group
	for (idx_t column_idx = 0; column_idx < columns.size(); column_idx++) {
		auto &column = columns[column_idx];
		ColumnCheckpointInfo checkpoint_info {writer.GetColumnCompressionType(column_idx)};
		auto checkpoint_state = column->Checkpoint(*this, writer, checkpoint_info);
		D_ASSERT(checkpoint_state);

		auto stats = checkpoint_state->GetStatistics();
		D_ASSERT(stats);

		global_stats[column_idx]->Merge(*stats);
		states.push_back(move(checkpoint_state));
	}

	// construct the row group pointer and write the column meta data to disk
	D_ASSERT(states.size() == columns.size());
	RowGroupPointer row_group_pointer;
	row_group_pointer.row_start = start;
	row_group_pointer.tuple_count = count;
	for (auto &state : states) {
		// get the current position of the meta data writer
		auto &meta_writer = writer.GetMetaWriter();
		auto pointer = meta_writer.GetBlockPointer();

		// store the stats and the data pointers in the row group pointers
		row_group_pointer.data_pointers.push_back(pointer);
		row_group_pointer.statistics.push_back(state->GetStatistics());

		// now flush the actual column data to disk
		state->FlushToDisk();
	}
	row_group_pointer.versions = version_info;
	Verify();
	return row_group_pointer;
}

void RowGroup::CheckpointDeletes(VersionNode *versions, Serializer &serializer) {
	if (!versions) {
		// no version information: write nothing
		serializer.Write<idx_t>(0);
		return;
	}
	// first count how many ChunkInfo's we need to deserialize
	idx_t chunk_info_count = 0;
	for (idx_t vector_idx = 0; vector_idx < RowGroup::ROW_GROUP_VECTOR_COUNT; vector_idx++) {
		auto chunk_info = versions->info[vector_idx].get();
		if (!chunk_info) {
			continue;
		}
		chunk_info_count++;
	}
	// now serialize the actual version information
	serializer.Write<idx_t>(chunk_info_count);
	for (idx_t vector_idx = 0; vector_idx < RowGroup::ROW_GROUP_VECTOR_COUNT; vector_idx++) {
		auto chunk_info = versions->info[vector_idx].get();
		if (!chunk_info) {
			continue;
		}
		serializer.Write<idx_t>(vector_idx);
		chunk_info->Serialize(serializer);
	}
}

shared_ptr<VersionNode> RowGroup::DeserializeDeletes(Deserializer &source) {
	auto chunk_count = source.Read<idx_t>();
	if (chunk_count == 0) {
		// no deletes
		return nullptr;
	}
	auto version_info = make_shared<VersionNode>();
	for (idx_t i = 0; i < chunk_count; i++) {
		idx_t vector_index = source.Read<idx_t>();
		if (vector_index >= RowGroup::ROW_GROUP_VECTOR_COUNT) {
			throw Exception("In DeserializeDeletes, vector_index is out of range for the row group. Corrupted file?");
		}
		version_info->info[vector_index] = ChunkInfo::Deserialize(source);
	}
	return version_info;
}

void RowGroup::Serialize(RowGroupPointer &pointer, Serializer &main_serializer) {
	FieldWriter writer(main_serializer);
	writer.WriteField<uint64_t>(pointer.row_start);
	writer.WriteField<uint64_t>(pointer.tuple_count);
	auto &serializer = writer.GetSerializer();
	for (auto &stats : pointer.statistics) {
		stats->Serialize(serializer);
	}
	for (auto &data_pointer : pointer.data_pointers) {
		serializer.Write<block_id_t>(data_pointer.block_id);
		serializer.Write<uint64_t>(data_pointer.offset);
	}
	CheckpointDeletes(pointer.versions.get(), serializer);
	writer.Finalize();
}

RowGroupPointer RowGroup::Deserialize(Deserializer &main_source, const vector<ColumnDefinition> &columns) {
	RowGroupPointer result;

	FieldReader reader(main_source);
	result.row_start = reader.ReadRequired<uint64_t>();
	result.tuple_count = reader.ReadRequired<uint64_t>();

	result.data_pointers.reserve(columns.size());
	result.statistics.reserve(columns.size());

	auto &source = reader.GetSource();
	for (idx_t i = 0; i < columns.size(); i++) {
		auto stats = BaseStatistics::Deserialize(source, columns[i].type);
		result.statistics.push_back(move(stats));
	}
	for (idx_t i = 0; i < columns.size(); i++) {
		BlockPointer pointer;
		pointer.block_id = source.Read<block_id_t>();
		pointer.offset = source.Read<uint64_t>();
		result.data_pointers.push_back(pointer);
	}
	result.versions = DeserializeDeletes(source);

	reader.Finalize();
	return result;
}

//===--------------------------------------------------------------------===//
// GetStorageInfo
//===--------------------------------------------------------------------===//
void RowGroup::GetStorageInfo(idx_t row_group_index, vector<vector<Value>> &result) {
	for (idx_t col_idx = 0; col_idx < columns.size(); col_idx++) {
		columns[col_idx]->GetStorageInfo(row_group_index, {col_idx}, result);
	}
}

//===--------------------------------------------------------------------===//
// Version Delete Information
//===--------------------------------------------------------------------===//
class VersionDeleteState {
public:
	VersionDeleteState(RowGroup &info, Transaction &transaction, DataTable *table, idx_t base_row)
	    : info(info), transaction(transaction), table(table), current_info(nullptr),
	      current_chunk(DConstants::INVALID_INDEX), count(0), base_row(base_row), delete_count(0) {
	}

	RowGroup &info;
	Transaction &transaction;
	DataTable *table;
	ChunkVectorInfo *current_info;
	idx_t current_chunk;
	row_t rows[STANDARD_VECTOR_SIZE];
	idx_t count;
	idx_t base_row;
	idx_t chunk_row;
	idx_t delete_count;

public:
	void Delete(row_t row_id);
	void Flush();
};

idx_t RowGroup::Delete(Transaction &transaction, DataTable *table, row_t *ids, idx_t count) {
	lock_guard<mutex> lock(row_group_lock);
	VersionDeleteState del_state(*this, transaction, table, this->start);

	// obtain a write lock
	for (idx_t i = 0; i < count; i++) {
		D_ASSERT(ids[i] >= 0);
		D_ASSERT(idx_t(ids[i]) >= this->start && idx_t(ids[i]) < this->start + this->count);
		del_state.Delete(ids[i] - this->start);
	}
	del_state.Flush();
	return del_state.delete_count;
}

void RowGroup::Verify() {
#ifdef DEBUG
	for (auto &column : columns) {
		column->Verify(*this);
	}
#endif
}

void VersionDeleteState::Delete(row_t row_id) {
	D_ASSERT(row_id >= 0);
	idx_t vector_idx = row_id / STANDARD_VECTOR_SIZE;
	idx_t idx_in_vector = row_id - vector_idx * STANDARD_VECTOR_SIZE;
	if (current_chunk != vector_idx) {
		Flush();

		if (!info.version_info) {
			info.version_info = make_unique<VersionNode>();
		}

		if (!info.version_info->info[vector_idx]) {
			// no info yet: create it
			info.version_info->info[vector_idx] =
			    make_unique<ChunkVectorInfo>(info.start + vector_idx * STANDARD_VECTOR_SIZE);
		} else if (info.version_info->info[vector_idx]->type == ChunkInfoType::CONSTANT_INFO) {
			auto &constant = (ChunkConstantInfo &)*info.version_info->info[vector_idx];
			// info exists but it's a constant info: convert to a vector info
			auto new_info = make_unique<ChunkVectorInfo>(info.start + vector_idx * STANDARD_VECTOR_SIZE);
			new_info->insert_id = constant.insert_id.load();
			for (idx_t i = 0; i < STANDARD_VECTOR_SIZE; i++) {
				new_info->inserted[i] = constant.insert_id.load();
			}
			info.version_info->info[vector_idx] = move(new_info);
		}
		D_ASSERT(info.version_info->info[vector_idx]->type == ChunkInfoType::VECTOR_INFO);
		current_info = (ChunkVectorInfo *)info.version_info->info[vector_idx].get();
		current_chunk = vector_idx;
		chunk_row = vector_idx * STANDARD_VECTOR_SIZE;
	}
	rows[count++] = idx_in_vector;
}

void VersionDeleteState::Flush() {
	if (count == 0) {
		return;
	}
	// delete in the current info
	delete_count += current_info->Delete(transaction, rows, count);
	// now push the delete into the undo buffer
	transaction.PushDelete(table, current_info, rows, count, base_row + chunk_row);
	count = 0;
}

} // namespace duckdb<|MERGE_RESOLUTION|>--- conflicted
+++ resolved
@@ -789,20 +789,12 @@
 	vector<unique_ptr<ColumnCheckpointState>> states;
 	states.reserve(columns.size());
 	// FIXME: This shouldn't be executed again in the column checkpointer
-<<<<<<< HEAD
-
-	// Sorts columns to optimize RLE compression
-	auto table_compression = DetectBestCompressionMethodTable(writer);
-	RLESort rle_checkpoint_sort(*this, data_table, table_compression);
-	rle_checkpoint_sort.Sort();
-=======
 	if (db.config.force_compression_sorting) {
 		// Sorts columns to optimize RLE compression
 		auto table_compression = DetectBestCompressionMethodTable(writer);
 		RLESort rle_checkpoint_sort(*this, data_table, table_compression);
 		rle_checkpoint_sort.Sort();
 	}
->>>>>>> 24f6ee3f
 
 	// checkpoint the individual columns of the row group
 	for (idx_t column_idx = 0; column_idx < columns.size(); column_idx++) {
