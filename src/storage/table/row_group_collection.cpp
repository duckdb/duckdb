--- conflicted
+++ resolved
@@ -216,16 +216,9 @@
 	state.row_groups = GetRowGroups();
 	auto row_group = state.GetRootSegment();
 	D_ASSERT(row_group);
-<<<<<<< HEAD
-	state.row_groups = row_groups.get();
-	state.max_row = row_start + total_rows;
+	state.max_row = state.row_groups->GetBaseRowId() + total_rows;
 	state.Initialize(context, *this);
-	while (row_group && !row_group->InitializeScan(state)) {
-=======
-	state.max_row = state.row_groups->GetBaseRowId() + total_rows;
-	state.Initialize(context, GetTypes());
 	while (row_group && !row_group->GetNode().InitializeScan(state, *row_group)) {
->>>>>>> 06f5a6dd
 		row_group = state.GetNextRowGroup(*row_group);
 	}
 }
@@ -242,15 +235,9 @@
 	auto row_group = state.row_groups->GetSegment(start_row);
 	D_ASSERT(row_group);
 	state.max_row = end_row;
-<<<<<<< HEAD
 	state.Initialize(context, *this);
-	idx_t start_vector = (start_row - row_group->start) / STANDARD_VECTOR_SIZE;
-	if (!row_group->InitializeScanWithOffset(state, start_vector)) {
-=======
-	state.Initialize(context, GetTypes());
 	idx_t start_vector = (start_row - row_group->GetRowStart()) / STANDARD_VECTOR_SIZE;
 	if (!row_group->GetNode().InitializeScanWithOffset(state, *row_group, start_vector)) {
->>>>>>> 06f5a6dd
 		throw InternalException("Failed to initialize row group scan with offset");
 	}
 }
@@ -837,15 +824,9 @@
 		auto base_row_id = row_group_vector_idx * STANDARD_VECTOR_SIZE + row_start;
 
 		// Fetch the current vector into fetch_chunk.
-<<<<<<< HEAD
 		state.table_state.Initialize(context, *this);
-		row_group->InitializeScanWithOffset(state.table_state, row_group_vector_idx);
-		row_group->ScanCommitted(state.table_state, fetch_chunk, TableScanType::TABLE_SCAN_COMMITTED_ROWS);
-=======
-		state.table_state.Initialize(context, GetTypes());
 		current_row_group.InitializeScanWithOffset(state.table_state, *row_group, row_group_vector_idx);
 		current_row_group.ScanCommitted(state.table_state, fetch_chunk, TableScanType::TABLE_SCAN_COMMITTED_ROWS);
->>>>>>> 06f5a6dd
 		fetch_chunk.Verify();
 
 		// Check for any remaining row ids, if they also fall into this vector.
@@ -1672,7 +1653,7 @@
 
 	TableScanState scan_state;
 	scan_state.Initialize(bound_columns);
-	scan_state.table_state.Initialize(context, GetTypes());
+	scan_state.table_state.Initialize(context, *this);
 	scan_state.table_state.max_row = row_groups->GetBaseRowId() + total_rows;
 
 	// now alter the type of the column within all of the row_groups individually
