--- conflicted
+++ resolved
@@ -451,11 +451,7 @@
 		auto &ingest_sample = global_sample->Cast<ReservoirSample>();
 		ingest_sample.Merge(std::move(local_sample));
 		// initialize the thread local sample again
-<<<<<<< HEAD
-		auto new_local_sample = make_uniq<ReservoirSample>(FIXED_SAMPLE_SIZE);
-=======
 		auto new_local_sample = make_uniq<ReservoirSample>(ingest_sample.GetSampleCount());
->>>>>>> 8358d81c
 		state.stats.SetTableSample(*local_stats_lock, std::move(new_local_sample));
 		stats.SetTableSample(*global_stats_lock, std::move(global_sample));
 	} else {
@@ -1128,10 +1124,6 @@
 		result->row_groups->AppendSegment(std::move(new_row_group));
 	}
 	// When adding a column destroy the sample
-<<<<<<< HEAD
-	D_ASSERT(lock);
-=======
->>>>>>> 8358d81c
 	stats.DestroyTableSample(*lock);
 
 	return result;
@@ -1255,16 +1247,9 @@
 	auto &sample = stats.GetTableSampleRef(*lock);
 	if (!sample.destroyed) {
 		D_ASSERT(sample.type == SampleType::RESERVOIR_SAMPLE);
-<<<<<<< HEAD
-		auto ingest_sample = sample.Copy();
-		// when get sample is called, return a sample that is min(FIXED_SAMPLE_SIZE, 0.01 * ingested_tuples).
-		// auto ret = ingest_sample.ConvertToReservoirSample();
-		return ingest_sample;
-=======
 		auto ret = sample.Copy();
 		ret->Cast<ReservoirSample>().EvictOverBudgetSamples();
 		return ret;
->>>>>>> 8358d81c
 	}
 	return nullptr;
 }
