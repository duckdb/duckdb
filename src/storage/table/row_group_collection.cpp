#include "duckdb/storage/table/row_group_collection.hpp"

#include "duckdb/common/serializer/binary_deserializer.hpp"
#include "duckdb/execution/expression_executor.hpp"
#include "duckdb/execution/index/bound_index.hpp"
#include "duckdb/execution/task_error_manager.hpp"
#include "duckdb/main/client_context.hpp"
#include "duckdb/parallel/task_executor.hpp"
#include "duckdb/planner/constraints/bound_not_null_constraint.hpp"
#include "duckdb/storage/checkpoint/table_data_writer.hpp"
#include "duckdb/storage/data_table.hpp"
#include "duckdb/storage/metadata/metadata_reader.hpp"
#include "duckdb/storage/table/append_state.hpp"
#include "duckdb/storage/table/column_checkpoint_state.hpp"
#include "duckdb/storage/table/persistent_table_data.hpp"
#include "duckdb/storage/table/row_group_segment_tree.hpp"
#include "duckdb/storage/table/scan_state.hpp"
#include "duckdb/storage/table_storage_info.hpp"
#include "duckdb/main/settings.hpp"
#include "duckdb/transaction/duck_transaction.hpp"

namespace duckdb {

//===--------------------------------------------------------------------===//
// Row Group Segment Tree
//===--------------------------------------------------------------------===//
RowGroupSegmentTree::RowGroupSegmentTree(RowGroupCollection &collection, idx_t base_row_id)
    : SegmentTree<RowGroup, true>(base_row_id), collection(collection), current_row_group(0), max_row_group(0) {
}
RowGroupSegmentTree::~RowGroupSegmentTree() {
}

void RowGroupSegmentTree::Initialize(PersistentTableData &data) {
	D_ASSERT(data.row_group_count > 0);
	current_row_group = 0;
	max_row_group = data.row_group_count;
	finished_loading = false;
	reader = make_uniq<MetadataReader>(collection.GetMetadataManager(), data.block_pointer);
	root_pointer = data.block_pointer;
}

shared_ptr<RowGroup> RowGroupSegmentTree::LoadSegment() const {
	if (current_row_group >= max_row_group) {
		reader.reset();
		finished_loading = true;
		return nullptr;
	}
	BinaryDeserializer deserializer(*reader);
	deserializer.Begin();
	auto row_group_pointer = RowGroup::Deserialize(deserializer);
	deserializer.End();
	current_row_group++;
	return make_shared_ptr<RowGroup>(collection, std::move(row_group_pointer));
}

//===--------------------------------------------------------------------===//
// Row Group Collection
//===--------------------------------------------------------------------===//
RowGroupCollection::RowGroupCollection(shared_ptr<DataTableInfo> info_p, TableIOManager &io_manager,
                                       vector<LogicalType> types_p, idx_t row_start, idx_t total_rows)
    : RowGroupCollection(std::move(info_p), io_manager.GetBlockManagerForRowData(), std::move(types_p), row_start,
                         total_rows, io_manager.GetRowGroupSize()) {
}

RowGroupCollection::RowGroupCollection(shared_ptr<DataTableInfo> info_p, BlockManager &block_manager,
                                       vector<LogicalType> types_p, idx_t row_start, idx_t total_rows_p,
                                       idx_t row_group_size_p)
    : block_manager(block_manager), row_group_size(row_group_size_p), total_rows(total_rows_p), info(std::move(info_p)),
      types(std::move(types_p)), owned_row_groups(make_shared_ptr<RowGroupSegmentTree>(*this, row_start)),
      allocation_size(0), requires_new_row_group(false) {
}

idx_t RowGroupCollection::GetTotalRows() const {
	return total_rows.load();
}

const vector<LogicalType> &RowGroupCollection::GetTypes() const {
	return types;
}

Allocator &RowGroupCollection::GetAllocator() const {
	return Allocator::Get(info->GetDB());
}

AttachedDatabase &RowGroupCollection::GetAttached() {
	return GetTableInfo().GetDB();
}

MetadataManager &RowGroupCollection::GetMetadataManager() {
	return GetBlockManager().GetMetadataManager();
}

shared_ptr<RowGroupSegmentTree> RowGroupCollection::GetRowGroups() const {
	lock_guard<mutex> guard(row_group_pointer_lock);
	return owned_row_groups;
}

void RowGroupCollection::SetRowGroups(shared_ptr<RowGroupSegmentTree> new_row_groups) {
	lock_guard<mutex> guard(row_group_pointer_lock);
	owned_row_groups = std::move(new_row_groups);
}

//===--------------------------------------------------------------------===//
// Initialize
//===--------------------------------------------------------------------===//
void RowGroupCollection::Initialize(PersistentTableData &data) {
	D_ASSERT(owned_row_groups->GetBaseRowId() == 0);
	auto l = owned_row_groups->Lock();
	this->total_rows = data.total_rows;
	owned_row_groups->Initialize(data);
	stats.Initialize(types, data);
	metadata_pointer = data.base_table_pointer;
}

void RowGroupCollection::FinalizeCheckpoint(MetaBlockPointer pointer) {
	metadata_pointer = pointer;
}

void RowGroupCollection::Initialize(PersistentCollectionData &data) {
	stats.InitializeEmpty(types);
	auto l = owned_row_groups->Lock();
	for (auto &row_group_data : data.row_group_data) {
		auto row_group = make_uniq<RowGroup>(*this, row_group_data);
		row_group->MergeIntoStatistics(stats);
		total_rows += row_group->count;
		owned_row_groups->AppendSegment(l, std::move(row_group), row_group_data.start);
	}
}

void RowGroupCollection::SetAppendRequiresNewRowGroup() {
	requires_new_row_group = true;
}

void RowGroupCollection::InitializeEmpty() {
	stats.InitializeEmpty(types);
}

ColumnDataType GetColumnDataType(idx_t row_start) {
	if (row_start == UnsafeNumericCast<idx_t>(MAX_ROW_ID)) {
		return ColumnDataType::INITIAL_TRANSACTION_LOCAL;
	}
	if (row_start > UnsafeNumericCast<idx_t>(MAX_ROW_ID)) {
		return ColumnDataType::TRANSACTION_LOCAL;
	}
	return ColumnDataType::MAIN_TABLE;
}

void RowGroupCollection::AppendRowGroup(SegmentLock &l, idx_t start_row) {
	auto new_row_group = make_uniq<RowGroup>(*this, 0U);
	new_row_group->InitializeEmpty(types, GetColumnDataType(start_row));
	owned_row_groups->AppendSegment(l, std::move(new_row_group), start_row);
	requires_new_row_group = false;
}

optional_ptr<RowGroup> RowGroupCollection::GetRowGroup(int64_t index) {
	auto result = owned_row_groups->GetSegmentByIndex(index);
	if (!result) {
		return nullptr;
	}
	return result->GetNode();
}

void RowGroupCollection::SetRowGroup(int64_t index, shared_ptr<RowGroup> new_row_group) {
	auto result = owned_row_groups->GetSegmentByIndex(index);
	if (!result) {
		throw InternalException("RowGroupCollection::SetRowGroup - Segment is out of range");
	}
	result->SetNode(std::move(new_row_group));
}

void RowGroupCollection::Verify() {
#ifdef DEBUG
	idx_t current_total_rows = 0;
	auto row_groups = GetRowGroups();
	row_groups->Verify();
	for (auto &entry : row_groups->SegmentNodes()) {
		auto &row_group = entry.GetNode();
		row_group.Verify();
		D_ASSERT(&row_group.GetCollection() == this);
		D_ASSERT(entry.GetRowStart() == row_groups->GetBaseRowId() + current_total_rows);
		current_total_rows += row_group.count;
	}
	D_ASSERT(current_total_rows == total_rows.load());
#endif
}

//===--------------------------------------------------------------------===//
// Scan
//===--------------------------------------------------------------------===//
void RowGroupCollection::InitializeScan(const QueryContext &context, CollectionScanState &state,
                                        const vector<StorageIndex> &column_ids,
                                        optional_ptr<TableFilterSet> table_filters) {
	state.row_groups = GetRowGroups();
	auto row_group = state.GetRootSegment();
	D_ASSERT(row_group);
	state.max_row = state.row_groups->GetBaseRowId() + total_rows;
	state.Initialize(context, GetTypes());
	while (row_group && !row_group->GetNode().InitializeScan(state, *row_group)) {
		row_group = state.GetNextRowGroup(*row_group);
	}
}

void RowGroupCollection::InitializeCreateIndexScan(CreateIndexScanState &state) {
	state.row_groups = GetRowGroups();
	state.segment_lock = state.row_groups->Lock();
}

void RowGroupCollection::InitializeScanWithOffset(const QueryContext &context, CollectionScanState &state,
                                                  const vector<StorageIndex> &column_ids, idx_t start_row,
                                                  idx_t end_row) {
	state.row_groups = GetRowGroups();
	auto row_group = state.row_groups->GetSegment(start_row);
	D_ASSERT(row_group);
	state.max_row = end_row;
	state.Initialize(context, GetTypes());
	idx_t start_vector = (start_row - row_group->GetRowStart()) / STANDARD_VECTOR_SIZE;
	if (!row_group->GetNode().InitializeScanWithOffset(state, *row_group, start_vector)) {
		throw InternalException("Failed to initialize row group scan with offset");
	}
}

bool RowGroupCollection::InitializeScanInRowGroup(const QueryContext &context, CollectionScanState &state,
                                                  RowGroupCollection &collection, SegmentNode<RowGroup> &row_group,
                                                  idx_t vector_index, idx_t max_row) {
	state.max_row = max_row;
	state.row_groups = collection.GetRowGroups();
	if (state.column_scans.empty()) {
		// initialize the scan state
		state.Initialize(context, collection.GetTypes());
	}
	return row_group.GetNode().InitializeScanWithOffset(state, row_group, vector_index);
}

void RowGroupCollection::InitializeParallelScan(ParallelCollectionScanState &state) {
	state.collection = this;
	state.row_groups = GetRowGroups();
	state.current_row_group = state.GetRootSegment(*state.row_groups);
	state.vector_index = 0;
	state.max_row = state.row_groups->GetBaseRowId() + total_rows;
	state.batch_index = 0;
	state.processed_rows = 0;
}

bool RowGroupCollection::NextParallelScan(ClientContext &context, ParallelCollectionScanState &state,
                                          CollectionScanState &scan_state) {
	AssignSharedPointer(scan_state.row_groups, state.row_groups);
	while (true) {
		idx_t vector_index;
		idx_t max_row;
		optional_ptr<RowGroupCollection> collection;
		optional_ptr<SegmentNode<RowGroup>> row_group;
		{
			// select the next row group to scan from the parallel state
			lock_guard<mutex> l(state.lock);
			if (!state.current_row_group) {
				// no more data left to scan
				break;
			}
			auto &current_row_group = state.current_row_group->GetNode();
			if (current_row_group.count == 0) {
				break;
			}
			auto row_start = state.current_row_group->GetRowStart();
			collection = state.collection;
			row_group = state.current_row_group;
			if (ClientConfig::GetConfig(context).verify_parallelism) {
				vector_index = state.vector_index;
				max_row = row_start + MinValue<idx_t>(current_row_group.count,
				                                      STANDARD_VECTOR_SIZE * state.vector_index + STANDARD_VECTOR_SIZE);
				D_ASSERT(vector_index * STANDARD_VECTOR_SIZE < current_row_group.count);
				state.vector_index++;
				if (state.vector_index * STANDARD_VECTOR_SIZE >= current_row_group.count) {
					state.current_row_group = state.GetNextRowGroup(*state.row_groups, *row_group).get();
					state.vector_index = 0;
				}
			} else {
				state.processed_rows += current_row_group.count;
				vector_index = 0;
				max_row = row_start + current_row_group.count;
				state.current_row_group = state.GetNextRowGroup(*state.row_groups, *row_group).get();
			}
			max_row = MinValue<idx_t>(max_row, state.max_row);
			scan_state.batch_index = ++state.batch_index;
		}
		D_ASSERT(collection);
		D_ASSERT(row_group);

		// initialize the scan for this row group
		bool need_to_scan =
		    InitializeScanInRowGroup(context, scan_state, *collection, *row_group, vector_index, max_row);
		if (!need_to_scan) {
			// skip this row group
			continue;
		}
		return true;
	}
	lock_guard<mutex> l(state.lock);
	scan_state.batch_index = state.batch_index;
	return false;
}

bool RowGroupCollection::Scan(DuckTransaction &transaction, const vector<StorageIndex> &column_ids,
                              const std::function<bool(DataChunk &chunk)> &fun) {
	vector<LogicalType> scan_types;
	for (idx_t i = 0; i < column_ids.size(); i++) {
		scan_types.push_back(types[column_ids[i].GetPrimaryIndex()]);
	}
	DataChunk chunk;
	chunk.Initialize(GetAllocator(), scan_types);

	// initialize the scan
	TableScanState state;
	state.Initialize(column_ids, nullptr);
	InitializeScan(QueryContext(), state.local_state, column_ids, nullptr);

	while (true) {
		chunk.Reset();
		state.local_state.Scan(transaction, chunk);
		if (chunk.size() == 0) {
			return true;
		}
		if (!fun(chunk)) {
			return false;
		}
	}
}

bool RowGroupCollection::Scan(DuckTransaction &transaction, const std::function<bool(DataChunk &chunk)> &fun) {
	vector<StorageIndex> column_ids;
	column_ids.reserve(types.size());
	for (idx_t i = 0; i < types.size(); i++) {
		column_ids.emplace_back(i);
	}
	return Scan(transaction, column_ids, fun);
}

//===--------------------------------------------------------------------===//
// Fetch
//===--------------------------------------------------------------------===//
void RowGroupCollection::Fetch(TransactionData transaction, DataChunk &result, const vector<StorageIndex> &column_ids,
                               const Vector &row_identifiers, idx_t fetch_count, ColumnFetchState &state) {
	// figure out which row_group to fetch from
	auto row_ids = FlatVector::GetData<row_t>(row_identifiers);
	idx_t count = 0;
	auto row_groups = GetRowGroups();
	for (idx_t i = 0; i < fetch_count; i++) {
		auto row_id = row_ids[i];
		optional_ptr<SegmentNode<RowGroup>> row_group;
		{
			idx_t segment_index;
			auto l = row_groups->Lock();
			if (!row_groups->TryGetSegmentIndex(l, UnsafeNumericCast<idx_t>(row_id), segment_index)) {
				// in parallel append scenarios it is possible for the row_id
				continue;
			}
			row_group = row_groups->GetSegmentByIndex(l, UnsafeNumericCast<int64_t>(segment_index));
		}
		auto &current_row_group = row_group->GetNode();
		auto offset_in_row_group = UnsafeNumericCast<idx_t>(row_id) - row_group->GetRowStart();
		if (!current_row_group.Fetch(transaction, offset_in_row_group)) {
			continue;
		}
		state.row_group = row_group;
		current_row_group.FetchRow(transaction, state, column_ids, UnsafeNumericCast<row_t>(offset_in_row_group),
		                           result, count);
		count++;
	}
	result.SetCardinality(count);
}

bool RowGroupCollection::CanFetch(TransactionData transaction, const row_t row_id) {
	auto row_groups = GetRowGroups();
	optional_ptr<SegmentNode<RowGroup>> row_group;
	{
		idx_t segment_index;
		auto l = row_groups->Lock();
		if (!row_groups->TryGetSegmentIndex(l, UnsafeNumericCast<idx_t>(row_id), segment_index)) {
			return false;
		}
		row_group = row_groups->GetSegmentByIndex(l, UnsafeNumericCast<int64_t>(segment_index));
	}
	auto &current_row_group = row_group->GetNode();
	auto offset_in_row_group = UnsafeNumericCast<idx_t>(row_id) - row_group->GetRowStart();
	return current_row_group.Fetch(transaction, offset_in_row_group);
}

//===--------------------------------------------------------------------===//
// Append
//===--------------------------------------------------------------------===//
TableAppendState::TableAppendState()
    : row_group_append_state(*this), total_append_count(0), start_row_group(nullptr), transaction(0, 0),
      hashes(LogicalType::HASH) {
}

TableAppendState::~TableAppendState() {
}

bool RowGroupCollection::IsEmpty() const {
	auto row_groups = GetRowGroups();
	auto l = row_groups->Lock();
	return row_groups->IsEmpty(l);
}

void RowGroupCollection::InitializeAppend(TransactionData transaction, TableAppendState &state) {
	state.row_start = UnsafeNumericCast<row_t>(total_rows.load());
	state.current_row = state.row_start;
	state.total_append_count = 0;

	// start writing to the row_groups
	state.row_groups = GetRowGroups();
	auto l = state.row_groups->Lock();
	if (state.row_groups->IsEmpty(l) || requires_new_row_group) {
		// empty row group collection: empty first row group
		AppendRowGroup(l, state.row_groups->GetBaseRowId() + total_rows);
	}
	state.start_row_group = state.row_groups->GetLastSegment(l);
	D_ASSERT(state.row_groups->GetBaseRowId() + total_rows ==
	         state.start_row_group->GetRowStart() + state.start_row_group->GetNode().count);
	state.start_row_group->GetNode().InitializeAppend(state.row_group_append_state);
	state.transaction = transaction;
	state.row_group_start = state.start_row_group->GetRowStart();

	// initialize thread-local stats so we have less lock contention when updating distinct statistics
	state.stats = TableStatistics();
	state.stats.InitializeEmpty(types);
}

void RowGroupCollection::InitializeAppend(TableAppendState &state) {
	TransactionData tdata(0, 0);
	InitializeAppend(tdata, state);
}

bool RowGroupCollection::Append(DataChunk &chunk, TableAppendState &state) {
	const idx_t row_group_size = GetRowGroupSize();
	D_ASSERT(chunk.ColumnCount() == types.size());
	chunk.Verify();

	bool new_row_group = false;
	idx_t total_append_count = chunk.size();
	idx_t remaining = chunk.size();
	state.total_append_count += total_append_count;
	while (true) {
		auto current_row_group = state.row_group_append_state.row_group;
		// check how much we can fit into the current row_group
		idx_t append_count =
		    MinValue<idx_t>(remaining, row_group_size - state.row_group_append_state.offset_in_row_group);
		if (append_count > 0) {
			auto previous_allocation_size = current_row_group->GetAllocationSize();
			current_row_group->Append(state.row_group_append_state, chunk, append_count);
			allocation_size += current_row_group->GetAllocationSize() - previous_allocation_size;
			// merge the stats
			current_row_group->MergeIntoStatistics(stats);
		}
		remaining -= append_count;
		if (remaining == 0) {
			break;
		}
		// we expect max 1 iteration of this loop (i.e. a single chunk should never overflow more than one
		// row_group)
		D_ASSERT(chunk.size() == remaining + append_count);
		// slice the input chunk
		if (remaining < chunk.size()) {
			chunk.Slice(append_count, remaining);
		}
		// append a new row_group
		new_row_group = true;
		auto next_start = state.row_group_start + state.row_group_append_state.offset_in_row_group;

		auto l = state.row_groups->Lock();
		AppendRowGroup(l, next_start);
		// set up the append state for this row_group
		auto last_row_group = state.row_groups->GetLastSegment(l);
		last_row_group->GetNode().InitializeAppend(state.row_group_append_state);
		state.row_group_start = next_start;
	}
	state.current_row += row_t(total_append_count);

	auto local_stats_lock = state.stats.GetLock();

	for (idx_t col_idx = 0; col_idx < types.size(); col_idx++) {
		auto &column_stats = state.stats.GetStats(*local_stats_lock, col_idx);
		column_stats.UpdateDistinctStatistics(chunk.data[col_idx], chunk.size(), state.hashes);
	}

	return new_row_group;
}

void RowGroupCollection::FinalizeAppend(TransactionData transaction, TableAppendState &state) {
	const idx_t row_group_size = GetRowGroupSize();

	auto remaining = state.total_append_count;
	auto row_group = state.start_row_group;
	while (remaining > 0) {
		auto &current_row_group = row_group->GetNode();
		auto append_count = MinValue<idx_t>(remaining, row_group_size - current_row_group.count);
		current_row_group.AppendVersionInfo(transaction, append_count);
		remaining -= append_count;
		row_group = state.row_groups->GetNextSegment(*row_group);
	}
	total_rows += state.total_append_count;

	state.total_append_count = 0;
	state.start_row_group = nullptr;

	auto local_stats_lock = state.stats.GetLock();
	auto global_stats_lock = stats.GetLock();
	for (idx_t col_idx = 0; col_idx < types.size(); col_idx++) {
		auto &global_stats = stats.GetStats(*global_stats_lock, col_idx);
		if (!global_stats.HasDistinctStats()) {
			continue;
		}
		auto &local_stats = state.stats.GetStats(*local_stats_lock, col_idx);
		if (!local_stats.HasDistinctStats()) {
			continue;
		}
		global_stats.DistinctStats().Merge(local_stats.DistinctStats());
	}

	Verify();
}

void RowGroupCollection::CommitAppend(transaction_t commit_id, idx_t row_start, idx_t count) {
	auto row_groups = GetRowGroups();
	auto row_group = row_groups->GetSegment(row_start);
	D_ASSERT(row_group);
	idx_t current_row = row_start;
	idx_t remaining = count;
	while (true) {
		auto &current_row_group = row_group->GetNode();
		idx_t start_in_row_group = current_row - row_group->GetRowStart();
		idx_t append_count = MinValue<idx_t>(current_row_group.count - start_in_row_group, remaining);

		current_row_group.CommitAppend(commit_id, start_in_row_group, append_count);

		current_row += append_count;
		remaining -= append_count;
		if (remaining == 0) {
			break;
		}
		row_group = row_groups->GetNextSegment(*row_group);
	}
}

void RowGroupCollection::RevertAppendInternal(idx_t start_row) {
	total_rows = start_row;
	auto row_groups = GetRowGroups();

	auto l = row_groups->Lock();
	idx_t segment_count = row_groups->GetSegmentCount(l);
	if (segment_count == 0) {
		// we have no segments to revert
		return;
	}
	idx_t segment_index;
	// find the segment index that the start row belongs to
	if (!row_groups->TryGetSegmentIndex(l, start_row, segment_index)) {
		// revert from the last segment
		segment_index = segment_count - 1;
	}
	auto &segment = *row_groups->GetSegmentByIndex(l, UnsafeNumericCast<int64_t>(segment_index));
	if (segment.GetRowStart() == start_row) {
		// we are truncating exactly this row group - erase it entirely
		row_groups->EraseSegments(l, segment_index);
	} else {
		// we need to truncate within a row group
		// remove any segments AFTER this segment: they should be deleted entirely
		row_groups->EraseSegments(l, segment_index + 1);

		segment.SetNext(nullptr);
		segment.GetNode().RevertAppend(start_row - segment.GetRowStart());
	}
}

void RowGroupCollection::CleanupAppend(transaction_t lowest_transaction, idx_t start, idx_t count) {
	auto row_groups = GetRowGroups();
	auto row_group = row_groups->GetSegment(start);
	D_ASSERT(row_group);
	idx_t current_row = start;
	idx_t remaining = count;
	while (true) {
		auto &current_row_group = row_group->GetNode();
		idx_t start_in_row_group = current_row - row_group->GetRowStart();
		idx_t append_count = MinValue<idx_t>(current_row_group.count - start_in_row_group, remaining);

		current_row_group.CleanupAppend(lowest_transaction, start_in_row_group, append_count);

		current_row += append_count;
		remaining -= append_count;
		if (remaining == 0) {
			break;
		}
		row_group = row_groups->GetNextSegment(*row_group);
	}
}

bool RowGroupCollection::IsPersistent() const {
	auto row_groups = GetRowGroups();
	for (auto &row_group : row_groups->Segments()) {
		if (!row_group.IsPersistent()) {
			return false;
		}
	}
	return true;
}

void RowGroupCollection::MergeStorage(RowGroupCollection &data, optional_ptr<DataTable> table,
                                      optional_ptr<StorageCommitState> commit_state) {
	D_ASSERT(data.types == types);
	auto segments = data.GetRowGroups()->MoveSegments();
	auto row_groups = GetRowGroups();
	auto start_index = row_groups->GetBaseRowId() + total_rows.load();
	auto index = start_index;

	// check if the row groups we are merging are optimistically written
	// if all row groups are optimistically written we keep around the block pointers
	unique_ptr<PersistentCollectionData> row_group_data;
	idx_t optimistically_written_count = 0;
	if (commit_state) {
		for (auto &entry : segments) {
			auto &row_group = entry->GetNode();
			if (!row_group.IsPersistent()) {
				break;
			}
			optimistically_written_count += row_group.count;
		}
		if (optimistically_written_count > 0) {
			row_group_data = make_uniq<PersistentCollectionData>();
		}
	}
	for (auto &entry : segments) {
		auto row_group = entry->MoveNode();
		row_group->MoveToCollection(*this);

		if (commit_state && (index - start_index) < optimistically_written_count) {
			// serialize the block pointers of this row group
			auto persistent_data = row_group->SerializeRowGroupInfo(index);
			persistent_data.types = types;
			row_group_data->row_group_data.push_back(std::move(persistent_data));
		}
		index += row_group->count;
		row_groups->AppendSegment(std::move(row_group));
	}
	if (commit_state && optimistically_written_count > 0) {
		// if we have serialized the row groups - push the serialized block pointers into the commit state
		commit_state->AddRowGroupData(*table, start_index, optimistically_written_count, std::move(row_group_data));
	}
	stats.MergeStats(data.stats);
	total_rows += data.total_rows.load();
}

//===--------------------------------------------------------------------===//
// Delete
//===--------------------------------------------------------------------===//
idx_t RowGroupCollection::Delete(TransactionData transaction, DataTable &table, row_t *ids, idx_t count) {
	idx_t delete_count = 0;
	// delete is in the row groups
	// we need to figure out for each id to which row group it belongs
	// usually all (or many) ids belong to the same row group
	// we iterate over the ids and check for every id if it belongs to the same row group as their predecessor
	idx_t pos = 0;
	auto row_groups = GetRowGroups();
	do {
		idx_t start = pos;
		auto row_group = row_groups->GetSegment(UnsafeNumericCast<idx_t>(ids[start]));

		auto &current_row_group = row_group->GetNode();
		auto row_start = row_group->GetRowStart();
		auto row_end = row_start + current_row_group.count;
		for (pos++; pos < count; pos++) {
			D_ASSERT(ids[pos] >= 0);
			// check if this id still belongs to this row group
			if (idx_t(ids[pos]) < row_start) {
				// id is before row_group start -> it does not
				break;
			}
			if (idx_t(ids[pos]) >= row_end) {
				// id is after row group end -> it does not
				break;
			}
		}
		delete_count += current_row_group.Delete(transaction, table, ids + start, pos - start, row_start);
	} while (pos < count);

	return delete_count;
}

//===--------------------------------------------------------------------===//
// Update
//===--------------------------------------------------------------------===//
optional_ptr<SegmentNode<RowGroup>> RowGroupCollection::NextUpdateRowGroup(RowGroupSegmentTree &row_groups, row_t *ids,
                                                                           idx_t &pos, idx_t count) const {
	auto row_group = row_groups.GetSegment(UnsafeNumericCast<idx_t>(ids[pos]));

	auto &current_row_group = row_group->GetNode();
	auto row_start = row_group->GetRowStart();
	row_t base_id = UnsafeNumericCast<row_t>(
	    row_start + ((UnsafeNumericCast<idx_t>(ids[pos]) - row_start) / STANDARD_VECTOR_SIZE * STANDARD_VECTOR_SIZE));
	auto max_id =
	    MinValue<row_t>(base_id + STANDARD_VECTOR_SIZE, UnsafeNumericCast<row_t>(row_start + current_row_group.count));
	for (pos++; pos < count; pos++) {
		D_ASSERT(ids[pos] >= 0);
		// check if this id still belongs to this vector in this row group
		if (ids[pos] < base_id) {
			// id is before vector start -> it does not
			break;
		}
		if (ids[pos] >= max_id) {
			// id is after the maximum id in this vector -> it does not
			break;
		}
	}
	return row_group;
}

void RowGroupCollection::Update(TransactionData transaction, DataTable &data_table, row_t *ids,
                                const vector<PhysicalIndex> &column_ids, DataChunk &updates) {
	D_ASSERT(updates.size() >= 1);
	idx_t pos = 0;
	auto row_groups = GetRowGroups();
	do {
		idx_t start = pos;
		auto row_group = NextUpdateRowGroup(*row_groups, ids, pos, updates.size());

		auto &current_row_group = row_group->GetNode();
		current_row_group.Update(transaction, data_table, updates, ids, start, pos - start, column_ids,
		                         row_group->GetRowStart());

		auto l = stats.GetLock();
		for (idx_t i = 0; i < column_ids.size(); i++) {
			auto column_id = column_ids[i];
			stats.MergeStats(*l, column_id.index, *current_row_group.GetStatistics(column_id.index));
		}
	} while (pos < updates.size());
}

void RowGroupCollection::RemoveFromIndexes(const QueryContext &context, TableIndexList &indexes,
                                           Vector &row_identifiers, idx_t count) {
	auto row_ids = FlatVector::GetData<row_t>(row_identifiers);

	// Collect all Indexed columns on the table.
	unordered_set<column_t> indexed_column_id_set;
	indexes.Scan([&](Index &index) {
		auto &set = index.GetColumnIdSet();
		indexed_column_id_set.insert(set.begin(), set.end());
		return false;
	});

	// If we are in WAL replay, delete data will be buffered, and so we sort the column_ids
	// since the sorted form will be the mapping used to get back physical IDs from the buffered index chunk.
	vector<StorageIndex> column_ids;
	for (auto &col : indexed_column_id_set) {
		column_ids.emplace_back(col);
	}
	sort(column_ids.begin(), column_ids.end());

	vector<LogicalType> column_types;
	for (auto &col : column_ids) {
		column_types.push_back(types[col.GetPrimaryIndex()]);
	}
	auto row_groups = GetRowGroups();

	// Initialize the fetch state. Only use indexed columns.
	TableScanState state;
	auto column_ids_copy = column_ids;
	state.Initialize(std::move(column_ids_copy));
	state.table_state.max_row = row_groups->GetBaseRowId() + total_rows;

	DataChunk fetch_chunk;
	fetch_chunk.Initialize(GetAllocator(), column_types);

	// Used for index value removal.
	// Contains all columns but only initializes indexed ones.
	DataChunk result_chunk;
	auto fetched_columns = vector<bool>(types.size(), false);
	result_chunk.Initialize(GetAllocator(), types, fetched_columns);

	// Now set all to-be-fetched columns.
	for (auto &col : indexed_column_id_set) {
		fetched_columns[col] = true;
	}

	// Iterate over the row ids.
	SelectionVector sel(STANDARD_VECTOR_SIZE);
	for (idx_t r = 0; r < count;) {
		fetch_chunk.Reset();
		result_chunk.Reset();

		// Figure out which row_group to fetch from.
		auto row_id = row_ids[r];
		auto row_group = row_groups->GetSegment(UnsafeNumericCast<idx_t>(row_id));

		auto &current_row_group = row_group->GetNode();
		auto row_start = row_group->GetRowStart();
		auto row_group_vector_idx = (UnsafeNumericCast<idx_t>(row_id) - row_start) / STANDARD_VECTOR_SIZE;
		auto base_row_id = row_group_vector_idx * STANDARD_VECTOR_SIZE + row_start;

		// Fetch the current vector into fetch_chunk.
		state.table_state.Initialize(context, GetTypes());
		current_row_group.InitializeScanWithOffset(state.table_state, *row_group, row_group_vector_idx);
		current_row_group.ScanCommitted(state.table_state, fetch_chunk, TableScanType::TABLE_SCAN_COMMITTED_ROWS);
		fetch_chunk.Verify();

		// Check for any remaining row ids, if they also fall into this vector.
		// We try to fetch as many rows as possible at the same time.
		idx_t sel_count = 0;
		for (; r < count; r++) {
			idx_t current_row = idx_t(row_ids[r]);
			if (current_row < base_row_id || current_row >= base_row_id + fetch_chunk.size()) {
				// This row id does not fall into the current chunk.
				break;
			}
			auto row_in_vector = current_row - base_row_id;
			D_ASSERT(row_in_vector < fetch_chunk.size());
			sel.set_index(sel_count++, row_in_vector);
		}
		D_ASSERT(sel_count > 0);

		// Reference the necessary columns of the fetch_chunk.
		idx_t fetch_idx = 0;
		for (idx_t j = 0; j < types.size(); j++) {
			if (fetched_columns[j]) {
				result_chunk.data[j].Reference(fetch_chunk.data[fetch_idx++]);
				continue;
			}
			result_chunk.data[j].Reference(Value(types[j]));
		}
		result_chunk.SetCardinality(fetch_chunk);

		// Slice the vector with all rows that are present in this vector.
		// If the index is bound, delete the data. If unbound, buffer into unbound_index.
		result_chunk.Slice(sel, sel_count);
		indexes.Scan([&](Index &index) {
			if (index.IsBound()) {
				index.Cast<BoundIndex>().Delete(result_chunk, row_identifiers);
				return false;
			}
			// Buffering takes only the indexed columns in ordering of the column_ids mapping.
			DataChunk index_column_chunk;
			index_column_chunk.InitializeEmpty(column_types);
			for (idx_t i = 0; i < column_types.size(); i++) {
				auto col_id = column_ids[i].GetPrimaryIndex();
				index_column_chunk.data[i].Reference(result_chunk.data[col_id]);
			}
			index_column_chunk.SetCardinality(result_chunk.size());
			auto &unbound_index = index.Cast<UnboundIndex>();
			unbound_index.BufferChunk(index_column_chunk, row_identifiers, column_ids, BufferedIndexReplay::DEL_ENTRY);
			return false;
		});
	}
}

void RowGroupCollection::UpdateColumn(TransactionData transaction, DataTable &data_table, Vector &row_ids,
                                      const vector<column_t> &column_path, DataChunk &updates) {
	D_ASSERT(updates.size() >= 1);
	auto ids = FlatVector::GetData<row_t>(row_ids);
	idx_t pos = 0;
	auto row_groups = GetRowGroups();
	do {
		idx_t start = pos;
		auto row_group = NextUpdateRowGroup(*row_groups, ids, pos, updates.size());
		auto &current_row_group = row_group->GetNode();
		current_row_group.UpdateColumn(transaction, data_table, updates, row_ids, start, pos - start, column_path,
		                               row_group->GetRowStart());

		auto lock = stats.GetLock();
		auto primary_column_idx = column_path[0];
		current_row_group.MergeIntoStatistics(primary_column_idx,
		                                      stats.GetStats(*lock, primary_column_idx).Statistics());
	} while (pos < updates.size());
}

//===--------------------------------------------------------------------===//
// Checkpoint State
//===--------------------------------------------------------------------===//
struct CollectionCheckpointState {
	CollectionCheckpointState(RowGroupCollection &collection, TableDataWriter &writer, TableStatistics &global_stats,
	                          RowGroupSegmentTree &row_groups)
	    : collection(collection), writer(writer), executor(writer.CreateTaskExecutor()), global_stats(global_stats),
	      row_groups(row_groups) {
		auto segment_count = row_groups.GetSegmentCount();
		writers.resize(segment_count);
		write_data.resize(segment_count);
		dropped_segments = make_uniq_array<bool>(segment_count);
		overridden_segments.resize(segment_count);
	}

	RowGroupCollection &collection;
	TableDataWriter &writer;
	unique_ptr<TaskExecutor> executor;
	vector<unique_ptr<RowGroupWriter>> writers;
	vector<RowGroupWriteData> write_data;
	TableStatistics &global_stats;
	RowGroupSegmentTree &row_groups;

	idx_t SegmentCount() const {
		return writers.size();
	}
	optional_ptr<SegmentNode<RowGroup>> GetSegment(idx_t index) {
		if (overridden_segments[index]) {
			return *overridden_segments[index];
		}
		if (dropped_segments[index]) {
			// segment was dropped
			return nullptr;
		}
		return row_groups.GetSegmentByIndex(NumericCast<int64_t>(index));
	}

	void DropSegment(idx_t index) {
		dropped_segments[index] = true;
	}

	bool SegmentIsDropped(idx_t index) const {
		return !overridden_segments[index] && dropped_segments[index];
	}

	void SetSegment(idx_t row_start, idx_t index, shared_ptr<RowGroup> row_group) {
		overridden_segments[index] = make_uniq<SegmentNode<RowGroup>>(row_start, std::move(row_group), index);
	}

private:
	vector<unique_ptr<SegmentNode<RowGroup>>> overridden_segments;
	unique_array<bool> dropped_segments;
};

class BaseCheckpointTask : public BaseExecutorTask {
public:
	explicit BaseCheckpointTask(CollectionCheckpointState &checkpoint_state)
	    : BaseExecutorTask(*checkpoint_state.executor), checkpoint_state(checkpoint_state) {
	}

protected:
	CollectionCheckpointState &checkpoint_state;
};

class CheckpointTask : public BaseCheckpointTask {
public:
	CheckpointTask(CollectionCheckpointState &checkpoint_state, idx_t index)
	    : BaseCheckpointTask(checkpoint_state), index(index) {
	}

	void ExecuteTask() override {
		auto entry = checkpoint_state.GetSegment(index);
		auto &row_group = entry->GetNode();
		checkpoint_state.writers[index] = checkpoint_state.writer.GetRowGroupWriter(row_group);
		checkpoint_state.write_data[index] = row_group.WriteToDisk(*checkpoint_state.writers[index]);
	}

	string TaskType() const override {
		return "CheckpointTask";
	}

private:
	idx_t index;
};

//===--------------------------------------------------------------------===//
// Vacuum
//===--------------------------------------------------------------------===//
struct VacuumState {
	bool can_vacuum_deletes = false;
	idx_t row_start = 0;
	idx_t next_vacuum_idx = 0;
	vector<idx_t> row_group_counts;
};

class VacuumTask : public BaseCheckpointTask {
public:
	VacuumTask(CollectionCheckpointState &checkpoint_state, VacuumState &vacuum_state, idx_t segment_idx,
	           idx_t merge_count, idx_t target_count, idx_t merge_rows)
	    : BaseCheckpointTask(checkpoint_state), vacuum_state(vacuum_state), segment_idx(segment_idx),
	      merge_count(merge_count), target_count(target_count), merge_rows(merge_rows) {
	}

	void ExecuteTask() override {
		auto &collection = checkpoint_state.collection;
		const idx_t row_group_size = collection.GetRowGroupSize();
		auto &types = collection.GetTypes();
		// create the new set of target row groups (initially empty)
		vector<unique_ptr<RowGroup>> new_row_groups;
		vector<idx_t> append_counts;
		idx_t row_group_rows = merge_rows;
		for (idx_t target_idx = 0; target_idx < target_count; target_idx++) {
			idx_t current_row_group_rows = MinValue<idx_t>(row_group_rows, row_group_size);
			auto new_row_group = make_uniq<RowGroup>(collection, current_row_group_rows);
			new_row_group->InitializeEmpty(types, ColumnDataType::MAIN_TABLE);
			new_row_groups.push_back(std::move(new_row_group));
			append_counts.push_back(0);

			row_group_rows -= current_row_group_rows;
		}

		DataChunk scan_chunk;
		scan_chunk.Initialize(Allocator::DefaultAllocator(), types);

		vector<StorageIndex> column_ids;
		for (idx_t c = 0; c < types.size(); c++) {
			column_ids.emplace_back(c);
		}

		idx_t current_append_idx = 0;

		// fill the new row group with the merged rows
		TableAppendState append_state;
		new_row_groups[current_append_idx]->InitializeAppend(append_state.row_group_append_state);

		TableScanState scan_state;
		scan_state.Initialize(column_ids);
		scan_state.table_state.Initialize(QueryContext(), types);
		scan_state.table_state.max_row = idx_t(-1);
		idx_t merged_groups = 0;
		idx_t total_row_groups = vacuum_state.row_group_counts.size();
		optional_idx row_start;
		for (idx_t c_idx = segment_idx; merged_groups < merge_count && c_idx < total_row_groups; c_idx++) {
			if (vacuum_state.row_group_counts[c_idx] == 0) {
				continue;
			}
			merged_groups++;

			auto current_segment = checkpoint_state.GetSegment(c_idx);
			if (!row_start.IsValid()) {
				row_start = current_segment->GetRowStart();
			}
			auto &current_row_group = current_segment->GetNode();

			current_row_group.InitializeScan(scan_state.table_state, *current_segment);
			while (true) {
				scan_chunk.Reset();

				current_row_group.ScanCommitted(scan_state.table_state, scan_chunk,
				                                TableScanType::TABLE_SCAN_LATEST_COMMITTED_ROWS);
				if (scan_chunk.size() == 0) {
					break;
				}
				scan_chunk.Flatten();
				idx_t remaining = scan_chunk.size();
				while (remaining > 0) {
					idx_t append_count = MinValue<idx_t>(remaining, row_group_size - append_counts[current_append_idx]);
					new_row_groups[current_append_idx]->Append(append_state.row_group_append_state, scan_chunk,
					                                           append_count);
					append_counts[current_append_idx] += append_count;
					remaining -= append_count;
					const bool row_group_full = append_counts[current_append_idx] == row_group_size;
					const bool last_row_group = current_append_idx + 1 >= new_row_groups.size();
					if (remaining > 0 || (row_group_full && !last_row_group)) {
						// move to the next row group
						current_append_idx++;
						new_row_groups[current_append_idx]->InitializeAppend(append_state.row_group_append_state);
						// slice chunk for the next append
						scan_chunk.Slice(append_count, remaining);
					}
				}
			}
			// drop the row group after merging
			current_row_group.CommitDrop();
			checkpoint_state.DropSegment(c_idx);
		}
		idx_t total_append_count = 0;
		for (idx_t target_idx = 0; target_idx < target_count; target_idx++) {
			auto &row_group = new_row_groups[target_idx];
			row_group->Verify();

			// assign the new row group to the current segment
			checkpoint_state.SetSegment(row_start.GetIndex() + total_append_count, segment_idx + target_idx,
			                            std::move(row_group));
			total_append_count += append_counts[target_idx];
		}
		if (total_append_count != merge_rows) {
			throw InternalException("Mismatch in row group count vs verify count in RowGroupCollection::Checkpoint");
		}
		// merging is complete - execute checkpoint tasks of the target row groups
		for (idx_t i = 0; i < target_count; i++) {
			auto checkpoint_task = collection.GetCheckpointTask(checkpoint_state, segment_idx + i);
			checkpoint_task->ExecuteTask();
		}
	}

	string TaskType() const override {
		return "VacuumTask";
	}

private:
	VacuumState &vacuum_state;
	idx_t segment_idx;
	idx_t merge_count;
	idx_t target_count;
	idx_t merge_rows;
};

void RowGroupCollection::InitializeVacuumState(CollectionCheckpointState &checkpoint_state, VacuumState &state) {
	auto checkpoint_type = checkpoint_state.writer.GetCheckpointType();
	bool vacuum_is_allowed = checkpoint_type != CheckpointType::CONCURRENT_CHECKPOINT;
	// currently we can only vacuum deletes if we are doing a full checkpoint and there are no indexes
	state.can_vacuum_deletes = info->GetIndexes().Empty() && vacuum_is_allowed;
	if (!state.can_vacuum_deletes) {
		return;
	}
	// obtain the set of committed row counts for each row group
	state.row_group_counts.reserve(checkpoint_state.SegmentCount());
	for (auto &entry : checkpoint_state.row_groups.SegmentNodes()) {
		auto &row_group = entry.GetNode();
		auto row_group_count = row_group.GetCommittedRowCount();
		if (row_group_count == 0) {
			// empty row group - we can drop it entirely
			row_group.CommitDrop();
			checkpoint_state.DropSegment(entry.GetIndex());
		}
		state.row_group_counts.push_back(row_group_count);
	}
}

bool RowGroupCollection::ScheduleVacuumTasks(CollectionCheckpointState &checkpoint_state, VacuumState &state,
                                             idx_t segment_idx, bool schedule_vacuum) {
	static constexpr const idx_t MAX_MERGE_COUNT = 3;

	if (!state.can_vacuum_deletes) {
		// we cannot vacuum deletes - cannot vacuum
		return false;
	}
	if (segment_idx < state.next_vacuum_idx) {
		// this segment is being vacuumed by a previously scheduled task
		return true;
	}
	if (state.row_group_counts[segment_idx] == 0) {
		// segment was already dropped - skip
		D_ASSERT(checkpoint_state.SegmentIsDropped(segment_idx));
		return false;
	}
	if (!schedule_vacuum) {
		return false;
	}
	idx_t merge_rows;
	idx_t next_idx = 0;
	idx_t merge_count = 0;
	idx_t target_count = 0;
	bool perform_merge = false;
	// check if we can merge row groups adjacent to the current segment_idx
	// we try merging row groups into batches of 1-3 row groups
	// our goal is to reduce the amount of row groups
	// hence we target_count should be less than merge_count for a merge to be worth it
	// we greedily prefer to merge to the lowest target_count
	// i.e. we prefer to merge 2 row groups into 1, than 3 row groups into 2
	const idx_t row_group_size = GetRowGroupSize();
	for (target_count = 1; target_count <= MAX_MERGE_COUNT; target_count++) {
		auto total_target_size = target_count * row_group_size;
		merge_count = 0;
		merge_rows = 0;
		for (next_idx = segment_idx; next_idx < checkpoint_state.SegmentCount(); next_idx++) {
			if (state.row_group_counts[next_idx] == 0) {
				continue;
			}
			if (merge_rows + state.row_group_counts[next_idx] > total_target_size) {
				// does not fit
				break;
			}
			// we can merge this row group together with the other row group
			merge_rows += state.row_group_counts[next_idx];
			merge_count++;
		}
		if (next_idx == checkpoint_state.SegmentCount()) {
			// in order to prevent poor performance when performing small appends, we only merge row groups at the end
			// if we can reach a "target" size of twice the current size, or the max row group size
			// this is to prevent repeated expensive checkpoints where:
			// we have a row group with 100K rows
			// merge it with a row group with 1 row, creating a row group with 100K+1 rows
			// merge it with a row group with 1 row, creating a row group with 100K+2 rows
			// etc. This leads to constant rewriting of the original 100K rows.
			idx_t minimum_target =
			    MinValue<idx_t>(state.row_group_counts[segment_idx] * 2, row_group_size) * target_count;
			if (merge_rows >= STANDARD_VECTOR_SIZE && merge_rows < minimum_target) {
				// we haven't reached the minimum target - don't do this vacuum
				next_idx = segment_idx + 1;
				continue;
			}
		}
		if (target_count < merge_count) {
			// we can reduce "merge_count" row groups to "target_count"
			// perform the merge at this level
			perform_merge = true;
			break;
		}
	}
	if (!perform_merge) {
		return false;
	}
	// schedule the vacuum task
	DUCKDB_LOG(checkpoint_state.writer.GetDatabase(), CheckpointLogType, GetAttached(), *info, segment_idx, merge_count,
	           target_count, merge_rows, state.row_start);
	auto vacuum_task =
	    make_uniq<VacuumTask>(checkpoint_state, state, segment_idx, merge_count, target_count, merge_rows);
	checkpoint_state.executor->ScheduleTask(std::move(vacuum_task));
	// skip vacuuming by the row groups we have merged
	state.next_vacuum_idx = next_idx;
	state.row_start += merge_rows;
	return true;
}

//===--------------------------------------------------------------------===//
// Checkpoint
//===--------------------------------------------------------------------===//
unique_ptr<CheckpointTask> RowGroupCollection::GetCheckpointTask(CollectionCheckpointState &checkpoint_state,
                                                                 idx_t segment_idx) {
	return make_uniq<CheckpointTask>(checkpoint_state, segment_idx);
}

void RowGroupCollection::Checkpoint(TableDataWriter &writer, TableStatistics &global_stats) {
	auto row_groups = GetRowGroups();

	CollectionCheckpointState checkpoint_state(*this, writer, global_stats, *row_groups);

	VacuumState vacuum_state;
	InitializeVacuumState(checkpoint_state, vacuum_state);

	try {
		// schedule tasks
		idx_t total_vacuum_tasks = 0;
		auto max_vacuum_tasks = DBConfig::GetSetting<MaxVacuumTasksSetting>(writer.GetDatabase());
		for (idx_t segment_idx = 0; segment_idx < checkpoint_state.SegmentCount(); segment_idx++) {
			auto vacuum_tasks =
			    ScheduleVacuumTasks(checkpoint_state, vacuum_state, segment_idx, total_vacuum_tasks < max_vacuum_tasks);
			if (vacuum_tasks) {
				// vacuum tasks were scheduled - don't schedule a checkpoint task yet
				total_vacuum_tasks++;
				continue;
			}
			if (checkpoint_state.SegmentIsDropped(segment_idx)) {
				// row group was vacuumed/dropped - skip
				continue;
			}
			// schedule a checkpoint task for this row group
			auto entry = checkpoint_state.GetSegment(segment_idx);
			auto &row_group = entry->GetNode();
			if (!RefersToSameObject(row_group.GetCollection(), *this)) {
				throw InternalException("RowGroup Vacuum - row group collection of row group changed");
			}
			if (writer.GetCheckpointType() != CheckpointType::VACUUM_ONLY) {
				DUCKDB_LOG(checkpoint_state.writer.GetDatabase(), CheckpointLogType, GetAttached(), *info, segment_idx,
				           row_group, vacuum_state.row_start);
				auto checkpoint_task = GetCheckpointTask(checkpoint_state, segment_idx);
				checkpoint_state.executor->ScheduleTask(std::move(checkpoint_task));
			}
			vacuum_state.row_start += row_group.count;
		}
	} catch (const std::exception &e) {
		ErrorData error(e);
		checkpoint_state.executor->PushError(std::move(error));
		checkpoint_state.executor->WorkOnTasks(); // ensure all tasks have completed first before rethrowing
		throw;
	}
	// all tasks have been successfully scheduled - execute tasks until we are done
	checkpoint_state.executor->WorkOnTasks();

	// no errors - finalize the row groups
	// if the table already exists on disk - check if all row groups have stayed the same
	if (DBConfig::GetSetting<ExperimentalMetadataReuseSetting>(writer.GetDatabase()) && metadata_pointer.IsValid()) {
		bool table_has_changes = false;
		for (idx_t segment_idx = 0; segment_idx < checkpoint_state.SegmentCount(); segment_idx++) {
			if (checkpoint_state.SegmentIsDropped(segment_idx)) {
				table_has_changes = true;
				break;
			}
			auto &write_state = checkpoint_state.write_data[segment_idx];
			if (!write_state.reuse_existing_metadata_blocks) {
				table_has_changes = true;
				break;
			}
		}
		if (!table_has_changes) {
			// table is unmodified and already exists on disk
			// we can directly re-use the metadata pointer
			// mark all blocks associated with row groups as still being in-use
			auto &metadata_manager = writer.GetMetadataManager();
			for (idx_t segment_idx = 0; segment_idx < checkpoint_state.SegmentCount(); segment_idx++) {
				auto entry = checkpoint_state.GetSegment(segment_idx);
				auto &row_group = entry->GetNode();
				auto &write_state = checkpoint_state.write_data[segment_idx];
				metadata_manager.ClearModifiedBlocks(row_group.GetColumnStartPointers());
				D_ASSERT(write_state.reuse_existing_metadata_blocks);
				vector<MetaBlockPointer> extra_metadata_block_pointers;
				extra_metadata_block_pointers.reserve(write_state.existing_extra_metadata_blocks.size());
				for (auto &block_pointer : write_state.existing_extra_metadata_blocks) {
					extra_metadata_block_pointers.emplace_back(block_pointer, 0);
				}
				metadata_manager.ClearModifiedBlocks(extra_metadata_block_pointers);
				metadata_manager.ClearModifiedBlocks(row_group.GetDeletesPointers());
			}
			writer.WriteUnchangedTable(metadata_pointer, total_rows.load());
			return;
		}
	}

	// not all segments have stayed the same - we need to make a new segment tree with the new set of segments
	auto new_row_groups = make_shared_ptr<RowGroupSegmentTree>(*this, row_groups->GetBaseRowId());
	auto l = new_row_groups->Lock();

	idx_t new_total_rows = 0;
	for (idx_t segment_idx = 0; segment_idx < checkpoint_state.SegmentCount(); segment_idx++) {
		auto entry = checkpoint_state.GetSegment(segment_idx);
		if (!entry) {
			// row group was vacuumed/dropped - skip
			D_ASSERT(checkpoint_state.SegmentIsDropped(segment_idx));
			continue;
		}
		auto &row_group = entry->GetNode();
		auto &row_group_writer = checkpoint_state.writers[segment_idx];
		if (!row_group_writer) {
			// row group was not checkpointed - this can happen if compressing is disabled for in-memory tables
			D_ASSERT(writer.GetCheckpointType() == CheckpointType::VACUUM_ONLY);
			new_row_groups->AppendSegment(l, entry->ReferenceNode());
			new_total_rows += row_group.count;
			continue;
		}
		auto &row_group_write_data = checkpoint_state.write_data[segment_idx];
		idx_t row_start = new_total_rows;
		bool metadata_reuse = row_group_write_data.reuse_existing_metadata_blocks;
		auto new_row_group = std::move(row_group_write_data.result_row_group);
		if (!new_row_group) {
			// row group was unchanged - emit previous row group
			new_row_group = entry->ReferenceNode();
		}
		auto pointer =
		    row_group.Checkpoint(std::move(row_group_write_data), *row_group_writer, global_stats, row_start);

		auto debug_verify_blocks = DBConfig::GetSetting<DebugVerifyBlocksSetting>(GetAttached().GetDatabase()) &&
		                           dynamic_cast<SingleFileTableDataWriter *>(&checkpoint_state.writer) != nullptr;
		RowGroupPointer pointer_copy;
		if (debug_verify_blocks) {
			pointer_copy = pointer;
		}
		writer.AddRowGroup(std::move(pointer), std::move(row_group_writer));
		new_row_groups->AppendSegment(l, std::move(new_row_group));
		new_total_rows += row_group.count;

		if (debug_verify_blocks) {
			if (!pointer_copy.has_metadata_blocks) {
				throw InternalException("Checkpointing should always remember metadata blocks");
			}
			if (metadata_reuse && pointer_copy.data_pointers != row_group.GetColumnStartPointers()) {
				throw InternalException("Colum start pointers changed during metadata reuse");
			}

			// Capture blocks that have been written
			vector<MetaBlockPointer> all_written_blocks = pointer_copy.data_pointers;
			vector<MetaBlockPointer> all_metadata_blocks;
			for (auto &block : pointer_copy.extra_metadata_blocks) {
				all_written_blocks.emplace_back(block, 0);
				all_metadata_blocks.emplace_back(block, 0);
			}

			// Verify that we can load the metadata correctly again
			vector<MetaBlockPointer> all_quick_read_blocks;
			for (auto &ptr : row_group.GetColumnStartPointers()) {
				all_quick_read_blocks.emplace_back(ptr);
				if (metadata_reuse && !block_manager.GetMetadataManager().BlockHasBeenCleared(ptr)) {
					throw InternalException("Found column start block that was not cleared");
				}
			}
			auto extra_metadata_blocks = row_group.GetOrComputeExtraMetadataBlocks(/* force_compute: */ true);
			for (auto &ptr : extra_metadata_blocks) {
				auto block_pointer = MetaBlockPointer(ptr, 0);
				all_quick_read_blocks.emplace_back(block_pointer);
				if (metadata_reuse && !block_manager.GetMetadataManager().BlockHasBeenCleared(block_pointer)) {
					throw InternalException("Found extra metadata block that was not cleared");
				}
			}

			// Deserialize all columns to check if the quick read via GetOrComputeExtraMetadataBlocks was correct
			vector<MetaBlockPointer> all_full_read_blocks;
			auto column_start_pointers = row_group.GetColumnStartPointers();
			auto &types = row_group.GetCollection().GetTypes();
			auto &metadata_manager = row_group.GetCollection().GetMetadataManager();
			for (idx_t i = 0; i < column_start_pointers.size(); i++) {
				MetadataReader reader(metadata_manager, column_start_pointers[i], &all_full_read_blocks);
				ColumnData::Deserialize(GetBlockManager(), GetTableInfo(), i, reader, types[i]);
			}

			// Derive sets of blocks to compare
			set<idx_t> all_written_block_ids;
			for (auto &ptr : all_written_blocks) {
				all_written_block_ids.insert(ptr.block_pointer);
			}
			set<idx_t> all_quick_read_block_ids;
			for (auto &ptr : all_quick_read_blocks) {
				all_quick_read_block_ids.insert(ptr.block_pointer);
			}
			set<idx_t> all_full_read_block_ids;
			for (auto &ptr : all_full_read_blocks) {
				all_full_read_block_ids.insert(ptr.block_pointer);
			}
			if (all_written_block_ids != all_quick_read_block_ids ||
			    all_quick_read_block_ids != all_full_read_block_ids) {
				std::stringstream oss;
				oss << "Written: ";
				for (auto &block : all_written_blocks) {
					oss << block << ", ";
				}
				oss << "\n";
				oss << "Quick read: ";
				for (auto &block : all_quick_read_blocks) {
					oss << block << ", ";
				}
				oss << "\n";
				oss << "Full read: ";
				for (auto &block : all_full_read_blocks) {
					oss << block << ", ";
				}
				oss << "\n";

				throw InternalException("Reloading blocks just written does not yield same blocks: " + oss.str());
			}
		}
	}
	l.Release();

	// flush any partial blocks BEFORE updating the row group pointer
	// flushing partial blocks updates where data lives
	// this cannot be done after other threads start scanning the row groups
	// so this HAS to happen before we call "SetRowGroups" to update the row groups
	writer.FlushPartialBlocks();
	// override the row group segment tree
	total_rows = new_total_rows;
	SetRowGroups(std::move(new_row_groups));
	Verify();
}

//===--------------------------------------------------------------------===//
// Destroy
//===--------------------------------------------------------------------===//

class DestroyTask : public BaseExecutorTask {
public:
	DestroyTask(TaskExecutor &executor, shared_ptr<RowGroup> row_group_p)
	    : BaseExecutorTask(executor), row_group(std::move(row_group_p)) {
	}

	void ExecuteTask() override {
		row_group.reset();
	}

private:
	shared_ptr<RowGroup> row_group;
};

void RowGroupCollection::Destroy() {
	auto l = owned_row_groups->Lock();
	auto &segments = owned_row_groups->ReferenceLoadedSegmentsMutable(l);

	TaskExecutor executor(TaskScheduler::GetScheduler(GetAttached().GetDatabase()));
	for (auto &segment : segments) {
		auto destroy_task = make_uniq<DestroyTask>(executor, segment->MoveNode());
		executor.ScheduleTask(std::move(destroy_task));
	}
	executor.WorkOnTasks();
}

//===--------------------------------------------------------------------===//
// CommitDrop
//===--------------------------------------------------------------------===//
void RowGroupCollection::CommitDropColumn(const idx_t column_index) {
	auto row_groups = GetRowGroups();
	for (auto &row_group : row_groups->Segments()) {
		row_group.CommitDropColumn(column_index);
	}
}

void RowGroupCollection::CommitDropTable() {
	auto row_groups = GetRowGroups();
	for (auto &row_group : row_groups->Segments()) {
		row_group.CommitDrop();
	}
}

//===--------------------------------------------------------------------===//
// GetPartitionStats
//===--------------------------------------------------------------------===//
vector<PartitionStatistics> RowGroupCollection::GetPartitionStats() const {
	vector<PartitionStatistics> result;
	auto row_groups = GetRowGroups();
	for (auto &entry : row_groups->SegmentNodes()) {
<<<<<<< HEAD
		auto &row_group = *entry.node;
		auto partition_stats = row_group.GetPartitionStats(entry.row_start);
		result.push_back(partition_stats);
=======
		auto &row_group = entry.GetNode();
		result.push_back(row_group.GetPartitionStats(entry.GetRowStart()));
>>>>>>> 6bb5529a
	}
	return result;
}

//===--------------------------------------------------------------------===//
// GetColumnSegmentInfo
//===--------------------------------------------------------------------===//
vector<ColumnSegmentInfo> RowGroupCollection::GetColumnSegmentInfo(const QueryContext &context) {
	vector<ColumnSegmentInfo> result;
	auto row_groups = GetRowGroups();
	auto lock = row_groups->Lock();
	for (auto &node : row_groups->SegmentNodes(lock)) {
		auto &row_group = node.GetNode();
		row_group.GetColumnSegmentInfo(context, node.GetIndex(), result);
	}
	return result;
}

//===--------------------------------------------------------------------===//
// Alter
//===--------------------------------------------------------------------===//
shared_ptr<RowGroupCollection> RowGroupCollection::AddColumn(ClientContext &context, ColumnDefinition &new_column,
                                                             ExpressionExecutor &default_executor) {
	idx_t new_column_idx = types.size();
	auto new_types = types;
	auto row_groups = GetRowGroups();
	new_types.push_back(new_column.GetType());
	auto result = make_shared_ptr<RowGroupCollection>(info, block_manager, std::move(new_types),
	                                                  row_groups->GetBaseRowId(), total_rows.load(), row_group_size);

	DataChunk dummy_chunk;
	Vector default_vector(new_column.GetType());

	result->stats.InitializeAddColumn(stats, new_column.GetType());
	auto lock = result->stats.GetLock();
	auto &new_column_stats = result->stats.GetStats(*lock, new_column_idx);

	// fill the column with its DEFAULT value, or NULL if none is specified
	auto new_stats = make_uniq<SegmentStatistics>(new_column.GetType());
	auto result_row_groups = result->GetRowGroups();
	for (auto &current_row_group : row_groups->Segments()) {
		auto new_row_group = current_row_group.AddColumn(*result, new_column, default_executor, default_vector);
		// merge in the statistics
		new_row_group->MergeIntoStatistics(new_column_idx, new_column_stats.Statistics());

		result_row_groups->AppendSegment(std::move(new_row_group));
	}

	return result;
}

shared_ptr<RowGroupCollection> RowGroupCollection::RemoveColumn(idx_t col_idx) {
	D_ASSERT(col_idx < types.size());
	auto new_types = types;
	auto row_groups = GetRowGroups();
	new_types.erase_at(col_idx);

	auto result = make_shared_ptr<RowGroupCollection>(info, block_manager, std::move(new_types),
	                                                  row_groups->GetBaseRowId(), total_rows.load(), row_group_size);
	result->stats.InitializeRemoveColumn(stats, col_idx);

	auto result_lock = result->stats.GetLock();
	result->stats.DestroyTableSample(*result_lock);

	auto result_row_groups = result->GetRowGroups();
	for (auto &current_row_group : row_groups->Segments()) {
		auto new_row_group = current_row_group.RemoveColumn(*result, col_idx);
		result_row_groups->AppendSegment(std::move(new_row_group));
	}
	return result;
}

shared_ptr<RowGroupCollection> RowGroupCollection::AlterType(ClientContext &context, idx_t changed_idx,
                                                             const LogicalType &target_type,
                                                             vector<StorageIndex> bound_columns,
                                                             Expression &cast_expr) {
	D_ASSERT(changed_idx < types.size());
	auto new_types = types;
	auto row_groups = GetRowGroups();
	new_types[changed_idx] = target_type;

	auto result = make_shared_ptr<RowGroupCollection>(info, block_manager, std::move(new_types),
	                                                  row_groups->GetBaseRowId(), total_rows.load(), row_group_size);
	result->stats.InitializeAlterType(stats, changed_idx, target_type);

	vector<LogicalType> scan_types;
	for (idx_t i = 0; i < bound_columns.size(); i++) {
		if (bound_columns[i].IsRowIdColumn()) {
			scan_types.emplace_back(LogicalType::ROW_TYPE);
		} else {
			scan_types.push_back(types[bound_columns[i].GetPrimaryIndex()]);
		}
	}
	DataChunk scan_chunk;
	scan_chunk.Initialize(GetAllocator(), scan_types);

	ExpressionExecutor executor(context);
	executor.AddExpression(cast_expr);

	TableScanState scan_state;
	scan_state.Initialize(bound_columns);
	scan_state.table_state.max_row = row_groups->GetBaseRowId() + total_rows;

	// now alter the type of the column within all of the row_groups individually
	auto lock = result->stats.GetLock();
	auto &changed_stats = result->stats.GetStats(*lock, changed_idx);
	auto result_row_groups = result->GetRowGroups();
	for (auto &node : row_groups->SegmentNodes()) {
		auto &current_row_group = node.GetNode();
		auto new_row_group = current_row_group.AlterType(*result, target_type, changed_idx, executor,
		                                                 scan_state.table_state, node, scan_chunk);
		new_row_group->MergeIntoStatistics(changed_idx, changed_stats.Statistics());
		result_row_groups->AppendSegment(std::move(new_row_group));
	}
	return result;
}

void RowGroupCollection::VerifyNewConstraint(const QueryContext &context, DataTable &parent,
                                             const BoundConstraint &constraint) {
	if (total_rows == 0) {
		return;
	}

	// Scan the original table for NULL values.
	auto &not_null_constraint = constraint.Cast<BoundNotNullConstraint>();
	vector<LogicalType> scan_types;
	auto physical_index = not_null_constraint.index.index;
	D_ASSERT(physical_index < types.size());

	scan_types.push_back(types[physical_index]);
	DataChunk scan_chunk;
	scan_chunk.Initialize(GetAllocator(), scan_types);

	vector<StorageIndex> column_ids;
	column_ids.emplace_back(physical_index);

	// Use SCAN_COMMITTED to scan the latest data.
	CreateIndexScanState state;
	auto scan_type = TableScanType::TABLE_SCAN_COMMITTED_ROWS_OMIT_PERMANENTLY_DELETED;
	state.Initialize(column_ids, nullptr);
	InitializeScan(context, state.table_state, column_ids, nullptr);

	InitializeCreateIndexScan(state);

	while (true) {
		scan_chunk.Reset();
		state.table_state.ScanCommitted(scan_chunk, state.segment_lock, scan_type);
		if (scan_chunk.size() == 0) {
			break;
		}

		// Verify the NOT NULL constraint.
		if (VectorOperations::HasNull(scan_chunk.data[0], scan_chunk.size())) {
			auto name = parent.Columns()[physical_index].GetName();
			throw ConstraintException("NOT NULL constraint failed: %s.%s", info->GetTableName(), name);
		}
	}
}

//===--------------------------------------------------------------------===//
// Statistics
//===---------------------------------------------------------------r-----===//
void RowGroupCollection::CopyStats(TableStatistics &other_stats) {
	stats.CopyStats(other_stats);
}

unique_ptr<BaseStatistics> RowGroupCollection::CopyStats(column_t column_id) {
	return stats.CopyStats(column_id);
}

unique_ptr<BlockingSample> RowGroupCollection::GetSample() {
	return nullptr;
}

void RowGroupCollection::SetDistinct(column_t column_id, unique_ptr<DistinctStatistics> distinct_stats) {
	D_ASSERT(column_id != COLUMN_IDENTIFIER_ROW_ID);
	auto stats_lock = stats.GetLock();
	stats.GetStats(*stats_lock, column_id).SetDistinct(std::move(distinct_stats));
}

} // namespace duckdb<|MERGE_RESOLUTION|>--- conflicted
+++ resolved
@@ -1477,14 +1477,8 @@
 	vector<PartitionStatistics> result;
 	auto row_groups = GetRowGroups();
 	for (auto &entry : row_groups->SegmentNodes()) {
-<<<<<<< HEAD
-		auto &row_group = *entry.node;
-		auto partition_stats = row_group.GetPartitionStats(entry.row_start);
-		result.push_back(partition_stats);
-=======
 		auto &row_group = entry.GetNode();
 		result.push_back(row_group.GetPartitionStats(entry.GetRowStart()));
->>>>>>> 6bb5529a
 	}
 	return result;
 }
