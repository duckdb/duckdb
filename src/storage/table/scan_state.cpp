--- conflicted
+++ resolved
@@ -10,90 +10,6 @@
 
 namespace duckdb {
 
-<<<<<<< HEAD
-=======
-namespace {
-
-struct RowGroupMapEntry {
-	reference<SegmentNode<RowGroup>> row_group;
-	unique_ptr<BaseStatistics> stats;
-};
-
-bool CompareValues(const Value &v1, const Value &v2, const OrderByStatistics order) {
-	return (order == OrderByStatistics::MAX && v1 < v2) || (order == OrderByStatistics::MIN && v1 > v2);
-}
-
-idx_t GetQualifyingTupleCount(RowGroup &row_group, BaseStatistics &stats, const OrderByColumnType type) {
-	if (!stats.CanHaveNull()) {
-		return row_group.count;
-	}
-
-	if (type == OrderByColumnType::NUMERIC) {
-		if (!NumericStats::HasMinMax(stats)) {
-			return 0;
-		}
-		if (NumericStats::IsConstant(stats)) {
-			return 1;
-		}
-		return 2;
-	}
-	// We cannot check if the min/max for StringStats have actually been set. As the strings may be truncated, we
-	// also cannot assume that min and max are the same
-	return 0;
-}
-
-template <typename It, typename End>
-void AddRowGroups(It it, End end, vector<reference<SegmentNode<RowGroup>>> &ordered_row_groups, const idx_t row_limit,
-                  const OrderByColumnType column_type, const OrderByStatistics stat_type) {
-	const auto opposite_stat_type =
-	    stat_type == OrderByStatistics::MAX ? OrderByStatistics::MIN : OrderByStatistics::MAX;
-
-	idx_t qualifying_tuples = 0;
-	idx_t qualify_later = 0;
-
-	auto last_unresolved_entry = it;
-	auto &last_stats = it->second.stats;
-	idx_t last_unresolved_row_group_sum =
-	    GetQualifyingTupleCount(it->second.row_group.get().GetNode(), *last_stats, column_type);
-	auto last_unresolved_boundary = RowGroupReorderer::RetrieveStat(*last_stats, opposite_stat_type, column_type);
-
-	for (; it != end; ++it) {
-		auto &current_key = it->first;
-		auto &row_group = it->second.row_group;
-
-		while (last_unresolved_entry != it) {
-			if (!CompareValues(current_key, last_unresolved_boundary, stat_type)) {
-				if (current_key != std::prev(it)->first) {
-					// Row groups overlap: we can only guarantee one additional qualifying tuple
-					qualifying_tuples += qualify_later;
-					qualify_later = 0;
-					qualifying_tuples++;
-				} else {
-					// Row groups have the same order value, we can only guarantee a qualifying tuple later
-					qualify_later++;
-				}
-
-				break;
-			}
-			// Row groups do not overlap: we can guarantee that the tuples qualify
-			qualifying_tuples = last_unresolved_row_group_sum;
-			++last_unresolved_entry;
-			auto &upcoming_row_group = last_unresolved_entry->second.row_group.get().GetNode();
-			auto &upcoming_stats = *last_unresolved_entry->second.stats;
-
-			last_unresolved_row_group_sum += GetQualifyingTupleCount(upcoming_row_group, upcoming_stats, column_type);
-			last_unresolved_boundary = RowGroupReorderer::RetrieveStat(upcoming_stats, opposite_stat_type, column_type);
-		}
-		if (qualifying_tuples >= row_limit) {
-			return;
-		}
-		ordered_row_groups.emplace_back(row_group);
-	}
-}
-
-} // namespace
-
->>>>>>> 6bb5529a
 TableScanState::TableScanState() : table_state(*this), local_state(*this) {
 }
 
@@ -194,93 +110,6 @@
 	always_true_filters++;
 }
 
-<<<<<<< HEAD
-=======
-RowGroupReorderer::RowGroupReorderer(const RowGroupOrderOptions &options)
-    : column_idx(options.column_idx), order_by(options.order_by), order_type(options.order_type),
-      column_type(options.column_type), row_limit(options.row_limit), offset(0), initialized(false) {
-}
-
-optional_ptr<SegmentNode<RowGroup>> RowGroupReorderer::GetNextRowGroup(SegmentNode<RowGroup> &row_group) {
-	D_ASSERT(RefersToSameObject(ordered_row_groups[offset].get(), row_group));
-	if (offset >= ordered_row_groups.size() - 1) {
-		return nullptr;
-	}
-	return ordered_row_groups[++offset].get();
-}
-
-Value RowGroupReorderer::RetrieveStat(const BaseStatistics &stats, OrderByStatistics order_by,
-                                      OrderByColumnType column_type) {
-	switch (order_by) {
-	case OrderByStatistics::MIN:
-		return column_type == OrderByColumnType::NUMERIC ? NumericStats::Min(stats) : StringStats::Min(stats);
-	case OrderByStatistics::MAX:
-		return column_type == OrderByColumnType::NUMERIC ? NumericStats::Max(stats) : StringStats::Max(stats);
-	}
-	return Value();
-}
-
-void SetRowGroupVectorWithLimit(const multimap<Value, RowGroupMapEntry> &row_group_map, const optional_idx row_limit,
-                                const RowGroupOrderType order_type, const OrderByColumnType column_type,
-                                vector<reference<SegmentNode<RowGroup>>> &ordered_row_groups) {
-	D_ASSERT(row_limit.IsValid());
-
-	const auto stat_type = order_type == RowGroupOrderType::ASC ? OrderByStatistics::MIN : OrderByStatistics::MAX;
-	ordered_row_groups.reserve(row_group_map.size());
-
-	Value previous_key;
-	if (order_type == RowGroupOrderType::ASC) {
-		auto it = row_group_map.begin();
-		auto end = row_group_map.end();
-		AddRowGroups(it, end, ordered_row_groups, row_limit.GetIndex(), column_type, stat_type);
-	} else {
-		auto it = row_group_map.rbegin();
-		auto end = row_group_map.rend();
-		AddRowGroups(it, end, ordered_row_groups, row_limit.GetIndex(), column_type, stat_type);
-	}
-}
-
-optional_ptr<SegmentNode<RowGroup>> RowGroupReorderer::GetRootSegment(const RowGroupSegmentTree &row_groups) {
-	if (initialized) {
-		if (ordered_row_groups.empty()) {
-			return nullptr;
-		}
-		return ordered_row_groups[0].get();
-	}
-
-	initialized = true;
-
-	multimap<Value, RowGroupMapEntry> row_group_map;
-	for (auto &row_group : row_groups.SegmentNodes()) {
-		auto stats = row_group.GetNode().GetStatistics(column_idx);
-		Value comparison_value = RetrieveStat(*stats, order_by, column_type);
-		auto entry = RowGroupMapEntry {row_group, std::move(stats)};
-		row_group_map.emplace(comparison_value, std::move(entry));
-	}
-
-	if (row_group_map.empty()) {
-		return nullptr;
-	}
-
-	if (row_limit.IsValid()) {
-		SetRowGroupVectorWithLimit(row_group_map, row_limit, order_type, column_type, ordered_row_groups);
-	} else {
-		ordered_row_groups.reserve(row_group_map.size());
-		if (order_type == RowGroupOrderType::ASC) {
-			for (auto &row_group : row_group_map) {
-				ordered_row_groups.emplace_back(row_group.second.row_group);
-			}
-		} else {
-			for (auto it = row_group_map.rbegin(); it != row_group_map.rend(); ++it) {
-				ordered_row_groups.emplace_back(it->second.row_group);
-			}
-		}
-	}
-
-	return ordered_row_groups[0].get();
-}
-
->>>>>>> 6bb5529a
 optional_ptr<AdaptiveFilter> ScanFilterInfo::GetAdaptiveFilter() {
 	return adaptive_filter.get();
 }
