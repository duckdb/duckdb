--- conflicted
+++ resolved
@@ -221,41 +221,18 @@
 //===--------------------------------------------------------------------===//
 // Convert To Persistent
 //===--------------------------------------------------------------------===//
-<<<<<<< HEAD
-void ColumnSegment::ConvertToPersistent(QueryContext context, optional_ptr<BlockManager> block_manager,
-                                        block_id_t block_id_p) {
-=======
-void ColumnSegment::ConvertToPersistent(optional_ptr<BlockManager> block_manager, const block_id_t block_id_p) {
->>>>>>> 5d0564dc
+void ColumnSegment::ConvertToPersistent(QueryContext context, optional_ptr<BlockManager> block_manager, const block_id_t block_id_p) {
 	D_ASSERT(segment_type == ColumnSegmentType::TRANSIENT);
 	segment_type = ColumnSegmentType::PERSISTENT;
 	block_id = block_id_p;
 	offset = 0;
 
-<<<<<<< HEAD
-	if (block_id == INVALID_BLOCK) {
-		// Constant block: no need to write anything to disk besides the stats.
-		// Set the compression function to constant.
-		D_ASSERT(stats.statistics.IsConstant());
-		auto &config = DBConfig::GetConfig(db);
-		function = *config.GetCompressionFunction(CompressionType::COMPRESSION_CONSTANT, type.InternalType());
-		// Reset the block buffer.
-		block.reset();
-		return;
-	}
-
-	// Non-constant block: write the block to disk.
-	// The data for the block already exists in-memory of our block.
-	// Instead of copying the data, we alter the metadata so that the buffer points to an on-disk block.
-	D_ASSERT(!stats.statistics.IsConstant());
-	block = block_manager->ConvertToPersistent(context, block_id, std::move(block));
-=======
 	if (block_id != INVALID_BLOCK) {
 		D_ASSERT(!stats.statistics.IsConstant());
 		// Non-constant block: write the block to disk.
 		// The block data already exists in memory, so we alter the metadata,
 		// which ensures that the buffer points to an on-disk block.
-		block = block_manager->ConvertToPersistent(block_id, std::move(block));
+		block = block_manager->ConvertToPersistent(context, block_id, std::move(block));
 		return;
 	}
 
@@ -266,7 +243,6 @@
 	auto &config = DBConfig::GetConfig(db);
 	function = *config.GetCompressionFunction(CompressionType::COMPRESSION_CONSTANT, type.InternalType());
 	block.reset();
->>>>>>> 5d0564dc
 }
 
 void ColumnSegment::MarkAsPersistent(shared_ptr<BlockHandle> block_p, uint32_t offset_p) {
