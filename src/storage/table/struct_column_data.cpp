#include "duckdb/storage/table/struct_column_data.hpp"
#include "duckdb/storage/statistics/struct_stats.hpp"
#include "duckdb/common/serializer/serializer.hpp"
#include "duckdb/common/serializer/deserializer.hpp"
#include "duckdb/storage/table/column_checkpoint_state.hpp"
#include "duckdb/storage/table/append_state.hpp"
#include "duckdb/storage/table/scan_state.hpp"
#include "duckdb/storage/table/update_segment.hpp"

namespace duckdb {

StructColumnData::StructColumnData(BlockManager &block_manager, DataTableInfo &info, idx_t column_index,
                                   LogicalType type_p, ColumnDataType data_type, optional_ptr<ColumnData> parent)
    : ColumnData(block_manager, info, column_index, std::move(type_p), data_type, parent) {
	D_ASSERT(type.InternalType() == PhysicalType::STRUCT);
	auto &child_types = StructType::GetChildTypes(type);
	D_ASSERT(!child_types.empty());
	if (type.id() != LogicalTypeId::UNION && StructType::IsUnnamed(type)) {
		throw InvalidInputException("A table cannot be created from an unnamed struct");
	}
	if (type.id() == LogicalTypeId::VARIANT) {
		throw NotImplementedException("A table cannot be created from a VARIANT column yet");
	}
	if (data_type != ColumnDataType::CHECKPOINT_TARGET) {
		validity = make_shared_ptr<ValidityColumnData>(block_manager, info, 0, *this);
		// the sub column index, starting at 1 (0 is the validity mask)
		idx_t sub_column_index = 1;
		for (auto &child_type : child_types) {
			sub_columns.push_back(
			    ColumnData::CreateColumn(block_manager, info, sub_column_index, child_type.second, data_type, this));
			sub_column_index++;
		}
	} else {
		// initialize to empty
		sub_columns.resize(child_types.size());
	}
}

void StructColumnData::SetDataType(ColumnDataType data_type) {
	ColumnData::SetDataType(data_type);
	for (auto &sub_column : sub_columns) {
		sub_column->SetDataType(data_type);
	}
	validity->SetDataType(data_type);
}

idx_t StructColumnData::GetMaxEntry() {
	return sub_columns[0]->GetMaxEntry();
}

void StructColumnData::IterateFields(
    ColumnScanState &state,
    const std::function<void(idx_t child_index, optional_idx, ColumnScanState &, bool)> &callback) {
	if (state.storage_index.IsPushdownExtract()) {
		auto &index_children = state.storage_index.GetChildIndexes();
		D_ASSERT(index_children.size() == 1);
		auto &child_storage_index = index_children[0];
		auto child_index = child_storage_index.GetPrimaryIndex();
		auto &field_state = state.child_states[1];
		D_ASSERT(state.scan_child_column[0]);
		callback(child_index, optional_idx(), field_state, true);
	} else {
		for (idx_t i = 0; i < sub_columns.size(); i++) {
			auto &field_state = state.child_states[1 + i];
			callback(i, i, field_state, state.scan_child_column[i]);
		}
	}
}

void StructColumnData::InitializePrefetch(PrefetchState &prefetch_state, ColumnScanState &scan_state, idx_t rows) {
	validity->InitializePrefetch(prefetch_state, scan_state.child_states[0], rows);
	IterateFields(scan_state, [&](idx_t child_index, optional_idx field_vector_index, ColumnScanState &field_state,
	                              bool should_scan) {
		if (!should_scan) {
			return;
		}
		auto &field = *sub_columns[child_index];
		field.InitializePrefetch(prefetch_state, field_state, rows);
	});
}

void StructColumnData::InitializeScan(ColumnScanState &state) {
	state.offset_in_column = 0;
	state.current = nullptr;

	// initialize the validity segment
	validity->InitializeScan(state.child_states[0]);

	// initialize the sub-columns
	IterateFields(
	    state, [&](idx_t child_index, optional_idx field_vector_index, ColumnScanState &field_state, bool should_scan) {
		    if (!should_scan) {
			    return;
		    }
		    auto &field = *sub_columns[child_index];
		    field.InitializeScan(field_state);
	    });
}

void StructColumnData::InitializeScanWithOffset(ColumnScanState &state, idx_t row_idx) {
	D_ASSERT(row_idx < count);
	state.offset_in_column = row_idx;
	state.current = nullptr;

	// initialize the validity segment
	validity->InitializeScanWithOffset(state.child_states[0], row_idx);

	// initialize the sub-columns
	IterateFields(
	    state, [&](idx_t child_index, optional_idx field_vector_index, ColumnScanState &field_state, bool should_scan) {
		    if (!should_scan) {
			    return;
		    }
		    auto &field = *sub_columns[child_index];
		    field.InitializeScanWithOffset(field_state, row_idx);
	    });
}

static Vector &GetFieldVectorForScan(Vector &result, optional_idx field_index) {
	if (!field_index.IsValid()) {
		//! Scan is of type PUSHDOWN_EXTRACT, target_vector for the scan is directly to the result
		return result;
	}
	auto index = field_index.GetIndex();
	auto &children = StructVector::GetEntries(result);
	return *children[index];
}

<<<<<<< HEAD
=======
static void ScanChild(ColumnScanState &state, Vector &result, const std::function<idx_t(Vector &target)> &callback) {
	if (state.expression_state) {
		auto &expression_state = *state.expression_state;
		D_ASSERT(state.context.Valid());
		auto &executor = expression_state.executor;
		auto &target = expression_state.target;
		auto &input = expression_state.input;

		target.Reset();
		input.Reset();
		auto scan_count = callback(input.data[0]);
		input.SetCardinality(scan_count);
		executor.Execute(input, target);
		result.Reference(target.data[0]);
	} else {
		callback(result);
	}
}

>>>>>>> 60088e45
idx_t StructColumnData::Scan(TransactionData transaction, idx_t vector_index, ColumnScanState &state, Vector &result,
                             idx_t target_count) {
	auto scan_count = validity->Scan(transaction, vector_index, state.child_states[0], result, target_count);
	IterateFields(
	    state, [&](idx_t child_index, optional_idx field_vector_index, ColumnScanState &field_state, bool should_scan) {
		    auto &target_vector = GetFieldVectorForScan(result, field_vector_index);
		    if (!should_scan) {
			    // if we are not scanning this vector - set it to NULL
			    target_vector.SetVectorType(VectorType::CONSTANT_VECTOR);
			    ConstantVector::SetNull(target_vector, true);
			    return;
		    }
		    auto &field = *sub_columns[child_index];
		    ScanChild(state, target_vector, [&](Vector &child_result) {
			    return field.Scan(transaction, vector_index, field_state, child_result, target_count);
		    });
	    });
	return scan_count;
}

idx_t StructColumnData::ScanCommitted(idx_t vector_index, ColumnScanState &state, Vector &result, bool allow_updates,
                                      idx_t target_count) {
	auto scan_count = validity->ScanCommitted(vector_index, state.child_states[0], result, allow_updates, target_count);
	IterateFields(
	    state, [&](idx_t child_index, optional_idx field_vector_index, ColumnScanState &field_state, bool should_scan) {
		    auto &target_vector = GetFieldVectorForScan(result, field_vector_index);
		    if (!should_scan) {
			    // if we are not scanning this vector - set it to NULL
			    target_vector.SetVectorType(VectorType::CONSTANT_VECTOR);
			    ConstantVector::SetNull(target_vector, true);
			    return;
		    }
		    auto &field = *sub_columns[child_index];
		    ScanChild(state, target_vector, [&](Vector &child_result) {
			    return field.ScanCommitted(vector_index, field_state, child_result, allow_updates, target_count);
		    });
	    });
	return scan_count;
}

idx_t StructColumnData::ScanCount(ColumnScanState &state, Vector &result, idx_t count, idx_t result_offset) {
	auto scan_count = validity->ScanCount(state.child_states[0], result, count);
	IterateFields(
	    state, [&](idx_t child_index, optional_idx field_vector_index, ColumnScanState &field_state, bool should_scan) {
		    auto &target_vector = GetFieldVectorForScan(result, field_vector_index);
		    if (!should_scan) {
			    // if we are not scanning this vector - set it to NULL
			    target_vector.SetVectorType(VectorType::CONSTANT_VECTOR);
			    ConstantVector::SetNull(target_vector, true);
			    return;
		    }
		    auto &field = *sub_columns[child_index];
		    ScanChild(state, target_vector, [&](Vector &child_result) {
			    return field.ScanCount(field_state, child_result, count, result_offset);
		    });
	    });
	return scan_count;
}

void StructColumnData::Skip(ColumnScanState &state, idx_t count) {
	validity->Skip(state.child_states[0], count);

	// skip inside the sub-columns
	IterateFields(
	    state, [&](idx_t child_index, optional_idx field_vector_index, ColumnScanState &field_state, bool should_scan) {
		    if (!should_scan) {
			    return;
		    }
		    auto &field = *sub_columns[child_index];
		    field.Skip(field_state, count);
	    });
}

void StructColumnData::InitializeAppend(ColumnAppendState &state) {
	ColumnAppendState validity_append;
	validity->InitializeAppend(validity_append);
	state.child_appends.push_back(std::move(validity_append));

	for (auto &sub_column : sub_columns) {
		ColumnAppendState child_append;
		sub_column->InitializeAppend(child_append);
		state.child_appends.push_back(std::move(child_append));
	}
}

void StructColumnData::Append(BaseStatistics &stats, ColumnAppendState &state, Vector &vector, idx_t count) {
	if (vector.GetVectorType() != VectorType::FLAT_VECTOR) {
		Vector append_vector(vector);
		append_vector.Flatten(count);
		Append(stats, state, append_vector, count);
		return;
	}

	// append the null values
	validity->Append(stats, state.child_appends[0], vector, count);

	auto &child_entries = StructVector::GetEntries(vector);
	for (idx_t i = 0; i < child_entries.size(); i++) {
		sub_columns[i]->Append(StructStats::GetChildStats(stats, i), state.child_appends[i + 1], *child_entries[i],
		                       count);
	}
	this->count += count;
}

void StructColumnData::RevertAppend(row_t new_count) {
	validity->RevertAppend(new_count);
	for (auto &sub_column : sub_columns) {
		sub_column->RevertAppend(new_count);
	}
	this->count = UnsafeNumericCast<idx_t>(new_count);
}

idx_t StructColumnData::Fetch(ColumnScanState &state, row_t row_id, Vector &result) {
	// fetch validity mask
	auto &child_entries = StructVector::GetEntries(result);
	// insert any child states that are required
	for (idx_t i = state.child_states.size(); i < child_entries.size() + 1; i++) {
		ColumnScanState child_state(state.parent);
		child_state.scan_options = state.scan_options;
		state.child_states.push_back(std::move(child_state));
	}
	// fetch the validity state
	idx_t scan_count = validity->Fetch(state.child_states[0], row_id, result);
	// fetch the sub-column states
	for (idx_t i = 0; i < child_entries.size(); i++) {
		sub_columns[i]->Fetch(state.child_states[i + 1], row_id, *child_entries[i]);
	}
	return scan_count;
}

void StructColumnData::Update(TransactionData transaction, DataTable &data_table, idx_t column_index,
                              Vector &update_vector, row_t *row_ids, idx_t update_count, idx_t row_group_start) {
	validity->Update(transaction, data_table, column_index, update_vector, row_ids, update_count, row_group_start);
	auto &child_entries = StructVector::GetEntries(update_vector);
	for (idx_t i = 0; i < child_entries.size(); i++) {
		sub_columns[i]->Update(transaction, data_table, column_index, *child_entries[i], row_ids, update_count,
		                       row_group_start);
	}
}

void StructColumnData::UpdateColumn(TransactionData transaction, DataTable &data_table,
                                    const vector<column_t> &column_path, Vector &update_vector, row_t *row_ids,
                                    idx_t update_count, idx_t depth, idx_t row_group_start) {
	// we can never DIRECTLY update a struct column
	if (depth >= column_path.size()) {
		throw InternalException("Attempting to directly update a struct column - this should not be possible");
	}
	auto update_column = column_path[depth];
	if (update_column == 0) {
		// update the validity column
		validity->UpdateColumn(transaction, data_table, column_path, update_vector, row_ids, update_count, depth + 1,
		                       row_group_start);
	} else {
		if (update_column > sub_columns.size()) {
			throw InternalException("Update column_path out of range");
		}
		sub_columns[update_column - 1]->UpdateColumn(transaction, data_table, column_path, update_vector, row_ids,
		                                             update_count, depth + 1, row_group_start);
	}
}

unique_ptr<BaseStatistics> StructColumnData::GetUpdateStatistics() {
	// check if any child column has updates
	auto stats = BaseStatistics::CreateEmpty(type);
	auto validity_stats = validity->GetUpdateStatistics();
	if (validity_stats) {
		stats.Merge(*validity_stats);
	}
	for (idx_t i = 0; i < sub_columns.size(); i++) {
		auto child_stats = sub_columns[i]->GetUpdateStatistics();
		if (child_stats) {
			StructStats::SetChildStats(stats, i, std::move(child_stats));
		}
	}
	return stats.ToUnique();
}

void StructColumnData::FetchRow(TransactionData transaction, ColumnFetchState &state, const StorageIndex &storage_index,
                                row_t row_id, Vector &result, idx_t result_idx) {
	// fetch the validity state
	validity->FetchRow(transaction, state, storage_index, row_id, result, result_idx);
	if (storage_index.IsPushdownExtract()) {
		auto &index_children = storage_index.GetChildIndexes();
		D_ASSERT(index_children.size() == 1);
		auto &child_storage_index = index_children[0];
		auto child_index = child_storage_index.GetPrimaryIndex();
		auto &sub_column = *sub_columns[child_index];
		auto &child_type = StructType::GetChildTypes(type)[child_index].second;
		if (!child_storage_index.HasChildren() && child_storage_index.HasType() &&
		    child_storage_index.GetType() != child_type) {
			Vector intermediate(child_type, 1);
			sub_column.FetchRow(transaction, state, child_storage_index, row_id, intermediate, 0);
			auto context = transaction.transaction->context.lock();
			auto fetched_row = intermediate.GetValue(0).CastAs(*context, result.GetType());
			result.SetValue(result_idx, fetched_row);
			return;
		} else {
			sub_column.FetchRow(transaction, state, child_storage_index, row_id, result, result_idx);
			return;
		}
	}

	auto &child_entries = StructVector::GetEntries(result);
	// fetch the sub-column states
	for (idx_t i = 0; i < child_entries.size(); i++) {
		sub_columns[i]->FetchRow(transaction, state, storage_index, row_id, *child_entries[i], result_idx);
	}
}

void StructColumnData::VisitBlockIds(BlockIdVisitor &visitor) const {
	validity->VisitBlockIds(visitor);
	for (auto &sub_column : sub_columns) {
		sub_column->VisitBlockIds(visitor);
	}
}

void StructColumnData::SetValidityData(shared_ptr<ValidityColumnData> validity_p) {
	if (validity) {
		throw InternalException("StructColumnData::SetValidityData cannot be used to overwrite existing validity");
	}
	validity_p->SetParent(this);
	this->validity = std::move(validity_p);
}

void StructColumnData::SetChildData(idx_t i, shared_ptr<ColumnData> child_column_p) {
	if (sub_columns[i]) {
		throw InternalException("StructColumnData::SetChildData cannot be used to overwrite existing data");
	}
	child_column_p->SetParent(this);
	this->sub_columns[i] = std::move(child_column_p);
}

const ColumnData &StructColumnData::GetChildColumn(idx_t index) const {
	D_ASSERT(index < sub_columns.size());
	return *sub_columns[index];
}

const BaseStatistics &StructColumnData::GetChildStats(const ColumnData &child) const {
	optional_idx index;
	for (idx_t i = 0; i < sub_columns.size(); i++) {
		if (RefersToSameObject(child, *sub_columns[i])) {
			index = i;
			break;
		}
	}
	if (!index.IsValid()) {
		throw InternalException("StructColumnData::GetChildStats: Could not find a matching child index for the "
		                        "provided child (of type %s)",
		                        child.type.ToString());
	}
	auto idx = index.GetIndex();
	auto &stats = GetStatisticsRef();
	return StructStats::GetChildStats(stats, idx);
}

struct StructColumnCheckpointState : public ColumnCheckpointState {
	StructColumnCheckpointState(const RowGroup &row_group, ColumnData &column_data,
	                            PartialBlockManager &partial_block_manager)
	    : ColumnCheckpointState(row_group, column_data, partial_block_manager) {
		global_stats = StructStats::CreateEmpty(column_data.type).ToUnique();
	}

	unique_ptr<ColumnCheckpointState> validity_state;
	vector<unique_ptr<ColumnCheckpointState>> child_states;

public:
	shared_ptr<ColumnData> CreateEmptyColumnData() override {
		return make_shared_ptr<StructColumnData>(original_column.GetBlockManager(), original_column.GetTableInfo(),
		                                         original_column.column_index, original_column.type,
		                                         ColumnDataType::CHECKPOINT_TARGET, nullptr);
	}

	shared_ptr<ColumnData> GetFinalResult() override {
		if (!result_column) {
			result_column = CreateEmptyColumnData();
		}
		auto &column_data = result_column->Cast<StructColumnData>();
		auto validity_child = validity_state->GetFinalResult();
		column_data.SetValidityData(shared_ptr_cast<ColumnData, ValidityColumnData>(std::move(validity_child)));
		for (idx_t i = 0; i < child_states.size(); i++) {
			column_data.SetChildData(i, child_states[i]->GetFinalResult());
		}
		return ColumnCheckpointState::GetFinalResult();
	}
	unique_ptr<BaseStatistics> GetStatistics() override {
		D_ASSERT(global_stats);
		global_stats->Merge(*validity_state->GetStatistics());
		for (idx_t i = 0; i < child_states.size(); i++) {
			StructStats::SetChildStats(*global_stats, i, child_states[i]->GetStatistics());
		}
		return std::move(global_stats);
	}

	PersistentColumnData ToPersistentData() override {
		PersistentColumnData data(original_column.type);
		data.child_columns.push_back(validity_state->ToPersistentData());
		for (auto &child_state : child_states) {
			data.child_columns.push_back(child_state->ToPersistentData());
		}
		return data;
	}
};

unique_ptr<ColumnCheckpointState> StructColumnData::CreateCheckpointState(const RowGroup &row_group,
                                                                          PartialBlockManager &partial_block_manager) {
	return make_uniq<StructColumnCheckpointState>(row_group, *this, partial_block_manager);
}

unique_ptr<ColumnCheckpointState> StructColumnData::Checkpoint(const RowGroup &row_group,
                                                               ColumnCheckpointInfo &checkpoint_info) {
	auto &partial_block_manager = checkpoint_info.GetPartialBlockManager();
	auto checkpoint_state = make_uniq<StructColumnCheckpointState>(row_group, *this, partial_block_manager);
	checkpoint_state->validity_state = validity->Checkpoint(row_group, checkpoint_info);
	for (auto &sub_column : sub_columns) {
		checkpoint_state->child_states.push_back(sub_column->Checkpoint(row_group, checkpoint_info));
	}
	return std::move(checkpoint_state);
}

bool StructColumnData::IsPersistent() {
	if (!validity->IsPersistent()) {
		return false;
	}
	for (auto &child_col : sub_columns) {
		if (!child_col->IsPersistent()) {
			return false;
		}
	}
	return true;
}

bool StructColumnData::HasAnyChanges() const {
	if (validity->HasAnyChanges()) {
		return true;
	}
	for (auto &child_col : sub_columns) {
		if (child_col->HasAnyChanges()) {
			return true;
		}
	}
	return false;
}

PersistentColumnData StructColumnData::Serialize() {
	PersistentColumnData persistent_data(type);
	persistent_data.child_columns.push_back(validity->Serialize());
	for (auto &sub_column : sub_columns) {
		persistent_data.child_columns.push_back(sub_column->Serialize());
	}
	return persistent_data;
}

void StructColumnData::InitializeColumn(PersistentColumnData &column_data, BaseStatistics &target_stats) {
	validity->InitializeColumn(column_data.child_columns[0], target_stats);
	for (idx_t c_idx = 0; c_idx < sub_columns.size(); c_idx++) {
		auto &child_stats = StructStats::GetChildStats(target_stats, c_idx);
		sub_columns[c_idx]->InitializeColumn(column_data.child_columns[c_idx + 1], child_stats);
	}
	this->count = validity->count.load();
}

void StructColumnData::GetColumnSegmentInfo(const QueryContext &context, idx_t row_group_index, vector<idx_t> col_path,
                                            vector<ColumnSegmentInfo> &result) {
	col_path.push_back(0);
	validity->GetColumnSegmentInfo(context, row_group_index, col_path, result);
	for (idx_t i = 0; i < sub_columns.size(); i++) {
		col_path.back() = i + 1;
		sub_columns[i]->GetColumnSegmentInfo(context, row_group_index, col_path, result);
	}
}

void StructColumnData::Verify(RowGroup &parent) {
#ifdef DEBUG
	ColumnData::Verify(parent);
	validity->Verify(parent);
	for (auto &sub_column : sub_columns) {
		sub_column->Verify(parent);
	}
#endif
}

} // namespace duckdb<|MERGE_RESOLUTION|>--- conflicted
+++ resolved
@@ -126,8 +126,6 @@
 	return *children[index];
 }
 
-<<<<<<< HEAD
-=======
 static void ScanChild(ColumnScanState &state, Vector &result, const std::function<idx_t(Vector &target)> &callback) {
 	if (state.expression_state) {
 		auto &expression_state = *state.expression_state;
@@ -147,7 +145,6 @@
 	}
 }
 
->>>>>>> 60088e45
 idx_t StructColumnData::Scan(TransactionData transaction, idx_t vector_index, ColumnScanState &state, Vector &result,
                              idx_t target_count) {
 	auto scan_count = validity->Scan(transaction, vector_index, state.child_states[0], result, target_count);
