#include "duckdb/storage/single_file_block_manager.hpp"

#include "duckdb/common/allocator.hpp"
#include "duckdb/common/checksum.hpp"
#include "duckdb/common/encryption_functions.hpp"
#include "duckdb/common/encryption_key_manager.hpp"
#include "duckdb/common/encryption_state.hpp"
#include "duckdb/common/exception.hpp"
#include "duckdb/common/serializer/memory_stream.hpp"
#include "duckdb/main/attached_database.hpp"
#include "duckdb/main/config.hpp"
#include "duckdb/main/database.hpp"
#include "duckdb/storage/buffer_manager.hpp"
#include "duckdb/storage/metadata/metadata_reader.hpp"
#include "duckdb/storage/metadata/metadata_writer.hpp"
#include "duckdb/storage/storage_manager.hpp"
#include "mbedtls_wrapper.hpp"

#include <algorithm>
#include <cstring>

namespace duckdb {

const char MainHeader::MAGIC_BYTES[] = "DUCK";
const char MainHeader::CANARY[] = "DUCKKEY";

void SerializeVersionNumber(WriteStream &ser, const string &version_str) {
	data_t version[MainHeader::MAX_VERSION_SIZE];
	memset(version, 0, MainHeader::MAX_VERSION_SIZE);
	memcpy(version, version_str.c_str(), MinValue<idx_t>(version_str.size(), MainHeader::MAX_VERSION_SIZE));
	ser.WriteData(version, MainHeader::MAX_VERSION_SIZE);
}

void SerializeSalt(WriteStream &ser, data_ptr_t salt_p) {
	data_t salt[MainHeader::SALT_LEN];
	memset(salt, 0, MainHeader::SALT_LEN);
	memcpy(salt, salt_p, MainHeader::SALT_LEN);
	ser.WriteData(salt, MainHeader::SALT_LEN);
}

void SerializeEncryptionMetadata(WriteStream &ser, data_ptr_t metadata_p) {
	data_t metadata[MainHeader::ENCRYPTION_METADATA_LEN];
	memset(metadata, 0, MainHeader::ENCRYPTION_METADATA_LEN);
	memcpy(metadata, metadata_p, MainHeader::ENCRYPTION_METADATA_LEN);
	ser.WriteData(metadata, MainHeader::ENCRYPTION_METADATA_LEN);
}

void DeserializeVersionNumber(ReadStream &stream, data_t *dest) {
	memset(dest, 0, MainHeader::MAX_VERSION_SIZE);
	stream.ReadData(dest, MainHeader::MAX_VERSION_SIZE);
}

void DeserializeEncryptionData(ReadStream &stream, data_t *dest, idx_t size) {
	memset(dest, 0, size);
	stream.ReadData(dest, size);
}

void GenerateSalt(AttachedDatabase &db, uint8_t *salt, StorageManagerOptions &options) {
	memset(salt, 0, MainHeader::SALT_LEN);
	duckdb_mbedtls::MbedTlsWrapper::AESStateMBEDTLS::GenerateRandomDataStatic(salt, MainHeader::SALT_LEN);
}

void EncryptCanary(MainHeader &main_header, const shared_ptr<EncryptionState> &encryption_state,
                   const_data_ptr_t derived_key) {

	uint8_t canary_buffer[MainHeader::CANARY_BYTE_SIZE];

	// we zero-out the iv and the (not yet) encrypted canary
	uint8_t iv[16];
	memset(iv, 0, sizeof(iv));
	memset(canary_buffer, 0, MainHeader::CANARY_BYTE_SIZE);

	encryption_state->InitializeEncryption(iv, MainHeader::AES_NONCE_LEN, derived_key,
	                                       MainHeader::DEFAULT_ENCRYPTION_KEY_LENGTH);
	encryption_state->Process(reinterpret_cast<const_data_ptr_t>(MainHeader::CANARY), MainHeader::CANARY_BYTE_SIZE,
	                          canary_buffer, MainHeader::CANARY_BYTE_SIZE);

	main_header.SetEncryptedCanary(canary_buffer);
}

bool DecryptCanary(MainHeader &main_header, const shared_ptr<EncryptionState> &encryption_state,
                   data_ptr_t derived_key) {
	// just zero-out the iv
	uint8_t iv[16];
	memset(iv, 0, sizeof(iv));

	//! allocate a buffer for the decrypted canary
	data_t decrypted_canary[MainHeader::CANARY_BYTE_SIZE];
	memset(decrypted_canary, 0, MainHeader::CANARY_BYTE_SIZE);

	//! Decrypt the canary
	encryption_state->InitializeDecryption(iv, MainHeader::AES_NONCE_LEN, derived_key,
	                                       MainHeader::DEFAULT_ENCRYPTION_KEY_LENGTH);
	encryption_state->Process(main_header.GetEncryptedCanary(), MainHeader::CANARY_BYTE_SIZE, decrypted_canary,
	                          MainHeader::CANARY_BYTE_SIZE);

	//! compare if the decrypted canary is correct
	if (memcmp(decrypted_canary, MainHeader::CANARY, MainHeader::CANARY_BYTE_SIZE) != 0) {
		return false;
	}

	return true;
}

void MainHeader::Write(WriteStream &ser) {
	ser.WriteData(const_data_ptr_cast(MAGIC_BYTES), MAGIC_BYTE_SIZE);
	ser.Write<uint64_t>(version_number);
	for (idx_t i = 0; i < FLAG_COUNT; i++) {
		ser.Write<uint64_t>(flags[i]);
	}

	SerializeVersionNumber(ser, DuckDB::LibraryVersion());
	SerializeVersionNumber(ser, DuckDB::SourceID());

	if (flags[0] == MainHeader::ENCRYPTED_DATABASE_FLAG) {
		SerializeEncryptionMetadata(ser, encryption_metadata);
		SerializeSalt(ser, salt);
		SerializeEncryptionMetadata(ser, encrypted_canary);
	}
}

void MainHeader::CheckMagicBytes(FileHandle &handle) {
	data_t magic_bytes[MAGIC_BYTE_SIZE];
	if (handle.GetFileSize() < MainHeader::MAGIC_BYTE_SIZE + MainHeader::MAGIC_BYTE_OFFSET) {
		throw IOException("The file \"%s\" exists, but it is not a valid DuckDB database file!", handle.path);
	}
	handle.Read(magic_bytes, MainHeader::MAGIC_BYTE_SIZE, MainHeader::MAGIC_BYTE_OFFSET);
	if (memcmp(magic_bytes, MainHeader::MAGIC_BYTES, MainHeader::MAGIC_BYTE_SIZE) != 0) {
		throw IOException("The file \"%s\" exists, but it is not a valid DuckDB database file!", handle.path);
	}
}

MainHeader MainHeader::Read(ReadStream &source) {
	data_t magic_bytes[MAGIC_BYTE_SIZE];
	MainHeader header;
	source.ReadData(magic_bytes, MainHeader::MAGIC_BYTE_SIZE);
	if (memcmp(magic_bytes, MainHeader::MAGIC_BYTES, MainHeader::MAGIC_BYTE_SIZE) != 0) {
		throw IOException("The file is not a valid DuckDB database file!");
	}
	header.version_number = source.Read<uint64_t>();
	// check the version number
	if (header.version_number < VERSION_NUMBER_LOWER || header.version_number > VERSION_NUMBER_UPPER) {
		auto version = GetDuckDBVersion(header.version_number);
		string version_text;
		if (!version.empty()) {
			// known version
			version_text = "DuckDB version " + string(version);
		} else {
			version_text = string("an ") +
			               (VERSION_NUMBER_UPPER > header.version_number ? "older development" : "newer") +
			               string(" version of DuckDB");
		}
		throw IOException(
		    "Trying to read a database file with version number %lld, but we can only read versions between %lld and "
		    "%lld.\n"
		    "The database file was created with %s.\n\n"
		    "Newer DuckDB version might introduce backward incompatible changes (possibly guarded by compatibility "
		    "settings)"
		    "See the storage page for migration strategy and more information: https://duckdb.org/internals/storage",
		    header.version_number, VERSION_NUMBER_LOWER, VERSION_NUMBER_UPPER, version_text);
	}
	// read the flags
	for (idx_t i = 0; i < FLAG_COUNT; i++) {
		header.flags[i] = source.Read<uint64_t>();
	}

	DeserializeVersionNumber(source, header.library_git_desc);
	DeserializeVersionNumber(source, header.library_git_hash);

	if (header.flags[0] == MainHeader::ENCRYPTED_DATABASE_FLAG) {
		DeserializeEncryptionData(source, header.encryption_metadata, MainHeader::ENCRYPTION_METADATA_LEN);
		DeserializeEncryptionData(source, header.salt, MainHeader::SALT_LEN);
		DeserializeEncryptionData(source, header.encrypted_canary, MainHeader::CANARY_BYTE_SIZE);
	}
	return header;
}

void DatabaseHeader::Write(WriteStream &ser) {
	ser.Write<uint64_t>(iteration);
	ser.Write<idx_t>(meta_block);
	ser.Write<idx_t>(free_list);
	ser.Write<uint64_t>(block_count);
	ser.Write<idx_t>(block_alloc_size);
	ser.Write<idx_t>(vector_size);
	ser.Write<idx_t>(serialization_compatibility);
}

DatabaseHeader DatabaseHeader::Read(const MainHeader &main_header, ReadStream &source) {
	DatabaseHeader header;
	header.iteration = source.Read<uint64_t>();
	header.meta_block = source.Read<idx_t>();
	header.free_list = source.Read<idx_t>();
	header.block_count = source.Read<uint64_t>();
	header.block_alloc_size = source.Read<idx_t>();

	// backwards compatibility
	if (!header.block_alloc_size) {
		header.block_alloc_size = DEFAULT_BLOCK_ALLOC_SIZE;
	}

	header.vector_size = source.Read<idx_t>();
	if (!header.vector_size) {
		// backwards compatibility
		header.vector_size = DEFAULT_STANDARD_VECTOR_SIZE;
	}
	if (header.vector_size != STANDARD_VECTOR_SIZE) {
		throw IOException("Cannot read database file: DuckDB's compiled vector size is %llu bytes, but the file has a "
		                  "vector size of %llu bytes.",
		                  STANDARD_VECTOR_SIZE, header.vector_size);
	}
	if (main_header.version_number == 64) {
		// version number 64 does not have the serialization compatibility in the file - default to 1
		header.serialization_compatibility = 1;
	} else {
		// read from the file
		header.serialization_compatibility = source.Read<idx_t>();
	}
	return header;
}

template <class T>
void SerializeHeaderStructure(T header, data_ptr_t ptr) {
	MemoryStream ser(ptr, Storage::FILE_HEADER_SIZE);
	header.Write(ser);
}

MainHeader DeserializeMainHeader(data_ptr_t ptr) {
	MemoryStream source(ptr, Storage::FILE_HEADER_SIZE);
	return MainHeader::Read(source);
}

DatabaseHeader DeserializeDatabaseHeader(const MainHeader &main_header, data_ptr_t ptr) {
	MemoryStream source(ptr, Storage::FILE_HEADER_SIZE);
	return DatabaseHeader::Read(main_header, source);
}

SingleFileBlockManager::SingleFileBlockManager(AttachedDatabase &db_p, const string &path_p,
                                               const StorageManagerOptions &options)
    : BlockManager(BufferManager::GetBufferManager(db_p), options.block_alloc_size, options.block_header_size),
      db(db_p), path(path_p), header_buffer(Allocator::Get(db_p), FileBufferType::MANAGED_BUFFER,
                                            Storage::FILE_HEADER_SIZE - options.block_header_size.GetIndex(),
                                            options.block_header_size.GetIndex()),
      iteration_count(0), options(options) {
}

FileOpenFlags SingleFileBlockManager::GetFileFlags(bool create_new) const {
	FileOpenFlags result;
	if (options.read_only) {
		D_ASSERT(!create_new);
		result = FileFlags::FILE_FLAGS_READ | FileFlags::FILE_FLAGS_NULL_IF_NOT_EXISTS | FileLockType::READ_LOCK;
	} else {
		result = FileFlags::FILE_FLAGS_WRITE | FileFlags::FILE_FLAGS_READ | FileLockType::WRITE_LOCK;
		if (create_new) {
			result |= FileFlags::FILE_FLAGS_FILE_CREATE;
		}
	}
	if (options.use_direct_io) {
		result |= FileFlags::FILE_FLAGS_DIRECT_IO;
	}
	// database files can be read from in parallel
	result |= FileFlags::FILE_FLAGS_PARALLEL_ACCESS;
	return result;
}

void SingleFileBlockManager::AddStorageVersionTag() {
	db.tags["storage_version"] = GetStorageVersionName(options.storage_version.GetIndex());
}

uint64_t SingleFileBlockManager::GetVersionNumber() {
	uint64_t version_number = VERSION_NUMBER;
	if (options.storage_version.GetIndex() >= 4) {
		version_number = 65;
	}
	return version_number;
}

MainHeader ConstructMainHeader(idx_t version_number) {
	MainHeader main_header;
	main_header.version_number = version_number;
	memset(main_header.flags, 0, sizeof(uint64_t) * MainHeader::FLAG_COUNT);
	return main_header;
}

void SingleFileBlockManager::StoreEncryptedCanary(DatabaseInstance &db, MainHeader &main_header, const string &key_id) {
	const_data_ptr_t key = EncryptionEngine::GetKeyFromCache(db, key_id);
	// Encrypt canary with the derived key
	auto encryption_state =
	    db.GetEncryptionUtil()->CreateEncryptionState(key, MainHeader::DEFAULT_ENCRYPTION_KEY_LENGTH);
	EncryptCanary(main_header, encryption_state, key);
}

void SingleFileBlockManager::StoreSalt(MainHeader &main_header, data_ptr_t salt) {
	main_header.SetSalt(salt);
}

void SingleFileBlockManager::StoreEncryptionMetadata(MainHeader &main_header) const {
	//! first byte is the key derivation function used (kdf)
	//! second byte is for the usage of AAD
	//! third byte is for the cipher used
	//! the subsequent byte is empty
	//! the last 4 bytes are the key length
	uint8_t metadata[MainHeader::ENCRYPTION_METADATA_LEN];
	memset(metadata, 0, MainHeader::ENCRYPTION_METADATA_LEN);
	data_ptr_t offset = metadata;

	Store<uint8_t>(options.encryption_options.kdf, offset);
	offset++;
	Store<uint8_t>(options.encryption_options.additional_authenticated_data, offset);
	offset++;
	Store<uint8_t>(options.encryption_options.cipher, offset);
	offset += 2;
	Store<uint32_t>(options.encryption_options.key_length, offset);

	main_header.SetEncryptionMetadata(metadata);
}

<<<<<<< HEAD
void SingleFileBlockManager::CheckAndAddDerivedMasterKey(MainHeader &main_header, const_data_ptr_t master_key,
                                                         idx_t key_size) {
	//! Get the stored salt
	uint8_t salt[MainHeader::SALT_LEN];
	memset(salt, 0, MainHeader::SALT_LEN);
	memcpy(salt, main_header.GetSalt(), MainHeader::SALT_LEN);

	//! Check if the correct key is used to decrypt the database
	// Derive the encryption key and add it to cache
	data_t derived_key[MainHeader::DEFAULT_ENCRYPTION_KEY_LENGTH];
	EncryptionKeyManager::DeriveMasterKey(master_key, key_size, salt, derived_key);

	auto encryption_state = db.GetDatabase().GetEncryptionUtil()->CreateEncryptionState(
	    derived_key, MainHeader::DEFAULT_ENCRYPTION_KEY_LENGTH);

	if (!DecryptCanary(main_header, encryption_state, derived_key)) {
		throw IOException("Master key found in cache, but wrong encryption key used to open the database file. Try to "
		                  "explicitly define an ENCRYPTION_KEY with ATTACH");
	}

	options.encryption_options.derived_key_id = EncryptionEngine::AddKeyToCache(db.GetDatabase(), derived_key);
	db.SetEncryptionKeyId(options.encryption_options.derived_key_id);
	db.SetIsEncrypted();
}

=======
>>>>>>> b8594f4a
void SingleFileBlockManager::CheckAndAddEncryptionKey(MainHeader &main_header, string &user_key) {
	//! Get the stored salt
	uint8_t salt[MainHeader::SALT_LEN];
	memset(salt, 0, MainHeader::SALT_LEN);
	memcpy(salt, main_header.GetSalt(), MainHeader::SALT_LEN);

	//! Check if the correct key is used to decrypt the database
	// Derive the encryption key and add it to cache
	data_t derived_key[MainHeader::DEFAULT_ENCRYPTION_KEY_LENGTH];
	EncryptionKeyManager::DeriveKey(user_key, salt, derived_key);

	auto encryption_state = db.GetDatabase().GetEncryptionUtil()->CreateEncryptionState(
	    derived_key, MainHeader::DEFAULT_ENCRYPTION_KEY_LENGTH);
	if (!DecryptCanary(main_header, encryption_state, derived_key)) {
		throw IOException("Wrong encryption key used to open the database file");
	}

	options.encryption_options.derived_key_id = EncryptionEngine::AddKeyToCache(db.GetDatabase(), derived_key);
<<<<<<< HEAD
	db.SetEncryptionKeyId(options.encryption_options.derived_key_id);
	db.SetIsEncrypted();
=======
>>>>>>> b8594f4a

	std::fill(user_key.begin(), user_key.end(), 0);
	user_key.clear();
}

void SingleFileBlockManager::CheckAndAddEncryptionKey(MainHeader &main_header) {
	return CheckAndAddEncryptionKey(main_header, *options.encryption_options.user_key);
}

void SingleFileBlockManager::CheckAndAddEncryptionKey(MainHeader &main_header, DBConfigOptions &config_options) {
<<<<<<< HEAD
	return CheckAndAddEncryptionKey(main_header, config_options.user_key);
=======
	return CheckAndAddEncryptionKey(main_header, *config_options.user_key);
>>>>>>> b8594f4a
}

void SingleFileBlockManager::CreateNewDatabase(optional_ptr<ClientContext> context) {
	auto flags = GetFileFlags(true);

	// open the RDBMS handle
	auto &fs = FileSystem::Get(db);
	handle = fs.OpenFile(path, flags);
	header_buffer.Clear();

	options.version_number = GetVersionNumber();
	db.GetStorageManager().SetStorageVersion(options.storage_version.GetIndex());
	AddStorageVersionTag();

	MainHeader main_header = ConstructMainHeader(options.version_number.GetIndex());
	auto &config = DBConfig::GetConfig(db.GetDatabase());

	// Derive the encryption key and add it to cache
	// Unused for plain databases
	uint8_t salt[MainHeader::SALT_LEN];
	memset(salt, 0, MainHeader::SALT_LEN);
	data_t derived_key[MainHeader::DEFAULT_ENCRYPTION_KEY_LENGTH];

	if (options.encryption_options.encryption_enabled) {
		//! key given with ATTACH, use the user key pointer in encryption options
		//! we generate a random salt for each password
		GenerateSalt(db, salt, options);
		EncryptionKeyManager::DeriveKey(*options.encryption_options.user_key, salt, derived_key);
		options.encryption_options.user_key = nullptr;
<<<<<<< HEAD
	} else if (config.options.contains_user_key && !config.options.user_key.empty()) {
		//! user key given in cli (with -key '')
		//! we generate a random salt for each password
		GenerateSalt(db, salt, options);
		EncryptionKeyManager::DeriveKey(config.options.user_key, salt, derived_key);
		options.encryption_options.encryption_enabled = true;
		config.options.contains_user_key = false;
	} else if (config.options.use_master_key) {
		if (!config.options.master_key.empty()) {
			//! master key used to encrypt/decrypt all files (in command line with -master_key)
			//! master key is not yet in cache
			EncryptionEngine::AddMasterKey(db.GetDatabase());
		}
		D_ASSERT(EncryptionEngine::HasMasterKey(db.GetDatabase()));
		auto master_key_ptr = EncryptionEngine::GetMasterKey(db.GetDatabase());
		auto master_key_size = EncryptionEngine::GetMasterKeySize(db.GetDatabase());
		GenerateSalt(db, salt, options);
		EncryptionKeyManager::DeriveMasterKey(master_key_ptr, master_key_size, salt, derived_key);
		options.encryption_options.encryption_enabled = true;
	}

	if (options.encryption_options.encryption_enabled) {
		main_header.flags[0] = MainHeader::ENCRYPTED_DATABASE_FLAG;

=======
	} else if (config.options.contains_user_key) {
		//! user key given in cli (with -key '')
		//! we generate a random salt for each password
		GenerateSalt(db, salt, options);
		EncryptionKeyManager::DeriveKey(*config.options.user_key, salt, derived_key);
		options.encryption_options.encryption_enabled = true;
		config.options.contains_user_key = false;
	}

	if (options.encryption_options.encryption_enabled) {
		main_header.flags[0] = MainHeader::ENCRYPTED_DATABASE_FLAG;

>>>>>>> b8594f4a
		//! the derived key is wiped in addkeytocache
		options.encryption_options.derived_key_id = EncryptionEngine::AddKeyToCache(db.GetDatabase(), derived_key);
		db.SetEncryptionKeyId(options.encryption_options.derived_key_id);
		db.SetIsEncrypted();

		//! Store all metadata in the main header
		StoreEncryptionMetadata(main_header);
		StoreSalt(main_header, salt);
		StoreEncryptedCanary(db.GetDatabase(), main_header, options.encryption_options.derived_key_id);
	}

	SerializeHeaderStructure<MainHeader>(main_header, header_buffer.buffer);
	//! the main database header is written
	ChecksumAndWrite(context, header_buffer, 0, true);

	// write the database headers
	// initialize meta_block and free_list to INVALID_BLOCK because the database file does not contain any actual
	// content yet
	DatabaseHeader h1;
	// header 1
	h1.iteration = 0;
	h1.meta_block = idx_t(INVALID_BLOCK);
	h1.free_list = idx_t(INVALID_BLOCK);
	h1.block_count = 0;
	// We create the SingleFileBlockManager with the desired block allocation size before calling CreateNewDatabase.
	h1.block_alloc_size = GetBlockAllocSize();
	h1.vector_size = STANDARD_VECTOR_SIZE;
	h1.serialization_compatibility = options.storage_version.GetIndex();
	SerializeHeaderStructure<DatabaseHeader>(h1, header_buffer.buffer);
	ChecksumAndWrite(context, header_buffer, Storage::FILE_HEADER_SIZE);

	// header 2
	DatabaseHeader h2;
	h2.iteration = 0;
	h2.meta_block = idx_t(INVALID_BLOCK);
	h2.free_list = idx_t(INVALID_BLOCK);
	h2.block_count = 0;
	// We create the SingleFileBlockManager with the desired block allocation size before calling CreateNewDatabase.
	h2.block_alloc_size = GetBlockAllocSize();
	h2.vector_size = STANDARD_VECTOR_SIZE;
	h2.serialization_compatibility = options.storage_version.GetIndex();
	SerializeHeaderStructure<DatabaseHeader>(h2, header_buffer.buffer);
	ChecksumAndWrite(context, header_buffer, Storage::FILE_HEADER_SIZE * 2ULL);

	// ensure that writing to disk is completed before returning
	handle->Sync();
	// we start with h2 as active_header, this way our initial write will be in h1
	iteration_count = 0;
	active_header = 1;
	max_block = 0;
}

void SingleFileBlockManager::LoadExistingDatabase() {
	auto flags = GetFileFlags(false);

	// open the RDBMS handle
	auto &fs = FileSystem::Get(db);
	handle = fs.OpenFile(path, flags);
	if (!handle) {
		// this can only happen in read-only mode - as that is when we set FILE_FLAGS_NULL_IF_NOT_EXISTS
		throw IOException("Cannot open database \"%s\" in read-only mode: database does not exist", path);
	}

	MainHeader::CheckMagicBytes(*handle);
	// otherwise, we check the metadata of the file
	ReadAndChecksum(header_buffer, 0, true);

	uint64_t delta = 0;
	if (GetBlockHeaderSize() > DEFAULT_BLOCK_HEADER_STORAGE_SIZE) {
		delta = GetBlockHeaderSize() - DEFAULT_BLOCK_HEADER_STORAGE_SIZE;
	}

	MainHeader main_header = DeserializeMainHeader(header_buffer.buffer - delta);
	auto &config = DBConfig::GetConfig(db.GetDatabase());

	if (!main_header.IsEncrypted() && options.encryption_options.encryption_enabled) {
		throw CatalogException("A key is explicitly specified, but database \"%s\" is not encrypted", path);
		// database is not encrypted, but is tried to be opened with a key
	} else if (!main_header.IsEncrypted() && config.options.contains_user_key) {
		// We provide a -key, but database is not encrypted
		throw CatalogException("A key is explicitly specified, but database \"%s\" is not encrypted", path);
<<<<<<< HEAD
	} else if (!main_header.IsEncrypted() && config.options.use_master_key) {
		// We cannot open an unencrypted database when a master key is found
		throw CatalogException("A master key is found, but database \"%s\" is not encrypted", path);
=======
>>>>>>> b8594f4a
	}

	if (main_header.IsEncrypted()) {
		// encryption is set, check if the given key upon attach is correct
		//! Get the stored salt
		uint8_t salt[MainHeader::SALT_LEN];
		memset(salt, 0, MainHeader::SALT_LEN);
		memcpy(salt, main_header.GetSalt(), MainHeader::SALT_LEN);

		if (options.encryption_options.encryption_enabled) {
			//! Key given with attach
			//! Check if the correct key is used to decrypt the database
			// Derive the encryption key and add it to cache
			CheckAndAddEncryptionKey(main_header);
			// delete user key ptr
			options.encryption_options.user_key = nullptr;
<<<<<<< HEAD
		} else if (!config.options.user_key.empty()) {
=======
		} else if (config.options.contains_user_key) {
>>>>>>> b8594f4a
			//! A new (encrypted) database is added through the Command Line
			//! If a user key is given, let's try this key
			//! If it succeeds, we put the key in cache
			//! input key is with -key in the command line
<<<<<<< HEAD
			CheckAndAddEncryptionKey(main_header, config.options.user_key);
			options.encryption_options.encryption_enabled = true;
			options.encryption_options.user_key = nullptr;
		} else if (config.options.use_master_key) {
			auto has_master_key = EncryptionEngine::HasMasterKey(db.GetDatabase());
			if (has_master_key) {
				//! If the master key is already in cache
				//! Check if the derived key is correct
				//! And put the derived key in cache - if it is correct
				auto master_key_ptr = EncryptionEngine::GetMasterKey(db.GetDatabase());
				auto master_key_size = EncryptionEngine::GetMasterKeySize(db.GetDatabase());
				CheckAndAddDerivedMasterKey(main_header, master_key_ptr, master_key_size);
				options.encryption_options.encryption_enabled = true;
			} else if (config.options.use_master_key && !config.options.master_key.empty() && !has_master_key) {
				//! if a master key is present, and cache does not contain master key
				//! add master key to cache (note; in plaintext)
				// somewherehere, d also decode from base64 if possisble
				EncryptionEngine::AddMasterKey(db.GetDatabase());
				//! Check if master key is correct, and add the derived master key
				auto master_key_ptr = EncryptionEngine::GetMasterKey(db.GetDatabase());
				auto master_key_size = EncryptionEngine::GetMasterKeySize(db.GetDatabase());
				CheckAndAddDerivedMasterKey(main_header, master_key_ptr, master_key_size);
				options.encryption_options.encryption_enabled = true;
			} else if (!has_master_key) {
				//! no master key given and key is not in cache, but full encryption is set
				throw CatalogException(
				    "Full encryption is set, but cannot encrypt or decrypt a database without a master key", path);
			}
		}

=======
			CheckAndAddEncryptionKey(main_header, *config.options.user_key);
			options.encryption_options.encryption_enabled = true;
			options.encryption_options.user_key = nullptr;

			//! Set to false once key is used
			config.options.contains_user_key = false;
		}

		// the underlying needs to be put down (if no user key nor master key)
>>>>>>> b8594f4a
		if (!options.encryption_options.encryption_enabled) {
			// if encrypted, but no encryption
			throw CatalogException("Cannot open encrypted database \"%s\" without a key", path);
		}
	}

	options.version_number = main_header.version_number;

	// read the database headers from disk
	DatabaseHeader h1;
	ReadAndChecksum(header_buffer, Storage::FILE_HEADER_SIZE);
	h1 = DeserializeDatabaseHeader(main_header, header_buffer.buffer);

	DatabaseHeader h2;
	ReadAndChecksum(header_buffer, Storage::FILE_HEADER_SIZE * 2ULL);
	h2 = DeserializeDatabaseHeader(main_header, header_buffer.buffer);

	// check the header with the highest iteration count
	if (h1.iteration > h2.iteration) {
		// h1 is active header
		active_header = 0;
		Initialize(h1, GetOptionalBlockAllocSize());
	} else {
		// h2 is active header
		active_header = 1;
		Initialize(h2, GetOptionalBlockAllocSize());
	}
	AddStorageVersionTag();
	LoadFreeList();
}

void SingleFileBlockManager::CheckChecksum(data_ptr_t start_ptr, uint64_t delta, bool skip_block_header) const {
	uint64_t stored_checksum;
	uint64_t computed_checksum;

	if (skip_block_header && delta > 0) {
		//! Even with encryption enabled, the main header should be plaintext
		stored_checksum = Load<uint64_t>(start_ptr);
		computed_checksum = Checksum(start_ptr + DEFAULT_BLOCK_HEADER_STORAGE_SIZE, GetBlockSize() + delta);
	} else {
		//! We do have to decrypt other headers
		stored_checksum = Load<uint64_t>(start_ptr + delta);
		computed_checksum = Checksum(start_ptr + GetBlockHeaderSize(), GetBlockSize());
	}

	// verify the checksum
	if (stored_checksum != computed_checksum) {
		throw IOException("Corrupt database file: computed checksum %llu does not match stored checksum %llu in block "
		                  "at location %llu",
		                  computed_checksum, stored_checksum, start_ptr);
	}
}

void SingleFileBlockManager::CheckChecksum(FileBuffer &block, uint64_t location, uint64_t delta,
                                           bool skip_block_header) const {
	uint64_t stored_checksum;
	uint64_t computed_checksum;

	if (skip_block_header && delta > 0) {
		//! Even with encryption enabled, the main header should be plaintext
		stored_checksum = Load<uint64_t>(block.InternalBuffer());
		computed_checksum = Checksum(block.buffer - delta, block.Size() + delta);
	} else {
		//! We do have to decrypt other headers
		stored_checksum = Load<uint64_t>(block.InternalBuffer() + delta);
		computed_checksum = Checksum(block.buffer, block.Size());
	}

	// verify the checksum
	if (stored_checksum != computed_checksum) {
		throw IOException("Corrupt database file: computed checksum %llu does not match stored checksum %llu in block "
		                  "at location %llu",
		                  computed_checksum, stored_checksum, location);
	}
}

void SingleFileBlockManager::ReadAndChecksum(FileBuffer &block, uint64_t location, bool skip_block_header) const {
	// read the buffer from disk
	block.Read(*handle, location);

	//! calculate delta header bytes (if any)
	uint64_t delta = GetBlockHeaderSize() - Storage::DEFAULT_BLOCK_HEADER_SIZE;

	if (options.encryption_options.encryption_enabled && !skip_block_header) {
		auto key_id = options.encryption_options.derived_key_id;
		EncryptionEngine::DecryptBlock(db.GetDatabase(), key_id, block.InternalBuffer(), block.Size(), delta);
	}

	CheckChecksum(block, location, delta, skip_block_header);
}

void SingleFileBlockManager::ChecksumAndWrite(optional_ptr<ClientContext> context, FileBuffer &block, uint64_t location,
                                              bool skip_block_header) const {
	auto delta = GetBlockHeaderSize() - Storage::DEFAULT_BLOCK_HEADER_SIZE;
	uint64_t checksum;

	if (skip_block_header && delta > 0) {
		//! This happens only for the main database header
		//! We do not encrypt the main database header
		memmove(block.InternalBuffer() + Storage::DEFAULT_BLOCK_HEADER_SIZE, block.buffer, block.Size());
		//! zero out the last bytes of the block
		memset(block.InternalBuffer() + block.Size() + Storage::DEFAULT_BLOCK_HEADER_SIZE, 0, delta);
		checksum = Checksum(block.buffer - delta, block.Size() + delta);
		delta = 0;
	} else {
		checksum = Checksum(block.buffer, block.Size());
	}

	Store<uint64_t>(checksum, block.InternalBuffer() + delta);

	// encrypt if required
	unique_ptr<FileBuffer> temp_buffer_manager;
	if (options.encryption_options.encryption_enabled && !skip_block_header) {
		auto key_id = options.encryption_options.derived_key_id;
		temp_buffer_manager =
		    make_uniq<FileBuffer>(Allocator::Get(db), block.GetBufferType(), block.Size(), GetBlockHeaderSize());
		EncryptionEngine::EncryptBlock(db.GetDatabase(), key_id, block, *temp_buffer_manager, delta);
		temp_buffer_manager->Write(context, *handle, location);
	} else {
		block.Write(context, *handle, location);
	}
}

void SingleFileBlockManager::Initialize(const DatabaseHeader &header, const optional_idx block_alloc_size) {
	free_list_id = header.free_list;
	meta_block = header.meta_block;
	iteration_count = header.iteration;
	max_block = NumericCast<block_id_t>(header.block_count);
	if (options.storage_version.IsValid()) {
		// storage version specified explicity - use requested storage version
		auto requested_compat_version = options.storage_version.GetIndex();
		if (requested_compat_version < header.serialization_compatibility) {
			throw InvalidInputException(
			    "Error opening \"%s\": cannot initialize database with storage version %d - which is lower than what "
			    "the database itself uses (%d). The storage version of an existing database cannot be lowered.",
			    path, requested_compat_version, header.serialization_compatibility);
		}
	} else {
		// load storage version from header
		options.storage_version = header.serialization_compatibility;
	}
	if (header.serialization_compatibility > SerializationCompatibility::Latest().serialization_version) {
		throw InvalidInputException(
		    "Error opening \"%s\": file was written with a storage version greater than the latest version supported "
		    "by this DuckDB instance. Try opening the file with a newer version of DuckDB.",
		    path);
	}

	db.GetStorageManager().SetStorageVersion(options.storage_version.GetIndex());

	if (block_alloc_size.IsValid() && block_alloc_size.GetIndex() != header.block_alloc_size) {
		throw InvalidInputException(
		    "Error opening \"%s\": cannot initialize the same database with a different block size: provided block "
		    "size: %llu, file block size: %llu",
		    path, GetBlockAllocSize(), header.block_alloc_size);
	}

	SetBlockAllocSize(header.block_alloc_size);
}

void SingleFileBlockManager::LoadFreeList() {
	MetaBlockPointer free_pointer(free_list_id, 0);
	if (!free_pointer.IsValid()) {
		// no free list
		return;
	}
	MetadataReader reader(GetMetadataManager(), free_pointer, nullptr, BlockReaderType::REGISTER_BLOCKS);
	auto free_list_count = reader.Read<uint64_t>();
	free_list.clear();
	for (idx_t i = 0; i < free_list_count; i++) {
		auto block = reader.Read<block_id_t>();
		free_list.insert(block);
		newly_freed_list.insert(block);
	}
	auto multi_use_blocks_count = reader.Read<uint64_t>();
	multi_use_blocks.clear();
	for (idx_t i = 0; i < multi_use_blocks_count; i++) {
		auto block_id = reader.Read<block_id_t>();
		auto usage_count = reader.Read<uint32_t>();
		multi_use_blocks[block_id] = usage_count;
	}
	GetMetadataManager().Read(reader);
	GetMetadataManager().MarkBlocksAsModified();
}

bool SingleFileBlockManager::IsRootBlock(MetaBlockPointer root) {
	return root.block_pointer == meta_block;
}

block_id_t SingleFileBlockManager::GetFreeBlockId() {
	lock_guard<mutex> lock(block_lock);
	block_id_t block;
	if (!free_list.empty()) {
		// The free list is not empty, so we take its first element.
		block = *free_list.begin();
		// erase the entry from the free list again
		free_list.erase(free_list.begin());
		newly_freed_list.erase(block);
	} else {
		block = max_block++;
	}
	return block;
}

block_id_t SingleFileBlockManager::PeekFreeBlockId() {
	lock_guard<mutex> lock(block_lock);
	if (!free_list.empty()) {
		return *free_list.begin();
	} else {
		return max_block;
	}
}

void SingleFileBlockManager::MarkBlockAsFree(block_id_t block_id) {
	lock_guard<mutex> lock(block_lock);
	D_ASSERT(block_id >= 0);
	D_ASSERT(block_id < max_block);
	if (free_list.find(block_id) != free_list.end()) {
		throw InternalException("MarkBlockAsFree called but block %llu was already freed!", block_id);
	}
	multi_use_blocks.erase(block_id);
	free_list.insert(block_id);
	newly_freed_list.insert(block_id);
}

void SingleFileBlockManager::MarkBlockAsUsed(block_id_t block_id) {
	lock_guard<mutex> lock(block_lock);
	D_ASSERT(block_id >= 0);
	if (max_block <= block_id) {
		// the block is past the current max_block
		// in this case we need to increment  "max_block" to "block_id"
		// any blocks in the middle are added to the free list
		// i.e. if max_block = 0, and block_id = 3, we need to add blocks 1 and 2 to the free list
		while (max_block < block_id) {
			free_list.insert(max_block);
			max_block++;
		}
		max_block++;
	} else if (free_list.find(block_id) != free_list.end()) {
		// block is currently in the free list - erase
		free_list.erase(block_id);
		newly_freed_list.erase(block_id);
	} else {
		// block is already in use - increase reference count
		IncreaseBlockReferenceCountInternal(block_id);
	}
}

void SingleFileBlockManager::MarkBlockAsModified(block_id_t block_id) {
	lock_guard<mutex> lock(block_lock);
	D_ASSERT(block_id >= 0);
	D_ASSERT(block_id < max_block);

	// check if the block is a multi-use block
	auto entry = multi_use_blocks.find(block_id);
	if (entry != multi_use_blocks.end()) {
		// it is! reduce the reference count of the block
		entry->second--;
		// check the reference count: is the block still a multi-use block?
		if (entry->second <= 1) {
			// no longer a multi-use block!
			multi_use_blocks.erase(entry);
		}
		return;
	}
	// Check for multi-free
	// TODO: Fix the bug that causes this assert to fire, then uncomment it.
	// D_ASSERT(modified_blocks.find(block_id) == modified_blocks.end());
	D_ASSERT(free_list.find(block_id) == free_list.end());
	modified_blocks.insert(block_id);
}

void SingleFileBlockManager::IncreaseBlockReferenceCountInternal(block_id_t block_id) {
	D_ASSERT(block_id >= 0);
	D_ASSERT(block_id < max_block);
	D_ASSERT(free_list.find(block_id) == free_list.end());
	auto entry = multi_use_blocks.find(block_id);
	if (entry != multi_use_blocks.end()) {
		entry->second++;
	} else {
		multi_use_blocks[block_id] = 2;
	}
}

void SingleFileBlockManager::VerifyBlocks(const unordered_map<block_id_t, idx_t> &block_usage_count) {
	// probably don't need this?
	lock_guard<mutex> lock(block_lock);
	// all blocks should be accounted for - either in the block_usage_count, or in the free list
	set<block_id_t> referenced_blocks;
	for (auto &block : block_usage_count) {
		if (block.first == INVALID_BLOCK) {
			continue;
		}
		if (block.first >= max_block) {
			throw InternalException("Block %lld is used, but it is bigger than the max block %d", block.first,
			                        max_block);
		}
		referenced_blocks.insert(block.first);
		if (block.second > 1) {
			// multi-use block
			auto entry = multi_use_blocks.find(block.first);
			if (entry == multi_use_blocks.end()) {
				throw InternalException("Block %lld was used %llu times, but not present in multi_use_blocks",
				                        block.first, block.second);
			}
			if (entry->second != block.second) {
				throw InternalException(
				    "Block %lld was used %llu times, but multi_use_blocks says it is used %llu times", block.first,
				    block.second, entry->second);
			}
		} else {
			D_ASSERT(block.second > 0);
			auto entry = free_list.find(block.first);
			if (entry != free_list.end()) {
				throw InternalException("Block %lld was used, but it is present in the free list", block.first);
			}
		}
	}
	for (auto &free_block : free_list) {
		referenced_blocks.insert(free_block);
	}
	if (referenced_blocks.size() != NumericCast<idx_t>(max_block)) {
		// not all blocks are accounted for
		string missing_blocks;
		for (block_id_t i = 0; i < max_block; i++) {
			if (referenced_blocks.find(i) == referenced_blocks.end()) {
				if (!missing_blocks.empty()) {
					missing_blocks += ", ";
				}
				missing_blocks += to_string(i);
			}
		}
		throw InternalException(
		    "Blocks %s were neither present in the free list or in the block_usage_count (max block %lld)",
		    missing_blocks, max_block);
	}
}

void SingleFileBlockManager::IncreaseBlockReferenceCount(block_id_t block_id) {
	lock_guard<mutex> lock(block_lock);
	IncreaseBlockReferenceCountInternal(block_id);
}

idx_t SingleFileBlockManager::GetMetaBlock() {
	return meta_block;
}

idx_t SingleFileBlockManager::TotalBlocks() {
	lock_guard<mutex> lock(block_lock);
	return NumericCast<idx_t>(max_block);
}

idx_t SingleFileBlockManager::FreeBlocks() {
	lock_guard<mutex> lock(block_lock);
	return free_list.size();
}

bool SingleFileBlockManager::IsRemote() {
	return !handle->OnDiskFile();
}

unique_ptr<Block> SingleFileBlockManager::ConvertBlock(block_id_t block_id, FileBuffer &source_buffer) {
	D_ASSERT(source_buffer.AllocSize() == GetBlockAllocSize());
	return make_uniq<Block>(source_buffer, block_id);
}

unique_ptr<Block> SingleFileBlockManager::CreateBlock(block_id_t block_id, FileBuffer *source_buffer) {
	unique_ptr<Block> result;
	if (source_buffer) {
		result = ConvertBlock(block_id, *source_buffer);
	} else {
		result = make_uniq<Block>(Allocator::Get(db), block_id, *this);
	}
	result->Initialize(options.debug_initialize);
	return result;
}

idx_t SingleFileBlockManager::GetBlockLocation(block_id_t block_id) const {
	return BLOCK_START + NumericCast<idx_t>(block_id) * GetBlockAllocSize();
}

void SingleFileBlockManager::ReadBlock(data_ptr_t internal_buffer, uint64_t block_size, bool skip_block_header) const {
	//! calculate delta header bytes (if any)
	uint64_t delta = GetBlockHeaderSize() - Storage::DEFAULT_BLOCK_HEADER_SIZE;

	if (options.encryption_options.encryption_enabled && !skip_block_header) {
		EncryptionEngine::DecryptBlock(db.GetDatabase(), options.encryption_options.derived_key_id, internal_buffer,
		                               block_size, delta);
	}

	CheckChecksum(internal_buffer, delta, skip_block_header);
}

void SingleFileBlockManager::ReadBlock(Block &block, bool skip_block_header) const {
	// read the buffer from disk
	auto location = GetBlockLocation(block.id);
	block.Read(*handle, location);

	//! calculate delta header bytes (if any)
	uint64_t delta = GetBlockHeaderSize() - Storage::DEFAULT_BLOCK_HEADER_SIZE;

	if (options.encryption_options.encryption_enabled && !skip_block_header) {
		EncryptionEngine::DecryptBlock(db.GetDatabase(), options.encryption_options.derived_key_id,
		                               block.InternalBuffer(), block.Size(), delta);
	}

	CheckChecksum(block, location, delta, skip_block_header);
}

void SingleFileBlockManager::Read(Block &block) {
	D_ASSERT(block.id >= 0);
	D_ASSERT(std::find(free_list.begin(), free_list.end(), block.id) == free_list.end());
	ReadAndChecksum(block, GetBlockLocation(block.id));
}

void SingleFileBlockManager::ReadBlocks(FileBuffer &buffer, block_id_t start_block, idx_t block_count) {
	D_ASSERT(start_block >= 0);
	D_ASSERT(block_count >= 1);

	// read the buffer from disk
	auto location = GetBlockLocation(start_block);
	buffer.Read(*handle, location);

	// for each of the blocks - verify the checksum
	auto ptr = buffer.InternalBuffer();
	for (idx_t i = 0; i < block_count; i++) {
		auto start_ptr = ptr + i * GetBlockAllocSize();
		ReadBlock(start_ptr, GetBlockSize());
	}
}

void SingleFileBlockManager::Write(FileBuffer &buffer, block_id_t block_id) {
	D_ASSERT(block_id >= 0);
	ChecksumAndWrite(nullptr, buffer, BLOCK_START + NumericCast<idx_t>(block_id) * GetBlockAllocSize());
}

void SingleFileBlockManager::Truncate() {
	BlockManager::Truncate();
	idx_t blocks_to_truncate = 0;
	// reverse iterate over the free-list
	for (auto entry = free_list.rbegin(); entry != free_list.rend(); entry++) {
		auto block_id = *entry;
		if (block_id + 1 != max_block) {
			break;
		}
		blocks_to_truncate++;
		max_block--;
	}
	if (blocks_to_truncate == 0) {
		// nothing to truncate
		return;
	}
	// truncate the file
	free_list.erase(free_list.lower_bound(max_block), free_list.end());
	newly_freed_list.erase(newly_freed_list.lower_bound(max_block), newly_freed_list.end());
	handle->Truncate(NumericCast<int64_t>(BLOCK_START + NumericCast<idx_t>(max_block) * GetBlockAllocSize()));
}

vector<MetadataHandle> SingleFileBlockManager::GetFreeListBlocks() {
	vector<MetadataHandle> free_list_blocks;
	auto &metadata_manager = GetMetadataManager();

	// reserve all blocks that we are going to write the free list to
	// since these blocks are no longer free we cannot just include them in the free list!
	auto block_size = metadata_manager.GetMetadataBlockSize() - sizeof(idx_t);
	idx_t allocated_size = 0;
	while (true) {
		auto free_list_size = sizeof(uint64_t) + sizeof(block_id_t) * (free_list.size() + modified_blocks.size());
		auto multi_use_blocks_size =
		    sizeof(uint64_t) + (sizeof(block_id_t) + sizeof(uint32_t)) * multi_use_blocks.size();
		auto metadata_blocks =
		    sizeof(uint64_t) + (sizeof(block_id_t) + sizeof(idx_t)) * GetMetadataManager().BlockCount();
		auto total_size = free_list_size + multi_use_blocks_size + metadata_blocks;
		if (total_size < allocated_size) {
			break;
		}
		auto free_list_handle = GetMetadataManager().AllocateHandle();
		free_list_blocks.push_back(std::move(free_list_handle));
		allocated_size += block_size;
	}

	return free_list_blocks;
}

class FreeListBlockWriter : public MetadataWriter {
public:
	FreeListBlockWriter(MetadataManager &manager, vector<MetadataHandle> free_list_blocks_p)
	    : MetadataWriter(manager), free_list_blocks(std::move(free_list_blocks_p)), index(0) {
	}

	vector<MetadataHandle> free_list_blocks;
	idx_t index;

protected:
	MetadataHandle NextHandle() override {
		if (index >= free_list_blocks.size()) {
			throw InternalException(
			    "Free List Block Writer ran out of blocks, this means not enough blocks were allocated up front");
		}
		return std::move(free_list_blocks[index++]);
	}
};

void SingleFileBlockManager::WriteHeader(optional_ptr<ClientContext> context, DatabaseHeader header) {
	auto free_list_blocks = GetFreeListBlocks();

	// now handle the free list
	auto &metadata_manager = GetMetadataManager();
	// add all modified blocks to the free list: they can now be written to again
	metadata_manager.MarkBlocksAsModified();

	lock_guard<mutex> lock(block_lock);
	// set the iteration count
	header.iteration = ++iteration_count;

	for (auto &block : modified_blocks) {
		free_list.insert(block);
		newly_freed_list.insert(block);
	}
	modified_blocks.clear();

	if (!free_list_blocks.empty()) {
		// there are blocks to write, either in the free_list or in the modified_blocks
		// we write these blocks specifically to the free_list_blocks
		// a normal MetadataWriter will fetch blocks to use from the free_list
		// but since we are WRITING the free_list, this behavior is sub-optimal
		FreeListBlockWriter writer(metadata_manager, std::move(free_list_blocks));

		auto ptr = writer.GetMetaBlockPointer();
		header.free_list = ptr.block_pointer;

		writer.Write<uint64_t>(free_list.size());
		for (auto &block_id : free_list) {
			writer.Write<block_id_t>(block_id);
		}
		writer.Write<uint64_t>(multi_use_blocks.size());
		for (auto &entry : multi_use_blocks) {
			writer.Write<block_id_t>(entry.first);
			writer.Write<uint32_t>(entry.second);
		}
		GetMetadataManager().Write(writer);
		writer.Flush();
	} else {
		// no blocks in the free list
		header.free_list = DConstants::INVALID_INDEX;
	}
	metadata_manager.Flush();
	header.block_count = NumericCast<idx_t>(max_block);
	header.serialization_compatibility = options.storage_version.GetIndex();

	auto &config = DBConfig::Get(db);
	if (config.options.checkpoint_abort == CheckpointAbort::DEBUG_ABORT_AFTER_FREE_LIST_WRITE) {
		throw FatalException("Checkpoint aborted after free list write because of PRAGMA checkpoint_abort flag");
	}

	// We need to fsync BEFORE we write the header to ensure that all the previous blocks are written as well
	handle->Sync();

	header_buffer.Clear();
	// if we are upgrading the database from version 64 -> version 65, we need to re-write the main header
	if (options.version_number.GetIndex() == 64 && options.storage_version.GetIndex() >= 4) {
		// rewrite the main header
		options.version_number = 65;
		MainHeader main_header = ConstructMainHeader(options.version_number.GetIndex());
		SerializeHeaderStructure<MainHeader>(main_header, header_buffer.buffer);
		// now write the header to the file
		ChecksumAndWrite(context, header_buffer, 0);
		header_buffer.Clear();
	}

	// set the header inside the buffer
	MemoryStream serializer(Allocator::Get(db));
	header.Write(serializer);
	memcpy(header_buffer.buffer, serializer.GetData(), serializer.GetPosition());
	// now write the header to the file, active_header determines whether we write to h1 or h2
	// note that if active_header is h1 we write to h2, and vice versa
	ChecksumAndWrite(context, header_buffer,
	                 active_header == 1 ? Storage::FILE_HEADER_SIZE : Storage::FILE_HEADER_SIZE * 2);
	// switch active header to the other header
	active_header = 1 - active_header;
	//! Ensure the header write ends up on disk
	handle->Sync();
	// Release the free blocks to the filesystem.
	TrimFreeBlocks();
}

void SingleFileBlockManager::FileSync() {
	handle->Sync();
}

void SingleFileBlockManager::TrimFreeBlocks() {
	if (DBConfig::Get(db).options.trim_free_blocks) {
		for (auto itr = newly_freed_list.begin(); itr != newly_freed_list.end(); ++itr) {
			block_id_t first = *itr;
			block_id_t last = first;
			// Find end of contiguous range.
			for (++itr; itr != newly_freed_list.end() && (*itr == last + 1); ++itr) {
				last = *itr;
			}
			// We are now one too far.
			--itr;
			// Trim the range.
			handle->Trim(BLOCK_START + (NumericCast<idx_t>(first) * GetBlockAllocSize()),
			             NumericCast<idx_t>(last + 1 - first) * GetBlockAllocSize());
		}
	}
	newly_freed_list.clear();
}

} // namespace duckdb<|MERGE_RESOLUTION|>--- conflicted
+++ resolved
@@ -314,34 +314,6 @@
 	main_header.SetEncryptionMetadata(metadata);
 }
 
-<<<<<<< HEAD
-void SingleFileBlockManager::CheckAndAddDerivedMasterKey(MainHeader &main_header, const_data_ptr_t master_key,
-                                                         idx_t key_size) {
-	//! Get the stored salt
-	uint8_t salt[MainHeader::SALT_LEN];
-	memset(salt, 0, MainHeader::SALT_LEN);
-	memcpy(salt, main_header.GetSalt(), MainHeader::SALT_LEN);
-
-	//! Check if the correct key is used to decrypt the database
-	// Derive the encryption key and add it to cache
-	data_t derived_key[MainHeader::DEFAULT_ENCRYPTION_KEY_LENGTH];
-	EncryptionKeyManager::DeriveMasterKey(master_key, key_size, salt, derived_key);
-
-	auto encryption_state = db.GetDatabase().GetEncryptionUtil()->CreateEncryptionState(
-	    derived_key, MainHeader::DEFAULT_ENCRYPTION_KEY_LENGTH);
-
-	if (!DecryptCanary(main_header, encryption_state, derived_key)) {
-		throw IOException("Master key found in cache, but wrong encryption key used to open the database file. Try to "
-		                  "explicitly define an ENCRYPTION_KEY with ATTACH");
-	}
-
-	options.encryption_options.derived_key_id = EncryptionEngine::AddKeyToCache(db.GetDatabase(), derived_key);
-	db.SetEncryptionKeyId(options.encryption_options.derived_key_id);
-	db.SetIsEncrypted();
-}
-
-=======
->>>>>>> b8594f4a
 void SingleFileBlockManager::CheckAndAddEncryptionKey(MainHeader &main_header, string &user_key) {
 	//! Get the stored salt
 	uint8_t salt[MainHeader::SALT_LEN];
@@ -360,11 +332,8 @@
 	}
 
 	options.encryption_options.derived_key_id = EncryptionEngine::AddKeyToCache(db.GetDatabase(), derived_key);
-<<<<<<< HEAD
 	db.SetEncryptionKeyId(options.encryption_options.derived_key_id);
 	db.SetIsEncrypted();
-=======
->>>>>>> b8594f4a
 
 	std::fill(user_key.begin(), user_key.end(), 0);
 	user_key.clear();
@@ -375,11 +344,7 @@
 }
 
 void SingleFileBlockManager::CheckAndAddEncryptionKey(MainHeader &main_header, DBConfigOptions &config_options) {
-<<<<<<< HEAD
-	return CheckAndAddEncryptionKey(main_header, config_options.user_key);
-=======
 	return CheckAndAddEncryptionKey(main_header, *config_options.user_key);
->>>>>>> b8594f4a
 }
 
 void SingleFileBlockManager::CreateNewDatabase(optional_ptr<ClientContext> context) {
@@ -409,32 +374,6 @@
 		GenerateSalt(db, salt, options);
 		EncryptionKeyManager::DeriveKey(*options.encryption_options.user_key, salt, derived_key);
 		options.encryption_options.user_key = nullptr;
-<<<<<<< HEAD
-	} else if (config.options.contains_user_key && !config.options.user_key.empty()) {
-		//! user key given in cli (with -key '')
-		//! we generate a random salt for each password
-		GenerateSalt(db, salt, options);
-		EncryptionKeyManager::DeriveKey(config.options.user_key, salt, derived_key);
-		options.encryption_options.encryption_enabled = true;
-		config.options.contains_user_key = false;
-	} else if (config.options.use_master_key) {
-		if (!config.options.master_key.empty()) {
-			//! master key used to encrypt/decrypt all files (in command line with -master_key)
-			//! master key is not yet in cache
-			EncryptionEngine::AddMasterKey(db.GetDatabase());
-		}
-		D_ASSERT(EncryptionEngine::HasMasterKey(db.GetDatabase()));
-		auto master_key_ptr = EncryptionEngine::GetMasterKey(db.GetDatabase());
-		auto master_key_size = EncryptionEngine::GetMasterKeySize(db.GetDatabase());
-		GenerateSalt(db, salt, options);
-		EncryptionKeyManager::DeriveMasterKey(master_key_ptr, master_key_size, salt, derived_key);
-		options.encryption_options.encryption_enabled = true;
-	}
-
-	if (options.encryption_options.encryption_enabled) {
-		main_header.flags[0] = MainHeader::ENCRYPTED_DATABASE_FLAG;
-
-=======
 	} else if (config.options.contains_user_key) {
 		//! user key given in cli (with -key '')
 		//! we generate a random salt for each password
@@ -447,7 +386,6 @@
 	if (options.encryption_options.encryption_enabled) {
 		main_header.flags[0] = MainHeader::ENCRYPTED_DATABASE_FLAG;
 
->>>>>>> b8594f4a
 		//! the derived key is wiped in addkeytocache
 		options.encryption_options.derived_key_id = EncryptionEngine::AddKeyToCache(db.GetDatabase(), derived_key);
 		db.SetEncryptionKeyId(options.encryption_options.derived_key_id);
@@ -529,12 +467,6 @@
 	} else if (!main_header.IsEncrypted() && config.options.contains_user_key) {
 		// We provide a -key, but database is not encrypted
 		throw CatalogException("A key is explicitly specified, but database \"%s\" is not encrypted", path);
-<<<<<<< HEAD
-	} else if (!main_header.IsEncrypted() && config.options.use_master_key) {
-		// We cannot open an unencrypted database when a master key is found
-		throw CatalogException("A master key is found, but database \"%s\" is not encrypted", path);
-=======
->>>>>>> b8594f4a
 	}
 
 	if (main_header.IsEncrypted()) {
@@ -551,47 +483,11 @@
 			CheckAndAddEncryptionKey(main_header);
 			// delete user key ptr
 			options.encryption_options.user_key = nullptr;
-<<<<<<< HEAD
-		} else if (!config.options.user_key.empty()) {
-=======
 		} else if (config.options.contains_user_key) {
->>>>>>> b8594f4a
 			//! A new (encrypted) database is added through the Command Line
 			//! If a user key is given, let's try this key
 			//! If it succeeds, we put the key in cache
 			//! input key is with -key in the command line
-<<<<<<< HEAD
-			CheckAndAddEncryptionKey(main_header, config.options.user_key);
-			options.encryption_options.encryption_enabled = true;
-			options.encryption_options.user_key = nullptr;
-		} else if (config.options.use_master_key) {
-			auto has_master_key = EncryptionEngine::HasMasterKey(db.GetDatabase());
-			if (has_master_key) {
-				//! If the master key is already in cache
-				//! Check if the derived key is correct
-				//! And put the derived key in cache - if it is correct
-				auto master_key_ptr = EncryptionEngine::GetMasterKey(db.GetDatabase());
-				auto master_key_size = EncryptionEngine::GetMasterKeySize(db.GetDatabase());
-				CheckAndAddDerivedMasterKey(main_header, master_key_ptr, master_key_size);
-				options.encryption_options.encryption_enabled = true;
-			} else if (config.options.use_master_key && !config.options.master_key.empty() && !has_master_key) {
-				//! if a master key is present, and cache does not contain master key
-				//! add master key to cache (note; in plaintext)
-				// somewherehere, d also decode from base64 if possisble
-				EncryptionEngine::AddMasterKey(db.GetDatabase());
-				//! Check if master key is correct, and add the derived master key
-				auto master_key_ptr = EncryptionEngine::GetMasterKey(db.GetDatabase());
-				auto master_key_size = EncryptionEngine::GetMasterKeySize(db.GetDatabase());
-				CheckAndAddDerivedMasterKey(main_header, master_key_ptr, master_key_size);
-				options.encryption_options.encryption_enabled = true;
-			} else if (!has_master_key) {
-				//! no master key given and key is not in cache, but full encryption is set
-				throw CatalogException(
-				    "Full encryption is set, but cannot encrypt or decrypt a database without a master key", path);
-			}
-		}
-
-=======
 			CheckAndAddEncryptionKey(main_header, *config.options.user_key);
 			options.encryption_options.encryption_enabled = true;
 			options.encryption_options.user_key = nullptr;
@@ -600,8 +496,6 @@
 			config.options.contains_user_key = false;
 		}
 
-		// the underlying needs to be put down (if no user key nor master key)
->>>>>>> b8594f4a
 		if (!options.encryption_options.encryption_enabled) {
 			// if encrypted, but no encryption
 			throw CatalogException("Cannot open encrypted database \"%s\" without a key", path);
