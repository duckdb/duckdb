#include "duckdb/transaction/local_storage.hpp"
#include "duckdb/execution/index/art/art.hpp"
#include "duckdb/storage/table/append_state.hpp"
#include "duckdb/storage/write_ahead_log.hpp"
#include "duckdb/common/vector_operations/vector_operations.hpp"
#include "duckdb/storage/table/row_group.hpp"
#include "duckdb/transaction/duck_transaction.hpp"
#include "duckdb/planner/table_filter.hpp"
#include "duckdb/storage/partial_block_manager.hpp"

#include "duckdb/storage/table/column_checkpoint_state.hpp"
#include "duckdb/storage/table_io_manager.hpp"
#include "duckdb/storage/table/scan_state.hpp"

namespace duckdb {

LocalTableStorage::LocalTableStorage(ClientContext &context, DataTable &table)
    : table_ref(table), allocator(Allocator::Get(table.db)), deleted_rows(0), optimistic_writer(table),
      merged_storage(false) {
	auto types = table.GetTypes();
	auto data_table_info = table.GetDataTableInfo();
	auto &io_manager = TableIOManager::Get(table);
	row_groups = make_shared_ptr<RowGroupCollection>(data_table_info, io_manager, types, MAX_ROW_ID, 0);
	row_groups->InitializeEmpty();

	data_table_info->GetIndexes().BindAndScan<ART>(context, *data_table_info, [&](ART &art) {
		if (art.GetConstraintType() != IndexConstraintType::NONE) {
			// unique index: create a local ART index that maintains the same unique constraint
			vector<unique_ptr<Expression>> unbound_expressions;
			unbound_expressions.reserve(art.unbound_expressions.size());
			for (auto &expr : art.unbound_expressions) {
				unbound_expressions.push_back(expr->Copy());
			}
			indexes.AddIndex(make_uniq<ART>(art.GetIndexName(), art.GetConstraintType(), art.GetColumnIds(),
			                                art.table_io_manager, std::move(unbound_expressions), art.db));
		}
		return false;
	});
}

LocalTableStorage::LocalTableStorage(ClientContext &context, DataTable &new_dt, LocalTableStorage &parent,
                                     idx_t changed_idx, const LogicalType &target_type,
                                     const vector<column_t> &bound_columns, Expression &cast_expr)
    : table_ref(new_dt), allocator(Allocator::Get(new_dt.db)), deleted_rows(parent.deleted_rows),
      optimistic_writer(new_dt, parent.optimistic_writer), optimistic_writers(std::move(parent.optimistic_writers)),
      merged_storage(parent.merged_storage) {
	row_groups = parent.row_groups->AlterType(context, changed_idx, target_type, bound_columns, cast_expr);
	parent.row_groups.reset();
	indexes.Move(parent.indexes);
}

LocalTableStorage::LocalTableStorage(DataTable &new_dt, LocalTableStorage &parent, idx_t drop_idx)
    : table_ref(new_dt), allocator(Allocator::Get(new_dt.db)), deleted_rows(parent.deleted_rows),
      optimistic_writer(new_dt, parent.optimistic_writer), optimistic_writers(std::move(parent.optimistic_writers)),
      merged_storage(parent.merged_storage) {
	row_groups = parent.row_groups->RemoveColumn(drop_idx);
	parent.row_groups.reset();
	indexes.Move(parent.indexes);
}

LocalTableStorage::LocalTableStorage(ClientContext &context, DataTable &new_dt, LocalTableStorage &parent,
                                     ColumnDefinition &new_column, ExpressionExecutor &default_executor)
    : table_ref(new_dt), allocator(Allocator::Get(new_dt.db)), deleted_rows(parent.deleted_rows),
      optimistic_writer(new_dt, parent.optimistic_writer), optimistic_writers(std::move(parent.optimistic_writers)),
      merged_storage(parent.merged_storage) {
	row_groups = parent.row_groups->AddColumn(context, new_column, default_executor);
	parent.row_groups.reset();
	indexes.Move(parent.indexes);
}

LocalTableStorage::~LocalTableStorage() {
}

void LocalTableStorage::InitializeScan(CollectionScanState &state, optional_ptr<TableFilterSet> table_filters) {
	if (row_groups->GetTotalRows() == 0) {
		throw InternalException("No rows in LocalTableStorage row group for scan");
	}
	row_groups->InitializeScan(state, state.GetColumnIds(), table_filters.get());
}

idx_t LocalTableStorage::EstimatedSize() {
	// count the appended rows
	idx_t appended_rows = row_groups->GetTotalRows() - deleted_rows;

	// get the (estimated) size of a row (no compressions, etc.)
	idx_t row_size = 0;
	auto &types = row_groups->GetTypes();
	for (auto &type : types) {
		row_size += GetTypeIdSize(type.InternalType());
	}

	// get the index size
	idx_t index_sizes = 0;
	indexes.Scan([&](Index &index) {
		D_ASSERT(index.IsBound());
		index_sizes += index.Cast<BoundIndex>().GetInMemorySize();
		return false;
	});

	// return the size of the appended rows and the index size
	return appended_rows * row_size + index_sizes;
}

void LocalTableStorage::WriteNewRowGroup() {
	if (deleted_rows != 0) {
		// we have deletes - we cannot merge row groups
		return;
	}
	optimistic_writer.WriteNewRowGroup(*row_groups);
}

void LocalTableStorage::FlushBlocks() {
	const idx_t row_group_size = row_groups->GetRowGroupSize();
	if (!merged_storage && row_groups->GetTotalRows() > row_group_size) {
		optimistic_writer.WriteLastRowGroup(*row_groups);
	}
	optimistic_writer.FinalFlush();
}

ErrorData LocalTableStorage::AppendToIndexes(DuckTransaction &transaction, RowGroupCollection &source,
                                             TableIndexList &index_list, const vector<LogicalType> &table_types,
                                             row_t &start_row) {
	// only need to scan for index append
	// figure out which columns we need to scan for the set of indexes
	auto columns = index_list.GetRequiredColumns();
	// create an empty mock chunk that contains all the correct types for the table
	DataChunk mock_chunk;
	mock_chunk.InitializeEmpty(table_types);
	ErrorData error;
	source.Scan(transaction, columns, [&](DataChunk &chunk) -> bool {
		// construct the mock chunk by referencing the required columns
		for (idx_t i = 0; i < columns.size(); i++) {
			mock_chunk.data[columns[i]].Reference(chunk.data[i]);
		}
		mock_chunk.SetCardinality(chunk);
		// append this chunk to the indexes of the table
		error = DataTable::AppendToIndexes(index_list, mock_chunk, start_row);
		if (error.HasError()) {
			return false;
		}
		start_row += UnsafeNumericCast<row_t>(chunk.size());
		return true;
	});
	return error;
}

void LocalTableStorage::AppendToIndexes(DuckTransaction &transaction, TableAppendState &append_state,
                                        idx_t append_count, bool append_to_table) {
	auto &table = table_ref.get();
	if (append_to_table) {
		table.InitializeAppend(transaction, append_state);
	}
	ErrorData error;
	if (append_to_table) {
		// appending: need to scan entire
		row_groups->Scan(transaction, [&](DataChunk &chunk) -> bool {
			// append this chunk to the indexes of the table
			error = table.AppendToIndexes(chunk, append_state.current_row);
			if (error.HasError()) {
				return false;
			}
			// append to base table
			table.Append(chunk, append_state);
			return true;
		});
	} else {
		auto data_table_info = table.GetDataTableInfo();
		auto &index_list = data_table_info->GetIndexes();
		error = AppendToIndexes(transaction, *row_groups, index_list, table.GetTypes(), append_state.current_row);
	}
	if (error.HasError()) {
		// need to revert all appended row ids
		row_t current_row = append_state.row_start;
		// remove the data from the indexes, if there are any indexes
		row_groups->Scan(transaction, [&](DataChunk &chunk) -> bool {
			// append this chunk to the indexes of the table
			try {
				table.RemoveFromIndexes(append_state, chunk, current_row);
			} catch (std::exception &ex) { // LCOV_EXCL_START
				error = ErrorData(ex);
				return false;
			} // LCOV_EXCL_STOP

			current_row += UnsafeNumericCast<row_t>(chunk.size());
			if (current_row >= append_state.current_row) {
				// finished deleting all rows from the index: abort now
				return false;
			}
			return true;
		});
		if (append_to_table) {
			table.RevertAppendInternal(NumericCast<idx_t>(append_state.row_start));
		}

		// we need to vacuum the indexes to remove any buffers that are now empty
		// due to reverting the appends
		table.VacuumIndexes();
		error.Throw();
	}
	if (append_to_table) {
		table.FinalizeAppend(transaction, append_state);
	}
}

OptimisticDataWriter &LocalTableStorage::CreateOptimisticWriter() {
	auto writer = make_uniq<OptimisticDataWriter>(table_ref.get());
	optimistic_writers.push_back(std::move(writer));
	return *optimistic_writers.back();
}

void LocalTableStorage::FinalizeOptimisticWriter(OptimisticDataWriter &writer) {
	// remove the writer from the set of optimistic writers
	unique_ptr<OptimisticDataWriter> owned_writer;
	for (idx_t i = 0; i < optimistic_writers.size(); i++) {
		if (optimistic_writers[i].get() == &writer) {
			owned_writer = std::move(optimistic_writers[i]);
			optimistic_writers.erase_at(i);
			break;
		}
	}
	if (!owned_writer) {
		throw InternalException("Error in FinalizeOptimisticWriter - could not find writer");
	}
	optimistic_writer.Merge(*owned_writer);
}

void LocalTableStorage::Rollback() {
	for (auto &writer : optimistic_writers) {
		writer->Rollback();
	}
	optimistic_writers.clear();
	optimistic_writer.Rollback();
}

//===--------------------------------------------------------------------===//
// LocalTableManager
//===--------------------------------------------------------------------===//
optional_ptr<LocalTableStorage> LocalTableManager::GetStorage(DataTable &table) {
	lock_guard<mutex> l(table_storage_lock);
	auto entry = table_storage.find(table);
	return entry == table_storage.end() ? nullptr : entry->second.get();
}

LocalTableStorage &LocalTableManager::GetOrCreateStorage(ClientContext &context, DataTable &table) {
	lock_guard<mutex> l(table_storage_lock);
	auto entry = table_storage.find(table);
	if (entry == table_storage.end()) {
		auto new_storage = make_shared_ptr<LocalTableStorage>(context, table);
		auto storage = new_storage.get();
		table_storage.insert(make_pair(reference<DataTable>(table), std::move(new_storage)));
		return *storage;
	} else {
		return *entry->second.get();
	}
}

bool LocalTableManager::IsEmpty() {
	lock_guard<mutex> l(table_storage_lock);
	return table_storage.empty();
}

shared_ptr<LocalTableStorage> LocalTableManager::MoveEntry(DataTable &table) {
	lock_guard<mutex> l(table_storage_lock);
	auto entry = table_storage.find(table);
	if (entry == table_storage.end()) {
		return nullptr;
	}
	auto storage_entry = std::move(entry->second);
	table_storage.erase(entry);
	return storage_entry;
}

reference_map_t<DataTable, shared_ptr<LocalTableStorage>> LocalTableManager::MoveEntries() {
	lock_guard<mutex> l(table_storage_lock);
	return std::move(table_storage);
}

idx_t LocalTableManager::EstimatedSize() {
	lock_guard<mutex> l(table_storage_lock);
	idx_t estimated_size = 0;
	for (auto &storage : table_storage) {
		estimated_size += storage.second->EstimatedSize();
	}
	return estimated_size;
}

void LocalTableManager::InsertEntry(DataTable &table, shared_ptr<LocalTableStorage> entry) {
	lock_guard<mutex> l(table_storage_lock);
	D_ASSERT(table_storage.find(table) == table_storage.end());
	table_storage[table] = std::move(entry);
}

//===--------------------------------------------------------------------===//
// LocalStorage
//===--------------------------------------------------------------------===//
LocalStorage::LocalStorage(ClientContext &context, DuckTransaction &transaction)
    : context(context), transaction(transaction) {
}

LocalStorage::CommitState::CommitState() {
}

LocalStorage::CommitState::~CommitState() {
}

LocalStorage &LocalStorage::Get(DuckTransaction &transaction) {
	return transaction.GetLocalStorage();
}

LocalStorage &LocalStorage::Get(ClientContext &context, AttachedDatabase &db) {
	return DuckTransaction::Get(context, db).GetLocalStorage();
}

LocalStorage &LocalStorage::Get(ClientContext &context, Catalog &catalog) {
	return LocalStorage::Get(context, catalog.GetAttached());
}

void LocalStorage::InitializeScan(DataTable &table, CollectionScanState &state,
                                  optional_ptr<TableFilterSet> table_filters) {
	auto storage = table_manager.GetStorage(table);
	if (storage == nullptr || storage->row_groups->GetTotalRows() == 0) {
		return;
	}
	storage->InitializeScan(state, table_filters);
}

void LocalStorage::Scan(CollectionScanState &state, const vector<storage_t> &column_ids, DataChunk &result) {
	state.Scan(transaction, result);
}

void LocalStorage::InitializeParallelScan(DataTable &table, ParallelCollectionScanState &state) {
	auto storage = table_manager.GetStorage(table);
	if (!storage) {
		state.max_row = 0;
		state.vector_index = 0;
		state.current_row_group = nullptr;
	} else {
		storage->row_groups->InitializeParallelScan(state);
	}
}

bool LocalStorage::NextParallelScan(ClientContext &context, DataTable &table, ParallelCollectionScanState &state,
                                    CollectionScanState &scan_state) {
	auto storage = table_manager.GetStorage(table);
	if (!storage) {
		return false;
	}
	return storage->row_groups->NextParallelScan(context, state, scan_state);
}

void LocalStorage::InitializeAppend(LocalAppendState &state, DataTable &table) {
	table.InitializeIndexes(context);
	state.storage = &table_manager.GetOrCreateStorage(context, table);
	state.storage->row_groups->InitializeAppend(TransactionData(transaction), state.append_state);
}

void LocalStorage::Append(LocalAppendState &state, DataChunk &chunk) {
	// append to unique indices (if any)
	auto storage = state.storage;
	idx_t base_id =
	    NumericCast<idx_t>(MAX_ROW_ID) + storage->row_groups->GetTotalRows() + state.append_state.total_append_count;
	auto error = DataTable::AppendToIndexes(storage->indexes, chunk, NumericCast<row_t>(base_id));
	if (error.HasError()) {
		error.Throw();
	}

	//! Append the chunk to the local storage
	auto new_row_group = storage->row_groups->Append(chunk, state.append_state);
	//! Check if we should pre-emptively flush blocks to disk
	if (new_row_group) {
		storage->WriteNewRowGroup();
	}
}

void LocalStorage::FinalizeAppend(LocalAppendState &state) {
	state.storage->row_groups->FinalizeAppend(state.append_state.transaction, state.append_state);
}

void LocalStorage::LocalMerge(DataTable &table, RowGroupCollection &collection) {
	auto &storage = table_manager.GetOrCreateStorage(context, table);
	if (!storage.indexes.Empty()) {
		// append data to indexes if required
		row_t base_id = MAX_ROW_ID + NumericCast<row_t>(storage.row_groups->GetTotalRows());
		auto error = storage.AppendToIndexes(transaction, collection, storage.indexes, table.GetTypes(), base_id);
		if (error.HasError()) {
			error.Throw();
		}
	}
	storage.row_groups->MergeStorage(collection, nullptr, nullptr);
	storage.merged_storage = true;
}

OptimisticDataWriter &LocalStorage::CreateOptimisticWriter(DataTable &table) {
	auto &storage = table_manager.GetOrCreateStorage(context, table);
	return storage.CreateOptimisticWriter();
}

void LocalStorage::FinalizeOptimisticWriter(DataTable &table, OptimisticDataWriter &writer) {
	auto &storage = table_manager.GetOrCreateStorage(context, table);
	storage.FinalizeOptimisticWriter(writer);
}

bool LocalStorage::ChangesMade() noexcept {
	return !table_manager.IsEmpty();
}

bool LocalStorage::Find(DataTable &table) {
	return table_manager.GetStorage(table) != nullptr;
}

idx_t LocalStorage::EstimatedSize() {
	return table_manager.EstimatedSize();
}

idx_t LocalStorage::Delete(DataTable &table, Vector &row_ids, idx_t count) {
	auto storage = table_manager.GetStorage(table);
	D_ASSERT(storage);

	// delete from unique indices (if any)
	if (!storage->indexes.Empty()) {
		storage->row_groups->RemoveFromIndexes(storage->indexes, row_ids, count);
	}

	auto ids = FlatVector::GetData<row_t>(row_ids);
	idx_t delete_count = storage->row_groups->Delete(TransactionData(0, 0), table, ids, count);
	storage->deleted_rows += delete_count;
	return delete_count;
}

void LocalStorage::Update(DataTable &table, Vector &row_ids, const vector<PhysicalIndex> &column_ids,
                          DataChunk &updates) {
	auto storage = table_manager.GetStorage(table);
	D_ASSERT(storage);

	auto ids = FlatVector::GetData<row_t>(row_ids);
	storage->row_groups->Update(TransactionData(0, 0), ids, column_ids, updates);
}

void LocalStorage::Flush(DataTable &table, LocalTableStorage &storage, optional_ptr<StorageCommitState> commit_state) {
	if (storage.is_dropped) {
		return;
	}
	if (storage.row_groups->GetTotalRows() <= storage.deleted_rows) {
		// all rows that we added were deleted
		// rollback any partial blocks that are still outstanding
		storage.Rollback();
		return;
	}
	idx_t append_count = storage.row_groups->GetTotalRows() - storage.deleted_rows;
	table.InitializeIndexes(context);

	const idx_t row_group_size = storage.row_groups->GetRowGroupSize();

	TableAppendState append_state;
	table.AppendLock(append_state);
	transaction.PushAppend(table, NumericCast<idx_t>(append_state.row_start), append_count);
<<<<<<< HEAD

	auto bulk_appending = append_state.row_start == 0 || storage.row_groups->GetTotalRows() >= MERGE_THRESHOLD;
	if (bulk_appending && storage.deleted_rows == 0) {
=======
	if ((append_state.row_start == 0 || storage.row_groups->GetTotalRows() >= row_group_size) &&
	    storage.deleted_rows == 0) {
>>>>>>> d4a62a10
		// table is currently empty OR we are bulk appending: move over the storage directly
		// first flush any outstanding blocks
		storage.FlushBlocks();
		// now append to the indexes (if there are any)
		// FIXME: we should be able to merge the transaction-local index directly into the main table index
		// as long we just rewrite some row-ids
		if (table.HasIndexes()) {
			storage.AppendToIndexes(transaction, append_state, append_count, false);
		}
		// finally move over the row groups
		table.MergeStorage(*storage.row_groups, storage.indexes, commit_state);
	} else {
		// check if we have written data
		// if we have, we cannot merge to disk after all
		// so we need to revert the data we have already written
		storage.Rollback();
		// append to the indexes and append to the base table
		storage.AppendToIndexes(transaction, append_state, append_count, true);
	}

	// possibly vacuum any excess index data
	table.VacuumIndexes();
}

void LocalStorage::Commit(optional_ptr<StorageCommitState> commit_state) {
	// commit local storage
	// iterate over all entries in the table storage map and commit them
	// after this, the local storage is no longer required and can be cleared
	auto table_storage = table_manager.MoveEntries();
	for (auto &entry : table_storage) {
		auto table = entry.first;
		auto storage = entry.second.get();
		Flush(table, *storage, commit_state);
		entry.second.reset();
	}
}

void LocalStorage::Rollback() {
	// rollback local storage
	// after this, the local storage is no longer required and can be cleared
	auto table_storage = table_manager.MoveEntries();
	for (auto &entry : table_storage) {
		auto storage = entry.second.get();
		if (!storage) {
			continue;
		}
		storage->Rollback();

		entry.second.reset();
	}
}

idx_t LocalStorage::AddedRows(DataTable &table) {
	auto storage = table_manager.GetStorage(table);
	if (!storage) {
		return 0;
	}
	return storage->row_groups->GetTotalRows() - storage->deleted_rows;
}

void LocalStorage::DropTable(DataTable &table) {
	auto storage = table_manager.GetStorage(table);
	if (!storage) {
		return;
	}
	storage->is_dropped = true;
}

void LocalStorage::MoveStorage(DataTable &old_dt, DataTable &new_dt) {
	// check if there are any pending appends for the old version of the table
	auto new_storage = table_manager.MoveEntry(old_dt);
	if (!new_storage) {
		return;
	}
	// take over the storage from the old entry
	new_storage->table_ref = new_dt;
	table_manager.InsertEntry(new_dt, std::move(new_storage));
}

void LocalStorage::AddColumn(DataTable &old_dt, DataTable &new_dt, ColumnDefinition &new_column,
                             ExpressionExecutor &default_executor) {
	// check if there are any pending appends for the old version of the table
	auto storage = table_manager.MoveEntry(old_dt);
	if (!storage) {
		return;
	}
	auto new_storage = make_shared_ptr<LocalTableStorage>(context, new_dt, *storage, new_column, default_executor);
	table_manager.InsertEntry(new_dt, std::move(new_storage));
}

void LocalStorage::DropColumn(DataTable &old_dt, DataTable &new_dt, idx_t removed_column) {
	// check if there are any pending appends for the old version of the table
	auto storage = table_manager.MoveEntry(old_dt);
	if (!storage) {
		return;
	}
	auto new_storage = make_shared_ptr<LocalTableStorage>(new_dt, *storage, removed_column);
	table_manager.InsertEntry(new_dt, std::move(new_storage));
}

void LocalStorage::ChangeType(DataTable &old_dt, DataTable &new_dt, idx_t changed_idx, const LogicalType &target_type,
                              const vector<column_t> &bound_columns, Expression &cast_expr) {
	// check if there are any pending appends for the old version of the table
	auto storage = table_manager.MoveEntry(old_dt);
	if (!storage) {
		return;
	}
	auto new_storage = make_shared_ptr<LocalTableStorage>(context, new_dt, *storage, changed_idx, target_type,
	                                                      bound_columns, cast_expr);
	table_manager.InsertEntry(new_dt, std::move(new_storage));
}

void LocalStorage::FetchChunk(DataTable &table, Vector &row_ids, idx_t count, const vector<column_t> &col_ids,
                              DataChunk &chunk, ColumnFetchState &fetch_state) {
	auto storage = table_manager.GetStorage(table);
	if (!storage) {
		throw InternalException("LocalStorage::FetchChunk - local storage not found");
	}

	storage->row_groups->Fetch(transaction, chunk, col_ids, row_ids, count, fetch_state);
}

TableIndexList &LocalStorage::GetIndexes(DataTable &table) {
	auto storage = table_manager.GetStorage(table);
	if (!storage) {
		throw InternalException("LocalStorage::GetIndexes - local storage not found");
	}
	return storage->indexes;
}

void LocalStorage::VerifyNewConstraint(DataTable &parent, const BoundConstraint &constraint) {
	auto storage = table_manager.GetStorage(parent);
	if (!storage) {
		return;
	}
	storage->row_groups->VerifyNewConstraint(parent, constraint);
}

void LocalStorage::AppendToIndex(DataTable &parent, Index &index) {
	auto storage = table_manager.GetStorage(parent);
	if (!storage) {
		return;
	}
	storage->row_groups->AppendToIndex(parent, index);
}

void LocalStorage::AddIndex(DataTable &parent, unique_ptr<Index> index) {
	auto storage = table_manager.GetStorage(parent);
	if (!storage) {
		return;
	}
	storage->indexes.AddIndex(std::move(index));
}

} // namespace duckdb<|MERGE_RESOLUTION|>--- conflicted
+++ resolved
@@ -454,14 +454,8 @@
 	TableAppendState append_state;
 	table.AppendLock(append_state);
 	transaction.PushAppend(table, NumericCast<idx_t>(append_state.row_start), append_count);
-<<<<<<< HEAD
-
-	auto bulk_appending = append_state.row_start == 0 || storage.row_groups->GetTotalRows() >= MERGE_THRESHOLD;
-	if (bulk_appending && storage.deleted_rows == 0) {
-=======
 	if ((append_state.row_start == 0 || storage.row_groups->GetTotalRows() >= row_group_size) &&
 	    storage.deleted_rows == 0) {
->>>>>>> d4a62a10
 		// table is currently empty OR we are bulk appending: move over the storage directly
 		// first flush any outstanding blocks
 		storage.FlushBlocks();
