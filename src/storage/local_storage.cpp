#include "duckdb/transaction/local_storage.hpp"
#include "duckdb/execution/index/art/art.hpp"
#include "duckdb/storage/table/append_state.hpp"
#include "duckdb/storage/write_ahead_log.hpp"
#include "duckdb/common/vector_operations/vector_operations.hpp"
#include "duckdb/storage/table/row_group.hpp"
#include "duckdb/transaction/duck_transaction.hpp"
#include "duckdb/planner/table_filter.hpp"
#include "duckdb/storage/partial_block_manager.hpp"

#include "duckdb/storage/table/column_checkpoint_state.hpp"
#include "duckdb/storage/table_io_manager.hpp"
#include "duckdb/storage/table/scan_state.hpp"

namespace duckdb {

LocalTableStorage::LocalTableStorage(DataTable &table)
    : table_ref(table), allocator(Allocator::Get(table.db)), deleted_rows(0), optimistic_writer(table),
      merged_storage(false) {
	auto types = table.GetTypes();
	row_groups = make_shared<RowGroupCollection>(table.info, TableIOManager::Get(table).GetBlockManagerForRowData(),
	                                             types, MAX_ROW_ID, 0);
	row_groups->InitializeEmpty();

	table.info->indexes.Scan([&](Index &index) {
		D_ASSERT(index.type == IndexType::ART);
		auto &art = index.Cast<ART>();
		if (art.constraint_type != IndexConstraintType::NONE) {
			// unique index: create a local ART index that maintains the same unique constraint
			vector<unique_ptr<Expression>> unbound_expressions;
			unbound_expressions.reserve(art.unbound_expressions.size());
			for (auto &expr : art.unbound_expressions) {
				unbound_expressions.push_back(expr->Copy());
			}
			indexes.AddIndex(make_uniq<ART>(art.column_ids, art.table_io_manager, std::move(unbound_expressions),
			                                art.constraint_type, art.db));
		}
		return false;
	});
}

LocalTableStorage::LocalTableStorage(ClientContext &context, DataTable &new_dt, LocalTableStorage &parent,
                                     idx_t changed_idx, const LogicalType &target_type,
                                     const vector<column_t> &bound_columns, Expression &cast_expr)
    : table_ref(new_dt), allocator(Allocator::Get(new_dt.db)), deleted_rows(parent.deleted_rows),
      optimistic_writer(new_dt, parent.optimistic_writer), optimistic_writers(std::move(parent.optimistic_writers)),
      merged_storage(parent.merged_storage) {
	row_groups = parent.row_groups->AlterType(context, changed_idx, target_type, bound_columns, cast_expr);
	parent.row_groups.reset();
	indexes.Move(parent.indexes);
}

LocalTableStorage::LocalTableStorage(DataTable &new_dt, LocalTableStorage &parent, idx_t drop_idx)
    : table_ref(new_dt), allocator(Allocator::Get(new_dt.db)), deleted_rows(parent.deleted_rows),
      optimistic_writer(new_dt, parent.optimistic_writer), optimistic_writers(std::move(parent.optimistic_writers)),
      merged_storage(parent.merged_storage) {
	row_groups = parent.row_groups->RemoveColumn(drop_idx);
	parent.row_groups.reset();
	indexes.Move(parent.indexes);
}

LocalTableStorage::LocalTableStorage(ClientContext &context, DataTable &new_dt, LocalTableStorage &parent,
                                     ColumnDefinition &new_column, Expression &default_value)
    : table_ref(new_dt), allocator(Allocator::Get(new_dt.db)), deleted_rows(parent.deleted_rows),
      optimistic_writer(new_dt, parent.optimistic_writer), optimistic_writers(std::move(parent.optimistic_writers)),
      merged_storage(parent.merged_storage) {
	row_groups = parent.row_groups->AddColumn(context, new_column, default_value);
	parent.row_groups.reset();
	indexes.Move(parent.indexes);
}

LocalTableStorage::~LocalTableStorage() {
}

void LocalTableStorage::InitializeScan(CollectionScanState &state, optional_ptr<TableFilterSet> table_filters) {
	if (row_groups->GetTotalRows() == 0) {
		throw InternalException("No rows in LocalTableStorage row group for scan");
	}
	row_groups->InitializeScan(state, state.GetColumnIds(), table_filters.get());
}

idx_t LocalTableStorage::EstimatedSize() {

	// count the appended rows
	idx_t appended_rows = row_groups->GetTotalRows() - deleted_rows;
<<<<<<< HEAD
	if (appended_rows == 0) {
		return 0;
	}

	// get the (estimated) size of a row (no compressions, etc.)
=======
>>>>>>> 6dc2c32f
	idx_t row_size = 0;
	auto &types = row_groups->GetTypes();
	for (auto &type : types) {
		row_size += GetTypeIdSize(type.InternalType());
	}

	// get the index size
	idx_t estimated_indexes_size = 0;
	indexes.Scan([&](Index &index) {
		    estimated_indexes_size += index.GetEstimatedMemoryUsage();
		    return false;
	});

	// return the size of the appended rows and the index size
	return appended_rows * row_size + estimated_indexes_size;
}

void LocalTableStorage::WriteNewRowGroup() {
	if (deleted_rows != 0) {
		// we have deletes - we cannot merge row groups
		return;
	}
	optimistic_writer.WriteNewRowGroup(*row_groups);
}

void LocalTableStorage::FlushBlocks() {
	if (!merged_storage && row_groups->GetTotalRows() > Storage::ROW_GROUP_SIZE) {
		optimistic_writer.WriteLastRowGroup(*row_groups);
	}
	optimistic_writer.FinalFlush();
}

PreservedError LocalTableStorage::AppendToIndexes(DuckTransaction &transaction, RowGroupCollection &source,
                                                  TableIndexList &index_list, const vector<LogicalType> &table_types,
                                                  row_t &start_row) {
	// only need to scan for index append
	// figure out which columns we need to scan for the set of indexes
	auto columns = index_list.GetRequiredColumns();
	// create an empty mock chunk that contains all the correct types for the table
	DataChunk mock_chunk;
	mock_chunk.InitializeEmpty(table_types);
	PreservedError error;
	source.Scan(transaction, columns, [&](DataChunk &chunk) -> bool {
		// construct the mock chunk by referencing the required columns
		for (idx_t i = 0; i < columns.size(); i++) {
			mock_chunk.data[columns[i]].Reference(chunk.data[i]);
		}
		mock_chunk.SetCardinality(chunk);
		// append this chunk to the indexes of the table
		error = DataTable::AppendToIndexes(index_list, mock_chunk, start_row);
		if (error) {
			return false;
		}
		start_row += chunk.size();
		return true;
	});
	return error;
}

void LocalTableStorage::AppendToIndexes(DuckTransaction &transaction, TableAppendState &append_state,
                                        idx_t append_count, bool append_to_table) {
	auto &table = table_ref.get();
	if (append_to_table) {
		table.InitializeAppend(transaction, append_state, append_count);
	}
	PreservedError error;
	if (append_to_table) {
		// appending: need to scan entire
		row_groups->Scan(transaction, [&](DataChunk &chunk) -> bool {
			// append this chunk to the indexes of the table
			error = table.AppendToIndexes(chunk, append_state.current_row);
			if (error) {
				return false;
			}
			// append to base table
			table.Append(chunk, append_state);
			return true;
		});
	} else {
		error =
		    AppendToIndexes(transaction, *row_groups, table.info->indexes, table.GetTypes(), append_state.current_row);
	}
	if (error) {
		// need to revert all appended row ids
		row_t current_row = append_state.row_start;
		// remove the data from the indexes, if there are any indexes
		row_groups->Scan(transaction, [&](DataChunk &chunk) -> bool {
			// append this chunk to the indexes of the table
			try {
				table.RemoveFromIndexes(append_state, chunk, current_row);
			} catch (Exception &ex) {
				error = PreservedError(ex);
				return false;
			} catch (std::exception &ex) { // LCOV_EXCL_START
				error = PreservedError(ex);
				return false;
			} // LCOV_EXCL_STOP

			current_row += chunk.size();
			if (current_row >= append_state.current_row) {
				// finished deleting all rows from the index: abort now
				return false;
			}
			return true;
		});
		if (append_to_table) {
			table.RevertAppendInternal(append_state.row_start, append_count);
		}

		// we need to vacuum the indexes to remove any buffers that are now empty
		// due to reverting the appends
		table.info->indexes.Scan([&](Index &index) {
			index.Vacuum();
			return false;
		});
		error.Throw();
	}
}

OptimisticDataWriter &LocalTableStorage::CreateOptimisticWriter() {
	auto writer = make_uniq<OptimisticDataWriter>(table_ref.get());
	optimistic_writers.push_back(std::move(writer));
	return *optimistic_writers.back();
}

void LocalTableStorage::FinalizeOptimisticWriter(OptimisticDataWriter &writer) {
	// remove the writer from the set of optimistic writers
	unique_ptr<OptimisticDataWriter> owned_writer;
	for (idx_t i = 0; i < optimistic_writers.size(); i++) {
		if (optimistic_writers[i].get() == &writer) {
			owned_writer = std::move(optimistic_writers[i]);
			optimistic_writers.erase(optimistic_writers.begin() + i);
			break;
		}
	}
	if (!owned_writer) {
		throw InternalException("Error in FinalizeOptimisticWriter - could not find writer");
	}
	optimistic_writer.Merge(*owned_writer);
}

void LocalTableStorage::Rollback() {
	for (auto &writer : optimistic_writers) {
		writer->Rollback();
	}
	optimistic_writers.clear();
	optimistic_writer.Rollback();
}

//===--------------------------------------------------------------------===//
// LocalTableManager
//===--------------------------------------------------------------------===//
optional_ptr<LocalTableStorage> LocalTableManager::GetStorage(DataTable &table) {
	lock_guard<mutex> l(table_storage_lock);
	auto entry = table_storage.find(table);
	return entry == table_storage.end() ? nullptr : entry->second.get();
}

LocalTableStorage &LocalTableManager::GetOrCreateStorage(DataTable &table) {
	lock_guard<mutex> l(table_storage_lock);
	auto entry = table_storage.find(table);
	if (entry == table_storage.end()) {
		auto new_storage = make_shared<LocalTableStorage>(table);
		auto storage = new_storage.get();
		table_storage.insert(make_pair(reference<DataTable>(table), std::move(new_storage)));
		return *storage;
	} else {
		return *entry->second.get();
	}
}

bool LocalTableManager::IsEmpty() {
	lock_guard<mutex> l(table_storage_lock);
	return table_storage.empty();
}

shared_ptr<LocalTableStorage> LocalTableManager::MoveEntry(DataTable &table) {
	lock_guard<mutex> l(table_storage_lock);
	auto entry = table_storage.find(table);
	if (entry == table_storage.end()) {
		return nullptr;
	}
	auto storage_entry = std::move(entry->second);
	table_storage.erase(entry);
	return storage_entry;
}

reference_map_t<DataTable, shared_ptr<LocalTableStorage>> LocalTableManager::MoveEntries() {
	lock_guard<mutex> l(table_storage_lock);
	return std::move(table_storage);
}

idx_t LocalTableManager::EstimatedSize() {
	lock_guard<mutex> l(table_storage_lock);
	idx_t estimated_size = 0;
	for (auto &storage : table_storage) {
		estimated_size += storage.second->EstimatedSize();
	}
	return estimated_size;
}

void LocalTableManager::InsertEntry(DataTable &table, shared_ptr<LocalTableStorage> entry) {
	lock_guard<mutex> l(table_storage_lock);
	D_ASSERT(table_storage.find(table) == table_storage.end());
	table_storage[table] = std::move(entry);
}

//===--------------------------------------------------------------------===//
// LocalStorage
//===--------------------------------------------------------------------===//
LocalStorage::LocalStorage(ClientContext &context, DuckTransaction &transaction)
    : context(context), transaction(transaction) {
}

LocalStorage::CommitState::CommitState() {
}

LocalStorage::CommitState::~CommitState() {
}

LocalStorage &LocalStorage::Get(DuckTransaction &transaction) {
	return transaction.GetLocalStorage();
}

LocalStorage &LocalStorage::Get(ClientContext &context, AttachedDatabase &db) {
	return DuckTransaction::Get(context, db).GetLocalStorage();
}

LocalStorage &LocalStorage::Get(ClientContext &context, Catalog &catalog) {
	return LocalStorage::Get(context, catalog.GetAttached());
}

void LocalStorage::InitializeScan(DataTable &table, CollectionScanState &state,
                                  optional_ptr<TableFilterSet> table_filters) {
	auto storage = table_manager.GetStorage(table);
	if (storage == nullptr) {
		return;
	}
	storage->InitializeScan(state, table_filters);
}

void LocalStorage::Scan(CollectionScanState &state, const vector<storage_t> &column_ids, DataChunk &result) {
	state.Scan(transaction, result);
}

void LocalStorage::InitializeParallelScan(DataTable &table, ParallelCollectionScanState &state) {
	auto storage = table_manager.GetStorage(table);
	if (!storage) {
		state.max_row = 0;
		state.vector_index = 0;
		state.current_row_group = nullptr;
	} else {
		storage->row_groups->InitializeParallelScan(state);
	}
}

bool LocalStorage::NextParallelScan(ClientContext &context, DataTable &table, ParallelCollectionScanState &state,
                                    CollectionScanState &scan_state) {
	auto storage = table_manager.GetStorage(table);
	if (!storage) {
		return false;
	}
	return storage->row_groups->NextParallelScan(context, state, scan_state);
}

void LocalStorage::InitializeAppend(LocalAppendState &state, DataTable &table) {
	state.storage = &table_manager.GetOrCreateStorage(table);
	state.storage->row_groups->InitializeAppend(TransactionData(transaction), state.append_state, 0);
}

void LocalStorage::Append(LocalAppendState &state, DataChunk &chunk) {
	// append to unique indices (if any)
	auto storage = state.storage;
	idx_t base_id = MAX_ROW_ID + storage->row_groups->GetTotalRows() + state.append_state.total_append_count;
	auto error = DataTable::AppendToIndexes(storage->indexes, chunk, base_id);
	if (error) {
		error.Throw();
	}

	//! Append the chunk to the local storage
	auto new_row_group = storage->row_groups->Append(chunk, state.append_state);

	//! Check if we should pre-emptively flush blocks to disk
	if (new_row_group) {
		storage->WriteNewRowGroup();
	}
}

void LocalStorage::FinalizeAppend(LocalAppendState &state) {
	state.storage->row_groups->FinalizeAppend(state.append_state.transaction, state.append_state);
}

void LocalStorage::LocalMerge(DataTable &table, RowGroupCollection &collection) {
	auto &storage = table_manager.GetOrCreateStorage(table);
	if (!storage.indexes.Empty()) {
		// append data to indexes if required
		row_t base_id = MAX_ROW_ID + storage.row_groups->GetTotalRows();
		auto error = storage.AppendToIndexes(transaction, collection, storage.indexes, table.GetTypes(), base_id);
		if (error) {
			error.Throw();
		}
	}
	storage.row_groups->MergeStorage(collection);
	storage.merged_storage = true;
}

OptimisticDataWriter &LocalStorage::CreateOptimisticWriter(DataTable &table) {
	auto &storage = table_manager.GetOrCreateStorage(table);
	return storage.CreateOptimisticWriter();
}

void LocalStorage::FinalizeOptimisticWriter(DataTable &table, OptimisticDataWriter &writer) {
	auto &storage = table_manager.GetOrCreateStorage(table);
	storage.FinalizeOptimisticWriter(writer);
}

bool LocalStorage::ChangesMade() noexcept {
	return !table_manager.IsEmpty();
}

bool LocalStorage::Find(DataTable &table) {
	return table_manager.GetStorage(table) != nullptr;
}

idx_t LocalStorage::EstimatedSize() {
	return table_manager.EstimatedSize();
}

idx_t LocalStorage::Delete(DataTable &table, Vector &row_ids, idx_t count) {
	auto storage = table_manager.GetStorage(table);
	D_ASSERT(storage);

	// delete from unique indices (if any)
	if (!storage->indexes.Empty()) {
		storage->row_groups->RemoveFromIndexes(storage->indexes, row_ids, count);
	}

	auto ids = FlatVector::GetData<row_t>(row_ids);
	idx_t delete_count = storage->row_groups->Delete(TransactionData(0, 0), table, ids, count);
	storage->deleted_rows += delete_count;
	return delete_count;
}

void LocalStorage::Update(DataTable &table, Vector &row_ids, const vector<PhysicalIndex> &column_ids,
                          DataChunk &updates) {
	auto storage = table_manager.GetStorage(table);
	D_ASSERT(storage);

	auto ids = FlatVector::GetData<row_t>(row_ids);
	storage->row_groups->Update(TransactionData(0, 0), ids, column_ids, updates);
}

void LocalStorage::Flush(DataTable &table, LocalTableStorage &storage) {
	if (storage.row_groups->GetTotalRows() <= storage.deleted_rows) {
		return;
	}
	idx_t append_count = storage.row_groups->GetTotalRows() - storage.deleted_rows;

	TableAppendState append_state;
	table.AppendLock(append_state);
	if ((append_state.row_start == 0 || storage.row_groups->GetTotalRows() >= MERGE_THRESHOLD) &&
	    storage.deleted_rows == 0) {
		// table is currently empty OR we are bulk appending: move over the storage directly
		// first flush any outstanding blocks
		storage.FlushBlocks();
		// now append to the indexes (if there are any)
		// FIXME: we should be able to merge the transaction-local index directly into the main table index
		// as long we just rewrite some row-ids
		if (!table.info->indexes.Empty()) {
			storage.AppendToIndexes(transaction, append_state, append_count, false);
		}
		// finally move over the row groups
		table.MergeStorage(*storage.row_groups, storage.indexes);
	} else {
		// check if we have written data
		// if we have, we cannot merge to disk after all
		// so we need to revert the data we have already written
		storage.Rollback();
		// append to the indexes and append to the base table
		storage.AppendToIndexes(transaction, append_state, append_count, true);
	}
	transaction.PushAppend(table, append_state.row_start, append_count);

	// possibly vacuum any excess index data
	table.info->indexes.Scan([&](Index &index) {
		index.Vacuum();
		return false;
	});
}

void LocalStorage::Commit(LocalStorage::CommitState &commit_state, DuckTransaction &transaction) {
	// commit local storage
	// iterate over all entries in the table storage map and commit them
	// after this, the local storage is no longer required and can be cleared
	auto table_storage = table_manager.MoveEntries();
	for (auto &entry : table_storage) {
		auto table = entry.first;
		auto storage = entry.second.get();
		Flush(table, *storage);
		entry.second.reset();
	}
}

void LocalStorage::Rollback() {
	// rollback local storage
	// after this, the local storage is no longer required and can be cleared
	auto table_storage = table_manager.MoveEntries();
	for (auto &entry : table_storage) {
		auto storage = entry.second.get();
		if (!storage) {
			continue;
		}
		storage->Rollback();

		entry.second.reset();
	}
}

idx_t LocalStorage::AddedRows(DataTable &table) {
	auto storage = table_manager.GetStorage(table);
	if (!storage) {
		return 0;
	}
	return storage->row_groups->GetTotalRows() - storage->deleted_rows;
}

void LocalStorage::MoveStorage(DataTable &old_dt, DataTable &new_dt) {
	// check if there are any pending appends for the old version of the table
	auto new_storage = table_manager.MoveEntry(old_dt);
	if (!new_storage) {
		return;
	}
	// take over the storage from the old entry
	new_storage->table_ref = new_dt;
	table_manager.InsertEntry(new_dt, std::move(new_storage));
}

void LocalStorage::AddColumn(DataTable &old_dt, DataTable &new_dt, ColumnDefinition &new_column,
                             Expression &default_value) {
	// check if there are any pending appends for the old version of the table
	auto storage = table_manager.MoveEntry(old_dt);
	if (!storage) {
		return;
	}
	auto new_storage = make_shared<LocalTableStorage>(context, new_dt, *storage, new_column, default_value);
	table_manager.InsertEntry(new_dt, std::move(new_storage));
}

void LocalStorage::DropColumn(DataTable &old_dt, DataTable &new_dt, idx_t removed_column) {
	// check if there are any pending appends for the old version of the table
	auto storage = table_manager.MoveEntry(old_dt);
	if (!storage) {
		return;
	}
	auto new_storage = make_shared<LocalTableStorage>(new_dt, *storage, removed_column);
	table_manager.InsertEntry(new_dt, std::move(new_storage));
}

void LocalStorage::ChangeType(DataTable &old_dt, DataTable &new_dt, idx_t changed_idx, const LogicalType &target_type,
                              const vector<column_t> &bound_columns, Expression &cast_expr) {
	// check if there are any pending appends for the old version of the table
	auto storage = table_manager.MoveEntry(old_dt);
	if (!storage) {
		return;
	}
	auto new_storage =
	    make_shared<LocalTableStorage>(context, new_dt, *storage, changed_idx, target_type, bound_columns, cast_expr);
	table_manager.InsertEntry(new_dt, std::move(new_storage));
}

void LocalStorage::FetchChunk(DataTable &table, Vector &row_ids, idx_t count, const vector<column_t> &col_ids,
                              DataChunk &chunk, ColumnFetchState &fetch_state) {
	auto storage = table_manager.GetStorage(table);
	if (!storage) {
		throw InternalException("LocalStorage::FetchChunk - local storage not found");
	}

	storage->row_groups->Fetch(transaction, chunk, col_ids, row_ids, count, fetch_state);
}

TableIndexList &LocalStorage::GetIndexes(DataTable &table) {
	auto storage = table_manager.GetStorage(table);
	if (!storage) {
		throw InternalException("LocalStorage::GetIndexes - local storage not found");
	}
	return storage->indexes;
}

void LocalStorage::VerifyNewConstraint(DataTable &parent, const BoundConstraint &constraint) {
	auto storage = table_manager.GetStorage(parent);
	if (!storage) {
		return;
	}
	storage->row_groups->VerifyNewConstraint(parent, constraint);
}

} // namespace duckdb<|MERGE_RESOLUTION|>--- conflicted
+++ resolved
@@ -83,14 +83,8 @@
 
 	// count the appended rows
 	idx_t appended_rows = row_groups->GetTotalRows() - deleted_rows;
-<<<<<<< HEAD
-	if (appended_rows == 0) {
-		return 0;
-	}
 
 	// get the (estimated) size of a row (no compressions, etc.)
-=======
->>>>>>> 6dc2c32f
 	idx_t row_size = 0;
 	auto &types = row_groups->GetTypes();
 	for (auto &type : types) {
