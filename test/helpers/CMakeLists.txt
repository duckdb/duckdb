<<<<<<< HEAD
set(DUCKDB_TEST_HELPERS_UNITS
    test_helpers.cpp test_helper_extension.cpp capi_tester.cpp pid.cpp
    cbuffer_manager_default.cpp)
=======
set(DUCKDB_TEST_HELPERS_UNITS test_helpers.cpp capi_tester.cpp pid.cpp)
>>>>>>> 29229a04

add_library(test_helpers STATIC ${DUCKDB_TEST_HELPERS_UNITS})

if(NOT WIN32)
  target_link_libraries(test_helpers duckdb)
endif()<|MERGE_RESOLUTION|>--- conflicted
+++ resolved
@@ -1,10 +1,5 @@
-<<<<<<< HEAD
-set(DUCKDB_TEST_HELPERS_UNITS
-    test_helpers.cpp test_helper_extension.cpp capi_tester.cpp pid.cpp
-    cbuffer_manager_default.cpp)
-=======
-set(DUCKDB_TEST_HELPERS_UNITS test_helpers.cpp capi_tester.cpp pid.cpp)
->>>>>>> 29229a04
+set(DUCKDB_TEST_HELPERS_UNITS test_helpers.cpp capi_tester.cpp pid.cpp
+                              cbuffer_manager_default.cpp)
 
 add_library(test_helpers STATIC ${DUCKDB_TEST_HELPERS_UNITS})
 
