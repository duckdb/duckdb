# name: test/sql/logging/test_logging_function_large.test_slow
# description: Use test_logging function with 1 million log entries
# group: [logging]

<<<<<<< HEAD
require noforcestorage  

=======
>>>>>>> 3483d12a
mode skip

query IIIIIIIIII
from duckdb_logs
----

statement ok
CALL enable_logging();

statement ok
set logging_level='debug';

loop i 0 100

statement ok
SELECT write_log('hi_global', level := 'info', scope := 'database') from range(0,2500);

statement ok
SELECT write_log('hi_client', level := 'info', scope := 'connection') from range(0,2500);

statement ok
SELECT write_log('hi_file', level := 'info', scope := 'file_opener') from range(0,2500);

endloop

query II
SELECT count(*), message FROM duckdb_logs where starts_with(message, 'hi_') group by message order by message
----
250000	hi_client
250000	hi_file
250000	hi_global

statement ok
CALL truncate_duckdb_logs();

query I
SELECT count(*) FROM duckdb_logs;
----
0<|MERGE_RESOLUTION|>--- conflicted
+++ resolved
@@ -2,12 +2,7 @@
 # description: Use test_logging function with 1 million log entries
 # group: [logging]
 
-<<<<<<< HEAD
 require noforcestorage  
-
-=======
->>>>>>> 3483d12a
-mode skip
 
 query IIIIIIIIII
 from duckdb_logs
