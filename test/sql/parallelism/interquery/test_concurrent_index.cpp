#include "catch.hpp"
#include "duckdb/main/appender.hpp"
#include "test_helpers.hpp"

#include <atomic>
#include <thread>
#include <vector>
#include <random>

using namespace duckdb;
using namespace std;

<<<<<<< HEAD
=======
//! Synchronize threads
>>>>>>> 7d5150c1
atomic<bool> concurrent_index_finished;

#define CONCURRENT_INDEX_THREAD_COUNT 10
#define CONCURRENT_INDEX_INSERT_COUNT 2000

<<<<<<< HEAD
static void ReadFromIntegers(DuckDB *db, bool *correct, idx_t thread_idx) {

	Connection con(*db);
	correct[thread_idx] = true;

	while (!concurrent_index_finished) {
		auto result = con.Query("SELECT i FROM integers WHERE i = " + to_string(thread_idx * 10000));
		if (!CHECK_COLUMN(result, 0, {Value::INTEGER(thread_idx * 10000)})) {
			correct[thread_idx] = false;
		}
	}
}

TEST_CASE("Concurrent reads during index creation", "[interquery][.]") {

	duckdb::unique_ptr<QueryResult> result;
=======
static void CreateIntegerTable(Connection *con, int64_t count) {
	REQUIRE_NO_FAIL(con->Query("CREATE TABLE integers AS SELECT range AS i FROM range ($1)", count));
}

static void CheckConstraintViolation(const string &result_str) {
	auto constraint_violation = result_str.find("constraint violation") != string::npos ||
	                            result_str.find("constraint violated") != string::npos ||
	                            result_str.find("Conflict on tuple deletion") != string::npos;
	if (!constraint_violation) {
		FAIL(result_str);
	}
}

static void ReadFromIntegers(DuckDB *db, idx_t thread_idx) {

	Connection con(*db);
	while (!concurrent_index_finished) {

		auto expected_value = to_string(thread_idx * 10000);
		auto result = con.Query("SELECT i FROM integers WHERE i = " + expected_value);
		REQUIRE_NO_FAIL(*result);
		REQUIRE(CHECK_COLUMN(result, 0, {Value::INTEGER(thread_idx * 10000)}));
	}
}

TEST_CASE("Concurrent reads during index creation", "[index][.]") {

>>>>>>> 7d5150c1
	DuckDB db(nullptr);
	Connection con(db);
	REQUIRE_NO_FAIL(con.Query("SET immediate_transaction_mode=true"));

<<<<<<< HEAD
	// enable detailed profiling
	con.Query("PRAGMA enable_profiling");
	auto detailed_profiling_output = TestCreatePath("detailed_profiling_output");
	con.Query("PRAGMA profiling_output='" + detailed_profiling_output + "'");
	con.Query("PRAGMA profiling_mode = detailed");

	// create a table to append to
	REQUIRE_NO_FAIL(con.Query("CREATE TABLE integers(i INTEGER)"));

	// append many entries
	Appender appender(con, "integers");
	for (idx_t i = 0; i < 1000000; i++) {
		appender.BeginRow();
		appender.Append<int32_t>(i);
		appender.EndRow();
	}
	appender.Close();

	concurrent_index_finished = false;

	// launch many reading threads
	bool correct[CONCURRENT_INDEX_THREAD_COUNT];
	thread threads[CONCURRENT_INDEX_THREAD_COUNT];
	for (idx_t i = 0; i < CONCURRENT_INDEX_THREAD_COUNT; i++) {
		threads[i] = thread(ReadFromIntegers, &db, correct, i);
=======
	CreateIntegerTable(&con, 1000000);
	concurrent_index_finished = false;

	// launch many reading threads
	thread threads[CONCURRENT_INDEX_THREAD_COUNT];
	for (idx_t i = 0; i < CONCURRENT_INDEX_THREAD_COUNT; i++) {
		threads[i] = thread(ReadFromIntegers, &db, i);
>>>>>>> 7d5150c1
	}

	// create the index
	REQUIRE_NO_FAIL(con.Query("CREATE INDEX i_index ON integers(i)"));
	concurrent_index_finished = true;

	for (idx_t i = 0; i < CONCURRENT_INDEX_THREAD_COUNT; i++) {
		threads[i].join();
	}

	// test that we can probe the index correctly
<<<<<<< HEAD
	result = con.Query("SELECT COUNT(*) FROM integers WHERE i=500000");
=======
	auto result = con.Query("SELECT COUNT(*) FROM integers WHERE i=500000");
	REQUIRE_NO_FAIL(*result);
>>>>>>> 7d5150c1
	REQUIRE(CHECK_COLUMN(result, 0, {1}));
}

static void AppendToIntegers(DuckDB *db) {

	Connection con(*db);

	for (idx_t i = 0; i < CONCURRENT_INDEX_INSERT_COUNT; i++) {
		REQUIRE_NO_FAIL(con.Query("INSERT INTO integers VALUES (1)"));
	}
}

TEST_CASE("Concurrent writes during index creation", "[index][.]") {

	DuckDB db(nullptr);
	Connection con(db);
	REQUIRE_NO_FAIL(con.Query("SET immediate_transaction_mode=true"));

<<<<<<< HEAD
	// enable detailed profiling
	con.Query("PRAGMA enable_profiling");
	auto detailed_profiling_output = TestCreatePath("detailed_profiling_output");
	con.Query("PRAGMA profiling_output='" + detailed_profiling_output + "'");
	con.Query("PRAGMA profiling_mode = detailed");

	// create a table to append to
	REQUIRE_NO_FAIL(con.Query("CREATE TABLE integers(i INTEGER)"));

	// append many entries
	Appender appender(con, "integers");
	for (idx_t i = 0; i < 1000000; i++) {
		appender.BeginRow();
		appender.Append<int32_t>(i);
		appender.EndRow();
	}
	appender.Close();
=======
	CreateIntegerTable(&con, 1000000);
>>>>>>> 7d5150c1

	// launch many concurrently writing threads
	thread threads[CONCURRENT_INDEX_THREAD_COUNT];
	for (idx_t i = 0; i < CONCURRENT_INDEX_THREAD_COUNT; i++) {
		threads[i] = thread(AppendToIntegers, &db);
	}

	// create the index
	REQUIRE_NO_FAIL(con.Query("CREATE INDEX i_index ON integers(i)"));

	for (idx_t i = 0; i < CONCURRENT_INDEX_THREAD_COUNT; i++) {
		threads[i].join();
	}

	// first scan the base table to verify the count, we avoid using a filter here to prevent the
	// optimizer from using an index scan
<<<<<<< HEAD
	result = con.Query("SELECT i, COUNT(*) FROM integers GROUP BY i ORDER BY i LIMIT 1 OFFSET 1");
	REQUIRE(CHECK_COLUMN(result, 0, {1}));
	REQUIRE(CHECK_COLUMN(result, 1, {1 + CONCURRENT_INDEX_THREAD_COUNT * CONCURRENT_INDEX_INSERT_COUNT}));

	// test that we can probe the index correctly too
	result = con.Query("SELECT COUNT(*) FROM integers WHERE i=1");
	REQUIRE(CHECK_COLUMN(result, 0, {1 + CONCURRENT_INDEX_THREAD_COUNT * CONCURRENT_INDEX_INSERT_COUNT}));
}

static void AppendIntoPK(DuckDB *db) {

	Connection con(*db);
	for (idx_t i = 0; i < 1000; i++) {
		con.Query("INSERT INTO integers VALUES ($1)", i);
	}
}

TEST_CASE("Concurrent inserts into PRIMARY KEY", "[interquery][.]") {

	duckdb::unique_ptr<QueryResult> result;
=======
	auto result = con.Query("SELECT i, COUNT(*) FROM integers GROUP BY i ORDER BY i LIMIT 1 OFFSET 1");
	REQUIRE_NO_FAIL(*result);
	REQUIRE(CHECK_COLUMN(result, 0, {1}));
	REQUIRE(CHECK_COLUMN(result, 1, {1 + CONCURRENT_INDEX_THREAD_COUNT * CONCURRENT_INDEX_INSERT_COUNT}));

	// test that we can probe the index correctly
	result = con.Query("SELECT COUNT(*) FROM integers WHERE i = 1");
	REQUIRE_NO_FAIL(*result);
	REQUIRE(CHECK_COLUMN(result, 0, {1 + CONCURRENT_INDEX_THREAD_COUNT * CONCURRENT_INDEX_INSERT_COUNT}));
}

static void AppendToPK(DuckDB *db) {

	Connection con(*db);
	for (idx_t i = 0; i < 1000; i++) {
		auto result = con.Query("INSERT INTO integers VALUES ($1)", i);
		if (result->HasError()) {
			CheckConstraintViolation(result->ToString());
		}
	}
}

TEST_CASE("Concurrent inserts to PRIMARY KEY", "[index][.]") {

>>>>>>> 7d5150c1
	DuckDB db(nullptr);
	Connection con(db);
	REQUIRE_NO_FAIL(con.Query("SET immediate_transaction_mode=true"));

<<<<<<< HEAD
	// enable detailed profiling
	con.Query("PRAGMA enable_profiling");
	auto detailed_profiling_output = TestCreatePath("detailed_profiling_output");
	con.Query("PRAGMA profiling_output='" + detailed_profiling_output + "'");
	con.Query("PRAGMA profiling_mode = detailed");

	// create a table to append to
	REQUIRE_NO_FAIL(con.Query("CREATE TABLE integers(i INTEGER PRIMARY KEY)"));

	// launch many concurrently writing threads
	// each thread writes the numbers 1...1000
	thread threads[CONCURRENT_INDEX_THREAD_COUNT];
	for (idx_t i = 0; i < CONCURRENT_INDEX_THREAD_COUNT; i++) {
		threads[i] = thread(AppendIntoPK, &db);
=======
	// create a table to append to
	REQUIRE_NO_FAIL(con.Query("CREATE TABLE integers (i INTEGER PRIMARY KEY)"));

	// launch many concurrently writing threads
	// each thread writes the numbers 1...1000, possibly causing a constraint violation
	thread threads[CONCURRENT_INDEX_THREAD_COUNT];
	for (idx_t i = 0; i < CONCURRENT_INDEX_THREAD_COUNT; i++) {
		threads[i] = thread(AppendToPK, &db);
>>>>>>> 7d5150c1
	}
	for (idx_t i = 0; i < CONCURRENT_INDEX_THREAD_COUNT; i++) {
		threads[i].join();
	}

<<<<<<< HEAD
	// test that the counts are correct
	result = con.Query("SELECT COUNT(*), COUNT(DISTINCT i) FROM integers");
=======
	// test the result
	auto result = con.Query("SELECT COUNT(*), COUNT(DISTINCT i) FROM integers");
	REQUIRE_NO_FAIL(*result);
>>>>>>> 7d5150c1
	REQUIRE(CHECK_COLUMN(result, 0, {1000}));
	REQUIRE(CHECK_COLUMN(result, 1, {1000}));
}

static void UpdatePK(DuckDB *db) {

	Connection con(*db);
	for (idx_t i = 0; i < 1000; i++) {
<<<<<<< HEAD
		con.Query("UPDATE integers SET i=1000+(i % 100) WHERE i=$1", i);
	}
}

TEST_CASE("Concurrent updates to PRIMARY KEY", "[interquery][.]") {

	duckdb::unique_ptr<QueryResult> result;
=======
		auto result = con.Query("UPDATE integers SET i = 1000 + (i % 100) WHERE i = $1", i);
		if (result->HasError()) {
			CheckConstraintViolation(result->ToString());
		}
	}
}

TEST_CASE("Concurrent updates to PRIMARY KEY", "[index][.]") {

>>>>>>> 7d5150c1
	DuckDB db(nullptr);
	Connection con(db);
	REQUIRE_NO_FAIL(con.Query("SET immediate_transaction_mode=true"));

<<<<<<< HEAD
	// enable detailed profiling
	con.Query("PRAGMA enable_profiling");
	auto detailed_profiling_output = TestCreatePath("detailed_profiling_output");
	con.Query("PRAGMA profiling_output='" + detailed_profiling_output + "'");
	con.Query("PRAGMA profiling_mode = detailed");

	// create a table and insert values [1...1000]
	REQUIRE_NO_FAIL(con.Query("CREATE TABLE integers(i INTEGER PRIMARY KEY)"));
	for (idx_t i = 0; i < 1000; i++) {
		REQUIRE_NO_FAIL(con.Query("INSERT INTO integers VALUES ($1)", i));
	}
=======
	// create a table and insert values [1...1000]
	REQUIRE_NO_FAIL(con.Query("CREATE TABLE integers (i INTEGER PRIMARY KEY)"));
	REQUIRE_NO_FAIL(con.Query("INSERT INTO integers SELECT range FROM range(1000)"));
>>>>>>> 7d5150c1

	// launch many concurrently updating threads
	// each thread updates numbers by incrementing them
	thread threads[CONCURRENT_INDEX_THREAD_COUNT];
	for (idx_t i = 0; i < CONCURRENT_INDEX_THREAD_COUNT; i++) {
		threads[i] = thread(UpdatePK, &db);
	}
	for (idx_t i = 0; i < CONCURRENT_INDEX_THREAD_COUNT; i++) {
		threads[i].join();
	}

<<<<<<< HEAD
	// test that the counts are correct
	result = con.Query("SELECT COUNT(*), COUNT(DISTINCT i) FROM integers");
=======
	// test the result
	auto result = con.Query("SELECT COUNT(*), COUNT(DISTINCT i) FROM integers");
	REQUIRE_NO_FAIL(*result);
>>>>>>> 7d5150c1
	REQUIRE(CHECK_COLUMN(result, 0, {1000}));
	REQUIRE(CHECK_COLUMN(result, 1, {1000}));
}

<<<<<<< HEAD
static void MixInsertIntoPK(DuckDB *db, atomic<idx_t> *count) {

	duckdb::unique_ptr<QueryResult> result;
	Connection con(*db);

	for (idx_t i = 0; i < 100; i++) {
		result = con.Query("INSERT INTO integers VALUES ($1)", i);
=======
static void MixAppendToPK(DuckDB *db, atomic<idx_t> *count) {

	Connection con(*db);
	for (idx_t i = 0; i < 100; i++) {

		auto result = con.Query("INSERT INTO integers VALUES ($1)", i);
>>>>>>> 7d5150c1
		if (!result->HasError()) {
			(*count)++;
			continue;
		}

		CheckConstraintViolation(result->ToString());
	}
}

static void MixUpdatePK(DuckDB *db, idx_t thread_idx) {

<<<<<<< HEAD
	duckdb::unique_ptr<QueryResult> result;
	Connection con(*db);
=======
>>>>>>> 7d5150c1
	std::uniform_int_distribution<> distribution(1, 100);
	std::mt19937 gen;
	gen.seed(thread_idx);

<<<<<<< HEAD
	for (idx_t i = 0; i < 100; i++) {
=======
	Connection con(*db);
	for (idx_t i = 0; i < 100; i++) {

>>>>>>> 7d5150c1
		idx_t old_value = distribution(gen);
		idx_t new_value = 100 + distribution(gen);

		auto result =
		    con.Query("UPDATE integers SET i =" + to_string(new_value) + " WHERE i = " + to_string(old_value));
		if (result->HasError()) {
			CheckConstraintViolation(result->ToString());
		}
	}
}

<<<<<<< HEAD
TEST_CASE("Mix UPDATES and INSERTS for PRIMARY KEY table", "[interquery][.]") {

	duckdb::unique_ptr<QueryResult> result;
=======
TEST_CASE("Mix updates and inserts on PRIMARY KEY", "[index][.]") {

>>>>>>> 7d5150c1
	DuckDB db(nullptr);
	Connection con(db);
	REQUIRE_NO_FAIL(con.Query("SET immediate_transaction_mode=true"));

	atomic<idx_t> atomic_count;
	atomic_count = 0;

	// create a table
	REQUIRE_NO_FAIL(con.Query("CREATE TABLE integers(i INTEGER PRIMARY KEY)"));

<<<<<<< HEAD
	// launch many concurrently updating threads
	// each thread updates numbers by incrementing them
=======
	// launch a mix of updating and appending threads
>>>>>>> 7d5150c1
	thread threads[CONCURRENT_INDEX_THREAD_COUNT];
	for (idx_t i = 0; i < CONCURRENT_INDEX_THREAD_COUNT; i++) {
		if (i % 2) {
			threads[i] = thread(MixUpdatePK, &db, i);
<<<<<<< HEAD
		} else {
			threads[i] = thread(MixInsertIntoPK, &db, &atomic_count);
		}
=======
			continue;
		}
		threads[i] = thread(MixAppendToPK, &db, &atomic_count);
>>>>>>> 7d5150c1
	}
	for (idx_t i = 0; i < CONCURRENT_INDEX_THREAD_COUNT; i++) {
		threads[i].join();
	}

<<<<<<< HEAD
	// test that the counts are correct
	result = con.Query("SELECT COUNT(*), COUNT(DISTINCT i) FROM integers");
=======
	// test the result
	auto result = con.Query("SELECT COUNT(*), COUNT(DISTINCT i) FROM integers");
	REQUIRE_NO_FAIL(*result);
>>>>>>> 7d5150c1
	REQUIRE(CHECK_COLUMN(result, 0, {Value::BIGINT(atomic_count)}));
	REQUIRE(CHECK_COLUMN(result, 1, {Value::BIGINT(atomic_count)}));
}

<<<<<<< HEAD
string AppendToPK(Connection &con, idx_t thread_idx) {

	duckdb::unique_ptr<QueryResult> result;
	if (con.Query("BEGIN TRANSACTION")->HasError()) {
		return "Failed BEGIN TRANSACTION";
	}

	// get the initial count
	result = con.Query("SELECT COUNT(*) FROM integers WHERE i >= 0");
	if (result->HasError()) {
		return "Failed initial query: " + result->GetError();
	}
=======
static void TransactionalAppendToPK(DuckDB *db, idx_t thread_idx) {

	Connection con(*db);
	REQUIRE_NO_FAIL(con.Query("BEGIN TRANSACTION"));

	// get the initial count
	auto result = con.Query("SELECT COUNT(*) FROM integers WHERE i >= 0");
	REQUIRE_NO_FAIL(*result);
>>>>>>> 7d5150c1

	auto chunk = result->Fetch();
	auto initial_count = chunk->GetValue(0, 0).GetValue<int32_t>();

	for (idx_t i = 0; i < 50; i++) {

<<<<<<< HEAD
		result = con.Query("INSERT INTO integers VALUES ($1)", (int32_t)(thread_idx * 1000 + i));
		if (result->HasError()) {
			return "Failed INSERT: " + result->GetError();
		}

		// check the count
		result = con.Query("SELECT COUNT(*), COUNT(DISTINCT i) FROM integers WHERE i >= 0");
		if (!CHECK_COLUMN(result, 0, {Value::INTEGER(initial_count + i + 1)})) {
			return "Incorrect result for CHECK_COLUMN [" + result->GetError() + "], expected " +
			       Value::INTEGER(initial_count + i + 1).ToString() + " rows";
		}
	}

	if (con.Query("COMMIT")->HasError()) {
		return "Failed COMMIT";
=======
		auto loop_result = con.Query("INSERT INTO integers VALUES ($1)", (int32_t)(thread_idx * 1000 + i));
		REQUIRE_NO_FAIL(*result);

		// check the count
		loop_result = con.Query("SELECT COUNT(*), COUNT(DISTINCT i) FROM integers WHERE i >= 0");
		REQUIRE(CHECK_COLUMN(loop_result, 0, {Value::INTEGER(initial_count + i + 1)}));
>>>>>>> 7d5150c1
	}

	REQUIRE_NO_FAIL(con.Query("COMMIT"));
}

<<<<<<< HEAD
static void TxAppendToPK(DuckDB *db, idx_t thread_idx, bool success[]) {

	Connection con(*db);
	success[thread_idx] = true;
	string result = AppendToPK(con, thread_idx);

	if (!result.empty()) {
		fprintf(stderr, "Parallel append failed: %s\n", result.c_str());
		success[thread_idx] = false;
	}
}

TEST_CASE("Parallel transactional appends to indexed table", "[interquery][.]") {

	// FIXME: this test causes a data race in the statistics code
	// FIXME: reproducible by running this test with THREADSAN=1 make reldebug

=======
TEST_CASE("Parallel transactional appends to indexed table", "[index][.]") {

	// FIXME: this test causes a data race in the statistics code
	// FIXME: reproducible by running this test with THREADSAN=1 make reldebug

>>>>>>> 7d5150c1
#ifndef DUCKDB_THREAD_SANITIZER
	DuckDB db(nullptr);
	Connection con(db);
	REQUIRE_NO_FAIL(con.Query("SET immediate_transaction_mode=true"));

<<<<<<< HEAD
	// enable detailed profiling
	con.Query("PRAGMA enable_profiling");
	auto detailed_profiling_output = TestCreatePath("detailed_profiling_output");
	con.Query("PRAGMA profiling_output='" + detailed_profiling_output + "'");
	con.Query("PRAGMA profiling_mode = detailed");

=======
>>>>>>> 7d5150c1
	// create a table
	REQUIRE_NO_FAIL(con.Query("CREATE TABLE integers(i INTEGER PRIMARY KEY)"));

	// launch many concurrently inserting threads
	thread threads[CONCURRENT_INDEX_THREAD_COUNT];
	for (idx_t i = 0; i < CONCURRENT_INDEX_THREAD_COUNT; i++) {
<<<<<<< HEAD
		threads[i] = thread(TxAppendToPK, &db, i, success);
=======
		threads[i] = thread(TransactionalAppendToPK, &db, i);
>>>>>>> 7d5150c1
	}

	for (idx_t i = 0; i < CONCURRENT_INDEX_THREAD_COUNT; i++) {
		threads[i].join();
	}

	// test that the counts are correct
<<<<<<< HEAD
	result = con.Query("SELECT COUNT(*), COUNT(DISTINCT i) FROM integers");
	REQUIRE(CHECK_COLUMN(result, 0, {Value::BIGINT(CONCURRENT_INDEX_THREAD_COUNT * 50)}));
	REQUIRE(CHECK_COLUMN(result, 1, {Value::BIGINT(CONCURRENT_INDEX_THREAD_COUNT * 50)}));
#endif
}

static void JoinIntegers(Connection *con, bool *join_success) {

	*join_success = true;

	for (idx_t i = 0; i < 10; i++) {
		auto result = con->Query("SELECT count(*) FROM integers INNER JOIN integers_2 ON (integers.i = integers_2.i)");
		if (!CHECK_COLUMN(result, 0, {Value::BIGINT(500000)})) {
			*join_success = false;
		}
=======
	auto result = con.Query("SELECT COUNT(*), COUNT(DISTINCT i) FROM integers");
	REQUIRE_NO_FAIL(*result);
	REQUIRE(CHECK_COLUMN(result, 0, {Value::BIGINT(idx_t(CONCURRENT_INDEX_THREAD_COUNT * 50))}));
	REQUIRE(CHECK_COLUMN(result, 1, {Value::BIGINT(idx_t(CONCURRENT_INDEX_THREAD_COUNT * 50))}));
#endif
}

static void JoinIntegers(Connection *con) {

	for (idx_t i = 0; i < 10; i++) {
		auto result = con->Query("SELECT count(*) FROM integers INNER JOIN integers_2 ON (integers.i = integers_2.i)");
		REQUIRE_NO_FAIL(*result);
		REQUIRE(CHECK_COLUMN(result, 0, {Value::BIGINT(500000)}));
>>>>>>> 7d5150c1
	}

<<<<<<< HEAD
TEST_CASE("Concurrent appends during joins", "[interquery][.]") {
=======
	REQUIRE_NO_FAIL(con->Query("COMMIT"));
}

TEST_CASE("Concurrent appends during joins", "[index][.]") {
>>>>>>> 7d5150c1

	duckdb::unique_ptr<QueryResult> result;
	DuckDB db(nullptr);
	Connection con(db);
	REQUIRE_NO_FAIL(con.Query("SET immediate_transaction_mode=true"));

<<<<<<< HEAD
	// enable detailed profiling
	con.Query("PRAGMA enable_profiling");
	auto detailed_profiling_output = TestCreatePath("detailed_profiling_output");
	con.Query("PRAGMA profiling_output='" + detailed_profiling_output + "'");
	con.Query("PRAGMA profiling_mode = detailed");

	// create join tables to append to
	REQUIRE_NO_FAIL(con.Query("CREATE TABLE integers(i INTEGER)"));
	REQUIRE_NO_FAIL(con.Query("CREATE TABLE integers_2(i INTEGER)"));

	// append many entries
	Appender appender(con, "integers");
	for (idx_t i = 0; i < 1000000; i++) {
		appender.BeginRow();
		appender.Append<int32_t>(i);
		appender.EndRow();
	}
	appender.Close();

	Appender appender_2(con, "integers_2");
	for (idx_t i = 0; i < 500000; i++) {
		appender_2.BeginRow();
		appender_2.Append<int32_t>(i);
		appender_2.EndRow();
	}
	appender_2.Close();

	// create the index
	REQUIRE_NO_FAIL(con.Query("CREATE INDEX i_index ON integers(i)"));

	bool join_success = true;
	Connection join_con(db);
	join_con.Query("BEGIN TRANSACTION");

	thread threads[CONCURRENT_INDEX_THREAD_COUNT];
	threads[0] = thread(JoinIntegers, &join_con, &join_success);

	// launch many concurrently writing threads (!)
	for (idx_t i = 1; i < CONCURRENT_INDEX_THREAD_COUNT; i++) {
=======
	// create join tables to append to
	REQUIRE_NO_FAIL(con.Query("CREATE TABLE integers AS SELECT range AS i FROM range(1000000)"));
	REQUIRE_NO_FAIL(con.Query("CREATE TABLE integers_2 AS SELECT range AS i FROM range(500000)"));

	// create the index
	REQUIRE_NO_FAIL(con.Query("CREATE INDEX i_index ON integers(i)"));

	// we need to guarantee that this thread starts before the other threads
	Connection join_con_1(db);
	REQUIRE_NO_FAIL(join_con_1.Query("BEGIN TRANSACTION"));

	Connection join_con_2(db);
	REQUIRE_NO_FAIL(con.Query("SET immediate_transaction_mode=true"));
	REQUIRE_NO_FAIL(join_con_2.Query("BEGIN TRANSACTION"));

	thread threads[CONCURRENT_INDEX_THREAD_COUNT];

	// join the data in join_con_1, which is an uncommitted transaction started
	// before appending any data
	threads[0] = thread(JoinIntegers, &join_con_1);

	// launch many concurrently writing threads
	for (idx_t i = 2; i < CONCURRENT_INDEX_THREAD_COUNT; i++) {
>>>>>>> 7d5150c1
		threads[i] = thread(AppendToIntegers, &db);
	}

	// join the data in join_con_2, which is an uncommitted transaction started
	// before appending any data
	threads[1] = thread(JoinIntegers, &join_con_2);

	for (idx_t i = 0; i < CONCURRENT_INDEX_THREAD_COUNT; i++) {
		threads[i].join();
	}
<<<<<<< HEAD

	REQUIRE(join_success);
=======
>>>>>>> 7d5150c1
}<|MERGE_RESOLUTION|>--- conflicted
+++ resolved
@@ -10,33 +10,12 @@
 using namespace duckdb;
 using namespace std;
 
-<<<<<<< HEAD
-=======
 //! Synchronize threads
->>>>>>> 7d5150c1
 atomic<bool> concurrent_index_finished;
 
 #define CONCURRENT_INDEX_THREAD_COUNT 10
 #define CONCURRENT_INDEX_INSERT_COUNT 2000
 
-<<<<<<< HEAD
-static void ReadFromIntegers(DuckDB *db, bool *correct, idx_t thread_idx) {
-
-	Connection con(*db);
-	correct[thread_idx] = true;
-
-	while (!concurrent_index_finished) {
-		auto result = con.Query("SELECT i FROM integers WHERE i = " + to_string(thread_idx * 10000));
-		if (!CHECK_COLUMN(result, 0, {Value::INTEGER(thread_idx * 10000)})) {
-			correct[thread_idx] = false;
-		}
-	}
-}
-
-TEST_CASE("Concurrent reads during index creation", "[interquery][.]") {
-
-	duckdb::unique_ptr<QueryResult> result;
-=======
 static void CreateIntegerTable(Connection *con, int64_t count) {
 	REQUIRE_NO_FAIL(con->Query("CREATE TABLE integers AS SELECT range AS i FROM range ($1)", count));
 }
@@ -64,38 +43,10 @@
 
 TEST_CASE("Concurrent reads during index creation", "[index][.]") {
 
->>>>>>> 7d5150c1
-	DuckDB db(nullptr);
-	Connection con(db);
-	REQUIRE_NO_FAIL(con.Query("SET immediate_transaction_mode=true"));
-
-<<<<<<< HEAD
-	// enable detailed profiling
-	con.Query("PRAGMA enable_profiling");
-	auto detailed_profiling_output = TestCreatePath("detailed_profiling_output");
-	con.Query("PRAGMA profiling_output='" + detailed_profiling_output + "'");
-	con.Query("PRAGMA profiling_mode = detailed");
-
-	// create a table to append to
-	REQUIRE_NO_FAIL(con.Query("CREATE TABLE integers(i INTEGER)"));
-
-	// append many entries
-	Appender appender(con, "integers");
-	for (idx_t i = 0; i < 1000000; i++) {
-		appender.BeginRow();
-		appender.Append<int32_t>(i);
-		appender.EndRow();
-	}
-	appender.Close();
-
-	concurrent_index_finished = false;
-
-	// launch many reading threads
-	bool correct[CONCURRENT_INDEX_THREAD_COUNT];
-	thread threads[CONCURRENT_INDEX_THREAD_COUNT];
-	for (idx_t i = 0; i < CONCURRENT_INDEX_THREAD_COUNT; i++) {
-		threads[i] = thread(ReadFromIntegers, &db, correct, i);
-=======
+	DuckDB db(nullptr);
+	Connection con(db);
+	REQUIRE_NO_FAIL(con.Query("SET immediate_transaction_mode=true"));
+
 	CreateIntegerTable(&con, 1000000);
 	concurrent_index_finished = false;
 
@@ -103,7 +54,6 @@
 	thread threads[CONCURRENT_INDEX_THREAD_COUNT];
 	for (idx_t i = 0; i < CONCURRENT_INDEX_THREAD_COUNT; i++) {
 		threads[i] = thread(ReadFromIntegers, &db, i);
->>>>>>> 7d5150c1
 	}
 
 	// create the index
@@ -115,19 +65,14 @@
 	}
 
 	// test that we can probe the index correctly
-<<<<<<< HEAD
-	result = con.Query("SELECT COUNT(*) FROM integers WHERE i=500000");
-=======
 	auto result = con.Query("SELECT COUNT(*) FROM integers WHERE i=500000");
 	REQUIRE_NO_FAIL(*result);
->>>>>>> 7d5150c1
 	REQUIRE(CHECK_COLUMN(result, 0, {1}));
 }
 
 static void AppendToIntegers(DuckDB *db) {
 
 	Connection con(*db);
-
 	for (idx_t i = 0; i < CONCURRENT_INDEX_INSERT_COUNT; i++) {
 		REQUIRE_NO_FAIL(con.Query("INSERT INTO integers VALUES (1)"));
 	}
@@ -139,27 +84,7 @@
 	Connection con(db);
 	REQUIRE_NO_FAIL(con.Query("SET immediate_transaction_mode=true"));
 
-<<<<<<< HEAD
-	// enable detailed profiling
-	con.Query("PRAGMA enable_profiling");
-	auto detailed_profiling_output = TestCreatePath("detailed_profiling_output");
-	con.Query("PRAGMA profiling_output='" + detailed_profiling_output + "'");
-	con.Query("PRAGMA profiling_mode = detailed");
-
-	// create a table to append to
-	REQUIRE_NO_FAIL(con.Query("CREATE TABLE integers(i INTEGER)"));
-
-	// append many entries
-	Appender appender(con, "integers");
-	for (idx_t i = 0; i < 1000000; i++) {
-		appender.BeginRow();
-		appender.Append<int32_t>(i);
-		appender.EndRow();
-	}
-	appender.Close();
-=======
 	CreateIntegerTable(&con, 1000000);
->>>>>>> 7d5150c1
 
 	// launch many concurrently writing threads
 	thread threads[CONCURRENT_INDEX_THREAD_COUNT];
@@ -176,28 +101,6 @@
 
 	// first scan the base table to verify the count, we avoid using a filter here to prevent the
 	// optimizer from using an index scan
-<<<<<<< HEAD
-	result = con.Query("SELECT i, COUNT(*) FROM integers GROUP BY i ORDER BY i LIMIT 1 OFFSET 1");
-	REQUIRE(CHECK_COLUMN(result, 0, {1}));
-	REQUIRE(CHECK_COLUMN(result, 1, {1 + CONCURRENT_INDEX_THREAD_COUNT * CONCURRENT_INDEX_INSERT_COUNT}));
-
-	// test that we can probe the index correctly too
-	result = con.Query("SELECT COUNT(*) FROM integers WHERE i=1");
-	REQUIRE(CHECK_COLUMN(result, 0, {1 + CONCURRENT_INDEX_THREAD_COUNT * CONCURRENT_INDEX_INSERT_COUNT}));
-}
-
-static void AppendIntoPK(DuckDB *db) {
-
-	Connection con(*db);
-	for (idx_t i = 0; i < 1000; i++) {
-		con.Query("INSERT INTO integers VALUES ($1)", i);
-	}
-}
-
-TEST_CASE("Concurrent inserts into PRIMARY KEY", "[interquery][.]") {
-
-	duckdb::unique_ptr<QueryResult> result;
-=======
 	auto result = con.Query("SELECT i, COUNT(*) FROM integers GROUP BY i ORDER BY i LIMIT 1 OFFSET 1");
 	REQUIRE_NO_FAIL(*result);
 	REQUIRE(CHECK_COLUMN(result, 0, {1}));
@@ -222,27 +125,10 @@
 
 TEST_CASE("Concurrent inserts to PRIMARY KEY", "[index][.]") {
 
->>>>>>> 7d5150c1
-	DuckDB db(nullptr);
-	Connection con(db);
-	REQUIRE_NO_FAIL(con.Query("SET immediate_transaction_mode=true"));
-
-<<<<<<< HEAD
-	// enable detailed profiling
-	con.Query("PRAGMA enable_profiling");
-	auto detailed_profiling_output = TestCreatePath("detailed_profiling_output");
-	con.Query("PRAGMA profiling_output='" + detailed_profiling_output + "'");
-	con.Query("PRAGMA profiling_mode = detailed");
-
-	// create a table to append to
-	REQUIRE_NO_FAIL(con.Query("CREATE TABLE integers(i INTEGER PRIMARY KEY)"));
-
-	// launch many concurrently writing threads
-	// each thread writes the numbers 1...1000
-	thread threads[CONCURRENT_INDEX_THREAD_COUNT];
-	for (idx_t i = 0; i < CONCURRENT_INDEX_THREAD_COUNT; i++) {
-		threads[i] = thread(AppendIntoPK, &db);
-=======
+	DuckDB db(nullptr);
+	Connection con(db);
+	REQUIRE_NO_FAIL(con.Query("SET immediate_transaction_mode=true"));
+
 	// create a table to append to
 	REQUIRE_NO_FAIL(con.Query("CREATE TABLE integers (i INTEGER PRIMARY KEY)"));
 
@@ -251,20 +137,14 @@
 	thread threads[CONCURRENT_INDEX_THREAD_COUNT];
 	for (idx_t i = 0; i < CONCURRENT_INDEX_THREAD_COUNT; i++) {
 		threads[i] = thread(AppendToPK, &db);
->>>>>>> 7d5150c1
-	}
-	for (idx_t i = 0; i < CONCURRENT_INDEX_THREAD_COUNT; i++) {
-		threads[i].join();
-	}
-
-<<<<<<< HEAD
-	// test that the counts are correct
-	result = con.Query("SELECT COUNT(*), COUNT(DISTINCT i) FROM integers");
-=======
+	}
+	for (idx_t i = 0; i < CONCURRENT_INDEX_THREAD_COUNT; i++) {
+		threads[i].join();
+	}
+
 	// test the result
 	auto result = con.Query("SELECT COUNT(*), COUNT(DISTINCT i) FROM integers");
 	REQUIRE_NO_FAIL(*result);
->>>>>>> 7d5150c1
 	REQUIRE(CHECK_COLUMN(result, 0, {1000}));
 	REQUIRE(CHECK_COLUMN(result, 1, {1000}));
 }
@@ -273,15 +153,6 @@
 
 	Connection con(*db);
 	for (idx_t i = 0; i < 1000; i++) {
-<<<<<<< HEAD
-		con.Query("UPDATE integers SET i=1000+(i % 100) WHERE i=$1", i);
-	}
-}
-
-TEST_CASE("Concurrent updates to PRIMARY KEY", "[interquery][.]") {
-
-	duckdb::unique_ptr<QueryResult> result;
-=======
 		auto result = con.Query("UPDATE integers SET i = 1000 + (i % 100) WHERE i = $1", i);
 		if (result->HasError()) {
 			CheckConstraintViolation(result->ToString());
@@ -291,28 +162,13 @@
 
 TEST_CASE("Concurrent updates to PRIMARY KEY", "[index][.]") {
 
->>>>>>> 7d5150c1
-	DuckDB db(nullptr);
-	Connection con(db);
-	REQUIRE_NO_FAIL(con.Query("SET immediate_transaction_mode=true"));
-
-<<<<<<< HEAD
-	// enable detailed profiling
-	con.Query("PRAGMA enable_profiling");
-	auto detailed_profiling_output = TestCreatePath("detailed_profiling_output");
-	con.Query("PRAGMA profiling_output='" + detailed_profiling_output + "'");
-	con.Query("PRAGMA profiling_mode = detailed");
-
-	// create a table and insert values [1...1000]
-	REQUIRE_NO_FAIL(con.Query("CREATE TABLE integers(i INTEGER PRIMARY KEY)"));
-	for (idx_t i = 0; i < 1000; i++) {
-		REQUIRE_NO_FAIL(con.Query("INSERT INTO integers VALUES ($1)", i));
-	}
-=======
+	DuckDB db(nullptr);
+	Connection con(db);
+	REQUIRE_NO_FAIL(con.Query("SET immediate_transaction_mode=true"));
+
 	// create a table and insert values [1...1000]
 	REQUIRE_NO_FAIL(con.Query("CREATE TABLE integers (i INTEGER PRIMARY KEY)"));
 	REQUIRE_NO_FAIL(con.Query("INSERT INTO integers SELECT range FROM range(1000)"));
->>>>>>> 7d5150c1
 
 	// launch many concurrently updating threads
 	// each thread updates numbers by incrementing them
@@ -324,34 +180,19 @@
 		threads[i].join();
 	}
 
-<<<<<<< HEAD
-	// test that the counts are correct
-	result = con.Query("SELECT COUNT(*), COUNT(DISTINCT i) FROM integers");
-=======
 	// test the result
 	auto result = con.Query("SELECT COUNT(*), COUNT(DISTINCT i) FROM integers");
 	REQUIRE_NO_FAIL(*result);
->>>>>>> 7d5150c1
 	REQUIRE(CHECK_COLUMN(result, 0, {1000}));
 	REQUIRE(CHECK_COLUMN(result, 1, {1000}));
 }
 
-<<<<<<< HEAD
-static void MixInsertIntoPK(DuckDB *db, atomic<idx_t> *count) {
-
-	duckdb::unique_ptr<QueryResult> result;
-	Connection con(*db);
-
+static void MixAppendToPK(DuckDB *db, atomic<idx_t> *count) {
+
+	Connection con(*db);
 	for (idx_t i = 0; i < 100; i++) {
-		result = con.Query("INSERT INTO integers VALUES ($1)", i);
-=======
-static void MixAppendToPK(DuckDB *db, atomic<idx_t> *count) {
-
-	Connection con(*db);
-	for (idx_t i = 0; i < 100; i++) {
 
 		auto result = con.Query("INSERT INTO integers VALUES ($1)", i);
->>>>>>> 7d5150c1
 		if (!result->HasError()) {
 			(*count)++;
 			continue;
@@ -363,22 +204,13 @@
 
 static void MixUpdatePK(DuckDB *db, idx_t thread_idx) {
 
-<<<<<<< HEAD
-	duckdb::unique_ptr<QueryResult> result;
-	Connection con(*db);
-=======
->>>>>>> 7d5150c1
 	std::uniform_int_distribution<> distribution(1, 100);
 	std::mt19937 gen;
 	gen.seed(thread_idx);
 
-<<<<<<< HEAD
+	Connection con(*db);
 	for (idx_t i = 0; i < 100; i++) {
-=======
-	Connection con(*db);
-	for (idx_t i = 0; i < 100; i++) {
-
->>>>>>> 7d5150c1
+
 		idx_t old_value = distribution(gen);
 		idx_t new_value = 100 + distribution(gen);
 
@@ -390,14 +222,8 @@
 	}
 }
 
-<<<<<<< HEAD
-TEST_CASE("Mix UPDATES and INSERTS for PRIMARY KEY table", "[interquery][.]") {
-
-	duckdb::unique_ptr<QueryResult> result;
-=======
 TEST_CASE("Mix updates and inserts on PRIMARY KEY", "[index][.]") {
 
->>>>>>> 7d5150c1
 	DuckDB db(nullptr);
 	Connection con(db);
 	REQUIRE_NO_FAIL(con.Query("SET immediate_transaction_mode=true"));
@@ -408,56 +234,27 @@
 	// create a table
 	REQUIRE_NO_FAIL(con.Query("CREATE TABLE integers(i INTEGER PRIMARY KEY)"));
 
-<<<<<<< HEAD
-	// launch many concurrently updating threads
-	// each thread updates numbers by incrementing them
-=======
 	// launch a mix of updating and appending threads
->>>>>>> 7d5150c1
 	thread threads[CONCURRENT_INDEX_THREAD_COUNT];
 	for (idx_t i = 0; i < CONCURRENT_INDEX_THREAD_COUNT; i++) {
 		if (i % 2) {
 			threads[i] = thread(MixUpdatePK, &db, i);
-<<<<<<< HEAD
-		} else {
-			threads[i] = thread(MixInsertIntoPK, &db, &atomic_count);
-		}
-=======
 			continue;
 		}
 		threads[i] = thread(MixAppendToPK, &db, &atomic_count);
->>>>>>> 7d5150c1
-	}
-	for (idx_t i = 0; i < CONCURRENT_INDEX_THREAD_COUNT; i++) {
-		threads[i].join();
-	}
-
-<<<<<<< HEAD
-	// test that the counts are correct
-	result = con.Query("SELECT COUNT(*), COUNT(DISTINCT i) FROM integers");
-=======
+	}
+
+	for (idx_t i = 0; i < CONCURRENT_INDEX_THREAD_COUNT; i++) {
+		threads[i].join();
+	}
+
 	// test the result
 	auto result = con.Query("SELECT COUNT(*), COUNT(DISTINCT i) FROM integers");
 	REQUIRE_NO_FAIL(*result);
->>>>>>> 7d5150c1
 	REQUIRE(CHECK_COLUMN(result, 0, {Value::BIGINT(atomic_count)}));
 	REQUIRE(CHECK_COLUMN(result, 1, {Value::BIGINT(atomic_count)}));
 }
 
-<<<<<<< HEAD
-string AppendToPK(Connection &con, idx_t thread_idx) {
-
-	duckdb::unique_ptr<QueryResult> result;
-	if (con.Query("BEGIN TRANSACTION")->HasError()) {
-		return "Failed BEGIN TRANSACTION";
-	}
-
-	// get the initial count
-	result = con.Query("SELECT COUNT(*) FROM integers WHERE i >= 0");
-	if (result->HasError()) {
-		return "Failed initial query: " + result->GetError();
-	}
-=======
 static void TransactionalAppendToPK(DuckDB *db, idx_t thread_idx) {
 
 	Connection con(*db);
@@ -466,92 +263,40 @@
 	// get the initial count
 	auto result = con.Query("SELECT COUNT(*) FROM integers WHERE i >= 0");
 	REQUIRE_NO_FAIL(*result);
->>>>>>> 7d5150c1
 
 	auto chunk = result->Fetch();
 	auto initial_count = chunk->GetValue(0, 0).GetValue<int32_t>();
 
 	for (idx_t i = 0; i < 50; i++) {
 
-<<<<<<< HEAD
-		result = con.Query("INSERT INTO integers VALUES ($1)", (int32_t)(thread_idx * 1000 + i));
-		if (result->HasError()) {
-			return "Failed INSERT: " + result->GetError();
-		}
-
-		// check the count
-		result = con.Query("SELECT COUNT(*), COUNT(DISTINCT i) FROM integers WHERE i >= 0");
-		if (!CHECK_COLUMN(result, 0, {Value::INTEGER(initial_count + i + 1)})) {
-			return "Incorrect result for CHECK_COLUMN [" + result->GetError() + "], expected " +
-			       Value::INTEGER(initial_count + i + 1).ToString() + " rows";
-		}
-	}
-
-	if (con.Query("COMMIT")->HasError()) {
-		return "Failed COMMIT";
-=======
 		auto loop_result = con.Query("INSERT INTO integers VALUES ($1)", (int32_t)(thread_idx * 1000 + i));
 		REQUIRE_NO_FAIL(*result);
 
 		// check the count
 		loop_result = con.Query("SELECT COUNT(*), COUNT(DISTINCT i) FROM integers WHERE i >= 0");
 		REQUIRE(CHECK_COLUMN(loop_result, 0, {Value::INTEGER(initial_count + i + 1)}));
->>>>>>> 7d5150c1
 	}
 
 	REQUIRE_NO_FAIL(con.Query("COMMIT"));
 }
 
-<<<<<<< HEAD
-static void TxAppendToPK(DuckDB *db, idx_t thread_idx, bool success[]) {
-
-	Connection con(*db);
-	success[thread_idx] = true;
-	string result = AppendToPK(con, thread_idx);
-
-	if (!result.empty()) {
-		fprintf(stderr, "Parallel append failed: %s\n", result.c_str());
-		success[thread_idx] = false;
-	}
-}
-
-TEST_CASE("Parallel transactional appends to indexed table", "[interquery][.]") {
+TEST_CASE("Parallel transactional appends to indexed table", "[index][.]") {
 
 	// FIXME: this test causes a data race in the statistics code
 	// FIXME: reproducible by running this test with THREADSAN=1 make reldebug
 
-=======
-TEST_CASE("Parallel transactional appends to indexed table", "[index][.]") {
-
-	// FIXME: this test causes a data race in the statistics code
-	// FIXME: reproducible by running this test with THREADSAN=1 make reldebug
-
->>>>>>> 7d5150c1
 #ifndef DUCKDB_THREAD_SANITIZER
 	DuckDB db(nullptr);
 	Connection con(db);
 	REQUIRE_NO_FAIL(con.Query("SET immediate_transaction_mode=true"));
 
-<<<<<<< HEAD
-	// enable detailed profiling
-	con.Query("PRAGMA enable_profiling");
-	auto detailed_profiling_output = TestCreatePath("detailed_profiling_output");
-	con.Query("PRAGMA profiling_output='" + detailed_profiling_output + "'");
-	con.Query("PRAGMA profiling_mode = detailed");
-
-=======
->>>>>>> 7d5150c1
 	// create a table
 	REQUIRE_NO_FAIL(con.Query("CREATE TABLE integers(i INTEGER PRIMARY KEY)"));
 
 	// launch many concurrently inserting threads
 	thread threads[CONCURRENT_INDEX_THREAD_COUNT];
 	for (idx_t i = 0; i < CONCURRENT_INDEX_THREAD_COUNT; i++) {
-<<<<<<< HEAD
-		threads[i] = thread(TxAppendToPK, &db, i, success);
-=======
 		threads[i] = thread(TransactionalAppendToPK, &db, i);
->>>>>>> 7d5150c1
 	}
 
 	for (idx_t i = 0; i < CONCURRENT_INDEX_THREAD_COUNT; i++) {
@@ -559,23 +304,6 @@
 	}
 
 	// test that the counts are correct
-<<<<<<< HEAD
-	result = con.Query("SELECT COUNT(*), COUNT(DISTINCT i) FROM integers");
-	REQUIRE(CHECK_COLUMN(result, 0, {Value::BIGINT(CONCURRENT_INDEX_THREAD_COUNT * 50)}));
-	REQUIRE(CHECK_COLUMN(result, 1, {Value::BIGINT(CONCURRENT_INDEX_THREAD_COUNT * 50)}));
-#endif
-}
-
-static void JoinIntegers(Connection *con, bool *join_success) {
-
-	*join_success = true;
-
-	for (idx_t i = 0; i < 10; i++) {
-		auto result = con->Query("SELECT count(*) FROM integers INNER JOIN integers_2 ON (integers.i = integers_2.i)");
-		if (!CHECK_COLUMN(result, 0, {Value::BIGINT(500000)})) {
-			*join_success = false;
-		}
-=======
 	auto result = con.Query("SELECT COUNT(*), COUNT(DISTINCT i) FROM integers");
 	REQUIRE_NO_FAIL(*result);
 	REQUIRE(CHECK_COLUMN(result, 0, {Value::BIGINT(idx_t(CONCURRENT_INDEX_THREAD_COUNT * 50))}));
@@ -589,64 +317,18 @@
 		auto result = con->Query("SELECT count(*) FROM integers INNER JOIN integers_2 ON (integers.i = integers_2.i)");
 		REQUIRE_NO_FAIL(*result);
 		REQUIRE(CHECK_COLUMN(result, 0, {Value::BIGINT(500000)}));
->>>>>>> 7d5150c1
-	}
-
-<<<<<<< HEAD
-TEST_CASE("Concurrent appends during joins", "[interquery][.]") {
-=======
+	}
+
 	REQUIRE_NO_FAIL(con->Query("COMMIT"));
 }
 
 TEST_CASE("Concurrent appends during joins", "[index][.]") {
->>>>>>> 7d5150c1
 
 	duckdb::unique_ptr<QueryResult> result;
 	DuckDB db(nullptr);
 	Connection con(db);
 	REQUIRE_NO_FAIL(con.Query("SET immediate_transaction_mode=true"));
 
-<<<<<<< HEAD
-	// enable detailed profiling
-	con.Query("PRAGMA enable_profiling");
-	auto detailed_profiling_output = TestCreatePath("detailed_profiling_output");
-	con.Query("PRAGMA profiling_output='" + detailed_profiling_output + "'");
-	con.Query("PRAGMA profiling_mode = detailed");
-
-	// create join tables to append to
-	REQUIRE_NO_FAIL(con.Query("CREATE TABLE integers(i INTEGER)"));
-	REQUIRE_NO_FAIL(con.Query("CREATE TABLE integers_2(i INTEGER)"));
-
-	// append many entries
-	Appender appender(con, "integers");
-	for (idx_t i = 0; i < 1000000; i++) {
-		appender.BeginRow();
-		appender.Append<int32_t>(i);
-		appender.EndRow();
-	}
-	appender.Close();
-
-	Appender appender_2(con, "integers_2");
-	for (idx_t i = 0; i < 500000; i++) {
-		appender_2.BeginRow();
-		appender_2.Append<int32_t>(i);
-		appender_2.EndRow();
-	}
-	appender_2.Close();
-
-	// create the index
-	REQUIRE_NO_FAIL(con.Query("CREATE INDEX i_index ON integers(i)"));
-
-	bool join_success = true;
-	Connection join_con(db);
-	join_con.Query("BEGIN TRANSACTION");
-
-	thread threads[CONCURRENT_INDEX_THREAD_COUNT];
-	threads[0] = thread(JoinIntegers, &join_con, &join_success);
-
-	// launch many concurrently writing threads (!)
-	for (idx_t i = 1; i < CONCURRENT_INDEX_THREAD_COUNT; i++) {
-=======
 	// create join tables to append to
 	REQUIRE_NO_FAIL(con.Query("CREATE TABLE integers AS SELECT range AS i FROM range(1000000)"));
 	REQUIRE_NO_FAIL(con.Query("CREATE TABLE integers_2 AS SELECT range AS i FROM range(500000)"));
@@ -670,7 +352,6 @@
 
 	// launch many concurrently writing threads
 	for (idx_t i = 2; i < CONCURRENT_INDEX_THREAD_COUNT; i++) {
->>>>>>> 7d5150c1
 		threads[i] = thread(AppendToIntegers, &db);
 	}
 
@@ -681,9 +362,4 @@
 	for (idx_t i = 0; i < CONCURRENT_INDEX_THREAD_COUNT; i++) {
 		threads[i].join();
 	}
-<<<<<<< HEAD
-
-	REQUIRE(join_success);
-=======
->>>>>>> 7d5150c1
 }