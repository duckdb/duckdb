--- conflicted
+++ resolved
@@ -113,7 +113,6 @@
 ----
 TRY can not be used in combination with a scalar subquery
 
-<<<<<<< HEAD
 # Aggregates or plain column references are also not allowed.
 
 statement error
@@ -141,12 +140,11 @@
 select TRY(2 + avg(x)) from cte
 ----
 aggregates are not allowed inside the TRY expression
-=======
+
 # The values below are literals, which do not have a PhysicalType, caused a crash before fixing duckdb-internal/issues/5047
 
 statement ok
 select TRY('hello');
 
 statement ok
-select TRY(123);
->>>>>>> b29fe922
+select TRY(123);