# name: test/sql/export/export_generated_columns.test
# description: Test export of generated columns
# group: [export]

statement ok
BEGIN TRANSACTION

# Create a macro that the generated column uses
statement ok
CREATE MACRO my_macro(b) AS b + 5;

statement ok
CREATE TABLE tbl (
	x INTEGER,
	gen_x AS (my_macro(x))
);

statement ok
INSERT INTO tbl VALUES(5);

# Generated columns can not be inserted into directly
statement error
INSERT INTO tbl VALUES(2,3)
----

# 'x' can not be removed, as 'gen_x' depends on it
statement error
ALTER TABLE tbl DROP COLUMN x;
----

statement ok
EXPORT DATABASE '__TEST_DIR__/export_generated_columns' (FORMAT CSV);

statement ok
ROLLBACK

statement ok
IMPORT DATABASE '__TEST_DIR__/export_generated_columns'

# We can get the data we exported just now
query II
SELECT * FROM tbl
----
5	10

# Generated columns can not be inserted into directly
statement error
INSERT INTO tbl VALUES(2,3)
----

statement error
drop macro my_macro;
----
Dependency Error: Cannot drop entry "my_macro" because there are entries that depend on it

# 'x' can not be removed, as 'gen_x' depends on it
statement error
ALTER TABLE tbl DROP COLUMN x;
<<<<<<< HEAD
=======
----
>>>>>>> 5228da66
<|MERGE_RESOLUTION|>--- conflicted
+++ resolved
@@ -56,7 +56,4 @@
 # 'x' can not be removed, as 'gen_x' depends on it
 statement error
 ALTER TABLE tbl DROP COLUMN x;
-<<<<<<< HEAD
-=======
-----
->>>>>>> 5228da66
+----