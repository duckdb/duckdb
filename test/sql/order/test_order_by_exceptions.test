--- conflicted
+++ resolved
@@ -29,13 +29,9 @@
 query II
 SELECT a AS k, b FROM test UNION SELECT a, b AS k FROM test ORDER BY k
 ----
-<<<<<<< HEAD
-Binder Error: Ambiguous name in ORDER BY!
-=======
 11	22
 12	21
 13	22
->>>>>>> 0e01450c
 
 query II
 SELECT a AS k, b FROM test UNION SELECT a AS k, b FROM test ORDER BY k
