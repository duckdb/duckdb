# name: test/sql/catalog/dependencies/test_alter_dependency_ownership.test
# description: Tests alter of ownership of sequences
# group: [dependencies]

require skip_reload


##TEST: If the table is dropped, then the sequence is also droppped
statement ok
CREATE SEQUENCE sequence1;

statement ok
CREATE TABLE tablename (
    colname integer
);

statement ok
ALTER SEQUENCE sequence1 OWNED BY tablename;

statement ok
DROP TABLE tablename;

statement error
SELECT nextval('sequence1');
----
Catalog Error: Sequence with name sequence1 does not exist!

##TEST: If the table is dropped, then the sequence is also droppped, using schemas
statement ok
CREATE SEQUENCE main.sequence1;

statement ok
CREATE TABLE main.tablename (
    colname integer
);

statement ok
ALTER SEQUENCE main.sequence1 OWNED BY main.tablename;

statement ok
DROP TABLE main.tablename;

statement error
SELECT nextval('main.sequence1');
----
Catalog Error: Sequence with name sequence1 does not exist!

##TEST: If the owned sequence is dropped with CASCADE, then the table is also dropped
statement ok
CREATE SEQUENCE sequence1;

statement ok
CREATE TABLE tablename (
    colname integer
);

statement ok
ALTER SEQUENCE sequence1 OWNED BY tablename;

statement ok
DROP SEQUENCE sequence1 CASCADE;

statement error
SELECT * FROM tablename;
----
Catalog Error: Table with name tablename does not exist!

##TEST: The owned sequence cannot be dropped without CASCADE
statement ok
CREATE SEQUENCE sequence1;

statement ok
CREATE TABLE tablename (
    colname integer
);

statement ok
ALTER SEQUENCE sequence1 OWNED BY tablename;

statement error
DROP SEQUENCE sequence1;
----
Dependency Error: Cannot drop entry "sequence1" because there are entries that depend on it. Use DROP...CASCADE to drop all dependents.

statement ok
DROP TABLE tablename;

##TEST: If sequence is already owned by other table throw an error
statement ok
CREATE SEQUENCE sequence1;

statement ok
CREATE TABLE tablename (
    colname integer
);

statement ok
CREATE TABLE tablename2 (
    colname integer
);

# owned by specified more than once
statement error
ALTER SEQUENCE sequence1 OWNED BY tablename OWNED BY tablename2;
----
Parser Error: Owned by value should be passed as most once

statement ok
ALTER SEQUENCE sequence1 OWNED BY tablename;

statement error
ALTER SEQUENCE sequence1 OWNED BY tablename2;
----
<<<<<<< HEAD
Dependency Error: sequence1 is already owned by tablename2
=======
Dependency Error: sequence1 is already owned by tablename
>>>>>>> 73c68f3e

statement ok
DROP TABLE tablename;

statement ok
DROP TABLE tablename2;

##TEST: If owning the sequence twice shouldn't return any error
statement ok
CREATE SEQUENCE sequence1;

statement ok
CREATE TABLE tablename (
    colname integer
);

statement ok
ALTER SEQUENCE sequence1 OWNED BY tablename;

statement ok
ALTER SEQUENCE sequence1 OWNED BY tablename;

statement ok
DROP TABLE tablename;

##TEST: A table can own many sequences, and when the table is dropped, all sequences are also dropped
statement ok
CREATE SEQUENCE sequence1;

statement ok
CREATE SEQUENCE sequence2;

statement ok
CREATE SEQUENCE sequence3;

statement ok
CREATE TABLE tablename (
    colname integer
);

statement ok
ALTER SEQUENCE sequence1 OWNED BY tablename;

statement ok
ALTER SEQUENCE sequence2 OWNED BY tablename;

statement ok
ALTER SEQUENCE sequence3 OWNED BY tablename;

statement ok
DROP TABLE tablename;

statement error
SELECT nextval('sequence1');
----
Catalog Error: Sequence with name sequence1 does not exist!

statement error
SELECT nextval('sequence2');
----
Catalog Error: Sequence with name sequence2 does not exist!

statement error
SELECT nextval('sequence3');
----
Catalog Error: Sequence with name sequence3 does not exist!

##TEST: When owning a sequence, insertions work normally
statement ok
CREATE SEQUENCE sequence1;

# sequence 2 will not be owned by tablename
statement ok
CREATE SEQUENCE sequence2;

statement ok
CREATE TABLE tablename (
    colname integer DEFAULT nextval('sequence1'),
    colname2 integer DEFAULT nextval('sequence2'),
    colname3 integer,
    colname4 float,
    colname5 string
);

statement ok
ALTER SEQUENCE sequence1 OWNED BY tablename;

statement ok
INSERT INTO tablename VALUES(default, default, 10, 2.0, 'aaaa');

statement ok
INSERT INTO tablename VALUES(default, default, 20, 3.0, 'bbbb');

query IIIII
SELECT colname, colname2, colname3, colname4, colname5 FROM tablename;
----
1	1	10	2.0	aaaa
2	2	20	3.0	bbbb

statement ok
DROP TABLE tablename;

statement ok
DROP SEQUENCE sequence2;

##TEST: If we change the name of a table that has an owned sequence, the ownership moves to the new table name
statement ok
CREATE SEQUENCE sequence1;

statement ok
CREATE TABLE tablename (
    colname integer
);

statement ok
ALTER SEQUENCE sequence1 OWNED BY tablename;

statement ok
ALTER TABLE tablename RENAME TO new_tablename;

# Create a new table, with the same name as the old table and try to own the sequence
statement ok
CREATE TABLE tablename (
    colname integer
);

statement error
ALTER SEQUENCE sequence1 OWNED BY tablename;
----
Dependency Error: sequence1 is already owned by tablename

statement error
DROP SEQUENCE sequence1;
----
Dependency Error: Cannot drop entry "sequence1" because there are entries that depend on it. Use DROP...CASCADE to drop all dependents.

statement error
CREATE OR REPLACE SEQUENCE sequence1;
----
there are entries that depend on it

# Owning the sequence with the same table shouldn't return any error
statement ok
ALTER SEQUENCE sequence1 OWNED BY new_tablename;

statement ok
DROP TABLE tablename;

statement ok
DROP TABLE new_tablename;

##TEST: If we add a column to a table that has an owned sequence, the ownership remains
statement ok
CREATE SEQUENCE sequence1;

statement ok
CREATE TABLE tablename (
    colname integer
);

statement ok
ALTER SEQUENCE sequence1 OWNED BY tablename;

statement ok
ALTER TABLE tablename ADD COLUMN colname2 integer DEFAULT nextval('sequence1')

statement ok
ALTER SEQUENCE sequence1 OWNED BY tablename;

statement error
DROP SEQUENCE sequence1;
----
Dependency Error: Cannot drop entry "sequence1" because there are entries that depend on it. Use DROP...CASCADE to drop all dependents.

statement ok
DROP TABLE tablename;

##TEST: If we remove a column to a table that has an owned sequence, the ownership remains
statement ok
CREATE SEQUENCE sequence1;

statement ok
CREATE TABLE tablename (
    colname integer,
    colname2 integer DEFAULT nextval('sequence1')
);

statement ok
ALTER SEQUENCE sequence1 OWNED BY tablename;

statement ok
ALTER TABLE tablename DROP colname2;

statement error
DROP SEQUENCE sequence1;
----
Dependency Error: Cannot drop entry "sequence1" because there are entries that depend on it. Use DROP...CASCADE to drop all dependents.

statement ok
DROP TABLE tablename;

##TEST: If we alter the type of a column that has the sequence as default value
statement ok
CREATE SEQUENCE sequence1;

statement ok
CREATE TABLE tablename (
    colname integer DEFAULT nextval('sequence1')
);

statement ok
ALTER SEQUENCE sequence1 OWNED BY tablename;

statement ok
ALTER TABLE tablename ALTER colname TYPE float;

statement error
DROP SEQUENCE sequence1;
----
Dependency Error: Cannot drop entry "sequence1" because there are entries that depend on it. Use DROP...CASCADE to drop all dependents.

statement ok
DROP TABLE tablename;

###TEST: If we have many columns using the sequence as default and drop one by one, the ownership should remain intact
statement ok
CREATE SEQUENCE sequence1;

statement ok
CREATE TABLE tablename (
    colname integer DEFAULT nextval('sequence1'),
    colname2 integer DEFAULT nextval('sequence1'),
    colname3 integer DEFAULT nextval('sequence1'),
    colname4 integer DEFAULT nextval('sequence1')
);

statement ok
ALTER SEQUENCE sequence1 OWNED BY tablename;

statement ok
ALTER TABLE tablename DROP colname4;

statement error
DROP SEQUENCE sequence1;
----
Dependency Error: Cannot drop entry "sequence1" because there are entries that depend on it. Use DROP...CASCADE to drop all dependents.

statement ok
ALTER TABLE tablename DROP colname3;

statement error
DROP SEQUENCE sequence1;
----
Dependency Error: Cannot drop entry "sequence1" because there are entries that depend on it. Use DROP...CASCADE to drop all dependents.

statement ok
ALTER TABLE tablename DROP colname2;

statement error
DROP SEQUENCE sequence1;
----
Dependency Error: Cannot drop entry "sequence1" because there are entries that depend on it. Use DROP...CASCADE to drop all dependents.

statement ok
DROP TABLE tablename;

##TEST: If we drop a table which owns a sequence and then roll back, the ownership should remain
statement ok
CREATE SEQUENCE sequence1;

statement ok
CREATE TABLE tablename (
    colname integer DEFAULT nextval('sequence1')
);

statement ok
ALTER SEQUENCE sequence1 OWNED BY tablename;

statement ok
BEGIN TRANSACTION;

statement ok
DROP TABLE tablename;

statement error
select nextval('sequence1');
----
Catalog Error: Sequence with name sequence1 does not exist!

statement ok
ROLLBACK;

query I
select nextval('sequence1');
----
1

statement error
DROP SEQUENCE sequence1;
----
Dependency Error: Cannot drop entry "sequence1" because there are entries that depend on it. Use DROP...CASCADE to drop all dependents.

statement ok
DROP TABLE tablename;

##TEST: View can own a sequence
statement ok
CREATE SEQUENCE sequence1;

statement ok
CREATE VIEW v1_sequence1(a) AS SELECT 42;

statement ok
ALTER SEQUENCE sequence1 OWNED BY v1_sequence1;

statement error
DROP SEQUENCE sequence1;
----
Dependency Error: Cannot drop entry "sequence1" because there are entries that depend on it. Use DROP...CASCADE to drop all dependents.

statement ok
DROP VIEW v1_sequence1;

statement error
SELECT nextval('sequence1');
----
Catalog Error: Sequence with name sequence1 does not exist!

##TEST: Sequence can own a sequence
statement ok
CREATE SEQUENCE sequence1;

statement ok
CREATE SEQUENCE sequence2;

statement ok
ALTER SEQUENCE sequence1 OWNED BY sequence2;

statement error
DROP SEQUENCE sequence1;
----
Dependency Error: Cannot drop entry "sequence1" because there are entries that depend on it. Use DROP...CASCADE to drop all dependents.

statement ok
DROP SEQUENCE sequence2;

statement error
SELECT nextval('sequence1');
----
Catalog Error: Sequence with name sequence1 does not exist!

##TEST: Sequence cant own its owner
statement ok
CREATE SEQUENCE sequence1;

statement ok
CREATE SEQUENCE sequence2;

statement ok
ALTER SEQUENCE sequence1 OWNED BY sequence2;

statement error
ALTER SEQUENCE sequence2 OWNED BY sequence1;
----
<<<<<<< HEAD
Dependency Error: sequence1 already owned by sequence2
=======
Dependency Error: sequence1 can not become the owner, it is already owned by sequence2
>>>>>>> 73c68f3e

statement ok
DROP SEQUENCE sequence2;

##TEST: Dependency cycle should throw error
statement ok
CREATE SEQUENCE sequence1;

statement ok
CREATE SEQUENCE sequence2;

statement ok
CREATE SEQUENCE sequence3;

statement ok
CREATE SEQUENCE sequence4;

statement ok
ALTER SEQUENCE sequence2 OWNED BY sequence1;

statement error
ALTER SEQUENCE sequence3 OWNED BY sequence2;
----
<<<<<<< HEAD
Dependency Error: sequence2 already owned by sequence1
=======
Dependency Error: sequence2 can not become the owner, it is already owned by sequence1
>>>>>>> 73c68f3e

# FIXME: this error makes no sense, if there is no circular dependency
# this should be allowed
statement error
ALTER SEQUENCE sequence1 OWNED BY sequence3;
----
<<<<<<< HEAD
Dependency Error: sequence1 already depends on sequence2
=======
Dependency Error: sequence1 already owns sequence2. Cannot have circular dependencies
>>>>>>> 73c68f3e

statement ok
ALTER SEQUENCE sequence3 OWNED BY sequence4;

statement ok
DROP SEQUENCE sequence1;

statement ok
DROP SEQUENCE sequence4;

statement error
SELECT nextval('sequence1');
----
Catalog Error: Sequence with name sequence1 does not exist!

statement error
SELECT nextval('sequence2');
----
Catalog Error: Sequence with name sequence2 does not exist!

statement error
SELECT nextval('sequence3');
----
Catalog Error: Sequence with name sequence3 does not exist!

statement error
SELECT nextval('sequence4');
----
Catalog Error: Sequence with name sequence4 does not exist!<|MERGE_RESOLUTION|>--- conflicted
+++ resolved
@@ -111,11 +111,7 @@
 statement error
 ALTER SEQUENCE sequence1 OWNED BY tablename2;
 ----
-<<<<<<< HEAD
-Dependency Error: sequence1 is already owned by tablename2
-=======
 Dependency Error: sequence1 is already owned by tablename
->>>>>>> 73c68f3e
 
 statement ok
 DROP TABLE tablename;
@@ -245,7 +241,7 @@
 statement error
 ALTER SEQUENCE sequence1 OWNED BY tablename;
 ----
-Dependency Error: sequence1 is already owned by tablename
+sequence1 is already owned by new_tablename
 
 statement error
 DROP SEQUENCE sequence1;
@@ -480,11 +476,7 @@
 statement error
 ALTER SEQUENCE sequence2 OWNED BY sequence1;
 ----
-<<<<<<< HEAD
-Dependency Error: sequence1 already owned by sequence2
-=======
 Dependency Error: sequence1 can not become the owner, it is already owned by sequence2
->>>>>>> 73c68f3e
 
 statement ok
 DROP SEQUENCE sequence2;
@@ -508,22 +500,14 @@
 statement error
 ALTER SEQUENCE sequence3 OWNED BY sequence2;
 ----
-<<<<<<< HEAD
-Dependency Error: sequence2 already owned by sequence1
-=======
 Dependency Error: sequence2 can not become the owner, it is already owned by sequence1
->>>>>>> 73c68f3e
 
 # FIXME: this error makes no sense, if there is no circular dependency
 # this should be allowed
 statement error
 ALTER SEQUENCE sequence1 OWNED BY sequence3;
 ----
-<<<<<<< HEAD
-Dependency Error: sequence1 already depends on sequence2
-=======
 Dependency Error: sequence1 already owns sequence2. Cannot have circular dependencies
->>>>>>> 73c68f3e
 
 statement ok
 ALTER SEQUENCE sequence3 OWNED BY sequence4;
