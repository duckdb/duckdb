--- conflicted
+++ resolved
@@ -265,11 +265,7 @@
 positional argument following named argument
 
 statement error
-<<<<<<< HEAD
-CREATE MACRO wrong_order(a, b := 3, c);
-=======
 CREATE MACRO wrong_order(a, b := 3, c) AS a + b + c
->>>>>>> 9df51140
 ----
 Parameter without a default follows parameter with a default
 
