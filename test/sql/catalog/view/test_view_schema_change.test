--- conflicted
+++ resolved
@@ -75,9 +75,6 @@
 # now we can query again!
 query I
 SELECT * FROM v1
-<<<<<<< HEAD
-----
-=======
 ----
 
 # Changing the types of the table that the view references also makes the view unusable
@@ -88,5 +85,4 @@
 statement error
 select * from v1;
 ----
-Binder Error: Contents of view were altered: types don't match!
->>>>>>> 879ca727
+Binder Error: Contents of view were altered: types don't match!