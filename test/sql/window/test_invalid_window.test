# name: test/sql/window/test_invalid_window.test
# description: Illegal window function
# group: [window]

statement ok
PRAGMA enable_verification

statement ok
CREATE TABLE empsalary (depname varchar, empno bigint, salary int, enroll_date date)

statement ok
INSERT INTO empsalary VALUES ('develop', 10, 5200, '2007-08-01'), ('sales', 1, 5000, '2006-10-01'), ('personnel', 5, 3500, '2007-12-10'), ('sales', 4, 4800, '2007-08-08'), ('personnel', 2, 3900, '2006-12-23'), ('develop', 7, 4200, '2008-01-01'), ('develop', 9, 4500, '2008-01-01'), ('sales', 3, 4800, '2007-08-01'), ('develop', 8, 6000, '2006-10-01'), ('develop', 11, 5200, '2007-08-15')

# GROUP BY window function is not allowed
statement error
SELECT depname, min(salary) OVER (PARTITION BY depname ORDER BY salary, empno) m1 FROM empsalary GROUP BY m1 ORDER BY depname, empno
----
Binder Error: GROUP BY clause cannot contain window functions!

statement error
select row_number() over (range between unbounded following and unbounded preceding);
----
Parser Error: frame start cannot be UNBOUNDED FOLLOWING

statement error
select row_number() over (range between unbounded preceding and unbounded preceding);
----
Parser Error: frame end cannot be UNBOUNDED PRECEDING

# ORDER BY is not implemented for window functions
statement error
select LIST(salary ORDER BY enroll_date) OVER (PARTITION BY depname) FROM empsalary
<<<<<<< HEAD
----
Parser Error: ORDER BY is not implemented for window functions!
=======

# GROUPS frame spec is not implemented yet for window functions
statement error
SELECT sum(i) OVER (ORDER BY i GROUPS 1 PRECEDING) FROM generate_series(1,10) AS _(i);
----
not implemented

# Invalid window names
foreach invalid PARTITION RANGE ROWS GROUPS

statement error
SELECT array_agg(i) OVER (${invalid} ROWS BETWEEN UNBOUNDED PRECEDING AND CURRENT ROW)
FROM generate_series(1,5) AS _(i)
WINDOW ${invalid} AS (ORDER BY i);
----
syntax error at or near

endloop
>>>>>>> 0e01450c
<|MERGE_RESOLUTION|>--- conflicted
+++ resolved
@@ -30,10 +30,6 @@
 # ORDER BY is not implemented for window functions
 statement error
 select LIST(salary ORDER BY enroll_date) OVER (PARTITION BY depname) FROM empsalary
-<<<<<<< HEAD
-----
-Parser Error: ORDER BY is not implemented for window functions!
-=======
 
 # GROUPS frame spec is not implemented yet for window functions
 statement error
@@ -51,5 +47,4 @@
 ----
 syntax error at or near
 
-endloop
->>>>>>> 0e01450c
+endloop