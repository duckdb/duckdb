--- conflicted
+++ resolved
@@ -57,14 +57,6 @@
 ----
 Binder Error: Ambiguous reference to column
 
-<<<<<<< HEAD
-# Error: Binder Error: Ambiguous name in ORDER BY!
-statement error
-(SELECT x FROM t1 UNION ALL SELECT y FROM t1) UNION BY NAME (SELECT z FROM t2 UNION ALL SELECT y FROM t2) ORDER BY y;
-----
-Binder Error: Ambiguous name in ORDER BY!
-
-=======
 query II
 (SELECT x FROM t1 UNION ALL SELECT y FROM t1) UNION BY NAME (SELECT z FROM t2 UNION ALL SELECT y FROM t2) ORDER BY y, z;
 ----
@@ -72,7 +64,6 @@
 NULL	4
 1	NULL
 3	NULL
->>>>>>> 0e01450c
 
 ########## test limit
 
