# name: test/sql/function/generic/test_set.test
# description: Test SET function
# group: [generic]

statement ok
PRAGMA enable_verification

# unrecognized configuration parameter
statement error
SELECT CURRENT_SETTING('a');
----
Catalog Error: unrecognized configuration parameter "a"

statement error
SELECT CURRENT_SETTING('memori_limit');
----
Catalog Error: unrecognized configuration parameter "memori_limit"

statement ok
SELECT CURRENT_SETTING('default_null_order');

statement ok
SET default_null_order = 'nulls_last';

# set from a function
statement ok
SET default_null_order = concat('nulls', '_', 'last');

query I
SELECT CURRENT_SETTING('default_null_order');
----
nulls_last

query I
SELECT CURRENT_SETTING('DEFAULT_NULL_ORDER');
----
nulls_last

query I
SELECT * FROM range(3) UNION ALL SELECT NULL ORDER BY 1
----
0
1
2
NULL

statement error
SELECT CURRENT_SETTING(i::VARCHAR) FROM range(1) tbl(i)
----
Parser Error: Key name for current_setting needs to be a constant string

statement error
SELECT CURRENT_SETTING(NULL)
----
Parser Error: Key name for current_setting needs to be a constant string

statement error
SELECT CURRENT_SETTING('')
<<<<<<< HEAD
----
Parser Error: Key name for current_setting needs to be neither NULL nor empty
=======

statement error
SET default_null_order = colref || '_last';
----
cannot contain column names

statement error
SET default_null_order = (SELECT 'nulls_last')
----
cannot contain subqueries
>>>>>>> 0e01450c
<|MERGE_RESOLUTION|>--- conflicted
+++ resolved
@@ -56,10 +56,8 @@
 
 statement error
 SELECT CURRENT_SETTING('')
-<<<<<<< HEAD
 ----
 Parser Error: Key name for current_setting needs to be neither NULL nor empty
-=======
 
 statement error
 SET default_null_order = colref || '_last';
@@ -69,5 +67,4 @@
 statement error
 SET default_null_order = (SELECT 'nulls_last')
 ----
-cannot contain subqueries
->>>>>>> 0e01450c
+cannot contain subqueries