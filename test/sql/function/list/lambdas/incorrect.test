--- conflicted
+++ resolved
@@ -96,11 +96,7 @@
 statement error
 SELECT list_reduce([1], x -> x, 3);
 ----
-<<<<<<< HEAD
-Binder Error: list_reduce expects a function with 2 or 3 arguments
-=======
-<REGEX>:Binder Error.*failed to bind function, either.*Invalid LIST argument during lambda function binding!.*Referenced column.*not found in FROM clause!.*
->>>>>>> 981c7a85
+<REGEX>:Binder Error.*list_reduce expects a function with 2 or 3 arguments.*
 
 statement error
 SELECT list_reduce([True], x -> x, x -> x);
