--- conflicted
+++ resolved
@@ -11,7 +11,6 @@
 foreach func_name list_transform list_filter
 
 statement error
-<<<<<<< HEAD
 SELECT ${func_name}()
 ----
 Binder Error: No function matches the given name and argument types
@@ -24,94 +23,52 @@
 statement error
 SELECT ${func_name}([1], x -> x, 3)
 ----
+Binder Error: failed to bind function, either: Invalid number of function arguments!
+
+statement error
+SELECT ${func_name}(1, 2, 3)
+----
+Binder Error: No function matches the given name and argument types
+
+statement error
+SELECT ${func_name}(NULL, NULL);
+----
+Binder Error: Invalid lambda expression!
+
+statement error
+SELECT ${func_name}(NULL, x);
+----
 Binder Error: Referenced column "x" not found in FROM clause!
 
 statement error
-SELECT ${func_name}(1, 2, 3)
-----
-Binder Error: No function matches the given name and argument types
-
-statement error
-SELECT ${func_name}(NULL, NULL)
+SELECT ${func_name}([1, 2], (SELECT 1) -> x + 1);
+----
+Binder Error: Invalid parameter list! Parameters must be comma-separated column names, e.g. x or (x, y).
+
+statement error
+SELECT ${func_name}(NULL, i) FROM incorrect_test;
+----
+Binder Error: No function matches the given name and argument types
+
+statement error
+SELECT ${func_name}(NULL, x -> y);
+----
+Binder Error: Referenced column "y" not found in FROM clause!
+
+statement error
+SELECT ${func_name}([1])
+----
+Binder Error: No function matches the given name and argument types
+
+statement error
+SELECT ${func_name}([1], NULL);
 ----
 Binder Error: Invalid lambda expression!
 
 statement error
-SELECT ${func_name}(NULL, x)
-----
-Binder Error: Referenced column "x" not found in FROM clause!
-
-statement error
-SELECT ${func_name}([1, 2], (SELECT 1) -> x + 1)
-----
-Binder Error: Invalid parameter list! Parameters must be comma-separated column names, e.g. x or (x, y).
-
-statement error
-SELECT ${func_name}(NULL, i) FROM incorrect_test
-----
-Binder Error: No function matches the given name and argument types
-
-statement error
-SELECT ${func_name}(NULL, x -> y)
-----
-Binder Error: Referenced column "y" not found in FROM clause!
-
-statement error
-SELECT ${func_name}([1])
-----
-Binder Error: No function matches the given name and argument types
-
-statement error
-SELECT ${func_name}([1], NULL)
-----
-Binder Error: Invalid lambda expression!
-
-statement error
-SELECT ${func_name}(1, x -> x + 1)
-----
-Binder Error: Referenced column "x" not found in FROM clause!
-
-statement error
 SELECT ${func_name}([[1]], x -> x + 1)
 ----
 Binder Error: No function matches the given name and argument types '+(INTEGER[], INTEGER)'. You might need to add explicit type casts.
-	Candidate functions:
-	+(TINYINT) -> TINYINT
-	+(TINYINT, TINYINT) -> TINYINT
-	+(SMALLINT) -> SMALLINT
-	+(SMALLINT, SMALLINT) -> SMALLINT
-	+(INTEGER) -> INTEGER
-	+(INTEGER, INTEGER) -> INTEGER
-	+(BIGINT) -> BIGINT
-	+(BIGINT, BIGINT) -> BIGINT
-	+(HUGEINT) -> HUGEINT
-	+(HUGEINT, HUGEINT) -> HUGEINT
-	+(FLOAT) -> FLOAT
-	+(FLOAT, FLOAT) -> FLOAT
-	+(DOUBLE) -> DOUBLE
-	+(DOUBLE, DOUBLE) -> DOUBLE
-	+(DECIMAL) -> DECIMAL
-	+(DECIMAL, DECIMAL) -> DECIMAL
-	+(UTINYINT) -> UTINYINT
-	+(UTINYINT, UTINYINT) -> UTINYINT
-	+(USMALLINT) -> USMALLINT
-	+(USMALLINT, USMALLINT) -> USMALLINT
-	+(UINTEGER) -> UINTEGER
-	+(UINTEGER, UINTEGER) -> UINTEGER
-	+(UBIGINT) -> UBIGINT
-	+(UBIGINT, UBIGINT) -> UBIGINT
-	+(DATE, INTEGER) -> DATE
-	+(INTEGER, DATE) -> DATE
-	+(INTERVAL, INTERVAL) -> INTERVAL
-	+(DATE, INTERVAL) -> DATE
-	+(INTERVAL, DATE) -> DATE
-	+(TIME, INTERVAL) -> TIME
-	+(INTERVAL, TIME) -> TIME
-	+(TIMESTAMP, INTERVAL) -> TIMESTAMP
-	+(INTERVAL, TIMESTAMP) -> TIMESTAMP
-	+(TIME, DATE) -> TIMESTAMP
-	+(DATE, TIME) -> TIMESTAMP
-	+(ANY[], ANY[]) -> ANY[]
 
 statement error
 SELECT ${func_name}(1, 1)
@@ -119,56 +76,6 @@
 Binder Error: No function matches the given name and argument types
 
 statement error
-SELECT ${func_name}([True], x -> x, x -> x)
-----
-Binder Error: Referenced column "x" not found in FROM clause!
-=======
-SELECT ${func_name}();
-
-statement error
-SELECT ${func_name}([]);
-
-statement error
-SELECT ${func_name}(1, 2, 3);
-
-statement error
-SELECT ${func_name}(NULL, NULL);
-----
-Binder Error: Invalid lambda expression!
-
-statement error
-SELECT ${func_name}(NULL, x);
-----
-Binder Error: Referenced column "x" not found in FROM clause!
-
-statement error
-SELECT ${func_name}([1, 2], (SELECT 1) -> x + 1);
-----
-Binder Error: Invalid parameter list! Parameters must be comma-separated column names, e.g. x or (x, y).
-
-statement error
-SELECT ${func_name}(NULL, i) FROM incorrect_test;
-
-statement error
-SELECT ${func_name}(NULL, x -> y);
-----
-Binder Error: Referenced column "y" not found in FROM clause!
-
-statement error
-SELECT ${func_name}([1]);
-
-statement error
-SELECT ${func_name}([1], NULL);
-----
-Binder Error: Invalid lambda expression!
-
-statement error
-SELECT ${func_name}([[1]], x -> x + 1);
-
-statement error
-SELECT ${func_name}(1, 1);
-
-statement error
 SELECT ${func_name}([1], x -> x, 3);
 ----
 Binder Error: failed to bind function, either: Invalid number of function arguments!
@@ -184,7 +91,6 @@
 SELECT ${func_name}(1, x -> x + 1);
 ----
 Invalid LIST argument during lambda function binding!
->>>>>>> 0e01450c
 
 endloop
 
@@ -202,70 +108,14 @@
 CREATE TABLE l_test (l integer[]);
 
 statement error
-<<<<<<< HEAD
-SELECT l, list_transform(l, l -> l + 1) FROM l_test
-----
-Binder Error: Invalid parameter name 'l_test.l': must be unqualified
-=======
 SELECT l, list_transform(l, l -> l + 1) FROM l_test;
 ----
 Binder Error: Invalid lambda parameter name 'l_test.l': must be unqualified
->>>>>>> 0e01450c
 
 statement error
 select list_apply(i, x -> x * 3 + 2 / zz) from (values (list_value(1, 2, 3))) tbl(i);
 ----
 Binder Error: Referenced column "zz" not found in FROM clause!
-<<<<<<< HEAD
-
-# lambda cannot be the root of a plan
-statement error
-select x -> x + 1 from (values (list_value(1, 2, 3))) tbl(i);
-----
-Binder Error: Referenced column "x" not found in FROM clause!
-
-statement error
-select i -> i + 1 from (values (list_value(1, 2, 3))) tbl(i);
-----
-Binder Error: No function matches the given name and argument types '+(INTEGER[], INTEGER)'. You might need to add explicit type casts.
-	Candidate functions:
-	+(TINYINT) -> TINYINT
-	+(TINYINT, TINYINT) -> TINYINT
-	+(SMALLINT) -> SMALLINT
-	+(SMALLINT, SMALLINT) -> SMALLINT
-	+(INTEGER) -> INTEGER
-	+(INTEGER, INTEGER) -> INTEGER
-	+(BIGINT) -> BIGINT
-	+(BIGINT, BIGINT) -> BIGINT
-	+(HUGEINT) -> HUGEINT
-	+(HUGEINT, HUGEINT) -> HUGEINT
-	+(FLOAT) -> FLOAT
-	+(FLOAT, FLOAT) -> FLOAT
-	+(DOUBLE) -> DOUBLE
-	+(DOUBLE, DOUBLE) -> DOUBLE
-	+(DECIMAL) -> DECIMAL
-	+(DECIMAL, DECIMAL) -> DECIMAL
-	+(UTINYINT) -> UTINYINT
-	+(UTINYINT, UTINYINT) -> UTINYINT
-	+(USMALLINT) -> USMALLINT
-	+(USMALLINT, USMALLINT) -> USMALLINT
-	+(UINTEGER) -> UINTEGER
-	+(UINTEGER, UINTEGER) -> UINTEGER
-	+(UBIGINT) -> UBIGINT
-	+(UBIGINT, UBIGINT) -> UBIGINT
-	+(DATE, INTEGER) -> DATE
-	+(INTEGER, DATE) -> DATE
-	+(INTERVAL, INTERVAL) -> INTERVAL
-	+(DATE, INTERVAL) -> DATE
-	+(INTERVAL, DATE) -> DATE
-	+(TIME, INTERVAL) -> TIME
-	+(INTERVAL, TIME) -> TIME
-	+(TIMESTAMP, INTERVAL) -> TIMESTAMP
-	+(INTERVAL, TIMESTAMP) -> TIMESTAMP
-	+(TIME, DATE) -> TIMESTAMP
-	+(DATE, TIME) -> TIMESTAMP
-	+(ANY[], ANY[]) -> ANY[]
-=======
 Candidate bindings: "tbl.i"
 
 # lambda cannot be the root of a plan
@@ -275,60 +125,21 @@
 ----
 Binder Error: Referenced column "x" not found in FROM clause!
 Candidate bindings: "tbl.i"
->>>>>>> 0e01450c
 
 statement error
 select list_apply(i, y + 1 -> x + 1) from (values (list_value(1, 2, 3))) tbl(i);
 ----
-<<<<<<< HEAD
-Binder Error: Parameter must be a column name.
-=======
 Binder Error: Lambda parameter must be a column name.
->>>>>>> 0e01450c
 
 statement error
 select list_apply(i, a.x -> x + 1) from (values (list_value(1, 2, 3))) tbl(i);
 ----
-<<<<<<< HEAD
-Binder Error: Invalid parameter name 'a.x': must be unqualified
-=======
 Binder Error: Invalid lambda parameter name 'a.x': must be unqualified
->>>>>>> 0e01450c
 
 statement error
 select list_apply(i, x -> x + 1 AND y + 1) from (values (list_value(1, 2, 3))) tbl(i);
 ----
 Binder Error: Referenced column "y" not found in FROM clause!
-<<<<<<< HEAD
-
-statement ok
-CREATE TABLE l_filter_test (l integer[])
-
-statement error
-SELECT l, list_filter(l, l -> l > 1) FROM l_filter_test
-----
-Binder Error: Invalid parameter name 'l_filter_test.l': must be unqualified
-
-statement error
-SELECT list_transform([1, 2], (x, y) -> x + y)
-----
-Binder Error: Incorrect number of parameters in lambda function! list_transform expects 1 parameter(s).
-
-statement error
-SELECT list_transform([1, 2], (x, y, z) -> x + y + z)
-----
-Binder Error: Incorrect number of parameters in lambda function! list_transform expects 1 parameter(s).
-
-statement error
-SELECT list_filter([1, 2], (x, y) -> x >= y)
-----
-Binder Error: Incorrect number of parameters in lambda function! list_filter expects 1 parameter(s).
-
-statement error
-SELECT list_filter([1, 2], (x, y, z) -> x >= y AND y >= z)
-----
-Binder Error: Incorrect number of parameters in lambda function! list_filter expects 1 parameter(s).
-=======
 Candidate bindings: "tbl.i"
 
 statement ok
@@ -348,23 +159,10 @@
 SELECT list_filter([1, 2], (x, y, z) -> x >= y AND y >= z);
 ----
 Binder Error: This lambda function only supports up to two lambda parameters!
->>>>>>> 0e01450c
 
 # using lambdas in functions that do not support them
 
 statement error
-<<<<<<< HEAD
-SELECT cos(x -> x + 1)
-----
-Binder Error: Referenced column "x" not found in FROM clause!
-
-statement error
-SELECT cos([1], x -> x + 1)
-----
-Binder Error: No function matches the given name and argument types 'cos(INTEGER[], LAMBDA)'. You might need to add explicit type casts.
-	Candidate functions:
-	cos(DOUBLE) -> DOUBLE
-=======
 SELECT cos(x -> x + 1);
 ----
 Binder Error: failed to bind function, either: This scalar function does not support lambdas!
@@ -375,7 +173,6 @@
 ----
 Binder Error: failed to bind function, either: This scalar function does not support lambdas!
  or: Referenced column "x" not found in FROM clause!
->>>>>>> 0e01450c
 
 # FIXME: support lambdas in CHECK constraints
 
