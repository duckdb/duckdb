# name: test/sql/function/list/lambdas/lambdas_and_macros.test
# description: Test mixing lambdas and macros
# group: [lambdas]

statement ok
PRAGMA enable_verification

# conflicting column names
statement ok
create table test as select range i from range(3);

statement error
create macro my_macro(i) as (select i in (select i from test));
----
Binder Error: Conflicting column names for column i!

statement ok
CREATE MACRO list_contains_macro(x, y) AS (list_contains(x, y))

query I
SELECT list_filter([[1, 2, 1], [1, 2, 3], [1, 1, 1]], x -> list_contains_macro(x, 3))
----
[[1, 2, 3]]

statement ok
CREATE MACRO macro_with_lambda(list, num) AS (list_transform(list, x -> x + num))

query I
SELECT list_filter([[1, 2], NULL, [3], [4, NULL]], f -> list_count(macro_with_lambda(f, 2)) > 1)
----
[[1, 2]]

statement error
<<<<<<< HEAD
CREATE MACRO some_macro(x, y, z) AS (SELECT list_transform(x, x -> x + y + z))
----
Binder Error: Invalid parameter name '"0_macro_parameterssome_macro".x': must be unqualified
=======
CREATE MACRO some_macro(x, y, z) AS (SELECT list_transform(x, x -> x + y + z));
----
Binder Error: Invalid lambda parameter name '"0_macro_parameterssome_macro".x': must be unqualified
>>>>>>> 0e01450c

# this is a bit more tricky, because the operator mismatch is only detected when using the macro
statement ok
CREATE MACRO some_macro(x, y, z) AS (SELECT list_transform(x, a -> x + y + z))

statement error
SELECT some_macro([1, 2], 3, 4);
----
Binder Error: No function matches the given name and argument types '+(INTEGER[], INTEGER)'. You might need to add explicit type casts.
	Candidate functions:
	+(TINYINT) -> TINYINT
	+(TINYINT, TINYINT) -> TINYINT
	+(SMALLINT) -> SMALLINT
	+(SMALLINT, SMALLINT) -> SMALLINT
	+(INTEGER) -> INTEGER
	+(INTEGER, INTEGER) -> INTEGER
	+(BIGINT) -> BIGINT
	+(BIGINT, BIGINT) -> BIGINT
	+(HUGEINT) -> HUGEINT
	+(HUGEINT, HUGEINT) -> HUGEINT
	+(FLOAT) -> FLOAT
	+(FLOAT, FLOAT) -> FLOAT
	+(DOUBLE) -> DOUBLE
	+(DOUBLE, DOUBLE) -> DOUBLE
	+(DECIMAL) -> DECIMAL
	+(DECIMAL, DECIMAL) -> DECIMAL
	+(UTINYINT) -> UTINYINT
	+(UTINYINT, UTINYINT) -> UTINYINT
	+(USMALLINT) -> USMALLINT
	+(USMALLINT, USMALLINT) -> USMALLINT
	+(UINTEGER) -> UINTEGER
	+(UINTEGER, UINTEGER) -> UINTEGER
	+(UBIGINT) -> UBIGINT
	+(UBIGINT, UBIGINT) -> UBIGINT
	+(DATE, INTEGER) -> DATE
	+(INTEGER, DATE) -> DATE
	+(INTERVAL, INTERVAL) -> INTERVAL
	+(DATE, INTERVAL) -> DATE
	+(INTERVAL, DATE) -> DATE
	+(TIME, INTERVAL) -> TIME
	+(INTERVAL, TIME) -> TIME
	+(TIMESTAMP, INTERVAL) -> TIMESTAMP
	+(INTERVAL, TIMESTAMP) -> TIMESTAMP
	+(TIME, DATE) -> TIMESTAMP
	+(DATE, TIME) -> TIMESTAMP
	+(ANY[], ANY[]) -> ANY[]
<|MERGE_RESOLUTION|>--- conflicted
+++ resolved
@@ -31,15 +31,9 @@
 [[1, 2]]
 
 statement error
-<<<<<<< HEAD
-CREATE MACRO some_macro(x, y, z) AS (SELECT list_transform(x, x -> x + y + z))
-----
-Binder Error: Invalid parameter name '"0_macro_parameterssome_macro".x': must be unqualified
-=======
 CREATE MACRO some_macro(x, y, z) AS (SELECT list_transform(x, x -> x + y + z));
 ----
 Binder Error: Invalid lambda parameter name '"0_macro_parameterssome_macro".x': must be unqualified
->>>>>>> 0e01450c
 
 # this is a bit more tricky, because the operator mismatch is only detected when using the macro
 statement ok
