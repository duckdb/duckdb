# name: test/sql/function/list/lambdas/expression_iterator_cases.test
# description: Test the different possible cases of the expression iterator
# group: [lambdas]

# these tests check the different cases of the expression iterator

statement ok
PRAGMA enable_verification

# this BOUND_AGGREGATE is a constant, so we can allow it inside lambda functions

query I
SELECT list_transform([10], x -> sum(1) + x)
----
<<<<<<< HEAD
Binder Error: column "x" must appear in the GROUP BY clause or must be part of an aggregate function.
Either add it to the GROUP BY list, or use "ANY_VALUE(x)" if the exact value of "x" is not important.
=======
[11]
>>>>>>> 0e01450c

query I
SELECT list_filter([10], x -> sum(1) > 0)
----
<<<<<<< HEAD
Binder Error: column "x" must appear in the GROUP BY clause or must be part of an aggregate function.
Either add it to the GROUP BY list, or use "ANY_VALUE(x)" if the exact value of "x" is not important.
=======
[10]
>>>>>>> 0e01450c

# BOUND_BETWEEN

query I
SELECT list_transform([NULL, DATE '1992-09-20', DATE '2021-09-20'], elem -> extract('year' FROM elem) BETWEEN 2000 AND 2022)
----
[NULL, false, true]

query I
SELECT list_filter([NULL, DATE '1992-09-20', DATE '2021-09-20'], elem -> extract('year' FROM elem) BETWEEN 2000 AND 2022)
----
[2021-09-20]

# BOUND_CASE

query I
SELECT list_transform(['hello', 'duck', 'sunshine'], str -> CASE WHEN str LIKE '%e%' THEN 'e' ELSE 'other' END)
----
[e, other, e]

query I
SELECT list_filter(['hello', 'duck', 'sunshine'], str -> (CASE WHEN str LIKE '%e%' THEN 'e' ELSE 'other' END) LIKE 'e')
----
[hello, sunshine]

# BOUND_CAST

query I
SELECT list_transform([2.0::DOUBLE], x -> x::INTEGER)
----
[2]

query I
SELECT list_filter([2], x -> x::DOUBLE == 2)
----
[2]

# BOUND_COMPARISON

query I
SELECT list_transform([2.4, NULL, -4.7], x -> x != 10.4)
----
[true, NULL, true]

query I
SELECT list_filter([2.4, NULL, -4.7], x -> x != -4.7)
----
[2.4]

# BOUND_CONJUNCTION

query I
SELECT list_transform([True, False, NULL], x -> x AND true)
----
[true, false, NULL]

query I
SELECT list_filter([True, False, NULL], x -> x AND true)
----
[true]

# BOUND_FUNCTION

query I
SELECT list_transform([TIMESTAMP '1992-03-22', TIMESTAMP '209-03-22', TIMESTAMP '1700-03-22'], x -> century(x))
----
[20, 3, 17]

query I
SELECT list_filter([TIMESTAMP '1992-03-22', TIMESTAMP '209-03-22', TIMESTAMP '1700-03-22'], x -> century(x) > 16)
----
[1992-03-22 00:00:00, 1700-03-22 00:00:00]

# BOUND_OPERATOR

query I
SELECT list_transform([2], x -> x + x)
----
[4]

query I
SELECT list_filter([2], x -> x + x = 4)
----
[2]

# don't allow BOUND_SUBQUERY inside lambda expressions

statement error
SELECT list_transform([2], x -> (SELECT 1 - x) * x)
----
Invalid Input Error: Subqueries are not supported in lambda expressions!

statement error
SELECT list_filter([2], x -> (SELECT 1 - x) * x > 2)
----
Invalid Input Error: Subqueries are not supported in lambda expressions!

statement ok
CREATE MACRO list_contains_macro(x, y) AS (SELECT list_contains(x, y))

statement error
SELECT list_filter([[1, 2, 1], [1, 2, 3], [1, 1, 1]], x -> list_contains_macro(x, 3))
----
Invalid Input Error: Subqueries are not supported in lambda expressions!

# BOUND_UNNEST

query I
SELECT list_transform([1], x -> x = UNNEST([1]));
----
[true]

query I
SELECT list_filter([1], x -> x = UNNEST([1]));
----
[1]

# BOUND_WINDOW

statement ok
CREATE TABLE my_window (l integer[], g integer, o integer)

statement ok
INSERT INTO my_window VALUES ([1], 1, 1), ([1, NULL, 2], 1, 2), ([], 2, 3), (NULL, NULL, NULL), ([1, 2], 2, 4)

query I
SELECT list(list_transform(l, e -> e + 1)) OVER (PARTITION BY g ORDER BY o) 
FROM my_window
ORDER BY ALL
----
[[]]
[[], [2, 3]]
[[2]]
[[2], [2, NULL, 3]]
[NULL]<|MERGE_RESOLUTION|>--- conflicted
+++ resolved
@@ -12,22 +12,12 @@
 query I
 SELECT list_transform([10], x -> sum(1) + x)
 ----
-<<<<<<< HEAD
-Binder Error: column "x" must appear in the GROUP BY clause or must be part of an aggregate function.
-Either add it to the GROUP BY list, or use "ANY_VALUE(x)" if the exact value of "x" is not important.
-=======
 [11]
->>>>>>> 0e01450c
 
 query I
 SELECT list_filter([10], x -> sum(1) > 0)
 ----
-<<<<<<< HEAD
-Binder Error: column "x" must appear in the GROUP BY clause or must be part of an aggregate function.
-Either add it to the GROUP BY list, or use "ANY_VALUE(x)" if the exact value of "x" is not important.
-=======
 [10]
->>>>>>> 0e01450c
 
 # BOUND_BETWEEN
 
