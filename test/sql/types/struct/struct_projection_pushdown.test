# name: test/sql/types/struct/struct_projection_pushdown.test
# description: Test struct projection pushdown
# group: [struct]

require parquet

statement ok
PRAGMA enable_verification

foreach type struct variant

onlyif type=struct
statement ok
CREATE OR REPLACE TABLE test_structs(id INT, s STRUCT(a integer, b bool));

onlyif type=variant
statement ok
<<<<<<< HEAD
CREATE OR REPLACE TABLE test_structs(id INT, s VARIANT);

statement ok
INSERT INTO test_structs
	VALUES (1, {
		'a': 42,
		'b': true
	}),
	(2, NULL),
	(3, {
		'a': 84,
		'b': NULL
	}),
	(4, {'a': NULL, 'b': false});
=======
CREATE TABLE test_structs(
	id INT,
	s STRUCT(
		a integer,
		b bool
	)
);

statement ok
INSERT INTO test_structs VALUES
	(
		1, {
			'a': 42,
			'b': true
		}
	),
	(2, NULL),
	(
		3, {
			'a': 84,
			'b': NULL
		}
	),
	(
		4, {
			'a': NULL,
			'b': false
		}
	);
>>>>>>> 91173fc2

statement ok
COPY test_structs TO '__TEST_DIR__/test_structs.parquet'

foreach source test_structs read_parquet('__TEST_DIR__/test_structs.parquet')

query I
SELECT s.b FROM ${source}
----
true
NULL
NULL
false

# Add a cast on top of the struct extract
query I
SELECT s.b::INTEGER FROM ${source}
----
1
NULL
NULL
0

query I
SELECT s['b'] FROM ${source}
----
true
NULL
NULL
false

query II
SELECT s['b'], s FROM ${source}
----
true	{'a': 42, 'b': true}
NULL	NULL
NULL	{'a': 84, 'b': NULL}
false	{'a': NULL, 'b': false}

# Add a cast
query II
SELECT s['b']::INTEGER, s FROM ${source}
----
1	{'a': 42, 'b': true}
NULL	NULL
NULL	{'a': 84, 'b': NULL}
0	{'a': NULL, 'b': false}

query II
SELECT s.b, s.a FROM ${source}
----
true	42
NULL	NULL
NULL	84
false	NULL

# Add a cast
query II
SELECT s.b::INTEGER, s.a::BIGINT FROM ${source}
----
1	42
NULL	NULL
NULL	84
0	NULL

query I
SELECT s FROM ${source} WHERE s.b
----
{'a': 42, 'b': true}

onlyif type=struct
query I
SELECT a FROM (SELECT UNNEST(s) FROM ${source}) WHERE b
----
42

<<<<<<< HEAD
onlyif type=variant
statement error
SELECT a FROM (SELECT UNNEST(s) FROM ${source}) WHERE b
----
Binder Error: UNNEST() can only be applied to lists, structs and NULL, not VARIANT
=======
# Add a cast
query I
SELECT a::BIGINT FROM (SELECT UNNEST(s) FROM ${source}) WHERE b::INTEGER
----
42
>>>>>>> 91173fc2

query I
SELECT id FROM ${source} WHERE s.b
----
1

endloop

statement ok
UPDATE test_structs SET s={'a': 84, 'b': false} WHERE id=2

query II
SELECT s['b'], s.a FROM test_structs WHERE id=2
----
false	84

endloop<|MERGE_RESOLUTION|>--- conflicted
+++ resolved
@@ -15,7 +15,6 @@
 
 onlyif type=variant
 statement ok
-<<<<<<< HEAD
 CREATE OR REPLACE TABLE test_structs(id INT, s VARIANT);
 
 statement ok
@@ -30,37 +29,6 @@
 		'b': NULL
 	}),
 	(4, {'a': NULL, 'b': false});
-=======
-CREATE TABLE test_structs(
-	id INT,
-	s STRUCT(
-		a integer,
-		b bool
-	)
-);
-
-statement ok
-INSERT INTO test_structs VALUES
-	(
-		1, {
-			'a': 42,
-			'b': true
-		}
-	),
-	(2, NULL),
-	(
-		3, {
-			'a': 84,
-			'b': NULL
-		}
-	),
-	(
-		4, {
-			'a': NULL,
-			'b': false
-		}
-	);
->>>>>>> 91173fc2
 
 statement ok
 COPY test_structs TO '__TEST_DIR__/test_structs.parquet'
@@ -137,19 +105,17 @@
 ----
 42
 
-<<<<<<< HEAD
 onlyif type=variant
 statement error
 SELECT a FROM (SELECT UNNEST(s) FROM ${source}) WHERE b
 ----
 Binder Error: UNNEST() can only be applied to lists, structs and NULL, not VARIANT
-=======
-# Add a cast
+
+onlyif type=struct
 query I
 SELECT a::BIGINT FROM (SELECT UNNEST(s) FROM ${source}) WHERE b::INTEGER
 ----
 42
->>>>>>> 91173fc2
 
 query I
 SELECT id FROM ${source} WHERE s.b
