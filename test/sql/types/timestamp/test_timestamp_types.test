--- conflicted
+++ resolved
@@ -48,26 +48,7 @@
 ----
 Conversion Error: Could not convert Timestamp(US) to Timestamp(NS)
 
-<<<<<<< HEAD
-#DATE/TIME conversions are not directly supported yet
-statement error
-select sec::DATE from timestamp;
-----
-Conversion Error: Unimplemented type for cast (TIMESTAMP_S -> DATE)
-
-statement error
-select milli::DATE from timestamp;
-----
-Conversion Error: Unimplemented type for cast (TIMESTAMP_MS -> DATE)
-
-statement error
-select nano::DATE from timestamp;
-----
-Conversion Error: Unimplemented type for cast (TIMESTAMP_NS -> DATE)
-
-=======
 # TIME conversions are not directly supported yet
->>>>>>> 0e01450c
 statement error
 select sec::TIME from timestamp;
 ----
