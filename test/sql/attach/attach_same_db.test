# name: test/sql/attach/attach_same_db.test
# description: Test attaching of the same database
# group: [attach]

require skip_reload

require notwindows

statement ok
PRAGMA enable_verification

statement ok
ATTACH '__TEST_DIR__/attach_same_db.db' AS db1

statement error
ATTACH '__TEST_DIR__/attach_same_db.db' AS db2
<<<<<<< HEAD
----
=======

# we can detach and attach in the same transaction
statement ok
BEGIN

statement ok
DETACH db1

statement ok
ATTACH '__TEST_DIR__/attach_same_db.db' AS db1

statement ok
COMMIT
>>>>>>> 9c91b3a3
<|MERGE_RESOLUTION|>--- conflicted
+++ resolved
@@ -14,9 +14,8 @@
 
 statement error
 ATTACH '__TEST_DIR__/attach_same_db.db' AS db2
-<<<<<<< HEAD
 ----
-=======
+Binder Error: Unique file handle conflict: Database "db1" is already attached with path
 
 # we can detach and attach in the same transaction
 statement ok
@@ -29,5 +28,4 @@
 ATTACH '__TEST_DIR__/attach_same_db.db' AS db1
 
 statement ok
-COMMIT
->>>>>>> 9c91b3a3
+COMMIT