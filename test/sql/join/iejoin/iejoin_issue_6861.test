# name: test/sql/join/iejoin/iejoin_issue_6861.test
# description: Issue #6861: Index out of bound for all-NULL case.
# group: [iejoin]

statement ok
PRAGMA enable_verification

statement ok
CREATE TABLE test(x INT);

<<<<<<< HEAD
#query II
#SELECT *
#FROM test AS a, test AS b
#WHERE (a.x BETWEEN b.x AND b.x);
#----
=======
statement ok
SET merge_join_threshold=0

query II
SELECT * 
FROM test AS a, test AS b 
WHERE (a.x BETWEEN b.x AND b.x);
----
>>>>>>> fa5c2fe1

statement ok
INSERT INTO test(x) VALUES (1), (2), (3), (NULL), (NULL), (NULL);

statement ok
CREATE TABLE all_null AS SELECT * FROM test;

statement ok
UPDATE all_null SET x=(NULL);

query II
SELECT * 
FROM all_null AS a, all_null AS b 
WHERE (a.x BETWEEN b.x AND b.x);
----

query II
SELECT * 
FROM test AS a, all_null AS b 
WHERE (a.x BETWEEN b.x AND b.x);
----

query II
SELECT * 
FROM all_null AS a, test AS b 
WHERE (a.x BETWEEN b.x AND b.x);
----<|MERGE_RESOLUTION|>--- conflicted
+++ resolved
@@ -8,13 +8,6 @@
 statement ok
 CREATE TABLE test(x INT);
 
-<<<<<<< HEAD
-#query II
-#SELECT *
-#FROM test AS a, test AS b
-#WHERE (a.x BETWEEN b.x AND b.x);
-#----
-=======
 statement ok
 SET merge_join_threshold=0
 
@@ -23,7 +16,6 @@
 FROM test AS a, test AS b 
 WHERE (a.x BETWEEN b.x AND b.x);
 ----
->>>>>>> fa5c2fe1
 
 statement ok
 INSERT INTO test(x) VALUES (1), (2), (3), (NULL), (NULL), (NULL);
