--- conflicted
+++ resolved
@@ -10,15 +10,6 @@
 CREATE TABLE dates (d DATE);
 
 # base date format does not work here
-<<<<<<< HEAD
-statement error
-INSERT INTO dates SELECT * FROM read_csv('test/sql/copy/csv/data/test/dateformat.csv', columns=STRUCT_PACK(d := 'DATE'), header=0)
-----
-Invalid Input Error: date field value out of range: "05/06/2019", expected format is (YYYY-MM-DD) in column "d", at line 1
-
-# have to specify it ourselves
-=======
->>>>>>> 0e01450c
 statement ok
 INSERT INTO dates SELECT * FROM read_csv('test/sql/copy/csv/data/test/dateformat.csv', columns=STRUCT_PACK(d := 'DATE'), header=0)
 
