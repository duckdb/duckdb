# name: test/sql/copy/csv/test_ignore_errors.test
# description: IGNORE_ERRORS test
# group: [csv]

statement ok
CREATE TABLE integers(i INTEGER, j INTEGER);

statement ok
COPY integers FROM 'test/sql/copy/csv/data/test/error_too_little.csv' (HEADER, IGNORE_ERRORS, NULL_PADDING FALSE)

statement error
COPY integers FROM 'test/sql/copy/csv/data/test/error_too_little.csv' (HEADER, NULL_PADDING FALSE)
----
CSV options could not be auto-detected

# not enough columns provided
query II
SELECT * FROM integers AS too_little_columns
----
1	1
2	2
3	3
4	4
5	5

statement ok
DELETE FROM integers;

statement ok
INSERT INTO integers SELECT * FROM read_csv('test/sql/copy/csv/data/test/error_too_little.csv', columns={'i': 'INTEGER', 'j': 'INTEGER'}, header=1, ignore_errors=1, null_padding=0)

statement error
INSERT INTO integers SELECT * FROM read_csv('test/sql/copy/csv/data/test/error_too_little.csv', columns={'i': 'INTEGER'}, header=1, null_padding=0)
----
Binder Error: table integers has 2 columns but 1 values were supplied

# not enough columns provided
query II
SELECT * FROM integers AS too_little_columns
----
1	1
2	2
3	3
4	4
5	5

statement ok
DELETE FROM integers;

statement ok
COPY integers FROM 'test/sql/copy/csv/data/test/error_too_little_single.csv' (HEADER, IGNORE_ERRORS, NULL_PADDING 0)

statement error
COPY integers FROM 'test/sql/copy/csv/data/test/error_too_little_single.csv' (HEADER, NULL_PADDING 0)
----
CSV options could not be auto-detected

# not enough columns provided, single value
query II
SELECT * FROM integers AS too_little_columns
----


statement ok
DELETE FROM integers;

statement ok
COPY integers FROM 'test/sql/copy/csv/data/test/error_too_many.csv' (HEADER, IGNORE_ERRORS, SAMPLE_SIZE -1)

statement error
COPY integers FROM 'test/sql/copy/csv/data/test/error_too_many.csv' (HEADER)
----
<<<<<<< HEAD
CSV options could not be auto-detected
=======
CSV options could not be auto-detected. Consider setting parser options manually.
>>>>>>> 9c91b3a3

# too many columns provided
query II
SELECT * FROM integers AS too_many_columns
----
1	1
2	2
3	3
4	4
5	5

statement ok
DELETE FROM integers;

statement ok
COPY integers FROM 'test/sql/copy/csv/data/test/error_invalid_type.csv' (HEADER, IGNORE_ERRORS)

statement error
COPY integers FROM 'test/sql/copy/csv/data/test/error_invalid_type.csv' (HEADER)
----
Invalid Input Error: Could not convert string 'a' to INT32 in column "j", at line 6

# too many columns provided
query II
SELECT * FROM integers AS too_many_columns
----
1	1
2	2
3	3
4	4
5	5

statement ok
CREATE TABLE nullable_type (col_a INTEGER, col_b VARCHAR(10), col_c VARCHAR(10), col_d VARCHAR(10));

statement ok
COPY nullable_type FROM 'test/sql/copy/csv/data/test/test_incompatible_type_with_nullable.csv'

query IIII
SELECT * FROM nullable_type
----
1	NULL	test	null
2	NULL	test	null<|MERGE_RESOLUTION|>--- conflicted
+++ resolved
@@ -70,11 +70,7 @@
 statement error
 COPY integers FROM 'test/sql/copy/csv/data/test/error_too_many.csv' (HEADER)
 ----
-<<<<<<< HEAD
-CSV options could not be auto-detected
-=======
 CSV options could not be auto-detected. Consider setting parser options manually.
->>>>>>> 9c91b3a3
 
 # too many columns provided
 query II
