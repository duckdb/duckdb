--- conflicted
+++ resolved
@@ -61,13 +61,8 @@
 query IIIIIIIII rowsort
 SElECT * EXCLUDE (scan_id) FROM reject_errors ORDER BY ALL;
 ----
-<<<<<<< HEAD
-0	4	110	NULL	3	current_day	CAST	oogie boogie,3, bla_2, bla_1	Error when converting column "current_day". Could not convert string " bla_2" to 'DATE'
-0	4	110	NULL	4	tomorrow	CAST	oogie boogie,3, bla_2, bla_1	Error when converting column "tomorrow". Could not convert string " bla_1" to 'DATE'
-=======
 0	4	110	125	3	current_day	CAST	oogie boogie,3, bla_2, bla_1	Error when converting column "current_day". Could not convert string " bla_2" to 'DATE'
 0	4	110	132	4	tomorrow	CAST	oogie boogie,3, bla_2, bla_1	Error when converting column "tomorrow". Could not convert string " bla_1" to 'DATE'
->>>>>>> 788e2578
 
 statement ok
 DROP TABLE reject_errors;
