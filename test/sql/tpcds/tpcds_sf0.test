# name: test/sql/tpcds/tpcds_sf0.test
# description: Test TPC-DS SF0
# group: [tpcds]

require tpcds

statement ok
CALL dsdgen(sf=0)

loop i 1 100

statement ok
PRAGMA tpcds(${i})

endloop

# out of range
statement error
PRAGMA tpcds(-1)
----

statement error
PRAGMA tpcds(3290819023812038903)
----

statement error
PRAGMA tpcds(32908301298)
----

statement error
<<<<<<< HEAD
PRAGMA tpcds(1.1)
=======
PRAGMA tpcds(1.1)
----

# queries
statement ok
SELECT * FROM tpcds_queries()
>>>>>>> 6258996d
<|MERGE_RESOLUTION|>--- conflicted
+++ resolved
@@ -28,13 +28,9 @@
 ----
 
 statement error
-<<<<<<< HEAD
-PRAGMA tpcds(1.1)
-=======
 PRAGMA tpcds(1.1)
 ----
 
 # queries
 statement ok
-SELECT * FROM tpcds_queries()
->>>>>>> 6258996d
+SELECT * FROM tpcds_queries()