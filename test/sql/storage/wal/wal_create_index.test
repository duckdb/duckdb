# name: test/sql/storage/wal/wal_create_index.test
# description: Test serialization of index to WAL
# group: [wal]

# load the DB from disk
load __TEST_DIR__/test_wal_create_index.db

statement ok
PRAGMA disable_checkpoint_on_shutdown;

statement ok
PRAGMA wal_autocheckpoint='1TB';

statement ok
PRAGMA explain_output = OPTIMIZED_ONLY;

statement ok
CREATE TABLE integers(i INTEGER, j INTEGER);

statement ok
INSERT INTO integers VALUES (1,1), (2,2), (3,3);

# Test single column
statement ok
CREATE UNIQUE INDEX i_index ON integers(i);

query II
EXPLAIN SELECT i FROM integers WHERE i = 1
----
logical_opt	<REGEX>:.*INDEX_SCAN.*

restart

statement ok
PRAGMA disable_checkpoint_on_shutdown;

statement ok
PRAGMA wal_autocheckpoint='1TB';

query II
EXPLAIN SELECT i FROM integers WHERE i = 1
----
logical_opt	<REGEX>:.*INDEX_SCAN.*

statement error
INSERT INTO integers VALUES (1, 1);
----
<<<<<<< HEAD
Constraint Error: PRIMARY KEY or UNIQUE constraint violated: duplicate key
=======
Constraint Error: Duplicate key "i: 1" violates unique constraint
>>>>>>> da69aeaa

restart

statement ok
PRAGMA disable_checkpoint_on_shutdown;

statement ok
PRAGMA wal_autocheckpoint='1TB';

statement ok
DROP INDEX i_index;

restart

# test more complex expressions

statement ok
PRAGMA disable_checkpoint_on_shutdown;

statement ok
PRAGMA wal_autocheckpoint='1TB';

statement ok
CREATE UNIQUE INDEX i_index ON integers USING art((i + j));

query II
EXPLAIN SELECT i FROM integers WHERE i + j = 2;
----
logical_opt	<REGEX>:.*INDEX_SCAN.*

restart

statement ok
PRAGMA disable_checkpoint_on_shutdown;

statement ok
PRAGMA wal_autocheckpoint='1TB';

query II
EXPLAIN SELECT i FROM integers WHERE i + j = 2;
----
logical_opt	<REGEX>:.*INDEX_SCAN.*

query I
SELECT i FROM integers WHERE i + j = 2
----
1

statement error
INSERT INTO integers VALUES (1, 1);
----
<<<<<<< HEAD
Constraint Error: PRIMARY KEY or UNIQUE constraint violated: duplicate key
=======
Constraint Error: Duplicate key "(i + j): 2" violates unique constraint
>>>>>>> da69aeaa

statement ok
DROP INDEX i_index;

restart

# change the order of the columns in the index expressions

statement ok
PRAGMA disable_checkpoint_on_shutdown;

statement ok
PRAGMA wal_autocheckpoint='1TB';

statement ok
CREATE UNIQUE INDEX i_index ON integers USING art((j + i));

query II
EXPLAIN SELECT i FROM integers WHERE j + i = 2;
----
logical_opt	<REGEX>:.*INDEX_SCAN.*

restart

statement ok
PRAGMA disable_checkpoint_on_shutdown;

statement ok
PRAGMA wal_autocheckpoint='1TB';

query II
EXPLAIN SELECT i FROM integers WHERE j + i = 2;
----
logical_opt	<REGEX>:.*INDEX_SCAN.*

query I
SELECT i FROM integers WHERE j + i = 2
----
1

statement error
INSERT INTO integers VALUES (1, 1);
----
<<<<<<< HEAD
Constraint Error: PRIMARY KEY or UNIQUE constraint violated: duplicate key
=======
Constraint Error: Duplicate key "(j + i): 2" violates unique constraint
>>>>>>> da69aeaa

statement ok
DROP INDEX i_index;

restart

# compound keys

statement ok
PRAGMA disable_checkpoint_on_shutdown;

statement ok
PRAGMA wal_autocheckpoint='1TB';

statement ok
CREATE UNIQUE INDEX i_index ON integers USING art((j + i), j, i);

restart

statement error
INSERT INTO integers VALUES (1, 1);
----
<<<<<<< HEAD
Constraint Error: PRIMARY KEY or UNIQUE constraint violated: duplicate key
=======
Constraint Error: Duplicate key "(j + i): 2, j: 1, i: 1" violates unique constraint
>>>>>>> da69aeaa

statement ok
DROP INDEX i_index;<|MERGE_RESOLUTION|>--- conflicted
+++ resolved
@@ -45,11 +45,7 @@
 statement error
 INSERT INTO integers VALUES (1, 1);
 ----
-<<<<<<< HEAD
-Constraint Error: PRIMARY KEY or UNIQUE constraint violated: duplicate key
-=======
 Constraint Error: Duplicate key "i: 1" violates unique constraint
->>>>>>> da69aeaa
 
 restart
 
@@ -101,11 +97,7 @@
 statement error
 INSERT INTO integers VALUES (1, 1);
 ----
-<<<<<<< HEAD
-Constraint Error: PRIMARY KEY or UNIQUE constraint violated: duplicate key
-=======
 Constraint Error: Duplicate key "(i + j): 2" violates unique constraint
->>>>>>> da69aeaa
 
 statement ok
 DROP INDEX i_index;
@@ -149,11 +141,7 @@
 statement error
 INSERT INTO integers VALUES (1, 1);
 ----
-<<<<<<< HEAD
-Constraint Error: PRIMARY KEY or UNIQUE constraint violated: duplicate key
-=======
 Constraint Error: Duplicate key "(j + i): 2" violates unique constraint
->>>>>>> da69aeaa
 
 statement ok
 DROP INDEX i_index;
@@ -176,11 +164,7 @@
 statement error
 INSERT INTO integers VALUES (1, 1);
 ----
-<<<<<<< HEAD
-Constraint Error: PRIMARY KEY or UNIQUE constraint violated: duplicate key
-=======
 Constraint Error: Duplicate key "(j + i): 2, j: 1, i: 1" violates unique constraint
->>>>>>> da69aeaa
 
 statement ok
 DROP INDEX i_index;