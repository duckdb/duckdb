# name: test/sql/storage/wal/wal_view_storage.test
# description: Create and drop a view over different runs
# group: [wal]

require skip_reload


# load the DB from disk
load __TEST_DIR__/view_storage.db

statement ok
PRAGMA disable_checkpoint_on_shutdown

statement ok
PRAGMA wal_autocheckpoint='1TB';

# create a schema and view
statement ok
CREATE SCHEMA test;

statement ok
CREATE TABLE test.t (a INTEGER, b INTEGER);

statement ok
CREATE VIEW test.v AS SELECT * FROM test.t;

# read the info from the view
query IIIIII
PRAGMA table_info('test.v')
----
0	a	INTEGER	0	NULL	0
1	b	INTEGER	0	NULL	0

# try to drop the table the view is based on
statement error
DROP TABLE test.t;
----
Dependency Error: Cannot drop entry "t" because there are entries that depend on it

<<<<<<< HEAD
# drop the table + view
statement ok
DROP TABLE test.t CASCADE;
=======
# but querying the view fails
statement error
SELECT * FROM test.v
----
>>>>>>> 5228da66

statement ok
CREATE VIEW test.v2 AS SELECT 42

statement ok
DROP VIEW test.v2

loop i 0 2

# restart the system
restart

# the view no longer exists
statement error
PRAGMA table_info('test.v')
----
Catalog Error: Table with name v does not exist!

statement error
SELECT * FROM test.v
----

# after recreating the table, we can query the view again
statement ok
CREATE TABLE test.t (a INTEGER, b INTEGER);

statement ok
SELECT * FROM test.t

# We created the table, but the view still doesn't exist
statement error
SELECT * FROM test.v
----
Catalog Error: Table with name v does not exist!

statement ok
CREATE VIEW test.v AS SELECT * FROM test.t;

query IIIIII
PRAGMA table_info('test.v')
----
0	a	INTEGER	0	NULL	0
1	b	INTEGER	0	NULL	0

# drop the table again
statement error
DROP TABLE test.t
----
Dependency Error: Cannot drop entry "t" because there are entries that depend on it

<<<<<<< HEAD
# Once we delete the dependent view, we can delete t without CASCADE
statement ok
DROP VIEW test.v;

statement ok
DROP TABLE test.t;
=======
statement error
SELECT * FROM test.v2
----
>>>>>>> 5228da66

endloop<|MERGE_RESOLUTION|>--- conflicted
+++ resolved
@@ -33,20 +33,8 @@
 
 # try to drop the table the view is based on
 statement error
-DROP TABLE test.t;
-----
-Dependency Error: Cannot drop entry "t" because there are entries that depend on it
-
-<<<<<<< HEAD
-# drop the table + view
-statement ok
-DROP TABLE test.t CASCADE;
-=======
-# but querying the view fails
-statement error
 SELECT * FROM test.v
 ----
->>>>>>> 5228da66
 
 statement ok
 CREATE VIEW test.v2 AS SELECT 42
@@ -93,21 +81,7 @@
 
 # drop the table again
 statement error
-DROP TABLE test.t
-----
-Dependency Error: Cannot drop entry "t" because there are entries that depend on it
-
-<<<<<<< HEAD
-# Once we delete the dependent view, we can delete t without CASCADE
-statement ok
-DROP VIEW test.v;
-
-statement ok
-DROP TABLE test.t;
-=======
-statement error
 SELECT * FROM test.v2
 ----
->>>>>>> 5228da66
 
 endloop