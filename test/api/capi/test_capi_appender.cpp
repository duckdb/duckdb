--- conflicted
+++ resolved
@@ -1262,8 +1262,6 @@
 		success = false;
 		Printer::Print(message);
 		return true;
-<<<<<<< HEAD
-=======
 	}
 	return false;
 }
@@ -1399,107 +1397,68 @@
 		REQUIRE(status == DuckDBSuccess);
 		status = duckdb_appender_end_row(appender);
 		REQUIRE(status == DuckDBSuccess);
->>>>>>> 9cbb0656
-	}
-	return false;
-}
-
-TEST_CASE("Test the appender with parallel appends and multiple data types in the C API", "[capi]") {
-	auto test_types = TestAllTypesFun::GetTestTypes(false, false);
-
-	string query = "CREATE TABLE IF NOT EXISTS test (";
-	for (auto &type : test_types) {
-		if (type.name == "union") {
-			type.name = "union_col";
-		}
-		query += type.name + " " + type.type.ToString() + ", ";
-	}
-	query += ")";
-
-	char *err_msg;
-
-	// Open DB.
-	auto test_dir = TestDirectoryPath();
-	auto path = test_dir + "/test.db";
-	duckdb_database db;
-	REQUIRE(duckdb_open_ext(path.c_str(), &db, nullptr, &err_msg) == DuckDBSuccess);
-
-	// Connect.
-	duckdb_connection conn;
-	REQUIRE(duckdb_connect(db, &conn) == DuckDBSuccess);
-
-	// Create the table.
-	duckdb_result ret;
-	REQUIRE(duckdb_query(conn, query.c_str(), &ret) == DuckDBSuccess);
-	duckdb_destroy_result(&ret);
-
-	atomic<bool> success {true};
-	duckdb::vector<std::thread> threads;
-
-	idx_t worker_count = 5;
-	for (idx_t worker_id = 0; worker_id < worker_count; worker_id++) {
-		threads.emplace_back([db, &success, test_types]() {
-			// Create thread-local connection.
-			duckdb_connection t_conn;
-			if (HasError(duckdb_connect(db, &t_conn), success, "failed to create connection")) {
-				return;
-			}
-
-			// Create appender.
-			duckdb_appender t_app;
-			if (HasError(duckdb_appender_create(t_conn, "main", "test", &t_app), success,
-			             "failed to create appender")) {
-				return;
-			}
-
-			// Start a transaction.
-			duckdb_result t_ret;
-			if (HasError(duckdb_query(t_conn, "BEGIN TRANSACTION", &t_ret), success, "failed to begin transaction")) {
-				return;
-			}
-			duckdb_destroy_result(&t_ret);
-
-			for (int j = 0; j < STANDARD_VECTOR_SIZE + 10; j++) {
-				if (!success) {
-					return;
-				}
-
-				// Begin row.
-				if (HasError(duckdb_appender_begin_row(t_app), success, "failed to begin append to row")) {
-					return;
-				}
-
-				// Append all values.
-				for (const auto &type : test_types) {
-					auto value = type.min_value;
-					duckdb_value val_ptr = reinterpret_cast<duckdb_value>(&value);
-					if (HasError(duckdb_append_value(t_app, val_ptr), success, "failed to append value to row")) {
-						return;
-					};
-				}
-
-				// End row.
-				if (HasError(duckdb_appender_end_row(t_app), success, "failed to append end row")) {
-					return;
-				}
-			}
-
-			// COMMIT and clean up.
-			if (HasError(duckdb_query(t_conn, "COMMIT", &t_ret), success, "failed to commit transaction")) {
-				return;
-			}
-			duckdb_destroy_result(&t_ret);
-			if (HasError(duckdb_appender_destroy(&t_app), success, "failed to append destroy result")) {
-				return;
-			}
-			duckdb_disconnect(&t_conn);
-		});
-	}
-
-	for (auto &t : threads) {
-		t.join();
-	}
-
-	duckdb_disconnect(&conn);
-	duckdb_close(&db);
+	}
+
+	// clear all buffered data without flushing
+	status = duckdb_appender_clear(appender);
+	REQUIRE(status == DuckDBSuccess);
+
+	// close the appender (should not write the cleared data)
+	status = duckdb_appender_close(appender);
+	REQUIRE(status == DuckDBSuccess);
+
+	// verify that only the initial data exists (the 2000 rows were cleared)
+	result = tester.Query("SELECT SUM(i)::BIGINT FROM integers");
+	REQUIRE_NO_FAIL(*result);
+	REQUIRE(result->Fetch<int64_t>(0, 0) == 1);
+
+	// destroy the appender
+	status = duckdb_appender_destroy(&appender);
+	REQUIRE(status == DuckDBSuccess);
+
+	// test that appender can be used after clear
+	status = duckdb_appender_create(tester.connection, nullptr, "integers", &appender);
+	REQUIRE(status == DuckDBSuccess);
+
+	// append a few rows
+	for (idx_t i = 0; i < 5; i++) {
+		status = duckdb_appender_begin_row(appender);
+		REQUIRE(status == DuckDBSuccess);
+		status = duckdb_append_int32(appender, 42);
+		REQUIRE(status == DuckDBSuccess);
+		status = duckdb_appender_end_row(appender);
+		REQUIRE(status == DuckDBSuccess);
+	}
+
+	// clear again
+	status = duckdb_appender_clear(appender);
+	REQUIRE(status == DuckDBSuccess);
+
+	// append new data after clear
+	for (idx_t i = 0; i < 3; i++) {
+		status = duckdb_appender_begin_row(appender);
+		REQUIRE(status == DuckDBSuccess);
+		status = duckdb_append_int32(appender, 100);
+		REQUIRE(status == DuckDBSuccess);
+		status = duckdb_appender_end_row(appender);
+		REQUIRE(status == DuckDBSuccess);
+	}
+
+	// flush this time to write the new data
+	status = duckdb_appender_flush(appender);
+	REQUIRE(status == DuckDBSuccess);
+
+	// close
+	status = duckdb_appender_close(appender);
+	REQUIRE(status == DuckDBSuccess);
+
+	// verify: initial 1 + new 3 rows = 301 total
+	result = tester.Query("SELECT SUM(i)::BIGINT FROM integers");
+	REQUIRE_NO_FAIL(*result);
+	REQUIRE(result->Fetch<int64_t>(0, 0) == 301);
+
+	status = duckdb_appender_destroy(&appender);
+	REQUIRE(status == DuckDBSuccess);
+
+	tester.Cleanup();
 }