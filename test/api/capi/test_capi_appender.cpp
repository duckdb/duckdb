--- conflicted
+++ resolved
@@ -674,10 +674,7 @@
 	result = tester.Query("SELECT * FROM test");
 	REQUIRE_NO_FAIL(*result);
 	REQUIRE(result->Fetch<string>(0, 0) == "2022-04-09 15:56:37.544");
-<<<<<<< HEAD
-=======
 	tester.Cleanup();
->>>>>>> 44c3e83b
 }
 
 TEST_CASE("Test append to different catalog in C API") {
@@ -690,25 +687,6 @@
 
 	auto result = tester.Query("CREATE OR REPLACE TABLE append_to_other.tbl(i INTEGER)");
 	REQUIRE(result->success);
-<<<<<<< HEAD
-
-	duckdb_appender appender;
-	auto status = duckdb_appender_create_ext(tester.connection, "append_to_other", "main", "tbl", &appender);
-	REQUIRE(status == DuckDBSuccess);
-	REQUIRE(duckdb_appender_error(appender) == nullptr);
-
-	for (idx_t i = 0; i < 200; i++) {
-		REQUIRE(duckdb_appender_begin_row(appender) == DuckDBSuccess);
-		REQUIRE(duckdb_append_int32(appender, 2) == DuckDBSuccess);
-		REQUIRE(duckdb_appender_end_row(appender) == DuckDBSuccess);
-	}
-	REQUIRE(duckdb_appender_close(appender) == DuckDBSuccess);
-
-	result = tester.Query("SELECT SUM(i)::BIGINT FROM append_to_other.tbl");
-	REQUIRE(result->Fetch<int64_t>(0, 0) == 400);
-
-	REQUIRE(duckdb_appender_destroy(&appender) == DuckDBSuccess);
-=======
 
 	duckdb_appender appender;
 	auto status = duckdb_appender_create_ext(tester.connection, "append_to_other", "main", "tbl", &appender);
@@ -794,6 +772,5 @@
 	REQUIRE(result->Fetch<int32_t>(2, 1) == 42);
 	REQUIRE(result->Fetch<bool>(3, 1) == true);
 
->>>>>>> 44c3e83b
 	tester.Cleanup();
 }