#include "catch.hpp"
#include "test_helpers.hpp"

#include <iostream>
#include <map>
#include <set>

using namespace duckdb;
using namespace std;

struct OptionValuePair {
	OptionValuePair() {
	}
	OptionValuePair(Value val) : input(val), output(val) {
	}
	OptionValuePair(Value input, Value output) : input(std::move(input)), output(std::move(output)) {
	}

	Value input;
	Value output;
};

struct OptionValueSet {
	OptionValueSet() {
	}
	OptionValueSet(Value val) {
		pairs.emplace_back(std::move(val));
	}
	OptionValueSet(Value input, Value output) {
		pairs.emplace_back(std::move(input), std::move(output));
	}
	OptionValueSet(duckdb::vector<std::string> pairs_p) {
		for (auto &pair : pairs_p) {
			pairs.emplace_back(pair);
		}
	}
	OptionValueSet(duckdb::vector<OptionValuePair> pairs_p) : pairs(std::move(pairs_p)) {
	}

	duckdb::vector<OptionValuePair> pairs;
};

void RequireValueEqual(ConfigurationOption *op, const Value &left, const Value &right, int line);
#define REQUIRE_VALUE_EQUAL(op, lhs, rhs) RequireValueEqual(op, lhs, rhs, __LINE__)

<<<<<<< HEAD
OptionValueSet GetValueForOption(const string &name, LogicalTypeId type) {
	static duckdb::unordered_map<string, OptionValueSet> value_map = {
=======
OptionValueSet GetValueForOption(const string &name, const LogicalType &type) {
	static unordered_map<string, OptionValueSet> value_map = {
>>>>>>> de91c645
	    {"threads", {Value::BIGINT(42), Value::BIGINT(42)}},
	    {"checkpoint_threshold", {"4.0 GiB"}},
	    {"debug_checkpoint_abort", {{"none", "before_truncate", "before_header", "after_free_list_write"}}},
	    {"default_collation", {"nocase"}},
	    {"default_order", {"desc"}},
	    {"default_null_order", {"nulls_first"}},
	    {"disabled_optimizers", {"extension"}},
	    {"debug_force_external", {Value(true)}},
	    {"old_implicit_casting", {Value(true)}},
	    {"prefer_range_joins", {Value(true)}},
	    {"allow_persistent_secrets", {Value(false)}},
	    {"secret_directory", {"/tmp/some/path"}},
	    {"default_secret_storage", {"custom_storage"}},
	    {"custom_extension_repository", {"duckdb.org/no-extensions-here", "duckdb.org/no-extensions-here"}},
	    {"autoinstall_extension_repository", {"duckdb.org/no-extensions-here", "duckdb.org/no-extensions-here"}},
#ifdef DUCKDB_EXTENSION_AUTOLOAD_DEFAULT
	    {"autoload_known_extensions", {!DUCKDB_EXTENSION_AUTOLOAD_DEFAULT}},
#else
	    {"autoload_known_extensions", {true}},
#endif
#ifdef DUCKDB_EXTENSION_AUTOINSTALL_DEFAULT
	    {"autoinstall_known_extensions", {!DUCKDB_EXTENSION_AUTOINSTALL_DEFAULT}},
#else
	    {"autoinstall_known_extensions", {true}},
#endif
	    {"enable_profiling", {"json"}},
	    {"explain_output", {{"all", "optimized_only", "physical_only"}}},
	    {"file_search_path", {"test"}},
	    {"force_compression", {"uncompressed", "Uncompressed"}},
	    {"home_directory", {"test"}},
	    {"allow_extensions_metadata_mismatch", {"true"}},
	    {"extension_directory", {"test"}},
	    {"max_expression_depth", {50}},
	    {"max_memory", {"4.0 GiB"}},
	    {"max_temp_directory_size", {"10.0 GiB"}},
	    {"merge_join_threshold", {73}},
	    {"nested_loop_join_threshold", {73}},
	    {"memory_limit", {"4.0 GiB"}},
	    {"storage_compatibility_version", {"v0.10.0"}},
	    {"ordered_aggregate_threshold", {Value::UBIGINT(idx_t(1) << 12)}},
	    {"null_order", {"nulls_first"}},
	    {"perfect_ht_threshold", {0}},
	    {"pivot_filter_threshold", {999}},
	    {"pivot_limit", {999}},
	    {"partitioned_write_flush_threshold", {123}},
	    {"preserve_identifier_case", {false}},
	    {"preserve_insertion_order", {false}},
	    {"profile_output", {"test"}},
	    {"profiling_mode", {"detailed"}},
	    {"enable_progress_bar_print", {false}},
	    {"scalar_subquery_error_on_multiple_rows", {false}},
	    {"ieee_floating_point_ops", {false}},
	    {"progress_bar_time", {0}},
	    {"temp_directory", {"tmp"}},
	    {"wal_autocheckpoint", {"4.0 GiB"}},
	    {"force_bitpacking_mode", {"constant"}},
	    {"http_proxy", {"localhost:80"}},
	    {"http_proxy_username", {"john"}},
	    {"http_proxy_password", {"doe"}},
	    {"http_logging_output", {"my_cool_outputfile"}},
	    {"allocator_flush_threshold", {"4.0 GiB"}},
	    {"allocator_bulk_deallocation_flush_threshold", {"4.0 GiB"}}};
	// Every option that's not excluded has to be part of this map
	if (!value_map.count(name)) {
		switch (type.id()) {
		case LogicalTypeId::BOOLEAN:
			return OptionValueSet(Value::BOOLEAN(true));
		case LogicalTypeId::TINYINT:
		case LogicalTypeId::SMALLINT:
		case LogicalTypeId::INTEGER:
		case LogicalTypeId::BIGINT:
		case LogicalTypeId::UTINYINT:
		case LogicalTypeId::USMALLINT:
		case LogicalTypeId::UINTEGER:
		case LogicalTypeId::UBIGINT:
			return OptionValueSet(Value::Numeric(type, 42));
		default:
			break;
		}
		REQUIRE(name == "MISSING_FROM_MAP");
	}
	return value_map[name];
}

bool OptionIsExcludedFromTest(const string &name) {
	static duckdb::unordered_set<string> excluded_options = {
	    "access_mode",
	    "allowed_directories",
	    "allowed_paths",
	    "schema",
	    "search_path",
	    "debug_window_mode",
	    "experimental_parallel_csv",
	    "lock_configuration",         // cant change this while db is running
	    "disabled_filesystems",       // cant change this while db is running
	    "enable_external_access",     // cant change this while db is running
	    "allow_unsigned_extensions",  // cant change this while db is running
	    "allow_community_extensions", // cant change this while db is running
	    "allow_unredacted_secrets",   // cant change this while db is running
	    "streaming_buffer_size",
	    "log_query_path",
	    "password",
	    "username",
	    "user",
	    "external_threads", // tested in test_threads.cpp
	    "profiling_output", // just an alias
	    "duckdb_api",
	    "custom_user_agent",
	    "custom_profiling_settings",
	    "custom_user_agent",
	    "default_block_size",
	    "index_scan_percentage",
	    "index_scan_max_count"};
	return excluded_options.count(name) == 1;
}

bool ValueEqual(const Value &left, const Value &right) {
	return Value::NotDistinctFrom(left, right);
}

void RequireValueEqual(const ConfigurationOption &op, const Value &left, const Value &right, int line) {
	if (ValueEqual(left, right)) {
		return;
	}
	auto error = StringUtil::Format("\nLINE[%d] (Option:%s) | Expected left:'%s' and right:'%s' to be equal", line,
	                                op.name, left.ToString(), right.ToString());
	cerr << error << endl;
	REQUIRE(false);
}

//! New options should be added to the value_map in GetValueForOption
//! Or added to the 'excluded_options' in OptionIsExcludedFromTest
TEST_CASE("Test RESET statement for ClientConfig options", "[api]") {
	// Create a connection
	DuckDB db(nullptr);
	Connection con(db);
	con.Query("BEGIN TRANSACTION");
	con.Query("PRAGMA disable_profiling");

	auto &config = DBConfig::GetConfig(*db.instance);
	// Get all configuration options
	auto options = config.GetOptions();

	// Test RESET for every option
	for (auto &option : options) {
		if (OptionIsExcludedFromTest(option.name)) {
			continue;
		}

		auto op = config.GetOptionByName(option.name);
		REQUIRE(op);

		// Get the current value of the option
		auto original_value = op->get_setting(*con.context);
		auto parameter_type = DBConfig::ParseLogicalType(option.parameter_type);

		auto value_set = GetValueForOption(option.name, parameter_type);
		// verify that at least one value is different
		bool any_different = false;
		string options;
		for (auto &value_pair : value_set.pairs) {
			if (!ValueEqual(original_value, value_pair.output)) {
				any_different = true;
			} else {
				if (!options.empty()) {
					options += ", ";
				}
				options += value_pair.output.ToString();
			}
		}
		if (!any_different) {
			auto error = StringUtil::Format(
			    "\n(Option:%s) | Expected original value '%s' and provided option '%s' to be different", op->name,
			    original_value.ToString(), options);
			cerr << error << endl;
			REQUIRE(false);
		}
		for (auto &value_pair : value_set.pairs) {
			// Get the new value for the option
			auto input = value_pair.input.DefaultCastAs(parameter_type);
			// Set the new option
			if (op->set_local) {
				op->set_local(*con.context, input);
			} else {
				op->set_global(db.instance.get(), config, input);
			}
			// Get the value of the option again
			auto changed_value = op->get_setting(*con.context);
			REQUIRE_VALUE_EQUAL(*op, changed_value, value_pair.output);

			if (op->reset_local) {
				op->reset_local(*con.context);
			} else {
				op->reset_global(db.instance.get(), config);
			}

			// Get the reset value of the option
			auto reset_value = op->get_setting(*con.context);
			REQUIRE_VALUE_EQUAL(*op, reset_value, original_value);
		}
	}
}<|MERGE_RESOLUTION|>--- conflicted
+++ resolved
@@ -43,13 +43,8 @@
 void RequireValueEqual(ConfigurationOption *op, const Value &left, const Value &right, int line);
 #define REQUIRE_VALUE_EQUAL(op, lhs, rhs) RequireValueEqual(op, lhs, rhs, __LINE__)
 
-<<<<<<< HEAD
-OptionValueSet GetValueForOption(const string &name, LogicalTypeId type) {
-	static duckdb::unordered_map<string, OptionValueSet> value_map = {
-=======
 OptionValueSet GetValueForOption(const string &name, const LogicalType &type) {
-	static unordered_map<string, OptionValueSet> value_map = {
->>>>>>> de91c645
+	static static_unordered_map<string, OptionValueSet> value_map = {
 	    {"threads", {Value::BIGINT(42), Value::BIGINT(42)}},
 	    {"checkpoint_threshold", {"4.0 GiB"}},
 	    {"debug_checkpoint_abort", {{"none", "before_truncate", "before_header", "after_free_list_write"}}},
@@ -135,7 +130,7 @@
 }
 
 bool OptionIsExcludedFromTest(const string &name) {
-	static duckdb::unordered_set<string> excluded_options = {
+	static static_unordered_set<string> excluded_options = {
 	    "access_mode",
 	    "allowed_directories",
 	    "allowed_paths",
