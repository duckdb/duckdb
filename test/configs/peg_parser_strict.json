--- conflicted
+++ resolved
@@ -11,13 +11,9 @@
       "reason": "Multi-statement containing unimplemented statementType",
       "paths": [
         "test/sql/delete/test_segment_deletes.test",
-<<<<<<< HEAD
-        "test/sql/types/union/union_join.test"
-=======
         "test/sql/types/union/union_join.test",
         "test/sql/catalog/did_you_mean.test",
         "test/sql/storage/wal/wal_view_storage.test"
->>>>>>> 2606b638
       ]
     },
     {
@@ -149,13 +145,9 @@
         "test/sql/keywords/escaped_quotes_expressions.test",
         "test/sql/keywords/keywords_in_expressions.test",
         "test/sql/show_select/test_describe_quoted.test",
-<<<<<<< HEAD
-        "test/sql/show_select/test_summarize_quoted.test"
-=======
         "test/sql/show_select/test_summarize_quoted.test",
         "test/sql/pragma/test_show_tables.test",
         "test/sql/export/export_quoted_enum.test"
->>>>>>> 2606b638
       ]
     },
     {
