--- conflicted
+++ resolved
@@ -193,12 +193,10 @@
         "test/sql/storage/compression/alp/alp_min_max.test",
         "test/sql/pragma/test_metadata_info.test",
         "test/sql/secrets/create_secret_persistence_no_client_context.test",
-<<<<<<< HEAD
         "test/sql/pragma/profiling/call_enable_profiling_function.test"
-=======
+        "test/sql/secrets/create_secret_persistence_no_client_context.test",
         "test/sql/storage/wal/wal_replay_consistency_add_column_current_timestamp.test",
         "test/sql/storage/wal/wal_replay_consistency_add_column_random.test"
->>>>>>> b5761ca5
       ]
     }
   ]
