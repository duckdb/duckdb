--- conflicted
+++ resolved
@@ -189,15 +189,9 @@
 unittestarrow:
 	build/debug/test/unittest "[arrow]"
 
-
-<<<<<<< HEAD
-allunit: release_expanded # uses release build because otherwise allunit takes forever
-	build/release_expanded/test/unittest "*"
-	DUCKDB_BINARY_ROOT=build/release_expanded python3 scripts/test_http_proxy_setting.py
-=======
 allunit: release # uses release build because otherwise allunit takes forever
 	build/release/test/unittest "*"
->>>>>>> 69815657
+	DUCKDB_BINARY_ROOT=build/release_expanded python3 scripts/test_http_proxy_setting.py
 
 docs:
 	mkdir -p build/docs && \
