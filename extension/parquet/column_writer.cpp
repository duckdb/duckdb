--- conflicted
+++ resolved
@@ -243,23 +243,14 @@
 // Create Column Writer
 //===--------------------------------------------------------------------===//
 
-<<<<<<< HEAD
 unique_ptr<ColumnWriter> ColumnWriter::CreateWriterRecursive(ClientContext &context, ParquetWriter &writer,
                                                              vector<string> path_in_schema, const LogicalType &type,
-                                                             const string &name,
+                                                             const string &name, bool allow_geometry,
                                                              optional_ptr<const ChildFieldIDs> field_ids,
                                                              optional_ptr<const ShreddingType> shredding_types,
                                                              idx_t max_repeat, idx_t max_define, bool can_have_nulls) {
 	path_in_schema.push_back(name);
 
-=======
-ParquetColumnSchema ColumnWriter::FillParquetSchema(vector<duckdb_parquet::SchemaElement> &schemas,
-                                                    const LogicalType &type, const string &name, bool allow_geometry,
-                                                    optional_ptr<const ChildFieldIDs> field_ids,
-                                                    optional_ptr<const ShreddingType> shredding_types, idx_t max_repeat,
-                                                    idx_t max_define, bool can_have_nulls) {
-	auto null_type = can_have_nulls ? FieldRepetitionType::OPTIONAL : FieldRepetitionType::REQUIRED;
->>>>>>> fc2da149
 	if (!can_have_nulls) {
 		max_define--;
 	}
@@ -295,7 +286,8 @@
 		}
 
 		//! Construct the column schema
-		auto variant_column = ParquetColumnSchema::FromLogicalType(name, type, max_define, max_repeat, 0, null_type);
+		auto variant_column =
+		    ParquetColumnSchema::FromLogicalType(name, type, max_define, max_repeat, 0, null_type, allow_geometry);
 		vector<unique_ptr<ColumnWriter>> child_writers;
 		child_writers.reserve(child_types.size());
 
@@ -317,29 +309,23 @@
 				D_ASSERT(child_name == "typed_value");
 				is_optional = true;
 			}
-<<<<<<< HEAD
 
 			child_writers.push_back(CreateWriterRecursive(context, writer, path_in_schema, child_type, child_name,
-			                                              child_field_ids, shredding_type, max_repeat, max_define + 1,
-			                                              is_optional));
-=======
-			variant_column.children.emplace_back(FillParquetSchema(schemas, child_type.second, child_type.first,
-			                                                       allow_geometry, child_field_ids, shredding_type,
-			                                                       max_repeat, max_define + 1, is_optional));
->>>>>>> fc2da149
+			                                              allow_geometry, child_field_ids, shredding_type, max_repeat,
+			                                              max_define + 1, is_optional));
 		}
 		return make_uniq<VariantColumnWriter>(writer, std::move(variant_column), path_in_schema,
 		                                      std::move(child_writers));
 	}
 
 	if (type.id() == LogicalTypeId::STRUCT || type.id() == LogicalTypeId::UNION) {
-		auto struct_column = ParquetColumnSchema::FromLogicalType(name, type, max_define, max_repeat, 0, null_type);
+		auto struct_column =
+		    ParquetColumnSchema::FromLogicalType(name, type, max_define, max_repeat, 0, null_type, allow_geometry);
 		if (field_id && field_id->set) {
 			struct_column.field_id = field_id->field_id;
 		}
 
 		// construct the child schemas recursively
-<<<<<<< HEAD
 		auto &child_types = StructType::GetChildTypes(type);
 		vector<unique_ptr<ColumnWriter>> child_writers;
 		child_writers.reserve(child_types.size());
@@ -347,15 +333,8 @@
 			auto &child_type = entry.second;
 			auto &child_name = entry.first;
 			child_writers.push_back(CreateWriterRecursive(context, writer, path_in_schema, child_type, child_name,
-			                                              child_field_ids, shredding_type, max_repeat, max_define + 1,
-			                                              true));
-=======
-		struct_column.children.reserve(child_types.size());
-		for (auto &child_type : child_types) {
-			struct_column.children.emplace_back(FillParquetSchema(schemas, child_type.second, child_type.first,
-			                                                      allow_geometry, child_field_ids, shredding_type,
-			                                                      max_repeat, max_define + 1, true));
->>>>>>> fc2da149
+			                                              allow_geometry, child_field_ids, shredding_type, max_repeat,
+			                                              max_define + 1, true));
 		}
 		return make_uniq<StructColumnWriter>(writer, std::move(struct_column), std::move(path_in_schema),
 		                                     std::move(child_writers));
@@ -364,125 +343,14 @@
 	if (type.id() == LogicalTypeId::LIST || type.id() == LogicalTypeId::ARRAY) {
 		auto is_list = type.id() == LogicalTypeId::LIST;
 		auto &child_type = is_list ? ListType::GetChildType(type) : ArrayType::GetChildType(type);
-<<<<<<< HEAD
 
 		path_in_schema.push_back("list");
 		auto child_writer =
-		    CreateWriterRecursive(context, writer, path_in_schema, child_type, "element", child_field_ids,
-		                          shredding_type, max_repeat + 1, max_define + 2, true);
-=======
-		// set up the two schema elements for the list
-		// for some reason we only set the converted type in the OPTIONAL element
-		// first an OPTIONAL element
-		duckdb_parquet::SchemaElement optional_element;
-		optional_element.repetition_type = null_type;
-		optional_element.num_children = 1;
-		optional_element.converted_type = ConvertedType::LIST;
-		optional_element.__isset.num_children = true;
-		optional_element.__isset.type = false;
-		optional_element.__isset.repetition_type = true;
-		optional_element.__isset.converted_type = true;
-		optional_element.name = name;
-		if (field_id && field_id->set) {
-			optional_element.__isset.field_id = true;
-			optional_element.field_id = field_id->field_id;
-		}
-		schemas.push_back(std::move(optional_element));
-
-		// then a REPEATED element
-		duckdb_parquet::SchemaElement repeated_element;
-		repeated_element.repetition_type = FieldRepetitionType::REPEATED;
-		repeated_element.num_children = 1;
-		repeated_element.__isset.num_children = true;
-		repeated_element.__isset.type = false;
-		repeated_element.__isset.repetition_type = true;
-		repeated_element.name = "list";
-		schemas.push_back(std::move(repeated_element));
-
-		ParquetColumnSchema list_column(name, type, max_define, max_repeat, schema_idx, 0);
-		list_column.children.push_back(FillParquetSchema(schemas, child_type, "element", allow_geometry,
-		                                                 child_field_ids, shredding_type, max_repeat + 1,
-		                                                 max_define + 2, true));
-		return list_column;
-	}
-	if (type.id() == LogicalTypeId::MAP) {
-		// map type
-		// maps are stored as follows:
-		// <map-repetition> group <name> (MAP) {
-		// 	repeated group key_value {
-		// 		required <key-type> key;
-		// 		<value-repetition> <value-type> value;
-		// 	}
-		// }
-		// top map element
-		duckdb_parquet::SchemaElement top_element;
-		top_element.repetition_type = null_type;
-		top_element.num_children = 1;
-		top_element.converted_type = ConvertedType::MAP;
-		top_element.__isset.repetition_type = true;
-		top_element.__isset.num_children = true;
-		top_element.__isset.converted_type = true;
-		top_element.__isset.type = false;
-		top_element.name = name;
-		if (field_id && field_id->set) {
-			top_element.__isset.field_id = true;
-			top_element.field_id = field_id->field_id;
-		}
-		schemas.push_back(std::move(top_element));
-
-		// key_value element
-		duckdb_parquet::SchemaElement kv_element;
-		kv_element.repetition_type = FieldRepetitionType::REPEATED;
-		kv_element.num_children = 2;
-		kv_element.__isset.repetition_type = true;
-		kv_element.__isset.num_children = true;
-		kv_element.__isset.type = false;
-		kv_element.name = "key_value";
-		schemas.push_back(std::move(kv_element));
-
-		// construct the child types recursively
-		vector<LogicalType> kv_types {MapType::KeyType(type), MapType::ValueType(type)};
-		vector<string> kv_names {"key", "value"};
-
-		ParquetColumnSchema map_column(name, type, max_define, max_repeat, schema_idx, 0);
-		map_column.children.reserve(2);
-		for (idx_t i = 0; i < 2; i++) {
-			// key needs to be marked as REQUIRED
-			bool is_key = i == 0;
-			auto child_schema = FillParquetSchema(schemas, kv_types[i], kv_names[i], allow_geometry, child_field_ids,
-			                                      shredding_type, max_repeat + 1, max_define + 2, !is_key);
-
-			map_column.children.push_back(std::move(child_schema));
-		}
-		return map_column;
-	}
-
-	duckdb_parquet::SchemaElement schema_element;
-	schema_element.type = ParquetWriter::DuckDBTypeToParquetType(type);
-	schema_element.repetition_type = null_type;
-	schema_element.__isset.num_children = false;
-	schema_element.__isset.type = true;
-	schema_element.__isset.repetition_type = true;
-	schema_element.name = name;
-	if (field_id && field_id->set) {
-		schema_element.__isset.field_id = true;
-		schema_element.field_id = field_id->field_id;
-	}
-	ParquetWriter::SetSchemaProperties(type, schema_element, allow_geometry);
-	schemas.push_back(std::move(schema_element));
-	return ParquetColumnSchema(name, type, max_define, max_repeat, schema_idx, 0);
-}
-
-unique_ptr<ColumnWriter>
-ColumnWriter::CreateWriterRecursive(ClientContext &context, ParquetWriter &writer,
-                                    const vector<duckdb_parquet::SchemaElement> &parquet_schemas,
-                                    const ParquetColumnSchema &schema, vector<string> path_in_schema) {
-	auto &type = schema.type;
-	auto can_have_nulls = parquet_schemas[schema.schema_index].repetition_type == FieldRepetitionType::OPTIONAL;
-	path_in_schema.push_back(schema.name);
->>>>>>> fc2da149
-
-		auto list_column = ParquetColumnSchema::FromLogicalType(name, type, max_define, max_repeat, 0, null_type);
+		    CreateWriterRecursive(context, writer, path_in_schema, child_type, "element", allow_geometry,
+		                          child_field_ids, shredding_type, max_repeat + 1, max_define + 2, true);
+
+		auto list_column =
+		    ParquetColumnSchema::FromLogicalType(name, type, max_define, max_repeat, 0, null_type, allow_geometry);
 		if (field_id && field_id->set) {
 			list_column.field_id = field_id->field_id;
 		}
@@ -506,7 +374,8 @@
 		key_value.emplace_back("value", MapType::ValueType(type));
 		auto key_value_type = LogicalType::STRUCT(key_value);
 
-		auto map_column = ParquetColumnSchema::FromLogicalType(name, type, max_define, max_repeat, 0, null_type);
+		auto map_column =
+		    ParquetColumnSchema::FromLogicalType(name, type, max_define, max_repeat, 0, null_type, allow_geometry);
 		if (field_id && field_id->set) {
 			map_column.field_id = field_id->field_id;
 		}
@@ -519,20 +388,22 @@
 			auto &child_name = key_value[i].first;
 			auto &child_type = key_value[i].second;
 			auto child_writer =
-			    CreateWriterRecursive(context, writer, path_in_schema, child_type, child_name, child_field_ids,
-			                          shredding_type, max_repeat + 1, max_define + 2, !is_key);
+			    CreateWriterRecursive(context, writer, path_in_schema, child_type, child_name, allow_geometry,
+			                          child_field_ids, shredding_type, max_repeat + 1, max_define + 2, !is_key);
 
 			child_writers.push_back(std::move(child_writer));
 		}
 
-		auto key_value_schema = ParquetColumnSchema::FromLogicalType("key_value", key_value_type, max_define + 1,
-		                                                             max_repeat + 1, 0, FieldRepetitionType::REPEATED);
+		auto key_value_schema =
+		    ParquetColumnSchema::FromLogicalType("key_value", key_value_type, max_define + 1, max_repeat + 1, 0,
+		                                         FieldRepetitionType::REPEATED, allow_geometry);
 		auto struct_writer = make_uniq<StructColumnWriter>(writer, std::move(key_value_schema), path_in_schema,
 		                                                   std::move(child_writers));
 		return make_uniq<ListColumnWriter>(writer, std::move(map_column), path_in_schema, std::move(struct_writer));
 	}
 
-	auto schema = ParquetColumnSchema::FromLogicalType(name, type, max_define, max_repeat, 0, null_type);
+	auto schema =
+	    ParquetColumnSchema::FromLogicalType(name, type, max_define, max_repeat, 0, null_type, allow_geometry);
 	if (field_id && field_id->set) {
 		schema.field_id = field_id->field_id;
 	}
