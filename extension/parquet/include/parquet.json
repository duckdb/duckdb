--- conflicted
+++ resolved
@@ -53,8 +53,6 @@
         "id": 103,
         "name": "schema",
         "type": "vector<ParquetColumnDefinition>"
-<<<<<<< HEAD
-=======
       }
     ],
     "pointer_type": "none"
@@ -93,7 +91,6 @@
         "id": 100,
         "name": "ids",
         "type": "unique_ptr<case_insensitive_map_t<FieldID>>"
->>>>>>> 86e3ffe2
       }
     ],
     "pointer_type": "none"
