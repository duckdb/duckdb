--- conflicted
+++ resolved
@@ -197,17 +197,14 @@
 		location = location_p;
 	}
 
-<<<<<<< HEAD
 	idx_t GetLocation() const {
-=======
+		return location;
+	}
+
 	optional_ptr<ReadHead> GetReadHead(idx_t pos) {
 		return ra_buffer.GetReadHead(pos);
 	}
 
-	idx_t GetLocation() {
->>>>>>> aabb2f9a
-		return location;
-	}
 	idx_t GetSize() const {
 		return size;
 	}
