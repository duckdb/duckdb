//===----------------------------------------------------------------------===//
//                         DuckDB
//
// parquet_writer.hpp
//
//
//===----------------------------------------------------------------------===//

#pragma once

#include "duckdb.hpp"
#include "duckdb/common/common.hpp"
#include "duckdb/common/optional_idx.hpp"
#include "duckdb/common/encryption_state.hpp"
#include "duckdb/common/exception.hpp"
#include "duckdb/common/mutex.hpp"
#include "duckdb/common/atomic.hpp"
#include "duckdb/common/serializer/buffered_file_writer.hpp"
#include "duckdb/common/types/column/column_data_collection.hpp"
#include "duckdb/function/copy_function.hpp"

#include "parquet_statistics.hpp"
#include "column_writer.hpp"
#include "parquet_field_id.hpp"
#include "parquet_shredding.hpp"
#include "parquet_types.h"
#include "geo_parquet.hpp"
#include "writer/parquet_write_stats.hpp"
#include "thrift/protocol/TCompactProtocol.h"

namespace duckdb {
class FileSystem;
class FileOpener;
class ParquetEncryptionConfig;
class ParquetStatsAccumulator;

class Serializer;
class Deserializer;

class ColumnWriterStatistics;
struct CopyFunctionFileStatistics;

struct PreparedRowGroup {
	duckdb_parquet::RowGroup row_group;
	vector<unique_ptr<ColumnWriterState>> states;
};

<<<<<<< HEAD
struct FieldID;
struct ChildFieldIDs {
	ChildFieldIDs();
	ChildFieldIDs Copy() const;
	unique_ptr<case_insensitive_map_t<FieldID>> ids;

	void Serialize(Serializer &serializer) const;
	static ChildFieldIDs Deserialize(Deserializer &source);
};

struct FieldID {
	static constexpr const auto DUCKDB_FIELD_ID = "__duckdb_field_id";

	FieldID();
	explicit FieldID(int32_t field_id);
	FieldID Copy() const;
	bool set;
	int32_t field_id;
	ChildFieldIDs child_field_ids;

	void Serialize(Serializer &serializer) const;
	static FieldID Deserialize(Deserializer &source);
};

=======
>>>>>>> 7621d1ba
struct ParquetBloomFilterEntry {
	unique_ptr<ParquetBloomFilter> bloom_filter;
	idx_t row_group_idx;
	idx_t column_idx;
};

enum class ParquetVersion : uint8_t {
	V1 = 1, //! Excludes DELTA_BINARY_PACKED, DELTA_LENGTH_BYTE_ARRAY, BYTE_STREAM_SPLIT
	V2 = 2, //! Includes the encodings above
};

class ParquetWriter {
public:
	ParquetWriter(ClientContext &context, FileSystem &fs, string file_name, vector<LogicalType> types,
	              vector<string> names, duckdb_parquet::CompressionCodec::type codec, ChildFieldIDs field_ids,
	              ShreddingType shredding_types, const vector<pair<string, string>> &kv_metadata,
	              shared_ptr<ParquetEncryptionConfig> encryption_config, optional_idx dictionary_size_limit,
	              idx_t string_dictionary_page_size_limit, bool enable_bloom_filters,
	              double bloom_filter_false_positive_ratio, int64_t compression_level, bool debug_use_openssl,
	              ParquetVersion parquet_version, GeoParquetVersion geoparquet_version);
	~ParquetWriter();

public:
	void PrepareRowGroup(ColumnDataCollection &buffer, PreparedRowGroup &result);
	void FlushRowGroup(PreparedRowGroup &row_group);
	void Flush(ColumnDataCollection &buffer);
	void Finalize();

	static duckdb_parquet::Type::type DuckDBTypeToParquetType(const LogicalType &duckdb_type);
	static void SetSchemaProperties(const LogicalType &duckdb_type, duckdb_parquet::SchemaElement &schema_ele,
	                                bool allow_geometry);

	ClientContext &GetContext() {
		return context;
	}
	duckdb_apache::thrift::protocol::TProtocol *GetProtocol() {
		return protocol.get();
	}
	duckdb_parquet::CompressionCodec::type GetCodec() {
		return codec;
	}
	duckdb_parquet::Type::type GetType(idx_t schema_idx) {
		return file_meta_data.schema[schema_idx].type;
	}
	LogicalType GetSQLType(idx_t schema_idx) const {
		return sql_types[schema_idx];
	}
	BufferedFileWriter &GetWriter() {
		return *writer;
	}
	idx_t FileSize() {
		return total_written;
	}
	optional_idx DictionarySizeLimit() const {
		return dictionary_size_limit;
	}
	idx_t StringDictionaryPageSizeLimit() const {
		return string_dictionary_page_size_limit;
	}
	double EnableBloomFilters() const {
		return enable_bloom_filters;
	}
	double BloomFilterFalsePositiveRatio() const {
		return bloom_filter_false_positive_ratio;
	}
	int64_t CompressionLevel() const {
		return compression_level;
	}
	idx_t NumberOfRowGroups() {
		return num_row_groups;
	}
	ParquetVersion GetParquetVersion() const {
		return parquet_version;
	}
	GeoParquetVersion GetGeoParquetVersion() const {
		return geoparquet_version;
	}
	const string &GetFileName() const {
		return file_name;
	}

	uint32_t Write(const duckdb_apache::thrift::TBase &object);
	uint32_t WriteData(const const_data_ptr_t buffer, const uint32_t buffer_size);

	GeoParquetFileMetadata &GetGeoParquetData();

	static bool TryGetParquetType(const LogicalType &duckdb_type,
	                              optional_ptr<duckdb_parquet::Type::type> type = nullptr);

	void BufferBloomFilter(idx_t col_idx, unique_ptr<ParquetBloomFilter> bloom_filter);
	void SetWrittenStatistics(CopyFunctionFileStatistics &written_stats);
	void FlushColumnStats(idx_t col_idx, duckdb_parquet::ColumnChunk &chunk,
	                      optional_ptr<ColumnWriterStatistics> writer_stats);

private:
	void GatherWrittenStatistics();

private:
	ClientContext &context;
	string file_name;
	vector<LogicalType> sql_types;
	vector<string> column_names;
	duckdb_parquet::CompressionCodec::type codec;
	ChildFieldIDs field_ids;
	ShreddingType shredding_types;
	shared_ptr<ParquetEncryptionConfig> encryption_config;
	optional_idx dictionary_size_limit;
	idx_t string_dictionary_page_size_limit;
	bool enable_bloom_filters;
	double bloom_filter_false_positive_ratio;
	int64_t compression_level;
	bool debug_use_openssl;
	shared_ptr<EncryptionUtil> encryption_util;
	ParquetVersion parquet_version;
	GeoParquetVersion geoparquet_version;
	vector<ParquetColumnSchema> column_schemas;

	unique_ptr<BufferedFileWriter> writer;
	//! Atomics to reduce contention when rotating writes to multiple Parquet files
	atomic<idx_t> total_written;
	atomic<idx_t> num_row_groups;
	std::shared_ptr<duckdb_apache::thrift::protocol::TProtocol> protocol;
	duckdb_parquet::FileMetaData file_meta_data;
	std::mutex lock;

	vector<unique_ptr<ColumnWriter>> column_writers;

	unique_ptr<GeoParquetFileMetadata> geoparquet_data;
	vector<ParquetBloomFilterEntry> bloom_filters;

	optional_ptr<CopyFunctionFileStatistics> written_stats;
	unique_ptr<ParquetStatsAccumulator> stats_accumulator;
};

} // namespace duckdb<|MERGE_RESOLUTION|>--- conflicted
+++ resolved
@@ -45,33 +45,6 @@
 	vector<unique_ptr<ColumnWriterState>> states;
 };
 
-<<<<<<< HEAD
-struct FieldID;
-struct ChildFieldIDs {
-	ChildFieldIDs();
-	ChildFieldIDs Copy() const;
-	unique_ptr<case_insensitive_map_t<FieldID>> ids;
-
-	void Serialize(Serializer &serializer) const;
-	static ChildFieldIDs Deserialize(Deserializer &source);
-};
-
-struct FieldID {
-	static constexpr const auto DUCKDB_FIELD_ID = "__duckdb_field_id";
-
-	FieldID();
-	explicit FieldID(int32_t field_id);
-	FieldID Copy() const;
-	bool set;
-	int32_t field_id;
-	ChildFieldIDs child_field_ids;
-
-	void Serialize(Serializer &serializer) const;
-	static FieldID Deserialize(Deserializer &source);
-};
-
-=======
->>>>>>> 7621d1ba
 struct ParquetBloomFilterEntry {
 	unique_ptr<ParquetBloomFilter> bloom_filter;
 	idx_t row_group_idx;
