#include "parquet_writer.hpp"

#include "duckdb.hpp"
#include "mbedtls_wrapper.hpp"
#include "parquet_crypto.hpp"
#include "parquet_shredding.hpp"
#include "parquet_timestamp.hpp"
#include "resizable_buffer.hpp"
#include "duckdb/common/file_system.hpp"
#include "duckdb/common/serializer/buffered_file_writer.hpp"
#include "duckdb/common/serializer/deserializer.hpp"
#include "duckdb/common/serializer/serializer.hpp"
#include "duckdb/common/serializer/write_stream.hpp"
#include "duckdb/common/string_util.hpp"
#include "duckdb/function/table_function.hpp"
#include "duckdb/main/client_context.hpp"
#include "duckdb/main/connection.hpp"
#include "duckdb/parser/parsed_data/create_copy_function_info.hpp"
#include "duckdb/parser/parsed_data/create_table_function_info.hpp"
#include "duckdb/common/types/blob.hpp"

namespace duckdb {

using namespace duckdb_apache::thrift;            // NOLINT
using namespace duckdb_apache::thrift::protocol;  // NOLINT
using namespace duckdb_apache::thrift::transport; // NOLINT

using duckdb_parquet::CompressionCodec;
using duckdb_parquet::ConvertedType;
using duckdb_parquet::Encoding;
using duckdb_parquet::FieldRepetitionType;
using duckdb_parquet::FileCryptoMetaData;
using duckdb_parquet::FileMetaData;
using duckdb_parquet::PageHeader;
using duckdb_parquet::PageType;
using ParquetRowGroup = duckdb_parquet::RowGroup;
using duckdb_parquet::Type;

class MyTransport : public TTransport {
public:
	explicit MyTransport(WriteStream &serializer) : serializer(serializer) {
	}

	bool isOpen() const override {
		return true;
	}

	void open() override {
	}

	void close() override {
	}

	void write_virt(const uint8_t *buf, uint32_t len) override {
		serializer.WriteData(const_data_ptr_cast(buf), len);
	}

private:
	WriteStream &serializer;
};

bool ParquetWriter::TryGetParquetType(const LogicalType &duckdb_type, optional_ptr<Type::type> parquet_type_ptr) {
	Type::type parquet_type;
	switch (duckdb_type.id()) {
	case LogicalTypeId::BOOLEAN:
		parquet_type = Type::BOOLEAN;
		break;
	case LogicalTypeId::TINYINT:
	case LogicalTypeId::SMALLINT:
	case LogicalTypeId::INTEGER:
	case LogicalTypeId::DATE:
		parquet_type = Type::INT32;
		break;
	case LogicalTypeId::BIGINT:
		parquet_type = Type::INT64;
		break;
	case LogicalTypeId::FLOAT:
		parquet_type = Type::FLOAT;
		break;
	case LogicalTypeId::DOUBLE:
		parquet_type = Type::DOUBLE;
		break;
	case LogicalTypeId::UHUGEINT:
	case LogicalTypeId::HUGEINT:
		parquet_type = Type::DOUBLE;
		break;
	case LogicalTypeId::ENUM:
	case LogicalTypeId::BLOB:
	case LogicalTypeId::VARCHAR:
		parquet_type = Type::BYTE_ARRAY;
		break;
	case LogicalTypeId::TIME:
	case LogicalTypeId::TIME_TZ:
	case LogicalTypeId::TIMESTAMP:
	case LogicalTypeId::TIMESTAMP_TZ:
	case LogicalTypeId::TIMESTAMP_MS:
	case LogicalTypeId::TIMESTAMP_NS:
	case LogicalTypeId::TIMESTAMP_SEC:
		parquet_type = Type::INT64;
		break;
	case LogicalTypeId::UTINYINT:
	case LogicalTypeId::USMALLINT:
	case LogicalTypeId::UINTEGER:
		parquet_type = Type::INT32;
		break;
	case LogicalTypeId::UBIGINT:
		parquet_type = Type::INT64;
		break;
	case LogicalTypeId::INTERVAL:
	case LogicalTypeId::UUID:
		parquet_type = Type::FIXED_LEN_BYTE_ARRAY;
		break;
	case LogicalTypeId::DECIMAL:
		switch (duckdb_type.InternalType()) {
		case PhysicalType::INT16:
		case PhysicalType::INT32:
			parquet_type = Type::INT32;
			break;
		case PhysicalType::INT64:
			parquet_type = Type::INT64;
			break;
		case PhysicalType::INT128:
			parquet_type = Type::FIXED_LEN_BYTE_ARRAY;
			break;
		default:
			throw InternalException("Unsupported internal decimal type");
		}
		break;
	default:
		// Anything that is not supported
		return false;
	}
	if (parquet_type_ptr) {
		*parquet_type_ptr = parquet_type;
	}
	return true;
}

Type::type ParquetWriter::DuckDBTypeToParquetType(const LogicalType &duckdb_type) {
	Type::type result;
	if (TryGetParquetType(duckdb_type, &result)) {
		return result;
	}
	throw NotImplementedException("Unimplemented type for Parquet \"%s\"", duckdb_type.ToString());
}

void ParquetWriter::SetSchemaProperties(const LogicalType &duckdb_type, duckdb_parquet::SchemaElement &schema_ele,
                                        bool allow_geometry) {
	if (duckdb_type.IsJSONType()) {
		schema_ele.converted_type = ConvertedType::JSON;
		schema_ele.__isset.converted_type = true;
		schema_ele.__isset.logicalType = true;
		schema_ele.logicalType.__set_JSON(duckdb_parquet::JsonType());
		return;
	}
	if (duckdb_type.GetAlias() == "WKB_BLOB" && allow_geometry) {
		schema_ele.__isset.logicalType = true;
		schema_ele.logicalType.__isset.GEOMETRY = true;
		// TODO: Set CRS in the future
		schema_ele.logicalType.GEOMETRY.__isset.crs = false;
		return;
	}
	switch (duckdb_type.id()) {
	case LogicalTypeId::TINYINT:
		schema_ele.converted_type = ConvertedType::INT_8;
		schema_ele.__isset.converted_type = true;
		break;
	case LogicalTypeId::SMALLINT:
		schema_ele.converted_type = ConvertedType::INT_16;
		schema_ele.__isset.converted_type = true;
		break;
	case LogicalTypeId::INTEGER:
		schema_ele.converted_type = ConvertedType::INT_32;
		schema_ele.__isset.converted_type = true;
		break;
	case LogicalTypeId::BIGINT:
		schema_ele.converted_type = ConvertedType::INT_64;
		schema_ele.__isset.converted_type = true;
		break;
	case LogicalTypeId::UTINYINT:
		schema_ele.converted_type = ConvertedType::UINT_8;
		schema_ele.__isset.converted_type = true;
		break;
	case LogicalTypeId::USMALLINT:
		schema_ele.converted_type = ConvertedType::UINT_16;
		schema_ele.__isset.converted_type = true;
		break;
	case LogicalTypeId::UINTEGER:
		schema_ele.converted_type = ConvertedType::UINT_32;
		schema_ele.__isset.converted_type = true;
		break;
	case LogicalTypeId::UBIGINT:
		schema_ele.converted_type = ConvertedType::UINT_64;
		schema_ele.__isset.converted_type = true;
		break;
	case LogicalTypeId::DATE:
		schema_ele.converted_type = ConvertedType::DATE;
		schema_ele.__isset.converted_type = true;
		break;
	case LogicalTypeId::TIME_TZ:
	case LogicalTypeId::TIME:
		schema_ele.converted_type = ConvertedType::TIME_MICROS;
		schema_ele.__isset.converted_type = true;
		schema_ele.__isset.logicalType = true;
		schema_ele.logicalType.__isset.TIME = true;
		schema_ele.logicalType.TIME.isAdjustedToUTC = (duckdb_type.id() == LogicalTypeId::TIME_TZ);
		schema_ele.logicalType.TIME.unit.__isset.MICROS = true;
		break;
	case LogicalTypeId::TIMESTAMP_TZ:
	case LogicalTypeId::TIMESTAMP:
	case LogicalTypeId::TIMESTAMP_SEC:
		schema_ele.converted_type = ConvertedType::TIMESTAMP_MICROS;
		schema_ele.__isset.converted_type = true;
		schema_ele.__isset.logicalType = true;
		schema_ele.logicalType.__isset.TIMESTAMP = true;
		schema_ele.logicalType.TIMESTAMP.isAdjustedToUTC = (duckdb_type.id() == LogicalTypeId::TIMESTAMP_TZ);
		schema_ele.logicalType.TIMESTAMP.unit.__isset.MICROS = true;
		break;
	case LogicalTypeId::TIMESTAMP_NS:
		schema_ele.__isset.converted_type = false;
		schema_ele.__isset.logicalType = true;
		schema_ele.logicalType.__isset.TIMESTAMP = true;
		schema_ele.logicalType.TIMESTAMP.isAdjustedToUTC = false;
		schema_ele.logicalType.TIMESTAMP.unit.__isset.NANOS = true;
		break;
	case LogicalTypeId::TIMESTAMP_MS:
		schema_ele.converted_type = ConvertedType::TIMESTAMP_MILLIS;
		schema_ele.__isset.converted_type = true;
		schema_ele.__isset.logicalType = true;
		schema_ele.logicalType.__isset.TIMESTAMP = true;
		schema_ele.logicalType.TIMESTAMP.isAdjustedToUTC = false;
		schema_ele.logicalType.TIMESTAMP.unit.__isset.MILLIS = true;
		break;
	case LogicalTypeId::ENUM:
	case LogicalTypeId::VARCHAR:
		schema_ele.converted_type = ConvertedType::UTF8;
		schema_ele.__isset.converted_type = true;
		break;
	case LogicalTypeId::INTERVAL:
		schema_ele.type_length = 12;
		schema_ele.converted_type = ConvertedType::INTERVAL;
		schema_ele.__isset.type_length = true;
		schema_ele.__isset.converted_type = true;
		break;
	case LogicalTypeId::UUID:
		schema_ele.type_length = 16;
		schema_ele.__isset.type_length = true;
		schema_ele.__isset.logicalType = true;
		schema_ele.logicalType.__isset.UUID = true;
		break;
	case LogicalTypeId::DECIMAL:
		schema_ele.converted_type = ConvertedType::DECIMAL;
		schema_ele.precision = DecimalType::GetWidth(duckdb_type);
		schema_ele.scale = DecimalType::GetScale(duckdb_type);
		schema_ele.__isset.converted_type = true;
		schema_ele.__isset.precision = true;
		schema_ele.__isset.scale = true;
		if (duckdb_type.InternalType() == PhysicalType::INT128) {
			schema_ele.type_length = 16;
			schema_ele.__isset.type_length = true;
		}
		schema_ele.__isset.logicalType = true;
		schema_ele.logicalType.__isset.DECIMAL = true;
		schema_ele.logicalType.DECIMAL.precision = schema_ele.precision;
		schema_ele.logicalType.DECIMAL.scale = schema_ele.scale;
		break;
	default:
		break;
	}
}

uint32_t ParquetWriter::Write(const duckdb_apache::thrift::TBase &object) {
	if (encryption_config) {
		return ParquetCrypto::Write(object, *protocol, encryption_config->GetFooterKey(), *encryption_util);
	} else {
		return object.write(protocol.get());
	}
}

uint32_t ParquetWriter::WriteData(const const_data_ptr_t buffer, const uint32_t buffer_size) {
	if (encryption_config) {
		return ParquetCrypto::WriteData(*protocol, buffer, buffer_size, encryption_config->GetFooterKey(),
		                                *encryption_util);
	} else {
		protocol->getTransport()->write(buffer, buffer_size);
		return buffer_size;
	}
}

static void VerifyUniqueNames(const vector<string> &names) {
#ifdef DEBUG
	unordered_set<string> name_set;
	name_set.reserve(names.size());
	for (auto &column : names) {
		auto res = name_set.insert(column);
		D_ASSERT(res.second == true);
	}
	// If there would be duplicates, these sizes would differ
	D_ASSERT(name_set.size() == names.size());
#endif
}

struct ColumnStatsUnifier {
	virtual ~ColumnStatsUnifier() = default;

	string column_name;
	string global_min;
	string global_max;
	idx_t null_count = 0;
	bool all_min_max_set = true;
	bool all_nulls_set = true;
	bool min_is_set = false;
	bool max_is_set = false;
	idx_t column_size_bytes = 0;
	bool can_have_nan = false;
	bool has_nan = false;

	unique_ptr<GeometryStatsData> geo_stats;

	virtual void UnifyGeoStats(const GeometryStatsData &other) {
	}

	virtual void UnifyMinMax(const string &new_min, const string &new_max) = 0;
	virtual string StatsToString(const string &stats) = 0;
};

class ParquetStatsAccumulator {
public:
	vector<unique_ptr<ColumnStatsUnifier>> stats_unifiers;
};

ParquetWriteTransformData::ParquetWriteTransformData(ClientContext &context, vector<LogicalType> types,
                                                     vector<unique_ptr<Expression>> expressions_p)
    : buffer(context, types, ColumnDataAllocatorType::BUFFER_MANAGER_ALLOCATOR), expressions(std::move(expressions_p)),
      executor(context, expressions) {
	chunk.Initialize(buffer.GetAllocator(), types);
}

//! TODO: this doesnt work.. the ParquetWriteTransformData is shared with all threads, the method is stateful, but has
//! no locks Either every local state needs its own copy of this or we need a lock so its used by one thread at a time..
//! The former has my preference
ColumnDataCollection &ParquetWriteTransformData::ApplyTransform(ColumnDataCollection &input) {
	buffer.Reset();
	for (auto &input_chunk : input.Chunks()) {
		chunk.Reset();
		executor.Execute(input_chunk, chunk);
		buffer.Append(chunk);
	}
	return buffer;
}

ParquetWriter::ParquetWriter(ClientContext &context, FileSystem &fs, string file_name_p, vector<LogicalType> types_p,
                             vector<string> names_p, CompressionCodec::type codec, ChildFieldIDs field_ids_p,
                             ShreddingType shredding_types_p, const vector<pair<string, string>> &kv_metadata,
                             shared_ptr<ParquetEncryptionConfig> encryption_config_p,
                             optional_idx dictionary_size_limit_p, idx_t string_dictionary_page_size_limit_p,
                             bool enable_bloom_filters_p, double bloom_filter_false_positive_ratio_p,
                             int64_t compression_level_p, bool debug_use_openssl_p, ParquetVersion parquet_version,
                             GeoParquetVersion geoparquet_version)
    : context(context), file_name(std::move(file_name_p)), sql_types(std::move(types_p)),
      column_names(std::move(names_p)), codec(codec), field_ids(std::move(field_ids_p)),
      shredding_types(std::move(shredding_types_p)), encryption_config(std::move(encryption_config_p)),
      dictionary_size_limit(dictionary_size_limit_p),
      string_dictionary_page_size_limit(string_dictionary_page_size_limit_p),
      enable_bloom_filters(enable_bloom_filters_p),
      bloom_filter_false_positive_ratio(bloom_filter_false_positive_ratio_p), compression_level(compression_level_p),
      debug_use_openssl(debug_use_openssl_p), parquet_version(parquet_version), geoparquet_version(geoparquet_version),
      total_written(0), num_row_groups(0) {

	// initialize the file writer
	writer = make_uniq<BufferedFileWriter>(fs, file_name.c_str(),
	                                       FileFlags::FILE_FLAGS_WRITE | FileFlags::FILE_FLAGS_FILE_CREATE_NEW);

	if (encryption_config) {
		auto &config = DBConfig::GetConfig(context);
		if (config.encryption_util && debug_use_openssl) {
			// Use OpenSSL
			encryption_util = config.encryption_util;
		} else {
			encryption_util = make_shared_ptr<duckdb_mbedtls::MbedTlsWrapper::AESStateMBEDTLSFactory>();
		}
		// encrypted parquet files start with the string "PARE"
		writer->WriteData(const_data_ptr_cast("PARE"), 4);
		// we only support this one for now, not "AES_GCM_CTR_V1"
		file_meta_data.encryption_algorithm.__isset.AES_GCM_V1 = true;
	} else {
		// parquet files start with the string "PAR1"
		writer->WriteData(const_data_ptr_cast("PAR1"), 4);
	}

	TCompactProtocolFactoryT<MyTransport> tproto_factory;
	protocol = tproto_factory.getProtocol(duckdb_base_std::make_shared<MyTransport>(*writer));

	file_meta_data.num_rows = 0;
	file_meta_data.version = 1;

	file_meta_data.__isset.created_by = true;
	file_meta_data.created_by =
	    StringUtil::Format("DuckDB version %s (build %s)", DuckDB::LibraryVersion(), DuckDB::SourceID());

	for (auto &kv_pair : kv_metadata) {
		duckdb_parquet::KeyValue kv;
		kv.__set_key(kv_pair.first);
		kv.__set_value(kv_pair.second);
		file_meta_data.key_value_metadata.push_back(kv);
		file_meta_data.__isset.key_value_metadata = true;
	}

	auto &unique_names = column_names;
	VerifyUniqueNames(unique_names);

<<<<<<< HEAD
	// construct the column writers
	D_ASSERT(sql_types.size() == unique_names.size());
	for (idx_t i = 0; i < sql_types.size(); i++) {
=======
	// V1 GeoParquet stores geometries as blobs, no logical type
	auto allow_geometry = geoparquet_version != GeoParquetVersion::V1;

	// construct the child schemas
	for (idx_t i = 0; i < sql_types.size(); i++) {
		auto child_schema = ColumnWriter::FillParquetSchema(file_meta_data.schema, sql_types[i], unique_names[i],
		                                                    allow_geometry, &field_ids, &shredding_types);
		column_schemas.push_back(std::move(child_schema));
	}
	// now construct the writers based on the schemas
	for (auto &child_schema : column_schemas) {
>>>>>>> fc2da149
		vector<string> path_in_schema;
		column_writers.push_back(ColumnWriter::CreateWriterRecursive(context, *this, path_in_schema, sql_types[i],
		                                                             unique_names[i], &field_ids, &shredding_types));
	}
}

ParquetWriter::~ParquetWriter() {
}

void ParquetWriter::AnalyzeSchema(ColumnDataCollection &buffer, vector<unique_ptr<ColumnWriter>> &column_writers) {
	D_ASSERT(buffer.ColumnCount() == column_writers.size());
	vector<unique_ptr<ParquetAnalyzeSchemaState>> states;
	bool needs_analyze = false;
	lock_guard<mutex> glock(lock);

	vector<column_t> column_ids;
	for (idx_t i = 0; i < column_writers.size(); i++) {
		auto &writer = column_writers[i];
		auto state = writer->AnalyzeSchemaInit();
		if (state) {
			needs_analyze = true;
			states.push_back(std::move(state));
			column_ids.push_back(i);
		} else {
			states.push_back(nullptr);
		}
	}

	if (!needs_analyze) {
		return;
	}

	for (auto &chunk : buffer.Chunks(column_ids)) {
		idx_t index = 0;
		for (idx_t i = 0; i < column_writers.size(); i++) {
			auto &state = states[i];
			if (!state) {
				continue;
			}
			auto &writer = column_writers[i];
			writer->AnalyzeSchema(*state, chunk.data[index++], chunk.size());
		}
	}

	for (idx_t i = 0; i < column_writers.size(); i++) {
		auto &writer = column_writers[i];
		auto &state = states[i];
		if (!state) {
			continue;
		}
		writer->AnalyzeSchemaFinalize(*state);
	}
}

void ParquetWriter::InitializePreprocessing(unique_ptr<ParquetWriteTransformData> &transform_data) {
	if (transform_data) {
		return;
	}

	vector<LogicalType> transformed_types;
	vector<unique_ptr<Expression>> transform_expressions;
	for (idx_t col_idx = 0; col_idx < column_writers.size(); col_idx++) {
		auto &column_writer = *column_writers[col_idx];
		auto &original_type = sql_types[col_idx];
		auto expr = make_uniq<BoundReferenceExpression>(original_type, col_idx);
		if (!column_writer.HasTransform()) {
			transformed_types.push_back(original_type);
			transform_expressions.push_back(std::move(expr));
			continue;
		}
		transformed_types.push_back(column_writer.TransformedType());
		transform_expressions.push_back(column_writer.TransformExpression(std::move(expr)));
	}
	transform_data = make_uniq<ParquetWriteTransformData>(context, transformed_types, std::move(transform_expressions));
}

void ParquetWriter::InitializeSchemaElements() {
	//! Populate the schema elements of the parquet file we're writing
	lock_guard<mutex> glock(lock);
	if (!file_meta_data.schema.empty()) {
		return;
	}
	// populate root schema object
	file_meta_data.schema.resize(1);
	file_meta_data.schema[0].name = "duckdb_schema";
	file_meta_data.schema[0].num_children = NumericCast<int32_t>(sql_types.size());
	file_meta_data.schema[0].__isset.num_children = true;
	file_meta_data.schema[0].repetition_type = duckdb_parquet::FieldRepetitionType::REQUIRED;
	file_meta_data.schema[0].__isset.repetition_type = true;

	for (auto &column_writer : column_writers) {
		column_writer->FinalizeSchema(file_meta_data.schema);
	}
}

void ParquetWriter::PrepareRowGroup(ColumnDataCollection &raw_buffer, PreparedRowGroup &result,
                                    unique_ptr<ParquetWriteTransformData> &transform_data) {
	AnalyzeSchema(raw_buffer, column_writers);

	bool requires_transform = false;
	for (auto &writer_p : column_writers) {
		auto &writer = *writer_p;

		if (writer.HasTransform()) {
			requires_transform = true;
			break;
		}
	}

	reference<ColumnDataCollection> buffer_ref(raw_buffer);
	if (requires_transform) {
		InitializePreprocessing(transform_data);
		buffer_ref = transform_data->ApplyTransform(raw_buffer);
	}
	auto &buffer = buffer_ref.get();

	// We write 8 columns at a time so that iterating over ColumnDataCollection is more efficient
	static constexpr idx_t COLUMNS_PER_PASS = 8;

	// We want these to be buffer-managed
	D_ASSERT(buffer.GetAllocatorType() == ColumnDataAllocatorType::BUFFER_MANAGER_ALLOCATOR);

	// set up a new row group for this chunk collection
	auto &row_group = result.row_group;
	row_group.num_rows = NumericCast<int64_t>(buffer.Count());
	row_group.__isset.file_offset = true;

	InitializeSchemaElements();

	auto &states = result.states;
	// iterate over each of the columns of the chunk collection and write them
	D_ASSERT(buffer.ColumnCount() == column_writers.size());
	for (idx_t col_idx = 0; col_idx < buffer.ColumnCount(); col_idx += COLUMNS_PER_PASS) {
		const auto next = MinValue<idx_t>(buffer.ColumnCount() - col_idx, COLUMNS_PER_PASS);
		vector<column_t> column_ids;
		vector<reference<ColumnWriter>> col_writers;
		vector<unique_ptr<ColumnWriterState>> write_states;
		for (idx_t i = 0; i < next; i++) {
			column_ids.emplace_back(col_idx + i);
			col_writers.emplace_back(*column_writers[column_ids.back()]);
			write_states.emplace_back(col_writers.back().get().InitializeWriteState(row_group));
		}

		for (auto &chunk : buffer.Chunks(column_ids)) {
			for (idx_t i = 0; i < next; i++) {
				if (col_writers[i].get().HasAnalyze()) {
					col_writers[i].get().Analyze(*write_states[i], nullptr, chunk.data[i], chunk.size());
				}
			}
		}

		for (idx_t i = 0; i < next; i++) {
			if (col_writers[i].get().HasAnalyze()) {
				col_writers[i].get().FinalizeAnalyze(*write_states[i]);
			}
		}

		// Reserving these once at the start really pays off
		for (auto &write_state : write_states) {
			write_state->definition_levels.reserve(buffer.Count());
		}

		for (auto &chunk : buffer.Chunks({column_ids})) {
			for (idx_t i = 0; i < next; i++) {
				col_writers[i].get().Prepare(*write_states[i], nullptr, chunk.data[i], chunk.size(), true);
			}
		}

		for (idx_t i = 0; i < next; i++) {
			col_writers[i].get().BeginWrite(*write_states[i]);
		}

		for (auto &chunk : buffer.Chunks({column_ids})) {
			for (idx_t i = 0; i < next; i++) {
				col_writers[i].get().Write(*write_states[i], chunk.data[i], chunk.size());
			}
		}

		for (auto &write_state : write_states) {
			states.push_back(std::move(write_state));
		}
	}
}

// Validation code adapted from Impala
static void ValidateOffsetInFile(const string &filename, idx_t col_idx, idx_t file_length, idx_t offset,
                                 const string &offset_name) {
	if (offset >= file_length) {
		throw IOException("File '%s': metadata is corrupt. Column %d has invalid "
		                  "%s (offset=%llu file_size=%llu).",
		                  filename, col_idx, offset_name, offset, file_length);
	}
}

static void ValidateColumnOffsets(const string &filename, idx_t file_length, const ParquetRowGroup &row_group) {
	for (idx_t i = 0; i < row_group.columns.size(); ++i) {
		const auto &col_chunk = row_group.columns[i];
		ValidateOffsetInFile(filename, i, file_length, col_chunk.meta_data.data_page_offset, "data page offset");
		auto col_start = NumericCast<idx_t>(col_chunk.meta_data.data_page_offset);
		// The file format requires that if a dictionary page exists, it be before data pages.
		if (col_chunk.meta_data.__isset.dictionary_page_offset) {
			ValidateOffsetInFile(filename, i, file_length, col_chunk.meta_data.dictionary_page_offset,
			                     "dictionary page offset");
			if (NumericCast<idx_t>(col_chunk.meta_data.dictionary_page_offset) >= col_start) {
				throw IOException("Parquet file '%s': metadata is corrupt. Dictionary "
				                  "page (offset=%llu) must come before any data pages (offset=%llu).",
				                  filename, col_chunk.meta_data.dictionary_page_offset, col_start);
			}
			col_start = col_chunk.meta_data.dictionary_page_offset;
		}
		auto col_len = NumericCast<idx_t>(col_chunk.meta_data.total_compressed_size);
		auto col_end = col_start + col_len;
		if (col_end <= 0 || col_end > file_length) {
			throw IOException("Parquet file '%s': metadata is corrupt. Column %llu has "
			                  "invalid column offsets (offset=%llu, size=%llu, file_size=%llu).",
			                  filename, i, col_start, col_len, file_length);
		}
	}
}

void ParquetWriter::FlushRowGroup(PreparedRowGroup &prepared) {
	lock_guard<mutex> glock(lock);
	auto &row_group = prepared.row_group;
	auto &states = prepared.states;
	if (states.empty()) {
		throw InternalException("Attempting to flush a row group with no rows");
	}
	row_group.file_offset = NumericCast<int64_t>(writer->GetTotalWritten());
	for (idx_t col_idx = 0; col_idx < states.size(); col_idx++) {
		const auto &col_writer = column_writers[col_idx];
		auto write_state = std::move(states[col_idx]);
		col_writer->FinalizeWrite(*write_state);
	}
	// let's make sure all offsets are ay-okay
	ValidateColumnOffsets(file_name, writer->GetTotalWritten(), row_group);

	row_group.total_compressed_size = NumericCast<int64_t>(writer->GetTotalWritten()) - row_group.file_offset;
	row_group.__isset.total_compressed_size = true;

	if (encryption_config) {
		auto row_group_ordinal = num_row_groups.load();
		if (row_group_ordinal > std::numeric_limits<int16_t>::max()) {
			throw InvalidInputException("RowGroup ordinal exceeds 32767 when encryption enabled");
		}
		row_group.ordinal = NumericCast<int16_t>(row_group_ordinal);
		row_group.__isset.ordinal = true;
	}

	// append the row group to the file metadata
	file_meta_data.row_groups.push_back(row_group);
	file_meta_data.num_rows += row_group.num_rows;

	total_written = writer->GetTotalWritten();
	++num_row_groups;
}

void ParquetWriter::Flush(ColumnDataCollection &buffer, unique_ptr<ParquetWriteTransformData> &transform_data) {
	if (buffer.Count() == 0) {
		return;
	}

	PreparedRowGroup prepared_row_group;
	PrepareRowGroup(buffer, prepared_row_group, transform_data);
	buffer.Reset();

	FlushRowGroup(prepared_row_group);
}

template <class T>
struct BaseNumericStatsUnifier : public ColumnStatsUnifier {
	void UnifyMinMax(const string &new_min, const string &new_max) override {
		if (new_min.size() != sizeof(T) || new_max.size() != sizeof(T)) {
			throw InternalException("Incorrect size for stats in UnifyMinMax");
		}
		if (!min_is_set) {
			global_min = new_min;
			min_is_set = true;
		} else {
			auto min_val = Load<T>(const_data_ptr_cast(new_min.data()));
			auto global_min_val = Load<T>(const_data_ptr_cast(global_min.data()));
			if (LessThan::Operation(min_val, global_min_val)) {
				global_min = new_min;
			}
		}
		if (!max_is_set) {
			global_max = new_max;
			max_is_set = true;
		} else {
			auto max_val = Load<T>(const_data_ptr_cast(new_max.data()));
			auto global_max_val = Load<T>(const_data_ptr_cast(global_max.data()));
			if (GreaterThan::Operation(max_val, global_max_val)) {
				global_max = new_max;
			}
		}
	}
};

template <class T>
struct NumericStatsUnifier : public BaseNumericStatsUnifier<T> {
	string StatsToString(const string &stats) override {
		if (stats.empty()) {
			return string();
		}
		return Value::CreateValue<T>(Load<T>(const_data_ptr_cast(stats.data()))).ToString();
	}
};

template <class T>
struct DecimalStatsUnifier : public NumericStatsUnifier<T> {
	DecimalStatsUnifier(uint8_t width, uint8_t scale) : width(width), scale(scale) {
	}

	uint8_t width;
	uint8_t scale;

	string StatsToString(const string &stats) override {
		if (stats.empty()) {
			return string();
		}
		auto numeric_val = Load<T>(const_data_ptr_cast(stats.data()));
		return Value::DECIMAL(numeric_val, width, scale).ToString();
	}
};

struct BaseStringStatsUnifier : public ColumnStatsUnifier {
	void UnifyMinMax(const string &new_min, const string &new_max) override {
		if (!min_is_set) {
			global_min = new_min;
			min_is_set = true;
		} else {
			if (LessThan::Operation(string_t(new_min), string_t(global_min))) {
				global_min = new_min;
			}
		}
		if (!max_is_set) {
			global_max = new_max;
			max_is_set = true;
		} else {
			if (GreaterThan::Operation(string_t(new_max), string_t(global_max))) {
				global_max = new_max;
			}
		}
	}
};

struct StringStatsUnifier : public BaseStringStatsUnifier {
	string StatsToString(const string &stats) override {
		return stats;
	}
};

struct BlobStatsUnifier : public BaseStringStatsUnifier {
	string StatsToString(const string &stats) override {
		// convert blobs to hexadecimal
		auto data = const_data_ptr_cast(stats.c_str());
		auto len = stats.size();
		string result;
		result.reserve(len * 2);
		for (idx_t i = 0; i < len; i++) {
			auto byte_a = data[i] >> 4;
			auto byte_b = data[i] & 0x0F;
			result += Blob::HEX_TABLE[byte_a];
			result += Blob::HEX_TABLE[byte_b];
		}
		return result;
	}
};

struct GeoStatsUnifier : public ColumnStatsUnifier {

	void UnifyGeoStats(const GeometryStatsData &other) override {
		if (geo_stats) {
			geo_stats->Merge(other);
		} else {
			// Make copy
			geo_stats = make_uniq<GeometryStatsData>();
			geo_stats->extent = other.extent;
			geo_stats->types = other.types;
		}
	}

	void UnifyMinMax(const string &new_min, const string &new_max) override {
		// Do nothing
	}

	string StatsToString(const string &stats) override {
		if (!geo_stats) {
			return string();
		}

		const auto &bbox = geo_stats->extent;
		const auto &types = geo_stats->types;

		const auto bbox_value = Value::STRUCT({{"xmin", bbox.x_min},
		                                       {"xmax", bbox.x_max},
		                                       {"ymin", bbox.y_min},
		                                       {"ymax", bbox.y_max},
		                                       {"zmin", bbox.z_min},
		                                       {"zmax", bbox.z_max},
		                                       {"mmin", bbox.m_min},
		                                       {"mmax", bbox.m_max}});

		vector<Value> type_strings;
		for (const auto &type : types.ToString(true)) {
			type_strings.push_back(Value(StringUtil::Lower(type)));
		}

		return Value::STRUCT({{"bbox", bbox_value}, {"types", Value::LIST(type_strings)}}).ToString();
	}
};

struct UUIDStatsUnifier : public BaseStringStatsUnifier {
	string StatsToString(const string &stats) override {
		if (stats.size() != 16) {
			return string();
		}
		auto data_ptr = const_data_ptr_cast(stats.c_str());
		static char const UUID_DIGITS[] = "0123456789abcdef";
		string result;
		// UUID format is XXXXXXXX-XXXX-XXXX-XXXX-XXXXXXXX
		// i.e. dashes are at bytes 4, 6, 8, 10
		for (idx_t i = 0; i < 16; i++) {
			if (i == 4 || i == 6 || i == 8 || i == 10) {
				result += "-";
			}
			result += UUID_DIGITS[data_ptr[i] >> 4];
			result += UUID_DIGITS[data_ptr[i] & 0xf];
		}
		return result;
	}
};
struct NullStatsUnifier : public ColumnStatsUnifier {
	void UnifyMinMax(const string &new_min, const string &new_max) override {
	}

	string StatsToString(const string &stats) override {
		return string();
	}
};

static unique_ptr<ColumnStatsUnifier> GetBaseStatsUnifier(const LogicalType &type) {
	switch (type.id()) {
	case LogicalTypeId::BOOLEAN:
		return make_uniq<NullStatsUnifier>();
	case LogicalTypeId::TINYINT:
	case LogicalTypeId::SMALLINT:
	case LogicalTypeId::INTEGER:
	case LogicalTypeId::UTINYINT:
	case LogicalTypeId::USMALLINT:
		return make_uniq<NumericStatsUnifier<int32_t>>();
	case LogicalTypeId::DATE:
		return make_uniq<NumericStatsUnifier<date_t>>();
	case LogicalTypeId::BIGINT:
		return make_uniq<NumericStatsUnifier<int64_t>>();
	case LogicalTypeId::TIME:
		return make_uniq<NumericStatsUnifier<dtime_t>>();
	case LogicalTypeId::TIME_NS:
		return make_uniq<NumericStatsUnifier<dtime_ns_t>>();
	case LogicalTypeId::TIMESTAMP_SEC:
	case LogicalTypeId::TIMESTAMP:
		return make_uniq<NumericStatsUnifier<timestamp_t>>();
	case LogicalTypeId::TIMESTAMP_TZ:
		return make_uniq<NumericStatsUnifier<timestamp_tz_t>>();
	case LogicalTypeId::TIMESTAMP_MS:
		return make_uniq<NumericStatsUnifier<timestamp_ms_t>>();
	case LogicalTypeId::TIMESTAMP_NS:
		return make_uniq<NumericStatsUnifier<timestamp_ns_t>>();
	case LogicalTypeId::TIME_TZ:
		return make_uniq<NumericStatsUnifier<dtime_tz_t>>();
	case LogicalTypeId::UINTEGER:
		return make_uniq<NumericStatsUnifier<uint32_t>>();
	case LogicalTypeId::UBIGINT:
		return make_uniq<NumericStatsUnifier<uint64_t>>();
	case LogicalTypeId::FLOAT:
		return make_uniq<NumericStatsUnifier<float>>();
	case LogicalTypeId::HUGEINT:
	case LogicalTypeId::UHUGEINT:
	case LogicalTypeId::DOUBLE:
		return make_uniq<NumericStatsUnifier<double>>();
	case LogicalTypeId::DECIMAL: {
		auto width = DecimalType::GetWidth(type);
		auto scale = DecimalType::GetScale(type);
		switch (type.InternalType()) {
		case PhysicalType::INT16:
		case PhysicalType::INT32:
			return make_uniq<DecimalStatsUnifier<int32_t>>(width, scale);
		case PhysicalType::INT64:
			return make_uniq<DecimalStatsUnifier<int64_t>>(width, scale);
		default:
			return make_uniq<NullStatsUnifier>();
		}
	}
	case LogicalTypeId::BLOB:
		if (type.GetAlias() == "WKB_BLOB") {
			return make_uniq<GeoStatsUnifier>();
		} else {
			return make_uniq<BlobStatsUnifier>();
		}
	case LogicalTypeId::VARCHAR:
		return make_uniq<StringStatsUnifier>();
	case LogicalTypeId::UUID:
		return make_uniq<UUIDStatsUnifier>();
	case LogicalTypeId::INTERVAL:;
	case LogicalTypeId::ENUM:
	default:
		return make_uniq<NullStatsUnifier>();
	}
}

static void GetStatsUnifier(const ColumnWriter &column_writer, vector<unique_ptr<ColumnStatsUnifier>> &unifiers,
                            string base_name = string()) {
	auto &schema = column_writer.Schema();
	if (schema.repetition_type != duckdb_parquet::FieldRepetitionType::REPEATED) {
		if (!base_name.empty()) {
			base_name += ".";
		}
		base_name += KeywordHelper::WriteQuoted(schema.name, '\"');
	}

	auto &children = column_writer.ChildWriters();
	if (children.empty()) {
		auto unifier = GetBaseStatsUnifier(schema.type);
		unifier->column_name = std::move(base_name);
		unifiers.push_back(std::move(unifier));
		return;
	}
	for (auto &child_writer : children) {
		GetStatsUnifier(*child_writer, unifiers, base_name);
	}
}

void ParquetWriter::FlushColumnStats(idx_t col_idx, duckdb_parquet::ColumnChunk &column,
                                     optional_ptr<ColumnWriterStatistics> writer_stats) {
	if (!written_stats) {
		return;
	}
	// push the stats of this column into the unifier
	auto &stats_unifier = stats_accumulator->stats_unifiers[col_idx];
	bool has_nan = false;
	if (writer_stats) {
		stats_unifier->can_have_nan = writer_stats->CanHaveNaN();
		has_nan = writer_stats->HasNaN();
		stats_unifier->has_nan = has_nan;
	}
	if (column.meta_data.__isset.statistics) {
		if (has_nan && writer_stats->HasStats()) {
			// if we have NaN values we have not written the min/max to the Parquet file
			// BUT we can return them as part of RETURN STATS by fetching them from the stats directly
			stats_unifier->UnifyMinMax(writer_stats->GetMin(), writer_stats->GetMax());
		} else if (column.meta_data.statistics.__isset.min_value && column.meta_data.statistics.__isset.max_value) {
			stats_unifier->UnifyMinMax(column.meta_data.statistics.min_value, column.meta_data.statistics.max_value);
		} else {
			stats_unifier->all_min_max_set = false;
		}
		if (column.meta_data.statistics.__isset.null_count) {
			stats_unifier->null_count += column.meta_data.statistics.null_count;
		} else {
			stats_unifier->all_nulls_set = false;
		}
		if (writer_stats && writer_stats->HasGeoStats()) {
			stats_unifier->UnifyGeoStats(*writer_stats->GetGeoStats());
		}
		stats_unifier->column_size_bytes += column.meta_data.total_compressed_size;
	}
}

void ParquetWriter::GatherWrittenStatistics() {
	written_stats->row_count = file_meta_data.num_rows;

	// finalize the min/max values and write to column stats
	for (idx_t c = 0; c < stats_accumulator->stats_unifiers.size(); c++) {
		auto &stats_unifier = stats_accumulator->stats_unifiers[c];
		case_insensitive_map_t<Value> column_stats;
		column_stats["column_size_bytes"] = Value::UBIGINT(stats_unifier->column_size_bytes);
		if (stats_unifier->all_min_max_set) {
			auto min_value = stats_unifier->StatsToString(stats_unifier->global_min);
			auto max_value = stats_unifier->StatsToString(stats_unifier->global_max);
			if (stats_unifier->min_is_set) {
				column_stats["min"] = min_value;
			}
			if (stats_unifier->max_is_set) {
				column_stats["max"] = max_value;
			}
		}
		if (stats_unifier->all_nulls_set) {
			column_stats["null_count"] = Value::UBIGINT(stats_unifier->null_count);
		}
		if (stats_unifier->can_have_nan) {
			column_stats["has_nan"] = Value::BOOLEAN(stats_unifier->has_nan);
		}
		if (stats_unifier->geo_stats) {
			const auto &bbox = stats_unifier->geo_stats->extent;
			const auto &types = stats_unifier->geo_stats->types;

			if (bbox.HasXY()) {

				column_stats["bbox_xmin"] = Value::DOUBLE(bbox.x_min);
				column_stats["bbox_xmax"] = Value::DOUBLE(bbox.x_max);
				column_stats["bbox_ymin"] = Value::DOUBLE(bbox.y_min);
				column_stats["bbox_ymax"] = Value::DOUBLE(bbox.y_max);

				if (bbox.HasZ()) {
					column_stats["bbox_zmin"] = Value::DOUBLE(bbox.z_min);
					column_stats["bbox_zmax"] = Value::DOUBLE(bbox.z_max);
				}

				if (bbox.HasM()) {
					column_stats["bbox_mmin"] = Value::DOUBLE(bbox.m_min);
					column_stats["bbox_mmax"] = Value::DOUBLE(bbox.m_max);
				}
			}

			if (!types.IsEmpty()) {
				vector<Value> type_strings;
				for (const auto &type : types.ToString(true)) {
					type_strings.push_back(Value(StringUtil::Lower(type)));
				}
				column_stats["geo_types"] = Value::LIST(type_strings);
			}
		}
		written_stats->column_statistics.insert(make_pair(stats_unifier->column_name, std::move(column_stats)));
	}
}

void ParquetWriter::Finalize() {
	InitializeSchemaElements();

	// dump the bloom filters right before footer, not if stuff is encrypted

	for (auto &bloom_filter_entry : bloom_filters) {
		D_ASSERT(!encryption_config);
		// write nonsense bloom filter header
		duckdb_parquet::BloomFilterHeader filter_header;
		auto bloom_filter_bytes = bloom_filter_entry.bloom_filter->Get();
		filter_header.numBytes = NumericCast<int32_t>(bloom_filter_bytes->len);
		filter_header.algorithm.__set_BLOCK(duckdb_parquet::SplitBlockAlgorithm());
		filter_header.compression.__set_UNCOMPRESSED(duckdb_parquet::Uncompressed());
		filter_header.hash.__set_XXHASH(duckdb_parquet::XxHash());

		// set metadata flags
		auto &column_chunk =
		    file_meta_data.row_groups[bloom_filter_entry.row_group_idx].columns[bloom_filter_entry.column_idx];

		column_chunk.meta_data.__isset.bloom_filter_offset = true;
		column_chunk.meta_data.bloom_filter_offset = NumericCast<int64_t>(writer->GetTotalWritten());

		auto bloom_filter_header_size = Write(filter_header);
		// write actual data
		WriteData(bloom_filter_bytes->ptr, bloom_filter_bytes->len);

		column_chunk.meta_data.__isset.bloom_filter_length = true;
		column_chunk.meta_data.bloom_filter_length =
		    NumericCast<int32_t>(bloom_filter_header_size + bloom_filter_bytes->len);
	}

	const auto metadata_start_offset = writer->GetTotalWritten();
	if (encryption_config) {
		// Crypto metadata is written unencrypted
		FileCryptoMetaData crypto_metadata;
		duckdb_parquet::AesGcmV1 aes_gcm_v1;
		duckdb_parquet::EncryptionAlgorithm alg;
		alg.__set_AES_GCM_V1(aes_gcm_v1);
		crypto_metadata.__set_encryption_algorithm(alg);
		crypto_metadata.write(protocol.get());
	}

	// Add geoparquet metadata to the file metadata
	if (geoparquet_data && GeoParquetFileMetadata::IsGeoParquetConversionEnabled(context) &&
	    geoparquet_version != GeoParquetVersion::NONE) {
		geoparquet_data->Write(file_meta_data);
	}

	Write(file_meta_data);

	uint32_t footer_size = writer->GetTotalWritten() - metadata_start_offset;
	writer->Write<uint32_t>(footer_size);

	if (encryption_config) {
		// encrypted parquet files also end with the string "PARE"
		writer->WriteData(const_data_ptr_cast("PARE"), 4);
	} else {
		// parquet files also end with the string "PAR1"
		writer->WriteData(const_data_ptr_cast("PAR1"), 4);
	}
	if (written_stats) {
		// gather written statistics from the metadata
		GatherWrittenStatistics();
		written_stats->file_size_bytes = writer->GetTotalWritten();
		written_stats->footer_size_bytes = Value::UBIGINT(footer_size);
	}

	// flush to disk
	writer->Close();
	writer.reset();
}

GeoParquetFileMetadata &ParquetWriter::GetGeoParquetData() {
	if (!geoparquet_data) {
		geoparquet_data = make_uniq<GeoParquetFileMetadata>(geoparquet_version);
	}
	return *geoparquet_data;
}

void ParquetWriter::BufferBloomFilter(idx_t col_idx, unique_ptr<ParquetBloomFilter> bloom_filter) {
	if (encryption_config) {
		return;
	}
	ParquetBloomFilterEntry new_entry;
	new_entry.bloom_filter = std::move(bloom_filter);
	new_entry.column_idx = col_idx;
	new_entry.row_group_idx = file_meta_data.row_groups.size();
	bloom_filters.push_back(std::move(new_entry));
}

void ParquetWriter::SetWrittenStatistics(CopyFunctionFileStatistics &written_stats_p) {
	written_stats = written_stats_p;
	stats_accumulator = make_uniq<ParquetStatsAccumulator>();
	// create the per-column stats unifiers
	for (auto &column_writer : column_writers) {
		GetStatsUnifier(*column_writer, stats_accumulator->stats_unifiers);
	}
}

} // namespace duckdb<|MERGE_RESOLUTION|>--- conflicted
+++ resolved
@@ -409,26 +409,16 @@
 	auto &unique_names = column_names;
 	VerifyUniqueNames(unique_names);
 
-<<<<<<< HEAD
+	// V1 GeoParquet stores geometries as blobs, no logical type
+	auto allow_geometry = geoparquet_version != GeoParquetVersion::V1;
+
 	// construct the column writers
 	D_ASSERT(sql_types.size() == unique_names.size());
 	for (idx_t i = 0; i < sql_types.size(); i++) {
-=======
-	// V1 GeoParquet stores geometries as blobs, no logical type
-	auto allow_geometry = geoparquet_version != GeoParquetVersion::V1;
-
-	// construct the child schemas
-	for (idx_t i = 0; i < sql_types.size(); i++) {
-		auto child_schema = ColumnWriter::FillParquetSchema(file_meta_data.schema, sql_types[i], unique_names[i],
-		                                                    allow_geometry, &field_ids, &shredding_types);
-		column_schemas.push_back(std::move(child_schema));
-	}
-	// now construct the writers based on the schemas
-	for (auto &child_schema : column_schemas) {
->>>>>>> fc2da149
 		vector<string> path_in_schema;
 		column_writers.push_back(ColumnWriter::CreateWriterRecursive(context, *this, path_in_schema, sql_types[i],
-		                                                             unique_names[i], &field_ids, &shredding_types));
+		                                                             unique_names[i], allow_geometry, &field_ids,
+		                                                             &shredding_types));
 	}
 }
 
