--- conflicted
+++ resolved
@@ -426,17 +426,6 @@
 	}
 }
 
-<<<<<<< HEAD
-ParquetReader::ParquetReader(Allocator &allocator_p, unique_ptr<FileHandle> file_handle_p) : allocator(allocator_p) {
-	file_name = file_handle_p->path;
-	file_handle = std::move(file_handle_p);
-	metadata = LoadMetadata(allocator, *file_handle, *file_opener);
-	root_reader = CreateReader();
-	InitializeSchema();
-}
-
-=======
->>>>>>> 0e0fd210
 ParquetReader::ParquetReader(ClientContext &context_p, string file_name_p, ParquetOptions parquet_options_p)
     : fs(FileSystem::GetFileSystem(context_p)), allocator(BufferAllocator::Get(context_p)),
       parquet_options(std::move(parquet_options_p)) {
@@ -467,14 +456,11 @@
 
 ParquetReader::ParquetReader(ClientContext &context_p, ParquetOptions parquet_options_p,
                              shared_ptr<ParquetFileMetadataCache> metadata_p)
-<<<<<<< HEAD
+    : fs(FileSystem::GetFileSystem(context_p)), allocator(BufferAllocator::Get(context_p)),
+      metadata(std::move(metadata_p)), parquet_options(std::move(parquet_options_p)) {
     : allocator(BufferAllocator::Get(context_p)), file_opener(FileSystem::GetFileOpener(context_p)),
       metadata(std::move(metadata_p)), parquet_options(parquet_options_p) {
 	root_reader = CreateReader();
-=======
-    : fs(FileSystem::GetFileSystem(context_p)), allocator(BufferAllocator::Get(context_p)),
-      metadata(std::move(metadata_p)), parquet_options(std::move(parquet_options_p)) {
->>>>>>> 0e0fd210
 	InitializeSchema();
 }
 
@@ -488,7 +474,6 @@
 }
 
 unique_ptr<BaseStatistics> ParquetReader::ReadStatistics(const string &name) {
-
 	idx_t file_col_idx;
 	for (file_col_idx = 0; file_col_idx < names.size(); file_col_idx++) {
 		if (names[file_col_idx] == name) {
@@ -501,12 +486,7 @@
 
 	unique_ptr<BaseStatistics> column_stats;
 	auto file_meta_data = GetFileMetadata();
-<<<<<<< HEAD
 	auto column_reader = ((StructColumnReader *)root_reader.get())->GetChildReader(file_col_idx);
-=======
-	auto root_reader = CreateReader();
-	auto column_reader = root_reader->Cast<StructColumnReader>().GetChildReader(file_col_idx);
->>>>>>> 0e0fd210
 
 	for (idx_t row_group_idx = 0; row_group_idx < file_meta_data->row_groups.size(); row_group_idx++) {
 		auto &row_group = file_meta_data->row_groups[row_group_idx];
