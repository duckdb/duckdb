--- conflicted
+++ resolved
@@ -475,57 +475,9 @@
 	return ret;
 }
 
-<<<<<<< HEAD
-static bool IsVariantType(const SchemaElement &root, const vector<ParquetColumnSchema> &children) {
-	if (children.size() < 2) {
-=======
-ParquetColumnSchema::ParquetColumnSchema(idx_t max_define, idx_t max_repeat, idx_t schema_index, idx_t column_index,
-                                         ParquetColumnSchemaType schema_type)
-    : ParquetColumnSchema(string(), LogicalTypeId::INVALID, max_define, max_repeat, schema_index, column_index,
-                          schema_type) {
-}
-
-ParquetColumnSchema::ParquetColumnSchema(string name_p, LogicalType type_p, idx_t max_define, idx_t max_repeat,
-                                         idx_t schema_index, idx_t column_index, ParquetColumnSchemaType schema_type)
-    : schema_type(schema_type), name(std::move(name_p)), type(std::move(type_p)), max_define(max_define),
-      max_repeat(max_repeat), schema_index(schema_index), column_index(column_index) {
-}
-
-ParquetColumnSchema::ParquetColumnSchema(ParquetColumnSchema child, LogicalType result_type,
-                                         ParquetColumnSchemaType schema_type)
-    : schema_type(schema_type), name(child.name), type(std::move(result_type)), max_define(child.max_define),
-      max_repeat(child.max_repeat), schema_index(child.schema_index), column_index(child.column_index) {
-	children.push_back(std::move(child));
-}
-
-unique_ptr<BaseStatistics> ParquetColumnSchema::Stats(const FileMetaData &file_meta_data,
-                                                      const ParquetOptions &parquet_options, idx_t row_group_idx_p,
-                                                      const vector<ColumnChunk> &columns) const {
-	if (schema_type == ParquetColumnSchemaType::EXPRESSION) {
-		return nullptr;
-	}
-	if (schema_type == ParquetColumnSchemaType::FILE_ROW_NUMBER) {
-		auto stats = NumericStats::CreateUnknown(type);
-		auto &row_groups = file_meta_data.row_groups;
-		D_ASSERT(row_group_idx_p < row_groups.size());
-		idx_t row_group_offset_min = 0;
-		for (idx_t i = 0; i < row_group_idx_p; i++) {
-			row_group_offset_min += row_groups[i].num_rows;
-		}
-
-		NumericStats::SetMin(stats, Value::BIGINT(UnsafeNumericCast<int64_t>(row_group_offset_min)));
-		NumericStats::SetMax(stats, Value::BIGINT(UnsafeNumericCast<int64_t>(row_group_offset_min +
-		                                                                     row_groups[row_group_idx_p].num_rows)));
-		stats.Set(StatsInfo::CANNOT_HAVE_NULL_VALUES);
-		return stats.ToUnique();
-	}
-	return ParquetStatisticsUtils::TransformColumnStatistics(*this, columns, parquet_options.can_have_nan);
-}
-
 static bool IsGeometryType(const SchemaElement &s_ele, const ParquetFileMetadataCache &metadata, idx_t depth) {
 	const auto is_blob = s_ele.__isset.type && s_ele.type == Type::BYTE_ARRAY;
 	if (!is_blob) {
->>>>>>> 6bb5529a
 		return false;
 	}
 
@@ -572,17 +524,6 @@
 		max_repeat++;
 	}
 
-<<<<<<< HEAD
-	// Check for geoparquet spatial types
-	if (depth == 1) {
-		// geoparquet types have to be at the root of the schema, and have to be present in the kv metadata.
-		// geoarrow types, although geometry columns, are structs and have children and are handled below.
-		if (metadata->geo_metadata && metadata->geo_metadata->IsGeometryColumn(s_ele.name) && s_ele.num_children == 0) {
-			auto root_schema = ParseColumnSchema(s_ele, max_define, max_repeat, this_idx, next_file_idx++);
-			return ParquetColumnSchema::FromParentSchema(std::move(root_schema), GeoParquetFileMetadata::GeometryType(),
-			                                             ParquetColumnSchemaType::GEOMETRY);
-		}
-=======
 	// Check for geometry type
 	if (IsGeometryType(s_ele, *metadata, depth)) {
 		// Geometries in both GeoParquet and native parquet are stored as a WKB-encoded BLOB.
@@ -594,16 +535,13 @@
 		// This enables us to also support other geometry encodings (such as GeoArrow geometries) easier in the future.
 
 		// Inner BLOB schema
-		ParquetColumnSchema blob_schema(max_define, max_repeat, this_idx, next_file_idx++,
-		                                ParquetColumnSchemaType::COLUMN);
-		blob_schema.name = s_ele.name;
-		blob_schema.type = LogicalType::BLOB;
+		vector<ParquetColumnSchema> geometry_child;
+		geometry_child.emplace_back(ParseColumnSchema(s_ele, max_define, max_repeat, this_idx, next_file_idx++));
 
 		// Wrap in geometry schema
-		ParquetColumnSchema geom_schema(std::move(blob_schema), LogicalType::GEOMETRY(),
-		                                ParquetColumnSchemaType::GEOMETRY);
-		return geom_schema;
->>>>>>> 6bb5529a
+		return ParquetColumnSchema::FromChildSchemas(s_ele.name, LogicalType::GEOMETRY(), max_define, max_repeat,
+		                                             this_idx, next_file_idx, std::move(geometry_child),
+		                                             ParquetColumnSchemaType::GEOMETRY);
 	}
 
 	if (s_ele.__isset.num_children && s_ele.num_children > 0) { // inner node
@@ -705,16 +643,6 @@
 			                                             this_idx, next_file_idx, std::move(list_child));
 		}
 
-<<<<<<< HEAD
-		// Convert to geometry type if possible
-		if (s_ele.__isset.logicalType && (s_ele.logicalType.__isset.GEOMETRY || s_ele.logicalType.__isset.GEOGRAPHY) &&
-		    GeoParquetFileMetadata::IsGeoParquetConversionEnabled(context)) {
-			return ParquetColumnSchema::FromParentSchema(std::move(result), GeoParquetFileMetadata::GeometryType(),
-			                                             ParquetColumnSchemaType::GEOMETRY);
-		}
-
-=======
->>>>>>> 6bb5529a
 		return result;
 	}
 }
