#include "parquet_reader.hpp"
#include "parquet_timestamp.hpp"
#include "parquet_statistics.hpp"
#include "column_reader.hpp"

#include "boolean_column_reader.hpp"
#include "generated_column_reader.hpp"
#include "row_number_column_reader.hpp"
#include "cast_column_reader.hpp"
#include "callback_column_reader.hpp"
#include "list_column_reader.hpp"
#include "string_column_reader.hpp"
#include "struct_column_reader.hpp"
#include "templated_column_reader.hpp"

#include "thrift_tools.hpp"

#include "parquet_file_metadata_cache.hpp"

#include "duckdb.hpp"
#ifndef DUCKDB_AMALGAMATION
#include "duckdb/planner/table_filter.hpp"
#include "duckdb/planner/filter/constant_filter.hpp"
#include "duckdb/planner/filter/null_filter.hpp"
#include "duckdb/planner/filter/conjunction_filter.hpp"
#include "duckdb/common/file_system.hpp"
#include "duckdb/common/string_util.hpp"
#include "duckdb/common/types/date.hpp"
#include "duckdb/common/pair.hpp"
#include "duckdb/common/hive_partitioning.hpp"
#include "duckdb/common/vector_operations/vector_operations.hpp"

#include "duckdb/storage/object_cache.hpp"
#endif

#include <sstream>
#include <cassert>
#include <chrono>
#include <cstring>

namespace duckdb {

using duckdb_parquet::format::ColumnChunk;
using duckdb_parquet::format::ConvertedType;
using duckdb_parquet::format::FieldRepetitionType;
using duckdb_parquet::format::FileMetaData;
using ParquetRowGroup = duckdb_parquet::format::RowGroup;
using duckdb_parquet::format::SchemaElement;
using duckdb_parquet::format::Statistics;
using duckdb_parquet::format::Type;

static unique_ptr<duckdb_apache::thrift::protocol::TProtocol>
CreateThriftProtocol(Allocator &allocator, FileHandle &file_handle, FileOpener &opener, bool prefetch_mode) {
	auto transport = make_shared<ThriftFileTransport>(allocator, file_handle, opener, prefetch_mode);
	return make_unique<duckdb_apache::thrift::protocol::TCompactProtocolT<ThriftFileTransport>>(std::move(transport));
}

static shared_ptr<ParquetFileMetadataCache> LoadMetadata(Allocator &allocator, FileHandle &file_handle,
                                                         FileOpener &opener) {
	auto current_time = std::chrono::system_clock::to_time_t(std::chrono::system_clock::now());

	auto proto = CreateThriftProtocol(allocator, file_handle, opener, false);
	auto &transport = ((ThriftFileTransport &)*proto->getTransport());
	auto file_size = transport.GetSize();
	if (file_size < 12) {
		throw InvalidInputException("File '%s' too small to be a Parquet file", file_handle.path);
	}

	ResizeableBuffer buf;
	buf.resize(allocator, 8);
	buf.zero();

	transport.SetLocation(file_size - 8);
	transport.read((uint8_t *)buf.ptr, 8);

	if (strncmp(buf.ptr + 4, "PAR1", 4) != 0) {
		throw InvalidInputException("No magic bytes found at end of file '%s'", file_handle.path);
	}
	// read four-byte footer length from just before the end magic bytes
	auto footer_len = *(uint32_t *)buf.ptr;
	if (footer_len <= 0 || file_size < 12 + footer_len) {
		throw InvalidInputException("Footer length error in file '%s'", file_handle.path);
	}
	auto metadata_pos = file_size - (footer_len + 8);
	transport.SetLocation(metadata_pos);
	transport.Prefetch(metadata_pos, footer_len);

	auto metadata = make_unique<FileMetaData>();
	metadata->read(proto.get());
	return make_shared<ParquetFileMetadataCache>(std::move(metadata), current_time);
}

LogicalType ParquetReader::DeriveLogicalType(const SchemaElement &s_ele, bool binary_as_string) {
	// inner node
	D_ASSERT(s_ele.__isset.type && s_ele.num_children == 0);
	if (s_ele.type == Type::FIXED_LEN_BYTE_ARRAY && !s_ele.__isset.type_length) {
		throw IOException("FIXED_LEN_BYTE_ARRAY requires length to be set");
	}
	if (s_ele.__isset.logicalType) {
		if (s_ele.logicalType.__isset.UUID) {
			if (s_ele.type == Type::FIXED_LEN_BYTE_ARRAY) {
				return LogicalType::UUID;
			}
		} else if (s_ele.logicalType.__isset.TIMESTAMP) {
			return LogicalType::TIMESTAMP;
		}
	}
	if (s_ele.__isset.converted_type) {
		switch (s_ele.converted_type) {
		case ConvertedType::INT_8:
			if (s_ele.type == Type::INT32) {
				return LogicalType::TINYINT;
			} else {
				throw IOException("INT8 converted type can only be set for value of Type::INT32");
			}
		case ConvertedType::INT_16:
			if (s_ele.type == Type::INT32) {
				return LogicalType::SMALLINT;
			} else {
				throw IOException("INT16 converted type can only be set for value of Type::INT32");
			}
		case ConvertedType::INT_32:
			if (s_ele.type == Type::INT32) {
				return LogicalType::INTEGER;
			} else {
				throw IOException("INT32 converted type can only be set for value of Type::INT32");
			}
		case ConvertedType::INT_64:
			if (s_ele.type == Type::INT64) {
				return LogicalType::BIGINT;
			} else {
				throw IOException("INT64 converted type can only be set for value of Type::INT32");
			}
		case ConvertedType::UINT_8:
			if (s_ele.type == Type::INT32) {
				return LogicalType::UTINYINT;
			} else {
				throw IOException("UINT8 converted type can only be set for value of Type::INT32");
			}
		case ConvertedType::UINT_16:
			if (s_ele.type == Type::INT32) {
				return LogicalType::USMALLINT;
			} else {
				throw IOException("UINT16 converted type can only be set for value of Type::INT32");
			}
		case ConvertedType::UINT_32:
			if (s_ele.type == Type::INT32) {
				return LogicalType::UINTEGER;
			} else {
				throw IOException("UINT32 converted type can only be set for value of Type::INT32");
			}
		case ConvertedType::UINT_64:
			if (s_ele.type == Type::INT64) {
				return LogicalType::UBIGINT;
			} else {
				throw IOException("UINT64 converted type can only be set for value of Type::INT64");
			}
		case ConvertedType::DATE:
			if (s_ele.type == Type::INT32) {
				return LogicalType::DATE;
			} else {
				throw IOException("DATE converted type can only be set for value of Type::INT32");
			}
		case ConvertedType::TIMESTAMP_MICROS:
		case ConvertedType::TIMESTAMP_MILLIS:
			if (s_ele.type == Type::INT64) {
				return LogicalType::TIMESTAMP;
			} else {
				throw IOException("TIMESTAMP converted type can only be set for value of Type::INT64");
			}
		case ConvertedType::DECIMAL:
			if (!s_ele.__isset.precision || !s_ele.__isset.scale) {
				throw IOException("DECIMAL requires a length and scale specifier!");
			}
			switch (s_ele.type) {
			case Type::BYTE_ARRAY:
			case Type::FIXED_LEN_BYTE_ARRAY:
			case Type::INT32:
			case Type::INT64:
				return LogicalType::DECIMAL(s_ele.precision, s_ele.scale);
			default:
				throw IOException(
				    "DECIMAL converted type can only be set for value of Type::(FIXED_LEN_)BYTE_ARRAY/INT32/INT64");
			}
		case ConvertedType::UTF8:
		case ConvertedType::ENUM:
			switch (s_ele.type) {
			case Type::BYTE_ARRAY:
			case Type::FIXED_LEN_BYTE_ARRAY:
				return LogicalType::VARCHAR;
			default:
				throw IOException("UTF8 converted type can only be set for Type::(FIXED_LEN_)BYTE_ARRAY");
			}
		case ConvertedType::TIME_MILLIS:
		case ConvertedType::TIME_MICROS:
			if (s_ele.type == Type::INT64) {
				return LogicalType::TIME;
			} else {
				throw IOException("TIME_MICROS converted type can only be set for value of Type::INT64");
			}
		case ConvertedType::INTERVAL:
			return LogicalType::INTERVAL;
		case ConvertedType::JSON:
			return LogicalType::JSON;
		case ConvertedType::MAP:
		case ConvertedType::MAP_KEY_VALUE:
		case ConvertedType::LIST:
		case ConvertedType::BSON:
		default:
			throw IOException("Unsupported converted type");
		}
	} else {
		// no converted type set
		// use default type for each physical type
		switch (s_ele.type) {
		case Type::BOOLEAN:
			return LogicalType::BOOLEAN;
		case Type::INT32:
			return LogicalType::INTEGER;
		case Type::INT64:
			return LogicalType::BIGINT;
		case Type::INT96: // always a timestamp it would seem
			return LogicalType::TIMESTAMP;
		case Type::FLOAT:
			return LogicalType::FLOAT;
		case Type::DOUBLE:
			return LogicalType::DOUBLE;
		case Type::BYTE_ARRAY:
		case Type::FIXED_LEN_BYTE_ARRAY:
			if (binary_as_string) {
				return LogicalType::VARCHAR;
			}
			return LogicalType::BLOB;
		default:
			return LogicalType::INVALID;
		}
	}
}

LogicalType ParquetReader::DeriveLogicalType(const SchemaElement &s_ele) {
	return DeriveLogicalType(s_ele, parquet_options.binary_as_string);
}

unique_ptr<ColumnReader> ParquetReader::CreateReaderRecursive(const FileMetaData *file_meta_data, idx_t depth,
                                                              idx_t max_define, idx_t max_repeat,
                                                              idx_t &next_schema_idx, idx_t &next_file_idx) {
	D_ASSERT(file_meta_data);
	D_ASSERT(next_schema_idx < file_meta_data->schema.size());
	auto &s_ele = file_meta_data->schema[next_schema_idx];
	auto this_idx = next_schema_idx;

	if (s_ele.__isset.repetition_type) {
		if (s_ele.repetition_type != FieldRepetitionType::REQUIRED) {
			max_define++;
		}
		if (s_ele.repetition_type == FieldRepetitionType::REPEATED) {
			max_repeat++;
		}
	}

	if (!s_ele.__isset.type) { // inner node
		if (s_ele.num_children == 0) {
			throw InvalidInputException("Node has no children but should");
		}
		child_list_t<LogicalType> child_types;
		vector<unique_ptr<ColumnReader>> child_readers;

		idx_t c_idx = 0;
		while (c_idx < (idx_t)s_ele.num_children) {
			next_schema_idx++;

			auto &child_ele = file_meta_data->schema[next_schema_idx];

			auto child_reader = CreateReaderRecursive(file_meta_data, depth + 1, max_define, max_repeat,
			                                          next_schema_idx, next_file_idx);
			child_types.push_back(make_pair(child_ele.name, child_reader->Type()));
			child_readers.push_back(std::move(child_reader));

			c_idx++;
		}
		D_ASSERT(!child_types.empty());
		unique_ptr<ColumnReader> result;
		LogicalType result_type;

		bool is_repeated = s_ele.repetition_type == FieldRepetitionType::REPEATED;
		bool is_list = s_ele.__isset.converted_type && s_ele.converted_type == ConvertedType::LIST;
		bool is_map = s_ele.__isset.converted_type && s_ele.converted_type == ConvertedType::MAP;
		bool is_map_kv = s_ele.__isset.converted_type && s_ele.converted_type == ConvertedType::MAP_KEY_VALUE;
		if (!is_map_kv && this_idx > 0) {
			// check if the parent node of this is a map
			auto &p_ele = file_meta_data->schema[this_idx - 1];
			bool parent_is_map = p_ele.__isset.converted_type && p_ele.converted_type == ConvertedType::MAP;
			bool parent_has_children = p_ele.__isset.num_children && p_ele.num_children == 1;
			is_map_kv = parent_is_map && parent_has_children;
		}

		if (is_map_kv) {
			if (child_types.size() != 2) {
				throw IOException("MAP_KEY_VALUE requires two children");
			}
			if (!is_repeated) {
				throw IOException("MAP_KEY_VALUE needs to be repeated");
			}
<<<<<<< HEAD
			result_type = LogicalType::MAP(std::move(child_types[0].second), std::move(child_types[1].second));
			for (auto &child_reader : child_readers) {
				auto child_type = LogicalType::LIST(child_reader->Type());
				child_reader = make_unique<ListColumnReader>(*this, std::move(child_type), s_ele, this_idx, max_define,
				                                             max_repeat, std::move(child_reader));
			}
			result = make_unique<StructColumnReader>(*this, result_type, s_ele, this_idx, max_define - 1,
			                                         max_repeat - 1, std::move(child_readers));
			return result;
=======
			result_type = LogicalType::MAP(move(child_types[0].second), move(child_types[1].second));

			auto struct_reader =
			    make_unique<StructColumnReader>(*this, ListType::GetChildType(result_type), s_ele, this_idx,
			                                    max_define - 1, max_repeat - 1, move(child_readers));
			return make_unique<ListColumnReader>(*this, result_type, s_ele, this_idx, max_define, max_repeat,
			                                     move(struct_reader));
>>>>>>> db2bb06e
		}
		if (child_types.size() > 1 || (!is_list && !is_map && !is_repeated)) {
			result_type = LogicalType::STRUCT(std::move(child_types));
			result = make_unique<StructColumnReader>(*this, result_type, s_ele, this_idx, max_define, max_repeat,
			                                         std::move(child_readers));
		} else {
			// if we have a struct with only a single type, pull up
			result_type = child_types[0].second;
			result = std::move(child_readers[0]);
		}
		if (is_repeated) {
			result_type = LogicalType::LIST(result_type);
			return make_unique<ListColumnReader>(*this, result_type, s_ele, this_idx, max_define, max_repeat,
			                                     std::move(result));
		}
		return result;
	} else { // leaf node
		if (s_ele.repetition_type == FieldRepetitionType::REPEATED) {
			const auto derived_type = DeriveLogicalType(s_ele);
			auto list_type = LogicalType::LIST(derived_type);

			auto element_reader =
			    ColumnReader::CreateReader(*this, derived_type, s_ele, next_file_idx++, max_define, max_repeat);

			return make_unique<ListColumnReader>(*this, list_type, s_ele, this_idx, max_define, max_repeat,
			                                     std::move(element_reader));
		}

		// TODO check return value of derive type or should we only do this on read()
		return ColumnReader::CreateReader(*this, DeriveLogicalType(s_ele), s_ele, next_file_idx++, max_define,
		                                  max_repeat);
	}
}

// TODO we don't need readers for columns we are not going to read ay
unique_ptr<ColumnReader> ParquetReader::CreateReader(const duckdb_parquet::format::FileMetaData *file_meta_data) {
	idx_t next_schema_idx = 0;
	idx_t next_file_idx = 0;

	auto ret = CreateReaderRecursive(file_meta_data, 0, 0, 0, next_schema_idx, next_file_idx);
	D_ASSERT(next_schema_idx == file_meta_data->schema.size() - 1);
	D_ASSERT(file_meta_data->row_groups.empty() || next_file_idx == file_meta_data->row_groups[0].columns.size());

	auto &root_struct_reader = (StructColumnReader &)*ret;

	// add casts if required
	for (auto &entry : cast_map) {
		auto column_idx = entry.first;
		auto &expected_type = entry.second;
		auto child_reader = std::move(root_struct_reader.child_readers[column_idx]);
		auto cast_reader = make_unique<CastColumnReader>(std::move(child_reader), expected_type);
		root_struct_reader.child_readers[column_idx] = std::move(cast_reader);
	}

	if (parquet_options.filename) {
		Value val = Value(file_name);
		root_struct_reader.child_readers.push_back(make_unique<GeneratedConstantColumnReader>(
		    *this, LogicalType::VARCHAR, SchemaElement(), next_file_idx, 0, 0, val));
	}

	if (parquet_options.file_row_number) {
		root_struct_reader.child_readers.push_back(
		    make_unique<RowNumberColumnReader>(*this, LogicalType::BIGINT, SchemaElement(), next_file_idx, 0, 0));
	}

	if (parquet_options.hive_partitioning) {
		auto res = HivePartitioning::Parse(file_name);

		for (auto &partition : res) {
			Value val = Value(partition.second);
			root_struct_reader.child_readers.push_back(make_unique<GeneratedConstantColumnReader>(
			    *this, LogicalType::VARCHAR, SchemaElement(), next_file_idx, 0, 0, val));
		}
	}

	return ret;
}

void ParquetReader::InitializeSchema(const vector<string> &expected_names, const vector<LogicalType> &expected_types,
                                     const vector<column_t> &column_ids, const string &initial_filename_p) {
	D_ASSERT(expected_names.size() == expected_types.size() || (expected_names.empty() && column_ids.empty()));
	auto file_meta_data = GetFileMetadata();

	if (file_meta_data->__isset.encryption_algorithm) {
		throw FormatException("Encrypted Parquet files are not supported");
	}
	// check if we like this schema
	if (file_meta_data->schema.size() < 2) {
		throw FormatException("Need at least one non-root column in the file");
	}

	bool has_expected_names = !expected_names.empty();
	bool has_expected_types = !expected_types.empty();
	auto root_reader = CreateReader(file_meta_data);

	auto &root_type = root_reader->Type();
	auto &child_types = StructType::GetChildTypes(root_type);
	D_ASSERT(root_type.id() == LogicalTypeId::STRUCT);
	for (auto &type_pair : child_types) {
		names.push_back(type_pair.first);
		return_types.push_back(type_pair.second);
	}

	// Add generated constant column for filename
	if (parquet_options.filename) {
		if (std::find(names.begin(), names.end(), "filename") != names.end()) {
			throw BinderException("Using filename option on file with column named filename is not supported");
		}
		return_types.emplace_back(LogicalType::VARCHAR);
		names.emplace_back("filename");
	}

	// Add generated constant column for row number
	if (parquet_options.file_row_number) {
		if (std::find(names.begin(), names.end(), "file_row_number") != names.end()) {
			throw BinderException(
			    "Using file_row_number option on file with column named file_row_number is not supported");
		}
		return_types.emplace_back(LogicalType::BIGINT);
		names.emplace_back("file_row_number");
	}

	// Add generated constant column for filename
	if (parquet_options.hive_partitioning) {
		auto partitions = HivePartitioning::Parse(file_name);
		for (auto &part : partitions) {
			return_types.emplace_back(LogicalType::VARCHAR);
			names.emplace_back(part.first);
		}
	}

	D_ASSERT(!names.empty());
	D_ASSERT(!return_types.empty());
	if (!has_expected_types) {
		return;
	}
	if (!has_expected_names && has_expected_types) {
		// we ONLY have expected types, but no expected names
		// in this case we need all types to match in-order
		if (return_types.size() != expected_types.size()) {
			throw FormatException("column count mismatch: expected %d columns but found %d", expected_types.size(),
			                      return_types.size());
		}
		for (idx_t col_idx = 0; col_idx < return_types.size(); col_idx++) {
			if (return_types[col_idx] == expected_types[col_idx]) {
				continue;
			}
			// type mismatch: have to add a cast
			cast_map[col_idx] = expected_types[col_idx];
		}
		return;
	}
	D_ASSERT(column_ids.size() > 0);
	// we have expected types: create a map of name -> column index
	unordered_map<string, idx_t> name_map;
	for (idx_t col_idx = 0; col_idx < names.size(); col_idx++) {
		name_map[names[col_idx]] = col_idx;
	}
	// now for each of the expected names, look it up in the name map and fill the column_id_map
	D_ASSERT(column_id_map.empty());
	for (idx_t i = 0; i < column_ids.size(); i++) {
		if (IsRowIdColumnId(column_ids[i])) {
			continue;
		}
		auto &expected_name = expected_names[column_ids[i]];
		auto &expected_type = expected_types[column_ids[i]];
		auto entry = name_map.find(expected_name);
		if (entry == name_map.end()) {
			throw FormatException("schema mismatch in Parquet glob: column \"%s\" was read from the original file "
			                      "\"%s\", but could not be found in file \"%s\"",
			                      expected_name, initial_filename_p, file_name);
		}
		auto column_idx = entry->second;
		column_id_map.push_back(column_idx);
		if (expected_type != return_types[column_idx]) {
			// type mismatch: have to add a cast
			cast_map[column_idx] = expected_type;
		}
	}
}

ParquetOptions::ParquetOptions(ClientContext &context) {
	Value binary_as_string_val;
	if (context.TryGetCurrentSetting("binary_as_string", binary_as_string_val)) {
		binary_as_string = binary_as_string_val.GetValue<bool>();
	}
}

ParquetReader::ParquetReader(Allocator &allocator_p, unique_ptr<FileHandle> file_handle_p,
                             const vector<LogicalType> &expected_types_p, const string &initial_filename_p)
    : allocator(allocator_p) {
	file_name = file_handle_p->path;
	file_handle = std::move(file_handle_p);
	metadata = LoadMetadata(allocator, *file_handle, *file_opener);
	vector<string> expected_names;
	vector<column_t> expected_column_ids;
	InitializeSchema(expected_names, expected_types_p, expected_column_ids, initial_filename_p);
}

ParquetReader::ParquetReader(ClientContext &context_p, string file_name_p, const vector<string> &expected_names,
                             const vector<LogicalType> &expected_types_p, const vector<column_t> &column_ids,
                             ParquetOptions parquet_options_p, const string &initial_filename_p)
    : allocator(BufferAllocator::Get(context_p)), file_opener(FileSystem::GetFileOpener(context_p)),
      parquet_options(parquet_options_p) {
	auto &fs = FileSystem::GetFileSystem(context_p);
	file_name = std::move(file_name_p);
	file_handle = fs.OpenFile(file_name, FileFlags::FILE_FLAGS_READ, FileSystem::DEFAULT_LOCK,
	                          FileSystem::DEFAULT_COMPRESSION, file_opener);
	if (!file_handle->CanSeek()) {
		throw NotImplementedException(
		    "Reading parquet files from a FIFO stream is not supported and cannot be efficiently supported since "
		    "metadata is located at the end of the file. Write the stream to disk first and read from there instead.");
	}
	// If object cached is disabled
	// or if this file has cached metadata
	// or if the cached version already expired
	auto last_modify_time = fs.GetLastModifiedTime(*file_handle);
	if (!ObjectCache::ObjectCacheEnabled(context_p)) {
		metadata = LoadMetadata(allocator, *file_handle, *file_opener);
	} else {
		metadata = ObjectCache::GetObjectCache(context_p).Get<ParquetFileMetadataCache>(file_name);
		if (!metadata || (last_modify_time + 10 >= metadata->read_time)) {
			metadata = LoadMetadata(allocator, *file_handle, *file_opener);
			ObjectCache::GetObjectCache(context_p).Put(file_name, metadata);
		}
	}
	InitializeSchema(expected_names, expected_types_p, column_ids, initial_filename_p);
}

ParquetReader::~ParquetReader() {
}

const FileMetaData *ParquetReader::GetFileMetadata() {
	D_ASSERT(metadata);
	D_ASSERT(metadata->metadata);
	return metadata->metadata.get();
}

// TODO also somewhat ugly, perhaps this can be moved to the column reader too
unique_ptr<BaseStatistics> ParquetReader::ReadStatistics(ParquetReader &reader, LogicalType &type,
                                                         column_t file_col_idx, const FileMetaData *file_meta_data) {
	unique_ptr<BaseStatistics> column_stats;
	auto root_reader = reader.CreateReader(file_meta_data);
	auto column_reader = ((StructColumnReader *)root_reader.get())->GetChildReader(file_col_idx);

	for (idx_t row_group_idx = 0; row_group_idx < file_meta_data->row_groups.size(); row_group_idx++) {
		auto &row_group = file_meta_data->row_groups[row_group_idx];
		auto chunk_stats = column_reader->Stats(row_group_idx, row_group.columns);
		if (!chunk_stats) {
			return nullptr;
		}
		if (!column_stats) {
			column_stats = std::move(chunk_stats);
		} else {
			column_stats->Merge(*chunk_stats);
		}
	}
	return column_stats;
}

const ParquetRowGroup &ParquetReader::GetGroup(ParquetReaderScanState &state) {
	auto file_meta_data = GetFileMetadata();
	D_ASSERT(state.current_group >= 0 && (idx_t)state.current_group < state.group_idx_list.size());
	D_ASSERT(state.group_idx_list[state.current_group] >= 0 &&
	         state.group_idx_list[state.current_group] < file_meta_data->row_groups.size());
	return file_meta_data->row_groups[state.group_idx_list[state.current_group]];
}

uint64_t ParquetReader::GetGroupCompressedSize(ParquetReaderScanState &state) {
	auto &group = GetGroup(state);
	auto total_compressed_size = group.total_compressed_size;

	idx_t calc_compressed_size = 0;

	// If the global total_compressed_size is not set, we can still calculate it
	if (group.total_compressed_size == 0) {
		for (auto &column_chunk : group.columns) {
			calc_compressed_size += column_chunk.meta_data.total_compressed_size;
		}
	}

	if (total_compressed_size != 0 && calc_compressed_size != 0 &&
	    (idx_t)total_compressed_size != calc_compressed_size) {
		throw InvalidInputException("mismatch between calculated compressed size and reported compressed size");
	}

	return total_compressed_size ? total_compressed_size : calc_compressed_size;
}

uint64_t ParquetReader::GetGroupSpan(ParquetReaderScanState &state) {
	auto &group = GetGroup(state);
	idx_t min_offset = NumericLimits<idx_t>::Maximum();
	idx_t max_offset = NumericLimits<idx_t>::Minimum();

	for (auto &column_chunk : group.columns) {

		// Set the min offset
		idx_t current_min_offset = NumericLimits<idx_t>::Maximum();
		if (column_chunk.meta_data.__isset.dictionary_page_offset) {
			current_min_offset = MinValue<idx_t>(current_min_offset, column_chunk.meta_data.dictionary_page_offset);
		}
		if (column_chunk.meta_data.__isset.index_page_offset) {
			current_min_offset = MinValue<idx_t>(current_min_offset, column_chunk.meta_data.index_page_offset);
		}
		current_min_offset = MinValue<idx_t>(current_min_offset, column_chunk.meta_data.data_page_offset);
		min_offset = MinValue<idx_t>(current_min_offset, min_offset);
		max_offset = MaxValue<idx_t>(max_offset, column_chunk.meta_data.total_compressed_size + current_min_offset);
	}

	return max_offset - min_offset;
}

idx_t ParquetReader::GetGroupOffset(ParquetReaderScanState &state) {
	auto &group = GetGroup(state);
	idx_t min_offset = NumericLimits<idx_t>::Maximum();

	for (auto &column_chunk : group.columns) {
		if (column_chunk.meta_data.__isset.dictionary_page_offset) {
			min_offset = MinValue<idx_t>(min_offset, column_chunk.meta_data.dictionary_page_offset);
		}
		if (column_chunk.meta_data.__isset.index_page_offset) {
			min_offset = MinValue<idx_t>(min_offset, column_chunk.meta_data.index_page_offset);
		}
		min_offset = MinValue<idx_t>(min_offset, column_chunk.meta_data.data_page_offset);
	}

	return min_offset;
}

void ParquetReader::PrepareRowGroupBuffer(ParquetReaderScanState &state, idx_t out_col_idx) {
	auto &group = GetGroup(state);

	auto column_reader = ((StructColumnReader *)state.root_reader.get())->GetChildReader(state.column_ids[out_col_idx]);

	// TODO move this to columnreader too
	if (state.filters) {
		auto stats = column_reader->Stats(state.group_idx_list[state.current_group], group.columns);
		// filters contain output chunk index, not file col idx!
		auto filter_entry = state.filters->filters.find(out_col_idx);
		if (stats && filter_entry != state.filters->filters.end()) {
			bool skip_chunk = false;
			auto &filter = *filter_entry->second;
			auto prune_result = filter.CheckStatistics(*stats);
			if (prune_result == FilterPropagateResult::FILTER_ALWAYS_FALSE) {
				skip_chunk = true;
			}
			if (skip_chunk) {
				// this effectively will skip this chunk
				state.group_offset = group.num_rows;
				return;
			}
		}
	}

	state.root_reader->InitializeRead(state.group_idx_list[state.current_group], group.columns,
	                                  *state.thrift_file_proto);
}

idx_t ParquetReader::NumRows() {
	return GetFileMetadata()->num_rows;
}

idx_t ParquetReader::NumRowGroups() {
	return GetFileMetadata()->row_groups.size();
}

void ParquetReader::InitializeScan(ParquetReaderScanState &state, vector<column_t> column_ids,
                                   vector<idx_t> groups_to_read, TableFilterSet *filters) {
	state.current_group = -1;
	state.finished = false;
	state.column_ids = column_id_map.empty() ? std::move(column_ids) : column_id_map;
	state.group_offset = 0;
	state.group_idx_list = std::move(groups_to_read);
	state.filters = filters;
	state.sel.Initialize(STANDARD_VECTOR_SIZE);

	if (!state.file_handle || state.file_handle->path != file_handle->path) {
		auto flags = FileFlags::FILE_FLAGS_READ;

		if (!file_handle->OnDiskFile() && file_handle->CanSeek()) {
			state.prefetch_mode = true;
			flags |= FileFlags::FILE_FLAGS_DIRECT_IO;
		} else {
			state.prefetch_mode = false;
		}

		state.file_handle = file_handle->file_system.OpenFile(file_handle->path, flags, FileSystem::DEFAULT_LOCK,
		                                                      FileSystem::DEFAULT_COMPRESSION, file_opener);
	}

	state.thrift_file_proto = CreateThriftProtocol(allocator, *state.file_handle, *file_opener, state.prefetch_mode);
	state.root_reader = CreateReader(GetFileMetadata());

	state.define_buf.resize(allocator, STANDARD_VECTOR_SIZE);
	state.repeat_buf.resize(allocator, STANDARD_VECTOR_SIZE);
}

void FilterIsNull(Vector &v, parquet_filter_t &filter_mask, idx_t count) {
	if (v.GetVectorType() == VectorType::CONSTANT_VECTOR) {
		auto &mask = ConstantVector::Validity(v);
		if (mask.RowIsValid(0)) {
			filter_mask.reset();
		}
		return;
	}
	D_ASSERT(v.GetVectorType() == VectorType::FLAT_VECTOR);

	auto &mask = FlatVector::Validity(v);
	if (mask.AllValid()) {
		filter_mask.reset();
	} else {
		for (idx_t i = 0; i < count; i++) {
			filter_mask[i] = filter_mask[i] && !mask.RowIsValid(i);
		}
	}
}

void FilterIsNotNull(Vector &v, parquet_filter_t &filter_mask, idx_t count) {
	if (v.GetVectorType() == VectorType::CONSTANT_VECTOR) {
		auto &mask = ConstantVector::Validity(v);
		if (!mask.RowIsValid(0)) {
			filter_mask.reset();
		}
		return;
	}
	D_ASSERT(v.GetVectorType() == VectorType::FLAT_VECTOR);

	auto &mask = FlatVector::Validity(v);
	if (!mask.AllValid()) {
		for (idx_t i = 0; i < count; i++) {
			filter_mask[i] = filter_mask[i] && mask.RowIsValid(i);
		}
	}
}

template <class T, class OP>
void TemplatedFilterOperation(Vector &v, T constant, parquet_filter_t &filter_mask, idx_t count) {
	if (v.GetVectorType() == VectorType::CONSTANT_VECTOR) {
		auto v_ptr = ConstantVector::GetData<T>(v);
		auto &mask = ConstantVector::Validity(v);

		if (mask.RowIsValid(0)) {
			if (!OP::Operation(v_ptr[0], constant)) {
				filter_mask.reset();
			}
		}
		return;
	}

	D_ASSERT(v.GetVectorType() == VectorType::FLAT_VECTOR);
	auto v_ptr = FlatVector::GetData<T>(v);
	auto &mask = FlatVector::Validity(v);

	if (!mask.AllValid()) {
		for (idx_t i = 0; i < count; i++) {
			if (mask.RowIsValid(i)) {
				filter_mask[i] = filter_mask[i] && OP::Operation(v_ptr[i], constant);
			}
		}
	} else {
		for (idx_t i = 0; i < count; i++) {
			filter_mask[i] = filter_mask[i] && OP::Operation(v_ptr[i], constant);
		}
	}
}

template <class T, class OP>
void TemplatedFilterOperation(Vector &v, const Value &constant, parquet_filter_t &filter_mask, idx_t count) {
	TemplatedFilterOperation<T, OP>(v, constant.template GetValueUnsafe<T>(), filter_mask, count);
}

template <class OP>
static void FilterOperationSwitch(Vector &v, Value &constant, parquet_filter_t &filter_mask, idx_t count) {
	if (filter_mask.none() || count == 0) {
		return;
	}
	switch (v.GetType().InternalType()) {
	case PhysicalType::BOOL:
		TemplatedFilterOperation<bool, OP>(v, constant, filter_mask, count);
		break;
	case PhysicalType::UINT8:
		TemplatedFilterOperation<uint8_t, OP>(v, constant, filter_mask, count);
		break;
	case PhysicalType::UINT16:
		TemplatedFilterOperation<uint16_t, OP>(v, constant, filter_mask, count);
		break;
	case PhysicalType::UINT32:
		TemplatedFilterOperation<uint32_t, OP>(v, constant, filter_mask, count);
		break;
	case PhysicalType::UINT64:
		TemplatedFilterOperation<uint64_t, OP>(v, constant, filter_mask, count);
		break;
	case PhysicalType::INT8:
		TemplatedFilterOperation<int8_t, OP>(v, constant, filter_mask, count);
		break;
	case PhysicalType::INT16:
		TemplatedFilterOperation<int16_t, OP>(v, constant, filter_mask, count);
		break;
	case PhysicalType::INT32:
		TemplatedFilterOperation<int32_t, OP>(v, constant, filter_mask, count);
		break;
	case PhysicalType::INT64:
		TemplatedFilterOperation<int64_t, OP>(v, constant, filter_mask, count);
		break;
	case PhysicalType::INT128:
		TemplatedFilterOperation<hugeint_t, OP>(v, constant, filter_mask, count);
		break;
	case PhysicalType::FLOAT:
		TemplatedFilterOperation<float, OP>(v, constant, filter_mask, count);
		break;
	case PhysicalType::DOUBLE:
		TemplatedFilterOperation<double, OP>(v, constant, filter_mask, count);
		break;
	case PhysicalType::VARCHAR:
		TemplatedFilterOperation<string_t, OP>(v, constant, filter_mask, count);
		break;
	default:
		throw NotImplementedException("Unsupported type for filter %s", v.ToString());
	}
}

static void ApplyFilter(Vector &v, TableFilter &filter, parquet_filter_t &filter_mask, idx_t count) {
	switch (filter.filter_type) {
	case TableFilterType::CONJUNCTION_AND: {
		auto &conjunction = (ConjunctionAndFilter &)filter;
		for (auto &child_filter : conjunction.child_filters) {
			ApplyFilter(v, *child_filter, filter_mask, count);
		}
		break;
	}
	case TableFilterType::CONJUNCTION_OR: {
		auto &conjunction = (ConjunctionOrFilter &)filter;
		parquet_filter_t or_mask;
		for (auto &child_filter : conjunction.child_filters) {
			parquet_filter_t child_mask = filter_mask;
			ApplyFilter(v, *child_filter, child_mask, count);
			or_mask |= child_mask;
		}
		filter_mask &= or_mask;
		break;
	}
	case TableFilterType::CONSTANT_COMPARISON: {
		auto &constant_filter = (ConstantFilter &)filter;
		switch (constant_filter.comparison_type) {
		case ExpressionType::COMPARE_EQUAL:
			FilterOperationSwitch<Equals>(v, constant_filter.constant, filter_mask, count);
			break;
		case ExpressionType::COMPARE_LESSTHAN:
			FilterOperationSwitch<LessThan>(v, constant_filter.constant, filter_mask, count);
			break;
		case ExpressionType::COMPARE_LESSTHANOREQUALTO:
			FilterOperationSwitch<LessThanEquals>(v, constant_filter.constant, filter_mask, count);
			break;
		case ExpressionType::COMPARE_GREATERTHAN:
			FilterOperationSwitch<GreaterThan>(v, constant_filter.constant, filter_mask, count);
			break;
		case ExpressionType::COMPARE_GREATERTHANOREQUALTO:
			FilterOperationSwitch<GreaterThanEquals>(v, constant_filter.constant, filter_mask, count);
			break;
		default:
			D_ASSERT(0);
		}
		break;
	}
	case TableFilterType::IS_NOT_NULL:
		FilterIsNotNull(v, filter_mask, count);
		break;
	case TableFilterType::IS_NULL:
		FilterIsNull(v, filter_mask, count);
		break;
	default:
		D_ASSERT(0);
		break;
	}
}

void ParquetReader::Scan(ParquetReaderScanState &state, DataChunk &result) {
	while (ScanInternal(state, result)) {
		if (result.size() > 0) {
			break;
		}
		result.Reset();
	}
}

bool ParquetReader::ScanInternal(ParquetReaderScanState &state, DataChunk &result) {
	if (state.finished) {
		return false;
	}

	// see if we have to switch to the next row group in the parquet file
	if (state.current_group < 0 || (int64_t)state.group_offset >= GetGroup(state).num_rows) {
		state.current_group++;
		state.group_offset = 0;

		auto &trans = (ThriftFileTransport &)*state.thrift_file_proto->getTransport();
		trans.ClearPrefetch();
		state.current_group_prefetched = false;

		if ((idx_t)state.current_group == state.group_idx_list.size()) {
			state.finished = true;
			return false;
		}

		uint64_t to_scan_compressed_bytes = 0;
		for (idx_t out_col_idx = 0; out_col_idx < result.ColumnCount(); out_col_idx++) {
			// this is a special case where we are not interested in the actual contents of the file
			if (IsRowIdColumnId(state.column_ids[out_col_idx])) {
				continue;
			}

			PrepareRowGroupBuffer(state, out_col_idx);

			auto file_col_idx = state.column_ids[out_col_idx];

			auto root_reader = ((StructColumnReader *)state.root_reader.get());
			to_scan_compressed_bytes += root_reader->GetChildReader(file_col_idx)->TotalCompressedSize();
		}

		auto &group = GetGroup(state);
		if (state.prefetch_mode && state.group_offset != (idx_t)group.num_rows) {

			uint64_t total_row_group_span = GetGroupSpan(state);

			double scan_percentage = (double)(to_scan_compressed_bytes) / total_row_group_span;

			if (to_scan_compressed_bytes > total_row_group_span) {
				throw InvalidInputException(
				    "Malformed parquet file: sum of total compressed bytes of columns seems incorrect");
			}

			if (!state.filters && scan_percentage > ParquetReaderPrefetchConfig::WHOLE_GROUP_PREFETCH_MINIMUM_SCAN) {
				// Prefetch the whole row group
				if (!state.current_group_prefetched) {
					auto total_compressed_size = GetGroupCompressedSize(state);
					if (total_compressed_size > 0) {
						trans.Prefetch(GetGroupOffset(state), total_row_group_span);
					}
					state.current_group_prefetched = true;
				}
			} else {
				// lazy fetching is when all tuples in a column can be skipped. With lazy fetching the buffer is only
				// fetched on the first read to that buffer.
				bool lazy_fetch = state.filters;

				// Prefetch column-wise
				for (idx_t out_col_idx = 0; out_col_idx < result.ColumnCount(); out_col_idx++) {

					if (IsRowIdColumnId(state.column_ids[out_col_idx])) {
						continue;
					}

					auto file_col_idx = state.column_ids[out_col_idx];
					auto root_reader = ((StructColumnReader *)state.root_reader.get());

					bool has_filter =
					    state.filters && state.filters->filters.find(out_col_idx) != state.filters->filters.end();
					root_reader->GetChildReader(file_col_idx)->RegisterPrefetch(trans, !(lazy_fetch && !has_filter));
				}

				trans.FinalizeRegistration();

				if (!lazy_fetch) {
					trans.PrefetchRegistered();
				}
			}
		}
		return true;
	}

	auto this_output_chunk_rows = MinValue<idx_t>(STANDARD_VECTOR_SIZE, GetGroup(state).num_rows - state.group_offset);
	result.SetCardinality(this_output_chunk_rows);

	if (this_output_chunk_rows == 0) {
		state.finished = true;
		return false; // end of last group, we are done
	}

	// we evaluate simple table filters directly in this scan so we can skip decoding column data that's never going to
	// be relevant
	parquet_filter_t filter_mask;
	filter_mask.set();

	// mask out unused part of bitset
	for (idx_t i = this_output_chunk_rows; i < STANDARD_VECTOR_SIZE; i++) {
		filter_mask.set(i, false);
	}

	state.define_buf.zero();
	state.repeat_buf.zero();

	auto define_ptr = (uint8_t *)state.define_buf.ptr;
	auto repeat_ptr = (uint8_t *)state.repeat_buf.ptr;

	auto root_reader = ((StructColumnReader *)state.root_reader.get());

	if (state.filters) {
		vector<bool> need_to_read(result.ColumnCount(), true);

		// first load the columns that are used in filters
		for (auto &filter_col : state.filters->filters) {
			auto file_col_idx = state.column_ids[filter_col.first];
			// row_group skipping of columns that are never scanned.
			if (filter_mask.none()) { // if no rows are left we can stop checking filters
				break;
			}

			root_reader->GetChildReader(file_col_idx)
			    ->Read(result.size(), filter_mask, define_ptr, repeat_ptr, result.data[filter_col.first]);

			need_to_read[filter_col.first] = false;

			ApplyFilter(result.data[filter_col.first], *filter_col.second, filter_mask, this_output_chunk_rows);
		}

		// we still may have to read some cols
		for (idx_t out_col_idx = 0; out_col_idx < result.ColumnCount(); out_col_idx++) {
			if (!need_to_read[out_col_idx]) {
				continue;
			}
			auto file_col_idx = state.column_ids[out_col_idx];

			if (filter_mask.none()) {
				root_reader->GetChildReader(file_col_idx)->Skip(result.size());
				continue;
			}
			// TODO handle ROWID here, too
			root_reader->GetChildReader(file_col_idx)
			    ->Read(result.size(), filter_mask, define_ptr, repeat_ptr, result.data[out_col_idx]);
		}

		idx_t sel_size = 0;
		for (idx_t i = 0; i < this_output_chunk_rows; i++) {
			if (filter_mask[i]) {
				state.sel.set_index(sel_size++, i);
			}
		}

		result.Slice(state.sel, sel_size);
		result.Verify();

	} else { // #nofilter, just fricking load the data
		for (idx_t out_col_idx = 0; out_col_idx < result.ColumnCount(); out_col_idx++) {
			auto file_col_idx = state.column_ids[out_col_idx];

			if (IsRowIdColumnId(file_col_idx)) {
				Value constant_42 = Value::BIGINT(42);
				result.data[out_col_idx].Reference(constant_42);
				continue;
			}

			auto rows_read = root_reader->GetChildReader(file_col_idx)
			                     ->Read(result.size(), filter_mask, define_ptr, repeat_ptr, result.data[out_col_idx]);
			if (rows_read != result.size()) {
				throw InvalidInputException("Mismatch in parquet read for column %llu, expected %llu rows, got %llu",
				                            file_col_idx, result.size(), rows_read);
			}
		}
	}

	state.group_offset += this_output_chunk_rows;
	return true;
}

} // namespace duckdb<|MERGE_RESOLUTION|>--- conflicted
+++ resolved
@@ -301,25 +301,13 @@
 			if (!is_repeated) {
 				throw IOException("MAP_KEY_VALUE needs to be repeated");
 			}
-<<<<<<< HEAD
 			result_type = LogicalType::MAP(std::move(child_types[0].second), std::move(child_types[1].second));
-			for (auto &child_reader : child_readers) {
-				auto child_type = LogicalType::LIST(child_reader->Type());
-				child_reader = make_unique<ListColumnReader>(*this, std::move(child_type), s_ele, this_idx, max_define,
-				                                             max_repeat, std::move(child_reader));
-			}
-			result = make_unique<StructColumnReader>(*this, result_type, s_ele, this_idx, max_define - 1,
-			                                         max_repeat - 1, std::move(child_readers));
-			return result;
-=======
-			result_type = LogicalType::MAP(move(child_types[0].second), move(child_types[1].second));
 
 			auto struct_reader =
 			    make_unique<StructColumnReader>(*this, ListType::GetChildType(result_type), s_ele, this_idx,
-			                                    max_define - 1, max_repeat - 1, move(child_readers));
+			                                    max_define - 1, max_repeat - 1, std::move(child_readers));
 			return make_unique<ListColumnReader>(*this, result_type, s_ele, this_idx, max_define, max_repeat,
-			                                     move(struct_reader));
->>>>>>> db2bb06e
+			                                     std::move(struct_reader));
 		}
 		if (child_types.size() > 1 || (!is_list && !is_map && !is_repeated)) {
 			result_type = LogicalType::STRUCT(std::move(child_types));
