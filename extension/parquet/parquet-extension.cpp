#include <string>
#include <vector>
#include <bitset>
#include <fstream>
#include <cstring>
#include <iostream>
#include <sstream>

#include "parquet-extension.hpp"

#ifndef DUCKDB_AMALGAMATION
#include "duckdb/function/table_function.hpp"
#include "duckdb/parser/parsed_data/create_table_function_info.hpp"
#include "duckdb/main/client_context.hpp"
#include "duckdb/main/connection.hpp"
#include "duckdb/common/types/date.hpp"
#include "duckdb/common/types/timestamp.hpp"
#include "utf8proc_wrapper.hpp"

#include "thrift/protocol/TCompactProtocol.h"
#include "thrift/transport/TBufferTransports.h"
#include "parquet_types.h"
#include "snappy.h"
#include "miniz.hpp"
#endif

using namespace duckdb;
using namespace std;

using namespace parquet;
using namespace parquet::format;
using namespace apache::thrift;
using namespace apache::thrift::protocol;
using namespace apache::thrift::transport;

struct Int96 {
	uint32_t value[3];
};

class ByteBuffer { // on to the 10 thousandth impl
public:
	char *ptr = nullptr;
	uint64_t len = 0;

	ByteBuffer(){};
	ByteBuffer(char *ptr, uint64_t len) : ptr(ptr), len(len){};

	void inc(uint64_t increment) {
		available(increment);
		len -= increment;
		ptr += increment;
	}

	template <class T> T read() {
		available(sizeof(T));
		T val = *(T *)ptr;
		inc(sizeof(T));
		return val;
	}

	void copy_to(char *dest, uint64_t len) {
		available(len);
		memcpy(dest, ptr, len);
	}

	void available(uint64_t req_len) {
		if (req_len > len) {
			throw runtime_error("Out of buffer");
		}
	}
};

class ResizeableBuffer : public ByteBuffer {
public:
	void resize(uint64_t new_size) {
		if (new_size > len) {
			auto new_holder = std::unique_ptr<char[]>(new char[new_size]);
			holder = move(new_holder);
		}
		len = new_size;
		ptr = holder.get();
	}

private:
	std::unique_ptr<char[]> holder = nullptr;
};

static TCompactProtocolFactoryT<TMemoryBuffer> tproto_factory;

template <class T> static void thrift_unpack(const uint8_t *buf, uint32_t *len, T *deserialized_msg) {
	shared_ptr<TMemoryBuffer> tmem_transport(new TMemoryBuffer(const_cast<uint8_t *>(buf), *len));
	shared_ptr<TProtocol> tproto = tproto_factory.getProtocol(tmem_transport);
	try {
		deserialized_msg->read(tproto.get());
	} catch (std::exception &e) {
		std::stringstream ss;
		ss << "Couldn't deserialize thrift: " << e.what() << "\n";
		throw std::runtime_error(ss.str());
	}
	uint32_t bytes_left = tmem_transport->available_read();
	*len = *len - bytes_left;
}

// adapted from arrow parquet reader
class RleBpDecoder {

public:
	/// Create a decoder object. buffer/buffer_len is the decoded data.
	/// bit_width is the width of each value (before encoding).
	RleBpDecoder(const uint8_t *buffer, uint32_t buffer_len, uint32_t bit_width)
	    : buffer(buffer), bit_width_(bit_width), current_value_(0), repeat_count_(0), literal_count_(0) {

		if (bit_width >= 64) {
			throw runtime_error("Decode bit width too large");
		}
		byte_encoded_len = ((bit_width_ + 7) / 8);
		max_val = (1 << bit_width_) - 1;
	}

	/// Gets a batch of values.  Returns the number of decoded elements.
	template <typename T> void GetBatch(char *values_target_ptr, uint32_t batch_size) {
		auto values = (T *)values_target_ptr;
		uint32_t values_read = 0;

		while (values_read < batch_size) {
			if (repeat_count_ > 0) {
				int repeat_batch = std::min(batch_size - values_read, static_cast<uint32_t>(repeat_count_));
				std::fill(values + values_read, values + values_read + repeat_batch, static_cast<T>(current_value_));
				repeat_count_ -= repeat_batch;
				values_read += repeat_batch;
			} else if (literal_count_ > 0) {
				uint32_t literal_batch = std::min(batch_size - values_read, static_cast<uint32_t>(literal_count_));
				uint32_t actual_read = BitUnpack<T>(values + values_read, literal_batch);
				if (literal_batch != actual_read) {
					throw runtime_error("Did not find enough values");
				}
				literal_count_ -= literal_batch;
				values_read += literal_batch;
			} else {
				if (!NextCounts<T>()) {
					if (values_read != batch_size) {
						throw runtime_error("RLE decode did not find enough values");
					}
					return;
				}
			}
		}
		if (values_read != batch_size) {
			throw runtime_error("RLE decode did not find enough values");
		}
	}

private:
	const uint8_t *buffer;

	/// Number of bits needed to encode the value. Must be between 0 and 64.
	int bit_width_;
	uint64_t current_value_;
	uint32_t repeat_count_;
	uint32_t literal_count_;
	uint8_t byte_encoded_len;
	uint32_t max_val;

	int8_t bitpack_pos = 0;

	// this is slow but whatever, calls are rare
	static uint8_t VarintDecode(const uint8_t *source, uint32_t *result_out) {
		uint32_t result = 0;
		uint8_t shift = 0;
		uint8_t len = 0;
		while (true) {
			auto byte = *source++;
			len++;
			result |= (byte & 127) << shift;
			if ((byte & 128) == 0)
				break;
			shift += 7;
			if (shift > 32) {
				throw runtime_error("Varint-decoding found too large number");
			}
		}
		*result_out = result;
		return len;
	}

	/// Fills literal_count_ and repeat_count_ with next values. Returns false if there
	/// are no more.
	template <typename T> bool NextCounts() {
		// Read the next run's indicator int, it could be a literal or repeated run.
		// The int is encoded as a vlq-encoded value.
		uint32_t indicator_value;
		if (bitpack_pos != 0) {
			buffer++;
			bitpack_pos = 0;
		}
		buffer += VarintDecode(buffer, &indicator_value);

		// lsb indicates if it is a literal run or repeated run
		bool is_literal = indicator_value & 1;
		if (is_literal) {
			literal_count_ = (indicator_value >> 1) * 8;
		} else {
			repeat_count_ = indicator_value >> 1;
			// (ARROW-4018) this is not big-endian compatible, lol
			current_value_ = 0;
			for (auto i = 0; i < byte_encoded_len; i++) {
				current_value_ |= ((uint8_t)*buffer++) << (i * 8);
			}
			// sanity check
			if (repeat_count_ > 0 && current_value_ > max_val) {
				throw runtime_error("Payload value bigger than allowed. Corrupted file?");
			}
		}
		// TODO complain if we run out of buffer
		return true;
	}

	// somewhat optimized implementation that avoids non-alignment

	static const uint32_t BITPACK_MASKS[];
	static const uint8_t BITPACK_DLEN;

	template <typename T> uint32_t BitUnpack(T *dest, uint32_t count) {
		assert(bit_width_ < 32);

		// auto source = buffer;
		auto mask = BITPACK_MASKS[bit_width_];

		for (uint32_t i = 0; i < count; i++) {
			T val = (*buffer >> bitpack_pos) & mask;
			bitpack_pos += bit_width_;
			while (bitpack_pos > BITPACK_DLEN) {
				val |= (*++buffer << (BITPACK_DLEN - (bitpack_pos - bit_width_))) & mask;
				bitpack_pos -= BITPACK_DLEN;
			}
			dest[i] = val;
		}
		return count;
	}
};

const uint32_t RleBpDecoder::BITPACK_MASKS[] = {
    0,       1,       3,        7,        15,       31,        63,        127,       255,        511,       1023,
    2047,    4095,    8191,     16383,    32767,    65535,     131071,    262143,    524287,     1048575,   2097151,
    4194303, 8388607, 16777215, 33554431, 67108863, 134217727, 268435455, 536870911, 1073741823, 2147483647};

const uint8_t RleBpDecoder::BITPACK_DLEN = 8;

// surely they are joking
static constexpr int64_t kJulianToUnixEpochDays = 2440588LL;
static constexpr int64_t kMillisecondsInADay = 86400000LL;
static constexpr int64_t kNanosecondsInADay = kMillisecondsInADay * 1000LL * 1000LL;

static int64_t impala_timestamp_to_nanoseconds(const Int96 &impala_timestamp) {
	int64_t days_since_epoch = impala_timestamp.value[2] - kJulianToUnixEpochDays;
	int64_t nanoseconds = *(reinterpret_cast<const int64_t *>(&(impala_timestamp.value)));
	return days_since_epoch * kNanosecondsInADay + nanoseconds;
}

static timestamp_t impala_timestamp_to_timestamp_t(const Int96 &raw_ts) {
	auto impala_ns = impala_timestamp_to_nanoseconds(raw_ts);
	auto ms = impala_ns / 1000000; // nanoseconds
	auto ms_per_day = (int64_t)60 * 60 * 24 * 1000;
	date_t date = Date::EpochToDate(ms / 1000);
	dtime_t time = (dtime_t)(ms % ms_per_day);
	return Timestamp::FromDatetime(date, time);
}

struct ParquetScanColumnData {
	idx_t chunk_offset;

	idx_t page_offset;
	idx_t page_value_count = 0;

	idx_t dict_size;

	ResizeableBuffer buf;
	ResizeableBuffer decompressed_buf; // only used for compressed files
	ResizeableBuffer dict;
	ResizeableBuffer offset_buf;
	ResizeableBuffer defined_buf;

	ByteBuffer payload;

	Encoding::type page_encoding;
	// these point into buf or decompressed_buf
	unique_ptr<RleBpDecoder> defined_decoder;
	unique_ptr<RleBpDecoder> dict_decoder;

	unique_ptr<ChunkCollection> string_collection;
};

struct ParquetScanFunctionData : public TableFunctionData {
	int64_t current_group;
	int64_t group_offset;

	ifstream pfile;

	FileMetaData file_meta_data;
	vector<SQLType> sql_types;
	vector<ParquetScanColumnData> column_data;
	bool finished;
};

class ParquetScanFunction : public TableFunction {
public:
	ParquetScanFunction()
	    : TableFunction("parquet_scan", {SQLType::VARCHAR}, parquet_scan_bind, parquet_scan_function, nullptr){};

private:
	static unique_ptr<FunctionData> parquet_scan_bind(ClientContext &context, vector<Value> inputs,
	                                                  vector<SQLType> &return_types, vector<string> &names) {

		auto file_name = inputs[0].GetValue<string>();
		auto res = make_unique<ParquetScanFunctionData>();

		auto &pfile = res->pfile;
		auto &file_meta_data = res->file_meta_data;

		pfile.open(file_name, std::ios::binary);

		ResizeableBuffer buf;
		buf.resize(4);
		memset(buf.ptr, '\0', 4);
		// check for magic bytes at start of file
		pfile.read(buf.ptr, 4);
		if (strncmp(buf.ptr, "PAR1", 4) != 0) {
			throw runtime_error("File not found or missing magic bytes");
		}

		// check for magic bytes at end of file
		pfile.seekg(-4, ios_base::end);
		pfile.read(buf.ptr, 4);
		if (strncmp(buf.ptr, "PAR1", 4) != 0) {
			throw runtime_error("No magic bytes found at end of file");
		}

		// read four-byte footer length from just before the end magic bytes
		pfile.seekg(-8, ios_base::end);
		pfile.read(buf.ptr, 4);
		int32_t footer_len = *(uint32_t *)buf.ptr;
		if (footer_len == 0) {
			throw runtime_error("Footer length can't be 0");
		}

		// read footer into buffer and de-thrift
		buf.resize(footer_len);
		pfile.seekg(-(footer_len + 8), ios_base::end);
		pfile.read(buf.ptr, footer_len);
		if (!pfile) {
			throw runtime_error("Could not read footer");
		}

		thrift_unpack((const uint8_t *)buf.ptr, (uint32_t *)&footer_len, &file_meta_data);

		if (file_meta_data.__isset.encryption_algorithm) {
			throw runtime_error("Encrypted Parquet files are not supported");
		}

		// check if we like this schema
		if (file_meta_data.schema.size() < 2) {
			throw runtime_error("Need at least one column in the file");
		}
		if (file_meta_data.schema[0].num_children != (int32_t)(file_meta_data.schema.size() - 1)) {
			throw runtime_error("Only flat tables are supported (no nesting)");
		}

		// skip the first column its the root and otherwise useless
		for (uint64_t col_idx = 1; col_idx < file_meta_data.schema.size(); col_idx++) {
			auto &s_ele = file_meta_data.schema[col_idx];
			if (!s_ele.__isset.type || s_ele.num_children > 0) {
				throw runtime_error("Only flat tables are supported (no nesting)");
			}
			// if this is REQUIRED, there are no defined levels in file, seems unused
			// if field is REPEATED, no bueno
			if (s_ele.repetition_type != FieldRepetitionType::OPTIONAL) {
				throw runtime_error("Only OPTIONAL fields support");
			}

			names.push_back(s_ele.name);
			SQLType type;
			switch (s_ele.type) {
			case Type::BOOLEAN:
				type = SQLType::BOOLEAN;
				break;
			case Type::INT32:
				type = SQLType::INTEGER;
				break;
			case Type::INT64:
				type = SQLType::BIGINT;
				break;
			case Type::INT96: // always a timestamp?
				type = SQLType::TIMESTAMP;
				break;
			case Type::FLOAT:
				type = SQLType::FLOAT;
				break;
			case Type::DOUBLE:
				type = SQLType::DOUBLE;
				break;
				//			case parquet::format::Type::FIXED_LEN_BYTE_ARRAY: {
				// TODO some decimals yuck
			case Type::BYTE_ARRAY:
				type = SQLType::VARCHAR;
				break;

			default:
				throw NotImplementedException("Invalid type");
				break;
			}

			return_types.push_back(type);
			res->sql_types.push_back(type);
		}
		res->group_offset = 0;
		res->current_group = -1;
		res->column_data.resize(return_types.size());
		res->finished = false;
		return move(res);
	}

	template <class T>
	static void _fill_from_dict(ParquetScanColumnData &col_data, idx_t count, Vector &target, idx_t target_offset) {
		for (idx_t i = 0; i < count; i++) {
			if (col_data.defined_buf.ptr[i]) {
<<<<<<< HEAD
				auto offset = col_data.offset_buf.read<uint32_t>();
				if (offset > col_data.dict_size) {
=======
				auto offset = col_data.offset_buf.read<int32_t>();
				if ((idx_t) offset > col_data.dict_size) {
>>>>>>> 981e7cd5
					throw runtime_error("Offset " + to_string(offset) + " greater than dictionary size " +
					                    to_string(col_data.dict_size) + " at " + to_string(i + target_offset) +
					                    ". Corrupt file?");
				}
				((T *)FlatVector::GetData(target))[i + target_offset] = ((const T *)col_data.dict.ptr)[offset];
			} else {
				FlatVector::SetNull(target, i + target_offset, true);
			}
		}
	}

	template <class T>
	static void _fill_from_plain(ParquetScanColumnData &col_data, idx_t count, Vector &target, idx_t target_offset) {
		for (idx_t i = 0; i < count; i++) {
			if (col_data.defined_buf.ptr[i]) {
				((T *)FlatVector::GetData(target))[i + target_offset] = col_data.payload.read<T>();
			} else {
				FlatVector::SetNull(target, i + target_offset, true);
			}
		}
	}

	static const uint8_t GZIP_HEADER_MINSIZE = 10;
	static const uint8_t GZIP_COMPRESSION_DEFLATE = 0x08;
	static const unsigned char GZIP_FLAG_UNSUPPORTED = 0x1 | 0x2 | 0x4 | 0x10 | 0x20;

	static bool _prepare_page_buffers(ParquetScanFunctionData &data, idx_t col_idx) {
		auto &col_data = data.column_data[col_idx];
		auto &chunk = data.file_meta_data.row_groups[data.current_group].columns[col_idx];

		// clean up a bit to avoid nasty surprises
		col_data.payload.ptr = nullptr;
		col_data.payload.len = 0;
		col_data.dict_decoder = nullptr;
		col_data.defined_decoder = nullptr;

		auto page_header_len = col_data.buf.len;
		if (page_header_len < 1) {
			throw runtime_error("Ran out of bytes to read header from. File corrupt?");
		}
		PageHeader page_hdr;
		thrift_unpack((const uint8_t *)col_data.buf.ptr + col_data.chunk_offset, (uint32_t *)&page_header_len,
		              &page_hdr);

		// the payload starts behind the header, obvsl.
		col_data.buf.inc(page_header_len);

		col_data.payload.len = page_hdr.uncompressed_page_size;

		// handle compression, in the end we expect a pointer to uncompressed parquet data in payload_ptr
		switch (chunk.meta_data.codec) {
		case CompressionCodec::UNCOMPRESSED:
			col_data.payload.ptr = col_data.buf.ptr;
			break;

		case CompressionCodec::SNAPPY: {
			col_data.decompressed_buf.resize(page_hdr.uncompressed_page_size);
			auto res =
			    snappy::RawUncompress(col_data.buf.ptr, page_hdr.compressed_page_size, col_data.decompressed_buf.ptr);
			if (!res) {
				throw runtime_error("Decompression failure");
			}
			col_data.payload.ptr = col_data.decompressed_buf.ptr;
			break;
		}
		case CompressionCodec::GZIP: {
			mz_stream stream;
			memset(&stream, 0, sizeof(mz_stream));

			auto mz_ret = mz_inflateInit2(&stream, -MZ_DEFAULT_WINDOW_BITS);
			if (mz_ret != MZ_OK) {
				throw Exception("Failed to initialize miniz");
			}

			col_data.buf.available(GZIP_HEADER_MINSIZE);
			auto gzip_hdr = (const unsigned char *)col_data.buf.ptr;

			if (gzip_hdr[0] != 0x1F || gzip_hdr[1] != 0x8B || gzip_hdr[2] != GZIP_COMPRESSION_DEFLATE ||
			    gzip_hdr[3] & GZIP_FLAG_UNSUPPORTED) {
				throw Exception("Input is invalid/unsupported GZIP stream");
			}

			col_data.decompressed_buf.resize(page_hdr.uncompressed_page_size);

			stream.next_in = (const unsigned char *)col_data.buf.ptr + GZIP_HEADER_MINSIZE;
			stream.avail_in = page_hdr.compressed_page_size - GZIP_HEADER_MINSIZE;
			stream.next_out = (unsigned char *)col_data.decompressed_buf.ptr;
			stream.avail_out = page_hdr.uncompressed_page_size;

			mz_ret = mz_inflate(&stream, MZ_FINISH);
			if (mz_ret != MZ_OK && mz_ret != MZ_STREAM_END) {
				throw runtime_error("Decompression failure: " + string(mz_error(mz_ret)));
			}

			col_data.payload.ptr = col_data.decompressed_buf.ptr;
			break;
		}
		default:
			throw runtime_error("Unsupported compression codec. Try uncompressed, gzip or snappy");
		}
		col_data.buf.inc(page_hdr.compressed_page_size);

		// handle page contents
		switch (page_hdr.type) {
		case PageType::DICTIONARY_PAGE: {
			// fill the dictionary vector

			if (page_hdr.__isset.data_page_header || !page_hdr.__isset.dictionary_page_header) {
				throw runtime_error("Dictionary page header mismatch");
			}

			// make sure we like the encoding
			switch (page_hdr.dictionary_page_header.encoding) {
			case Encoding::PLAIN:
			case Encoding::PLAIN_DICTIONARY: // deprecated
				break;

			default:
				throw runtime_error("Dictionary page has unsupported/invalid encoding");
			}

			col_data.dict_size = page_hdr.dictionary_page_header.num_values;
			auto dict_byte_size = col_data.dict_size * GetTypeIdSize(GetInternalType(data.sql_types[col_idx]));

			col_data.dict.resize(dict_byte_size);

			switch (data.sql_types[col_idx].id) {
			case SQLTypeId::BOOLEAN:
			case SQLTypeId::INTEGER:
			case SQLTypeId::BIGINT:
			case SQLTypeId::FLOAT:
			case SQLTypeId::DOUBLE:
				col_data.payload.available(dict_byte_size);
				// TODO this copy could be avoided if we use different buffers for dicts
				col_data.payload.copy_to(col_data.dict.ptr, dict_byte_size);
				break;
			case SQLTypeId::TIMESTAMP:
				col_data.payload.available(dict_byte_size);
				// immediately convert timestamps to duckdb format, potentially fewer conversions
				for (idx_t dict_index = 0; dict_index < col_data.dict_size; dict_index++) {
					((timestamp_t *)col_data.dict.ptr)[dict_index] =
					    impala_timestamp_to_timestamp_t(((Int96 *)col_data.payload.ptr)[dict_index]);
				}

				break;
			case SQLTypeId::VARCHAR: {
				// strings we directly fill a string heap that we can use for the vectors later
				col_data.string_collection = make_unique<ChunkCollection>();

				// we hand-roll a chunk collection to avoid copying strings
				auto append_chunk = make_unique<DataChunk>();
				vector<TypeId> types = {TypeId::VARCHAR};
				col_data.string_collection->types = types;
				append_chunk->Initialize(types);

				for (idx_t dict_index = 0; dict_index < col_data.dict_size; dict_index++) {
					uint32_t str_len = col_data.payload.read<uint32_t>();
					col_data.payload.available(str_len);

					if (append_chunk->size() == STANDARD_VECTOR_SIZE) {
						col_data.string_collection->count += append_chunk->size();
						col_data.string_collection->chunks.push_back(move(append_chunk));
						append_chunk = make_unique<DataChunk>();
						append_chunk->Initialize(types);
					}

					auto utf_type = Utf8Proc::Analyze(col_data.payload.ptr, str_len);
					switch (utf_type) {
					case UnicodeType::ASCII:
						FlatVector::GetData<string_t>(append_chunk->data[0])[append_chunk->size()] =
						    StringVector::AddString(append_chunk->data[0], col_data.payload.ptr, str_len);
						break;
					case UnicodeType::UNICODE:
						// this regrettably copies to normalize
						FlatVector::GetData<string_t>(append_chunk->data[0])[append_chunk->size()] =
						    StringVector::AddString(append_chunk->data[0],
						                            Utf8Proc::Normalize(string(col_data.payload.ptr, str_len)));

						break;
					case UnicodeType::INVALID:
						throw runtime_error("invalid string encoding");
					}

					append_chunk->SetCardinality(append_chunk->size() + 1);
					col_data.payload.inc(str_len);
				}
				// FLUSH last chunk!
				if (append_chunk->size() > 0) {
					col_data.string_collection->count += append_chunk->size();
					col_data.string_collection->chunks.push_back(move(append_chunk));
				}
				col_data.string_collection->Verify();
			} break;
			default:
				throw runtime_error(SQLTypeToString(data.sql_types[col_idx]));
			}
			// important, move to next page which should be a data page
			return false;
		}
		case PageType::DATA_PAGE: {
			if (!page_hdr.__isset.data_page_header || page_hdr.__isset.dictionary_page_header) {
				throw runtime_error("Data page header mismatch");
			}

			if (page_hdr.__isset.data_page_header_v2) {
				throw runtime_error("v2 data page format is not supported");
			}

			col_data.page_value_count = page_hdr.data_page_header.num_values;
			col_data.page_encoding = page_hdr.data_page_header.encoding;

			// we have to first decode the define levels
			switch (page_hdr.data_page_header.definition_level_encoding) {
			case Encoding::RLE: {
				// read length of define payload, always
				uint32_t def_length = col_data.payload.read<uint32_t>();
				col_data.payload.available(def_length);
				col_data.defined_decoder =
				    make_unique<RleBpDecoder>((const uint8_t *)col_data.payload.ptr, def_length, 1);
				col_data.payload.inc(def_length);
			} break;
			default:
				throw runtime_error("Definition levels have unsupported/invalid encoding");
			}

			switch (page_hdr.data_page_header.encoding) {
			case Encoding::RLE_DICTIONARY:
			case Encoding::PLAIN_DICTIONARY: {
				auto enc_length = col_data.payload.read<uint8_t>();
				col_data.dict_decoder =
				    make_unique<RleBpDecoder>((const uint8_t *)col_data.payload.ptr, col_data.payload.len, enc_length);
				break;
			}
			case Encoding::PLAIN:
				// nothing here, see below
				break;

			default:
				throw runtime_error("Data page has unsupported/invalid encoding");
			}

			break;
		}
		case PageType::DATA_PAGE_V2:
			throw runtime_error("v2 data page format is not supported");

		default:
			break; // ignore INDEX page type and any other custom extensions
		}
		return true;
	}

	static void _prepare_chunk_buffer(ParquetScanFunctionData &data, idx_t col_idx) {
		auto &chunk = data.file_meta_data.row_groups[data.current_group].columns[col_idx];
		if (chunk.__isset.file_path) {
			throw runtime_error("Only inlined data files are supported (no references)");
		}

		if (chunk.meta_data.path_in_schema.size() != 1) {
			throw runtime_error("Only flat tables are supported (no nesting)");
		}

		// ugh. sometimes there is an extra offset for the dict. sometimes it's wrong.
		auto chunk_start = chunk.meta_data.data_page_offset;
		if (chunk.meta_data.__isset.dictionary_page_offset && chunk.meta_data.dictionary_page_offset >= 4) {
			// this assumes the data pages follow the dict pages directly.
			chunk_start = chunk.meta_data.dictionary_page_offset;
		}
		auto chunk_len = chunk.meta_data.total_compressed_size;

		// read entire chunk into RAM
		data.pfile.seekg(chunk_start);
		data.column_data[col_idx].buf.resize(chunk_len);
		data.pfile.read(data.column_data[col_idx].buf.ptr, chunk_len);
		if (!data.pfile) {
			throw runtime_error("Could not read chunk. File corrupt?");
		}
	}

	static void parquet_scan_function(ClientContext &context, vector<Value> &input, DataChunk &output,
	                                  FunctionData *dataptr) {
		auto &data = *((ParquetScanFunctionData *)dataptr);

		if (data.finished) {
			return;
		}

		// see if we have to switch to the next row group in the parquet file
		if (data.current_group < 0 ||
		    data.group_offset >= data.file_meta_data.row_groups[data.current_group].num_rows) {

			data.current_group++;
			data.group_offset = 0;

<<<<<<< HEAD
			if ((uint64_t)data.current_group == data.file_meta_data.row_groups.size()) {
=======
			if ((idx_t) data.current_group == data.file_meta_data.row_groups.size()) {
>>>>>>> 981e7cd5
				data.finished = true;
				return;
			}

			for (idx_t out_col_idx = 0; out_col_idx < output.column_count(); out_col_idx++) {
				auto file_col_idx = data.column_ids[out_col_idx];

				// this is a special case where we are not interested in the actual contents of the file
				if (file_col_idx == COLUMN_IDENTIFIER_ROW_ID) {
					continue;
				}

				_prepare_chunk_buffer(data, file_col_idx);
				// trigger the reading of a new page below
				data.column_data[file_col_idx].page_value_count = 0;
			}
		}

		auto current_group = data.file_meta_data.row_groups[data.current_group];
		output.SetCardinality(std::min((int64_t)STANDARD_VECTOR_SIZE, current_group.num_rows - data.group_offset));
		assert(output.size() > 0);

		for (idx_t out_col_idx = 0; out_col_idx < output.column_count(); out_col_idx++) {
			auto file_col_idx = data.column_ids[out_col_idx];
			if (file_col_idx == COLUMN_IDENTIFIER_ROW_ID) {
				Value constant_42 = Value::BIGINT(42);
				output.data[out_col_idx].Reference(constant_42);
				continue;
			}

			auto &col_data = data.column_data[file_col_idx];

			// we might need to read multiple pages to fill the data chunk
			idx_t output_offset = 0;
			while (output_offset < output.size()) {
				// do this unpack business only if we run out of stuff from the current page
				if (col_data.page_offset >= col_data.page_value_count) {

					// read dictionaries and data page headers so that we are ready to go for scan
					if (!_prepare_page_buffers(data, file_col_idx)) {
						continue;
					}
					col_data.page_offset = 0;
				}

				auto current_batch_size =
				    std::min(col_data.page_value_count - col_data.page_offset, output.size() - output_offset);

				assert(current_batch_size > 0);

				col_data.defined_buf.resize(current_batch_size);
				col_data.defined_decoder->GetBatch<uint8_t>(col_data.defined_buf.ptr, current_batch_size);

				switch (col_data.page_encoding) {
				case Encoding::RLE_DICTIONARY:
				case Encoding::PLAIN_DICTIONARY: {

					idx_t null_count = 0;
					for (idx_t i = 0; i < current_batch_size; i++) {
						if (!col_data.defined_buf.ptr[i]) {
							null_count++;
						}
					}

					col_data.offset_buf.resize(current_batch_size * sizeof(uint32_t));
					col_data.dict_decoder->GetBatch<uint32_t>(col_data.offset_buf.ptr, current_batch_size - null_count);

					// TODO ensure we had seen a dict page IN THIS CHUNK before getting here

					switch (data.sql_types[file_col_idx].id) {
					case SQLTypeId::BOOLEAN:
						_fill_from_dict<bool>(col_data, current_batch_size, output.data[out_col_idx], output_offset);
						break;
					case SQLTypeId::INTEGER:
						_fill_from_dict<int32_t>(col_data, current_batch_size, output.data[out_col_idx], output_offset);
						break;
					case SQLTypeId::BIGINT:
						_fill_from_dict<int64_t>(col_data, current_batch_size, output.data[out_col_idx], output_offset);
						break;
					case SQLTypeId::FLOAT:
						_fill_from_dict<float>(col_data, current_batch_size, output.data[out_col_idx], output_offset);
						break;
					case SQLTypeId::DOUBLE:
						_fill_from_dict<double>(col_data, current_batch_size, output.data[out_col_idx], output_offset);
						break;
					case SQLTypeId::TIMESTAMP:
						_fill_from_dict<timestamp_t>(col_data, current_batch_size, output.data[out_col_idx],
						                             output_offset);
						break;
					case SQLTypeId::VARCHAR: {
						if (!col_data.string_collection) {
							throw runtime_error("Did not see a dictionary for strings. Corrupt file?");
						}

						// the strings can be anywhere in the collection so just reference it all
						for (auto &chunk : col_data.string_collection->chunks) {
							StringVector::AddHeapReference(output.data[out_col_idx], chunk->data[0]);
						}

						auto out_data_ptr = FlatVector::GetData<string_t>(output.data[out_col_idx]);
						for (idx_t i = 0; i < current_batch_size; i++) {
							if (col_data.defined_buf.ptr[i]) {
<<<<<<< HEAD
								auto offset = col_data.offset_buf.read<uint32_t>();
								if (offset >= col_data.string_collection->count) {
=======
								auto offset = col_data.offset_buf.read<int32_t>();
								if ((idx_t) offset >= col_data.string_collection->count) {
>>>>>>> 981e7cd5
									throw runtime_error("string dictionary offset out of bounds");
								}
								auto &chunk = col_data.string_collection->chunks[offset / STANDARD_VECTOR_SIZE];
								auto &vec = chunk->data[0];

								out_data_ptr[i + output_offset] =
								    FlatVector::GetData<string_t>(vec)[offset % STANDARD_VECTOR_SIZE];
							} else {
								FlatVector::SetNull(output.data[out_col_idx], i + output_offset, true);
							}
						}
					} break;
					default:
						throw runtime_error(SQLTypeToString(data.sql_types[file_col_idx]));
					}

					break;
				}
				case Encoding::PLAIN:
					assert(col_data.payload.ptr);
					switch (data.sql_types[file_col_idx].id) {
					case SQLTypeId::BOOLEAN: {
						// bit packed this
						auto target_ptr = FlatVector::GetData<bool>(output.data[out_col_idx]);
						int byte_pos = 0;
						for (idx_t i = 0; i < current_batch_size; i++) {
							if (!col_data.defined_buf.ptr[i]) {
								FlatVector::SetNull(output.data[out_col_idx], i + output_offset, true);
								continue;
							}
							col_data.payload.available(1);
							target_ptr[i + output_offset] = (*col_data.payload.ptr >> byte_pos) & 1;
							byte_pos++;
							if (byte_pos == 8) {
								byte_pos = 0;
								col_data.payload.inc(1);
							}
						}
						break;
					}
					case SQLTypeId::INTEGER:
						_fill_from_plain<int32_t>(col_data, current_batch_size, output.data[out_col_idx],
						                          output_offset);
						break;
					case SQLTypeId::BIGINT:
						_fill_from_plain<int64_t>(col_data, current_batch_size, output.data[out_col_idx],
						                          output_offset);
						break;
					case SQLTypeId::FLOAT:
						_fill_from_plain<float>(col_data, current_batch_size, output.data[out_col_idx], output_offset);
						break;
					case SQLTypeId::DOUBLE:
						_fill_from_plain<double>(col_data, current_batch_size, output.data[out_col_idx], output_offset);
						break;
					case SQLTypeId::TIMESTAMP: {
						for (idx_t i = 0; i < current_batch_size; i++) {
							if (col_data.defined_buf.ptr[i]) {
								((timestamp_t *)FlatVector::GetData(output.data[out_col_idx]))[i + output_offset] =
								    impala_timestamp_to_timestamp_t(col_data.payload.read<Int96>());
							} else {
								FlatVector::SetNull(output.data[out_col_idx], i + output_offset, true);
							}
						}

						break;
					}
					case SQLTypeId::VARCHAR: {
						for (idx_t i = 0; i < current_batch_size; i++) {
							if (col_data.defined_buf.ptr[i]) {
								uint32_t str_len = col_data.payload.read<uint32_t>();
								col_data.payload.available(str_len);
								FlatVector::GetData<string_t>(output.data[out_col_idx])[i + output_offset] =
								    StringVector::AddString(output.data[out_col_idx], col_data.payload.ptr, str_len);
								col_data.payload.inc(str_len);
							} else {
								FlatVector::SetNull(output.data[out_col_idx], i + output_offset, true);
							}
						}
						break;
					}
					default:
						throw runtime_error(SQLTypeToString(data.sql_types[file_col_idx]));
					}

					break;

				default:
					throw runtime_error("Data page has unsupported/invalid encoding");
				}

				output_offset += current_batch_size;
				col_data.page_offset += current_batch_size;
			}
		}
		data.group_offset += output.size();
	}
};

void ParquetExtension::Load(DuckDB &db) {
	ParquetScanFunction scan_fun;
	CreateTableFunctionInfo info(scan_fun, true);

	Connection conn(db);
	conn.context->transaction.BeginTransaction();
	conn.context->catalog.CreateTableFunction(*conn.context, &info);
	info.name = "read_parquet"; // ok we will have this alias
	conn.context->catalog.CreateTableFunction(*conn.context, &info);

	conn.context->transaction.Commit();
}<|MERGE_RESOLUTION|>--- conflicted
+++ resolved
@@ -423,13 +423,8 @@
 	static void _fill_from_dict(ParquetScanColumnData &col_data, idx_t count, Vector &target, idx_t target_offset) {
 		for (idx_t i = 0; i < count; i++) {
 			if (col_data.defined_buf.ptr[i]) {
-<<<<<<< HEAD
 				auto offset = col_data.offset_buf.read<uint32_t>();
 				if (offset > col_data.dict_size) {
-=======
-				auto offset = col_data.offset_buf.read<int32_t>();
-				if ((idx_t) offset > col_data.dict_size) {
->>>>>>> 981e7cd5
 					throw runtime_error("Offset " + to_string(offset) + " greater than dictionary size " +
 					                    to_string(col_data.dict_size) + " at " + to_string(i + target_offset) +
 					                    ". Corrupt file?");
@@ -724,11 +719,7 @@
 			data.current_group++;
 			data.group_offset = 0;
 
-<<<<<<< HEAD
-			if ((uint64_t)data.current_group == data.file_meta_data.row_groups.size()) {
-=======
 			if ((idx_t) data.current_group == data.file_meta_data.row_groups.size()) {
->>>>>>> 981e7cd5
 				data.finished = true;
 				return;
 			}
@@ -831,14 +822,9 @@
 						auto out_data_ptr = FlatVector::GetData<string_t>(output.data[out_col_idx]);
 						for (idx_t i = 0; i < current_batch_size; i++) {
 							if (col_data.defined_buf.ptr[i]) {
-<<<<<<< HEAD
 								auto offset = col_data.offset_buf.read<uint32_t>();
 								if (offset >= col_data.string_collection->count) {
-=======
-								auto offset = col_data.offset_buf.read<int32_t>();
-								if ((idx_t) offset >= col_data.string_collection->count) {
->>>>>>> 981e7cd5
-									throw runtime_error("string dictionary offset out of bounds");
+        							throw runtime_error("string dictionary offset out of bounds");
 								}
 								auto &chunk = col_data.string_collection->chunks[offset / STANDARD_VECTOR_SIZE];
 								auto &vec = chunk->data[0];
