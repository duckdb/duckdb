--- conflicted
+++ resolved
@@ -26,11 +26,8 @@
     parquet_timestamp.cpp
     parquet_writer.cpp
     parquet_shredding.cpp
-<<<<<<< HEAD
     parquet_column_schema.cpp
-=======
     parquet_geometry.cpp
->>>>>>> 6bb5529a
     serialize_parquet.cpp
     zstd_file_system.cpp)
 
