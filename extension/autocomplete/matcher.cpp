--- conflicted
+++ resolved
@@ -18,7 +18,6 @@
 #endif
 
 namespace duckdb {
-// struct PEGParser;
 
 SuggestionType Matcher::AddSuggestion(MatchState &state) const {
 	auto entry = state.added_suggestions.find(*this);
@@ -330,7 +329,6 @@
 
 	optional_ptr<ParseResult> MatchParseResult(MatchState &state) const override {
 		MatchState repeat_state(state);
-		// TODO(dtenwolde) check if this is correct
 		vector<optional_ptr<ParseResult>> results;
 
 		// First, we MUST match the element at least once.
@@ -883,256 +881,6 @@
 	return allocator.Allocate(make_uniq<OperatorMatcher>());
 }
 
-<<<<<<< HEAD
-=======
-enum class PEGRuleType {
-	LITERAL,   // literal rule ('Keyword'i)
-	REFERENCE, // reference to another rule (Rule)
-	OPTIONAL,  // optional rule (Rule?)
-	OR,        // or rule (Rule1 / Rule2)
-	REPEAT     // repeat rule (Rule1*
-};
-
-enum class PEGTokenType {
-	LITERAL,       // literal token ('Keyword'i)
-	REFERENCE,     // reference token (Rule)
-	OPERATOR,      // operator token (/ or )
-	FUNCTION_CALL, // start of function call (i.e. Function(...))
-	REGEX          // regular expression ([ \t\n\r] or <[a-z_]i[a-z0-9_]i>)
-};
-
-struct PEGToken {
-	PEGTokenType type;
-	string_t text;
-};
-
-struct PEGRule {
-	string_map_t<idx_t> parameters;
-	vector<PEGToken> tokens;
-
-	void Clear() {
-		parameters.clear();
-		tokens.clear();
-	}
-};
-
-struct PEGParser {
-public:
-	void ParseRules(const char *grammar);
-
-	void AddRule(string_t rule_name, PEGRule rule) {
-		auto entry = rules.find(rule_name);
-		if (entry != rules.end()) {
-			throw InternalException("Failed to parse grammar - duplicate rule name %s", rule_name.GetString());
-		}
-		rules.insert(make_pair(rule_name, std::move(rule)));
-	}
-
-	string_map_t<PEGRule> rules;
-};
-
-enum class PEGParseState {
-	RULE_NAME,      // Rule name
-	RULE_SEPARATOR, // look for <-
-	RULE_DEFINITION // part of rule definition
-};
-
-bool IsPEGOperator(char c) {
-	switch (c) {
-	case '/':
-	case '?':
-	case '(':
-	case ')':
-	case '*':
-	case '!':
-		return true;
-	default:
-		return false;
-	}
-}
-
-void PEGParser::ParseRules(const char *grammar) {
-	string_t rule_name;
-	PEGRule rule;
-	PEGParseState parse_state = PEGParseState::RULE_NAME;
-	idx_t bracket_count = 0;
-	bool in_or_clause = false;
-	// look for the rules
-	idx_t c = 0;
-	while (grammar[c]) {
-		if (grammar[c] == '#') {
-			// comment - ignore until EOL
-			while (grammar[c] && !StringUtil::CharacterIsNewline(grammar[c])) {
-				c++;
-			}
-			continue;
-		}
-		if (parse_state == PEGParseState::RULE_DEFINITION && StringUtil::CharacterIsNewline(grammar[c]) &&
-		    bracket_count == 0 && !in_or_clause && !rule.tokens.empty()) {
-			// if we see a newline while we are parsing a rule definition we can complete the rule
-			AddRule(rule_name, std::move(rule));
-			rule_name = string_t();
-			rule.Clear();
-			// look for the subsequent rule
-			parse_state = PEGParseState::RULE_NAME;
-			c++;
-			continue;
-		}
-		if (StringUtil::CharacterIsSpace(grammar[c])) {
-			// skip whitespace
-			c++;
-			continue;
-		}
-		switch (parse_state) {
-		case PEGParseState::RULE_NAME: {
-			// look for alpha-numerics
-			idx_t start_pos = c;
-			if (grammar[c] == '%') {
-				// rules can start with % (%whitespace)
-				c++;
-			}
-			while (grammar[c] && StringUtil::CharacterIsAlphaNumeric(grammar[c])) {
-				c++;
-			}
-			if (c == start_pos) {
-				throw InternalException("Failed to parse grammar - expected an alpha-numeric rule name (pos %d)", c);
-			}
-			rule_name = string_t(grammar + start_pos, c - start_pos);
-			rule.Clear();
-			parse_state = PEGParseState::RULE_SEPARATOR;
-			break;
-		}
-		case PEGParseState::RULE_SEPARATOR: {
-			if (grammar[c] == '(') {
-				if (!rule.parameters.empty()) {
-					throw InternalException("Failed to parse grammar - multiple parameters at position %d", c);
-				}
-				// parameter
-				c++;
-				idx_t parameter_start = c;
-				while (grammar[c] && StringUtil::CharacterIsAlphaNumeric(grammar[c])) {
-					c++;
-				}
-				if (parameter_start == c) {
-					throw InternalException("Failed to parse grammar - expected a parameter at position %d", c);
-				}
-				rule.parameters.insert(
-				    make_pair(string_t(grammar + parameter_start, c - parameter_start), rule.parameters.size()));
-				if (grammar[c] != ')') {
-					throw InternalException("Failed to parse grammar - expected closing bracket at position %d", c);
-				}
-				c++;
-			} else {
-				if (grammar[c] != '<' || grammar[c + 1] != '-') {
-					throw InternalException("Failed to parse grammar - expected a rule definition (<-) (pos %d)", c);
-				}
-				c += 2;
-				parse_state = PEGParseState::RULE_DEFINITION;
-			}
-			break;
-		}
-		case PEGParseState::RULE_DEFINITION: {
-			// we parse either:
-			// (1) a literal ('Keyword'i)
-			// (2) a rule reference (Rule)
-			// (3) an operator ( '(' '/' '?' '*' ')')
-			in_or_clause = false;
-			if (grammar[c] == '\'') {
-				// parse literal
-				c++;
-				idx_t literal_start = c;
-				while (grammar[c] && grammar[c] != '\'') {
-					if (grammar[c] == '\\') {
-						// escape
-						c++;
-					}
-					c++;
-				}
-				if (!grammar[c]) {
-					throw InternalException("Failed to parse grammar - did not find closing ' (pos %d)", c);
-				}
-				PEGToken token;
-				token.text = string_t(grammar + literal_start, c - literal_start);
-				token.type = PEGTokenType::LITERAL;
-				rule.tokens.push_back(token);
-				c++;
-			} else if (StringUtil::CharacterIsAlphaNumeric(grammar[c])) {
-				// alphanumeric character - this is a rule reference
-				idx_t rule_start = c;
-				while (grammar[c] && StringUtil::CharacterIsAlphaNumeric(grammar[c])) {
-					c++;
-				}
-				PEGToken token;
-				token.text = string_t(grammar + rule_start, c - rule_start);
-				if (grammar[c] == '(') {
-					// this is a function call
-					c++;
-					bracket_count++;
-					token.type = PEGTokenType::FUNCTION_CALL;
-				} else {
-					token.type = PEGTokenType::REFERENCE;
-				}
-				rule.tokens.push_back(token);
-			} else if (grammar[c] == '[' || grammar[c] == '<') {
-				// regular expression- [^"] or <...>
-				idx_t rule_start = c;
-				char final_char = grammar[c] == '[' ? ']' : '>';
-				while (grammar[c] && grammar[c] != final_char) {
-					if (grammar[c] == '\\') {
-						// handle escapes
-						c++;
-					}
-					if (grammar[c]) {
-						c++;
-					}
-				}
-				c++;
-				PEGToken token;
-				token.text = string_t(grammar + rule_start, c - rule_start);
-				token.type = PEGTokenType::REGEX;
-				rule.tokens.push_back(token);
-			} else if (IsPEGOperator(grammar[c])) {
-				if (grammar[c] == '(') {
-					bracket_count++;
-				} else if (grammar[c] == ')') {
-					if (bracket_count == 0) {
-						throw InternalException("Failed to parse grammar - unclosed bracket at position %d in rule %s",
-						                        c, rule_name.GetString());
-					}
-					bracket_count--;
-				} else if (grammar[c] == '/') {
-					in_or_clause = true;
-				}
-				// operator - operators are always length 1
-				PEGToken token;
-				token.text = string_t(grammar + c, 1);
-				token.type = PEGTokenType::OPERATOR;
-				rule.tokens.push_back(token);
-				c++;
-			} else {
-				throw InternalException("Unrecognized rule contents in rule %s (character %s)", rule_name.GetString(),
-				                        string(1, grammar[c]));
-			}
-		}
-		default:
-			break;
-		}
-		if (!grammar[c]) {
-			break;
-		}
-	}
-	if (parse_state == PEGParseState::RULE_SEPARATOR) {
-		throw InternalException("Failed to parse grammar - rule %s does not have a definition", rule_name.GetString());
-	}
-	if (parse_state == PEGParseState::RULE_DEFINITION) {
-		if (rule.tokens.empty()) {
-			throw InternalException("Failed to parse grammar - rule %s is empty", rule_name.GetString());
-		}
-		AddRule(rule_name, std::move(rule));
-	}
-}
-
->>>>>>> 74f64b65
 Matcher &MatcherFactory::CreateMatcher(PEGParser &parser, string_t rule_name) {
 	vector<reference<Matcher>> parameters;
 	return CreateMatcher(parser, rule_name, parameters);
