--- conflicted
+++ resolved
@@ -25,18 +25,12 @@
 MacroParameter PEGTransformerFactory::TransformNamedParameter(PEGTransformer &transformer,
                                                               optional_ptr<ParseResult> parse_result) {
 	auto &list_pr = parse_result->Cast<ListParseResult>();
-<<<<<<< HEAD
-	auto result = transformer.Transform<unique_ptr<ParsedExpression>>(list_pr.Child<ListParseResult>(3));
-	result->alias = list_pr.Child<IdentifierParseResult>(0).identifier;
-	return result;
-=======
 	MacroParameter parameter;
 	parameter.expression = transformer.Transform<unique_ptr<ParsedExpression>>(list_pr.Child<ListParseResult>(3));
 	parameter.name = list_pr.Child<IdentifierParseResult>(0).identifier;
 	parameter.is_default = true;
 	transformer.TransformOptional<LogicalType>(list_pr, 1, parameter.type);
 	return parameter;
->>>>>>> 2606b638
 }
 
 vector<unique_ptr<ParsedExpression>>
