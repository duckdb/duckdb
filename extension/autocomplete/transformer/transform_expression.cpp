#include "duckdb/common/enums/date_part_specifier.hpp"
#include "transformer/peg_transformer.hpp"
#include "duckdb/parser/expression/comparison_expression.hpp"
#include "duckdb/parser/expression/between_expression.hpp"
#include "duckdb/parser/expression/operator_expression.hpp"
#include "duckdb/parser/expression/cast_expression.hpp"
#include "duckdb/parser/expression/conjunction_expression.hpp"

namespace duckdb {

// BaseExpression <- SingleExpression Indirection*
unique_ptr<ParsedExpression> PEGTransformerFactory::TransformBaseExpression(PEGTransformer &transformer,
                                                                            optional_ptr<ParseResult> parse_result) {
	auto &list_pr = parse_result->Cast<ListParseResult>();
	auto expr = transformer.Transform<unique_ptr<ParsedExpression>>(list_pr.Child<ListParseResult>(0));
	auto indirection_opt = list_pr.Child<OptionalParseResult>(1);
	if (!indirection_opt.HasResult()) {
		return expr;
	}

	auto indirection_repeat = indirection_opt.optional_result->Cast<RepeatParseResult>();
	for (auto child : indirection_repeat.children) {
		auto indirection_expr = transformer.Transform<unique_ptr<ParsedExpression>>(child);
		if (indirection_expr->GetExpressionClass() == ExpressionClass::CAST) {
			auto cast_expr = unique_ptr_cast<ParsedExpression, CastExpression>(std::move(indirection_expr));
			cast_expr->child = std::move(expr);
			expr = std::move(cast_expr);
		} else if (indirection_expr->GetExpressionClass() == ExpressionClass::OPERATOR) {
			auto operator_expr = unique_ptr_cast<ParsedExpression, OperatorExpression>(std::move(indirection_expr));
			operator_expr->children.insert(operator_expr->children.begin(), std::move(expr));
			expr = std::move(operator_expr);
		} else if (indirection_expr->GetExpressionClass() == ExpressionClass::FUNCTION) {
			auto function_expr = unique_ptr_cast<ParsedExpression, FunctionExpression>(std::move(indirection_expr));
			function_expr->children.insert(function_expr->children.begin(), std::move(expr));
			expr = std::move(function_expr);
		}
	}
	return expr;
}

unique_ptr<ColumnRefExpression>
PEGTransformerFactory::TransformNestedColumnName(PEGTransformer &transformer, optional_ptr<ParseResult> parse_result) {
	auto &list_pr = parse_result->Cast<ListParseResult>();
	vector<string> column_names;
	auto opt_identifiers = list_pr.Child<OptionalParseResult>(0);
	if (opt_identifiers.HasResult()) {
		auto repeat_identifiers = opt_identifiers.optional_result->Cast<RepeatParseResult>();
		for (auto &child : repeat_identifiers.children) {
			auto repeat_list = child->Cast<ListParseResult>();
			column_names.push_back(repeat_list.Child<IdentifierParseResult>(0).identifier);
		}
	}
	column_names.push_back(list_pr.Child<IdentifierParseResult>(1).identifier);
	return make_uniq<ColumnRefExpression>(std::move(column_names));
}

// ColumnReference <- CatalogReservedSchemaTableColumnName / SchemaReservedTableColumnName / TableReservedColumnName /
// NestedColumnName
unique_ptr<ParsedExpression> PEGTransformerFactory::TransformColumnReference(PEGTransformer &transformer,
                                                                             optional_ptr<ParseResult> parse_result) {
	auto &list_pr = parse_result->Cast<ListParseResult>();
	return transformer.Transform<unique_ptr<ColumnRefExpression>>(list_pr.Child<ChoiceParseResult>(0).result);
}

unique_ptr<ColumnRefExpression>
PEGTransformerFactory::TransformSchemaReservedTableColumnName(PEGTransformer &transformer,
                                                              optional_ptr<ParseResult> parse_result) {
	auto &list_pr = parse_result->Cast<ListParseResult>();
	vector<string> column_names;
	column_names.push_back(transformer.Transform<string>(list_pr.Child<ListParseResult>(0)));
	column_names.push_back(transformer.Transform<string>(list_pr.Child<ListParseResult>(1)));
	column_names.push_back(list_pr.Child<IdentifierParseResult>(2).identifier);
	return make_uniq<ColumnRefExpression>(std::move(column_names));
}

string PEGTransformerFactory::TransformReservedTableQualification(PEGTransformer &transformer,
                                                                  optional_ptr<ParseResult> parse_result) {
	auto &list_pr = parse_result->Cast<ListParseResult>();
	return list_pr.Child<IdentifierParseResult>(0).identifier;
}

unique_ptr<ParsedExpression>
PEGTransformerFactory::TransformFunctionExpression(PEGTransformer &transformer,
                                                   optional_ptr<ParseResult> parse_result) {
	auto &list_pr = parse_result->Cast<ListParseResult>();
	auto qualified_function = transformer.Transform<QualifiedName>(list_pr.Child<ListParseResult>(0));
	auto extract_parens = ExtractResultFromParens(list_pr.Child<ListParseResult>(1))->Cast<ListParseResult>();
	bool distinct = false;
	transformer.TransformOptional<bool>(extract_parens, 0, distinct);
	auto function_arg_opt = extract_parens.Child<OptionalParseResult>(1);
	vector<unique_ptr<ParsedExpression>> function_children;
	if (function_arg_opt.HasResult()) {
		auto function_argument_list = ExtractParseResultsFromList(function_arg_opt.optional_result);
		for (auto function_argument : function_argument_list) {
			function_children.push_back(transformer.Transform<unique_ptr<ParsedExpression>>(function_argument));
		}
	}

	if (function_children.size() == 1 && ExpressionIsEmptyStar(*function_children[0])) {
		// COUNT(*) gets converted into COUNT()
		function_children.clear();
	}

	vector<OrderByNode> order_by;
	transformer.TransformOptional<vector<OrderByNode>>(list_pr, 2, order_by);
	auto ignore_nulls_opt = extract_parens.Child<OptionalParseResult>(3);
	if (ignore_nulls_opt.HasResult()) {
		throw NotImplementedException("Ignore nulls has not yet been implemented");
	}
	auto within_group_opt = list_pr.Child<OptionalParseResult>(2);
	if (within_group_opt.HasResult()) {
		throw NotImplementedException("Within group has not yet been implemented");
	}
	unique_ptr<ParsedExpression> filter_expr;
	transformer.TransformOptional<unique_ptr<ParsedExpression>>(list_pr, 3, filter_expr);
	auto export_opt = list_pr.Child<OptionalParseResult>(4);
	if (export_opt.HasResult()) {
		throw NotImplementedException("Export has not yet been implemented");
	}
	auto over_opt = list_pr.Child<OptionalParseResult>(5);
	if (over_opt.HasResult()) {
		auto window_function = transformer.Transform<unique_ptr<WindowExpression>>(over_opt.optional_result);
		window_function->catalog = qualified_function.catalog;
		window_function->schema = qualified_function.schema;
		window_function->function_name = qualified_function.name;
		window_function->children = std::move(function_children);
		window_function->type = WindowExpression::WindowToExpressionType(window_function->function_name);
		return std::move(window_function);
	}

	auto result = make_uniq<FunctionExpression>(qualified_function.catalog, qualified_function.schema,
	                                            qualified_function.name, std::move(function_children));

	result->distinct = distinct;
	if (!order_by.empty()) {
		auto order_by_modifier = make_uniq<OrderModifier>();
		order_by_modifier->orders = std::move(order_by);
		result->order_bys = std::move(order_by_modifier);
	}
	if (filter_expr) {
		result->filter = std::move(filter_expr);
	}
	return std::move(result);
}

QualifiedName PEGTransformerFactory::TransformFunctionIdentifier(PEGTransformer &transformer,
                                                                 optional_ptr<ParseResult> parse_result) {
	auto &list_pr = parse_result->Cast<ListParseResult>();
	auto choice_pr = list_pr.Child<ChoiceParseResult>(0);
	if (choice_pr.result->type == ParseResultType::IDENTIFIER) {
		QualifiedName result;
		result.catalog = INVALID_CATALOG;
		result.schema = INVALID_SCHEMA;
		result.name = choice_pr.result->Cast<IdentifierParseResult>().identifier;
		return result;
	}
	return transformer.Transform<QualifiedName>(list_pr.Child<ChoiceParseResult>(0).result);
}

QualifiedName PEGTransformerFactory::TransformSchemaReservedFunctionName(PEGTransformer &transformer,
                                                                         optional_ptr<ParseResult> parse_result) {
	auto &list_pr = parse_result->Cast<ListParseResult>();
	QualifiedName result;
	result.catalog = INVALID_CATALOG;
	result.schema = transformer.Transform<string>(list_pr.Child<ListParseResult>(0));
	result.name = list_pr.Child<IdentifierParseResult>(1).identifier;
	return result;
}

QualifiedName
PEGTransformerFactory::TransformCatalogReservedSchemaFunctionName(PEGTransformer &transformer,
                                                                  optional_ptr<ParseResult> parse_result) {
	auto &list_pr = parse_result->Cast<ListParseResult>();
	QualifiedName result;
	auto opt_schema = list_pr.Child<OptionalParseResult>(1);
	if (opt_schema.HasResult()) {
		result.catalog = transformer.Transform<string>(list_pr.Child<ListParseResult>(0));
		result.schema = transformer.Transform<string>(opt_schema.optional_result);
	} else {
		result.schema = transformer.Transform<string>(list_pr.Child<ListParseResult>(0));
	}
	result.name = list_pr.Child<IdentifierParseResult>(2).identifier;
	return result;
}

unique_ptr<ParsedExpression> PEGTransformerFactory::TransformListExpression(PEGTransformer &transformer,
                                                                            optional_ptr<ParseResult> parse_result) {
	auto &list_pr = parse_result->Cast<ListParseResult>();
	return transformer.Transform<unique_ptr<ParsedExpression>>(list_pr.Child<ChoiceParseResult>(0).result);
}

unique_ptr<ParsedExpression>
PEGTransformerFactory::TransformArrayBoundedListExpression(PEGTransformer &transformer,
                                                           optional_ptr<ParseResult> parse_result) {
	auto &list_pr = parse_result->Cast<ListParseResult>();
	bool is_array = list_pr.Child<OptionalParseResult>(0).HasResult();
	auto list_expr = transformer.Transform<vector<unique_ptr<ParsedExpression>>>(list_pr.Child<ListParseResult>(1));
	if (!is_array) {
		return make_uniq<FunctionExpression>(INVALID_CATALOG, "main", "list_value", std::move(list_expr));
	}
	return make_uniq<OperatorExpression>(ExpressionType::ARRAY_CONSTRUCTOR, std::move(list_expr));
}

unique_ptr<ParsedExpression>
PEGTransformerFactory::TransformParenthesisExpression(PEGTransformer &transformer,
                                                      optional_ptr<ParseResult> parse_result) {
	// ParenthesisExpression <- Parens(List(Expression))
	vector<unique_ptr<ParsedExpression>> children;

	auto &list_pr = parse_result->Cast<ListParseResult>();
	auto expressions = ExtractParseResultsFromList(ExtractResultFromParens(list_pr.Child<ListParseResult>(0)));

	for (auto &expression : expressions) {
		children.push_back(transformer.Transform<unique_ptr<ParsedExpression>>(expression));
	}
	if (children.size() == 1) {
		return std::move(children[0]);
	}
	return make_uniq<FunctionExpression>(INVALID_CATALOG, DEFAULT_SCHEMA, "row", std::move(children));
}

unique_ptr<ParsedExpression> PEGTransformerFactory::TransformArrayParensSelect(PEGTransformer &transformer,
                                                                               optional_ptr<ParseResult> parse_result) {
	throw NotImplementedException("TransformArrayBoundedListExpression");
}

unique_ptr<ParsedExpression> PEGTransformerFactory::TransformStructExpression(PEGTransformer &transformer,
                                                                              optional_ptr<ParseResult> parse_result) {
	auto &list_pr = parse_result->Cast<ListParseResult>();
	auto struct_children_pr = list_pr.Child<OptionalParseResult>(1);

	auto func_name = "struct_pack";
	vector<unique_ptr<ParsedExpression>> struct_children;
	if (struct_children_pr.HasResult()) {
		auto struct_children_list = ExtractParseResultsFromList(struct_children_pr.optional_result);
		for (auto struct_child : struct_children_list) {
			struct_children.push_back(transformer.Transform<unique_ptr<ParsedExpression>>(struct_child));
		}
	}

	return make_uniq<FunctionExpression>(INVALID_CATALOG, "main", func_name, std::move(struct_children));
}

unique_ptr<ParsedExpression> PEGTransformerFactory::TransformStructField(PEGTransformer &transformer,
                                                                         optional_ptr<ParseResult> parse_result) {
	auto &list_pr = parse_result->Cast<ListParseResult>();
	auto alias = transformer.Transform<string>(list_pr.Child<ListParseResult>(0));
	auto expr = transformer.Transform<unique_ptr<ParsedExpression>>(list_pr.Child<ListParseResult>(2));
	expr->SetAlias(alias);
	return expr;
}

vector<unique_ptr<ParsedExpression>>
PEGTransformerFactory::TransformBoundedListExpression(PEGTransformer &transformer,
                                                      optional_ptr<ParseResult> parse_result) {
	auto &list_pr = parse_result->Cast<ListParseResult>();
	auto has_expr = list_pr.Child<OptionalParseResult>(1);
	vector<unique_ptr<ParsedExpression>> list_children;
	if (has_expr.HasResult()) {
		auto expr_list = ExtractParseResultsFromList(has_expr.optional_result);
		for (auto &expr : expr_list) {
			list_children.push_back(transformer.Transform<unique_ptr<ParsedExpression>>(expr));
		}
	}
	return list_children;
}

// Expression <- LambdaArrowExpression
unique_ptr<ParsedExpression> PEGTransformerFactory::TransformExpression(PEGTransformer &transformer,
                                                                        optional_ptr<ParseResult> parse_result) {
	auto &list_pr = parse_result->Cast<ListParseResult>();
	return transformer.Transform<unique_ptr<ParsedExpression>>(list_pr.Child<ListParseResult>(0));
}

unique_ptr<ParsedExpression>
PEGTransformerFactory::TransformLambdaArrowExpression(PEGTransformer &transformer,
                                                      optional_ptr<ParseResult> parse_result) {
	auto &list_pr = parse_result->Cast<ListParseResult>();
	auto expr = transformer.Transform<unique_ptr<ParsedExpression>>(list_pr.Child<ListParseResult>(0));
	auto lambda_opt = list_pr.Child<OptionalParseResult>(1);
	if (!lambda_opt.HasResult()) {
		return expr;
	}
	auto inner_lambda_list = lambda_opt.optional_result->Cast<RepeatParseResult>();
	for (auto lambda_expr : inner_lambda_list.children) {
		auto &inner_list_pr = lambda_expr->Cast<ListParseResult>();
		auto right_expr = transformer.Transform<unique_ptr<ParsedExpression>>(inner_list_pr.Child<ListParseResult>(1));
		expr = make_uniq<LambdaExpression>(std::move(expr), std::move(right_expr));
	}
	return expr;
}

// LogicalOrExpression <- LogicalAndExpression ('OR' LogicalAndExpression)*
unique_ptr<ParsedExpression>
PEGTransformerFactory::TransformLogicalOrExpression(PEGTransformer &transformer,
                                                    optional_ptr<ParseResult> parse_result) {
	auto &list_pr = parse_result->Cast<ListParseResult>();
	auto expr = transformer.Transform<unique_ptr<ParsedExpression>>(list_pr.Child<ListParseResult>(0));
	auto or_expr_opt = list_pr.Child<OptionalParseResult>(1);
	if (!or_expr_opt.HasResult()) {
		return expr;
	}
	auto or_expr_repeat = or_expr_opt.optional_result->Cast<RepeatParseResult>();
	for (auto &or_expr : or_expr_repeat.children) {
		auto &inner_list_pr = or_expr->Cast<ListParseResult>();
		auto right_expr = transformer.Transform<unique_ptr<ParsedExpression>>(inner_list_pr.Child<ListParseResult>(1));
		expr = make_uniq<ConjunctionExpression>(ExpressionType::CONJUNCTION_OR, std::move(expr), std::move(right_expr));
	}
	return expr;
}

// LogicalAndExpression <- LogicalNotExpression ('AND' LogicalNotExpression)*
unique_ptr<ParsedExpression>
PEGTransformerFactory::TransformLogicalAndExpression(PEGTransformer &transformer,
                                                     optional_ptr<ParseResult> parse_result) {
	auto &list_pr = parse_result->Cast<ListParseResult>();
	auto expr = transformer.Transform<unique_ptr<ParsedExpression>>(list_pr.Child<ListParseResult>(0));
	auto and_expr_opt = list_pr.Child<OptionalParseResult>(1);
	if (!and_expr_opt.HasResult()) {
		return expr;
	}
	auto and_expr_repeat = and_expr_opt.optional_result->Cast<RepeatParseResult>();
	for (auto &and_expr : and_expr_repeat.children) {
		auto &inner_list_pr = and_expr->Cast<ListParseResult>();
		auto right_expr = transformer.Transform<unique_ptr<ParsedExpression>>(inner_list_pr.Child<ListParseResult>(1));
		expr =
		    make_uniq<ConjunctionExpression>(ExpressionType::CONJUNCTION_AND, std::move(expr), std::move(right_expr));
	}
	return expr;
}

// LogicalNotExpression <- 'NOT'* IsExpression
unique_ptr<ParsedExpression>
PEGTransformerFactory::TransformLogicalNotExpression(PEGTransformer &transformer,
                                                     optional_ptr<ParseResult> parse_result) {
	auto &list_pr = parse_result->Cast<ListParseResult>();
	auto expr = transformer.Transform<unique_ptr<ParsedExpression>>(list_pr.Child<ListParseResult>(1));
	auto not_expr_opt = list_pr.Child<OptionalParseResult>(0);
	if (!not_expr_opt.HasResult()) {
		return expr;
	}
	auto not_expr_repeat = not_expr_opt.optional_result->Cast<RepeatParseResult>();
	size_t n = not_expr_repeat.children.size();
	for (size_t i = 0; i < n; i++) {
		vector<unique_ptr<ParsedExpression>> inner_list_children;
		inner_list_children.push_back(std::move(expr));
		expr = make_uniq<OperatorExpression>(ExpressionType::OPERATOR_NOT, std::move(inner_list_children));
	}
	return expr;
}

// IsExpression <- IsDistinctFromExpression IsTest*
unique_ptr<ParsedExpression> PEGTransformerFactory::TransformIsExpression(PEGTransformer &transformer,
                                                                          optional_ptr<ParseResult> parse_result) {
	auto &list_pr = parse_result->Cast<ListParseResult>();
	auto expr = transformer.Transform<unique_ptr<ParsedExpression>>(list_pr.Child<ListParseResult>(0));
	auto is_test_opt = list_pr.Child<OptionalParseResult>(1);
	if (!is_test_opt.HasResult()) {
		return expr;
	}
	auto is_test_expr_repeat = is_test_opt.optional_result->Cast<RepeatParseResult>();
	for (auto &is_test_expr : is_test_expr_repeat.children) {
		auto is_expr = transformer.Transform<unique_ptr<ParsedExpression>>(is_test_expr);
		if (is_expr->GetExpressionClass() == ExpressionClass::COMPARISON) {
			auto compare_expr = unique_ptr_cast<ParsedExpression, ComparisonExpression>(std::move(is_expr));
			compare_expr->left = std::move(expr);
			expr = std::move(compare_expr);
		} else if (is_expr->GetExpressionClass() == ExpressionClass::OPERATOR) {
			auto operator_expr = unique_ptr_cast<ParsedExpression, OperatorExpression>(std::move(is_expr));
			operator_expr->children.insert(operator_expr->children.begin(), std::move(expr));
			expr = std::move(operator_expr);
		} else {
			throw InternalException("Unexpected expression encountered in IsExpression: %s",
			                        ExpressionClassToString(is_expr->GetExpressionClass()));
		}
	}
	return expr;
}

unique_ptr<ParsedExpression> PEGTransformerFactory::TransformIsTest(PEGTransformer &transformer,
                                                                    optional_ptr<ParseResult> parse_result) {
	auto &list_pr = parse_result->Cast<ListParseResult>();
	return transformer.Transform<unique_ptr<ParsedExpression>>(list_pr.Child<ChoiceParseResult>(0).result);
}

unique_ptr<ParsedExpression> PEGTransformerFactory::TransformIsLiteral(PEGTransformer &transformer,
                                                                       optional_ptr<ParseResult> parse_result) {
	auto &list_pr = parse_result->Cast<ListParseResult>();
	auto not_expr = list_pr.Child<OptionalParseResult>(1);
	auto inner_list_pr = list_pr.Child<ListParseResult>(2);
	auto literal_value = transformer.TransformEnum<Value>(inner_list_pr.Child<ChoiceParseResult>(0).result);
	if (literal_value.IsNull()) {
		auto expr_type = not_expr.HasResult() ? ExpressionType::OPERATOR_IS_NOT_NULL : ExpressionType::OPERATOR_IS_NULL;
		return make_uniq<OperatorExpression>(expr_type, nullptr);
	}
	auto expr_type =
	    not_expr.HasResult() ? ExpressionType::COMPARE_NOT_DISTINCT_FROM : ExpressionType::COMPARE_DISTINCT_FROM;
	return make_uniq<ComparisonExpression>(expr_type, nullptr, make_uniq<ConstantExpression>(literal_value));
}

unique_ptr<ParsedExpression> PEGTransformerFactory::TransformIsNotNull(PEGTransformer &transformer,
                                                                       optional_ptr<ParseResult> parse_result) {
	return make_uniq<OperatorExpression>(ExpressionType::OPERATOR_IS_NOT_NULL, nullptr);
}

unique_ptr<ParsedExpression> PEGTransformerFactory::TransformIsNull(PEGTransformer &transformer,
                                                                    optional_ptr<ParseResult> parse_result) {
	return make_uniq<OperatorExpression>(ExpressionType::OPERATOR_IS_NULL, nullptr);
}

// IsDistinctFromExpression <- ComparisonExpression (IsDistinctFromOp ComparisonExpression)*
unique_ptr<ParsedExpression>
PEGTransformerFactory::TransformIsDistinctFromExpression(PEGTransformer &transformer,
                                                         optional_ptr<ParseResult> parse_result) {
	auto &list_pr = parse_result->Cast<ListParseResult>();
	auto expr = transformer.Transform<unique_ptr<ParsedExpression>>(list_pr.Child<ListParseResult>(0));
	auto is_test_opt = list_pr.Child<OptionalParseResult>(1);
	if (!is_test_opt.HasResult()) {
		return expr;
	}
	throw NotImplementedException("IsDistinctFromOp has not yet been implemented");
}

// ComparisonExpression <- BetweenInLikeExpression (ComparisonOperator BetweenInLikeExpression)*
unique_ptr<ParsedExpression>
PEGTransformerFactory::TransformComparisonExpression(PEGTransformer &transformer,
                                                     optional_ptr<ParseResult> parse_result) {
	auto &list_pr = parse_result->Cast<ListParseResult>();
	auto expr = transformer.Transform<unique_ptr<ParsedExpression>>(list_pr.Child<ListParseResult>(0));
	auto comparison_opt = list_pr.Child<OptionalParseResult>(1);
	if (!comparison_opt.HasResult()) {
		return expr;
	}
	auto comparison_repeat = comparison_opt.optional_result->Cast<RepeatParseResult>();
	for (auto &comparison_expr : comparison_repeat.children) {
		auto &inner_list_pr = comparison_expr->Cast<ListParseResult>();
		auto comparison_operator = transformer.Transform<ExpressionType>(inner_list_pr.Child<ListParseResult>(0));
		auto right_expr = transformer.Transform<unique_ptr<ParsedExpression>>(inner_list_pr.Child<ListParseResult>(1));
		expr = make_uniq<ComparisonExpression>(comparison_operator, std::move(expr), std::move(right_expr));
	}
	return expr;
}

ExpressionType PEGTransformerFactory::TransformComparisonOperator(PEGTransformer &transformer,
                                                                  optional_ptr<ParseResult> parse_result) {
	auto &list_pr = parse_result->Cast<ListParseResult>();
	return transformer.TransformEnum<ExpressionType>(list_pr.Child<ChoiceParseResult>(0).result);
}

// BetweenInLikeExpression <- OtherOperatorExpression BetweenInLikeOp?
unique_ptr<ParsedExpression>
PEGTransformerFactory::TransformBetweenInLikeExpression(PEGTransformer &transformer,
                                                        optional_ptr<ParseResult> parse_result) {
	auto &list_pr = parse_result->Cast<ListParseResult>();
	auto expr = transformer.Transform<unique_ptr<ParsedExpression>>(list_pr.Child<ListParseResult>(0));
	auto between_in_like_opt = list_pr.Child<OptionalParseResult>(1);
	if (!between_in_like_opt.HasResult()) {
		return expr;
	}
	auto between_in_like_expr =
	    transformer.Transform<unique_ptr<ParsedExpression>>(between_in_like_opt.optional_result);
	if (between_in_like_expr->GetExpressionClass() == ExpressionClass::BETWEEN) {
		auto between_expr = unique_ptr_cast<ParsedExpression, BetweenExpression>(std::move(between_in_like_expr));
		between_expr->input = std::move(expr);
		expr = std::move(between_expr);
	} else if (between_in_like_expr->GetExpressionClass() == ExpressionClass::FUNCTION) {
		auto func_expr = unique_ptr_cast<ParsedExpression, FunctionExpression>(std::move(between_in_like_expr));
		func_expr->children.insert(func_expr->children.begin(), std::move(expr));
		expr = std::move(func_expr);
	}
	return expr;
}

unique_ptr<ParsedExpression> PEGTransformerFactory::TransformBetweenInLikeOp(PEGTransformer &transformer,
                                                                             optional_ptr<ParseResult> parse_result) {
	auto &list_pr = parse_result->Cast<ListParseResult>();
	auto not_expr = list_pr.Child<OptionalParseResult>(0);
	auto inner_list = list_pr.Child<ListParseResult>(1);
	auto expr = transformer.Transform<unique_ptr<ParsedExpression>>(inner_list.Child<ChoiceParseResult>(0).result);
	if (!not_expr.HasResult()) {
		return expr;
	}
	if (expr->GetExpressionType() == ExpressionType::COMPARE_BETWEEN) {
		expr->type = ExpressionType::COMPARE_NOT_BETWEEN;
	} else {
		// TODO(Dtenwolde)
		throw NotImplementedException("Not in combination with in or like is not yet implemented.");
	}
	return expr;
}

unique_ptr<ParsedExpression> PEGTransformerFactory::TransformBetweenClause(PEGTransformer &transformer,
                                                                           optional_ptr<ParseResult> parse_result) {
	auto &list_pr = parse_result->Cast<ListParseResult>();
	auto lower = transformer.Transform<unique_ptr<ParsedExpression>>(list_pr.Child<ListParseResult>(1));
	auto higher = transformer.Transform<unique_ptr<ParsedExpression>>(list_pr.Child<ListParseResult>(3));
	auto result = make_uniq<BetweenExpression>(nullptr, std::move(lower), std::move(higher));
	return std::move(result);
}

unique_ptr<ParsedExpression> PEGTransformerFactory::TransformLikeClause(PEGTransformer &transformer,
                                                                        optional_ptr<ParseResult> parse_result) {
	auto &list_pr = parse_result->Cast<ListParseResult>();
	string like_variation = transformer.Transform<string>(list_pr.Child<ListParseResult>(0));
	vector<unique_ptr<ParsedExpression>> like_children;
	like_children.push_back(transformer.Transform<unique_ptr<ParsedExpression>>(list_pr.Child<ListParseResult>(1)));
	auto escape_opt = list_pr.Child<OptionalParseResult>(2);
	if (escape_opt.HasResult()) {
		throw NotImplementedException("Escape is not yet implemented.");
	}
	auto result = make_uniq<FunctionExpression>(like_variation, std::move(like_children));
	return std::move(result);
}

string PEGTransformerFactory::TransformLikeVariations(PEGTransformer &transformer,
                                                      optional_ptr<ParseResult> parse_result) {
	auto &list_pr = parse_result->Cast<ListParseResult>();
	return transformer.TransformEnum<string>(list_pr.Child<ChoiceParseResult>(0).result);
}

// OtherOperatorExpression <- BitwiseExpression (OtherOperator BitwiseExpression)*
unique_ptr<ParsedExpression>
PEGTransformerFactory::TransformOtherOperatorExpression(PEGTransformer &transformer,
                                                        optional_ptr<ParseResult> parse_result) {
	auto &list_pr = parse_result->Cast<ListParseResult>();
	auto expr = transformer.Transform<unique_ptr<ParsedExpression>>(list_pr.Child<ListParseResult>(0));
	auto other_operator_opt = list_pr.Child<OptionalParseResult>(1);
	if (!other_operator_opt.HasResult()) {
		return expr;
	}
	auto other_operator_repeat = other_operator_opt.optional_result->Cast<RepeatParseResult>();
	for (auto &other_operator_expr : other_operator_repeat.children) {
		auto &inner_list_pr = other_operator_expr->Cast<ListParseResult>();
<<<<<<< HEAD
		auto other_operator = transformer.Transform<ExpressionType>(inner_list_pr.Child<ListParseResult>(0));
		auto right_expr = transformer.Transform<unique_ptr<ParsedExpression>>(inner_list_pr.Child<ListParseResult>(1));
		if (other_operator == ExpressionType::LAMBDA) {
			expr = make_uniq<LambdaExpression>(std::move(expr), std::move(right_expr));
		} else {
			expr = make_uniq<ComparisonExpression>(other_operator, std::move(expr), std::move(right_expr));
=======
		auto other_operator = transformer.Transform<string>(inner_list_pr.Child<ListParseResult>(0));
		auto right_expr = transformer.Transform<unique_ptr<ParsedExpression>>(inner_list_pr.Child<ListParseResult>(1));
		if (other_operator == "||" || other_operator == "^@") {
			vector<unique_ptr<ParsedExpression>> children_function;
			children_function.push_back(std::move(expr));
			children_function.push_back(std::move(right_expr));
			auto func_expr = make_uniq<FunctionExpression>(std::move(other_operator), std::move(children_function));
			func_expr->is_operator = true;
			expr = std::move(func_expr);
		} else {
			throw NotImplementedException("Other operator for %s is not implemented.", other_operator);
>>>>>>> 2606b638
		}
	}
	return expr;
}

<<<<<<< HEAD
ExpressionType PEGTransformerFactory::TransformOtherOperator(PEGTransformer &transformer,
                                                             optional_ptr<ParseResult> parse_result) {
	auto &list_pr = parse_result->Cast<ListParseResult>();
	return transformer.Transform<ExpressionType>(list_pr.Child<ChoiceParseResult>(0).result);
=======
string PEGTransformerFactory::TransformOtherOperator(PEGTransformer &transformer,
                                                     optional_ptr<ParseResult> parse_result) {
	auto &list_pr = parse_result->Cast<ListParseResult>();
	return transformer.Transform<string>(list_pr.Child<ChoiceParseResult>(0).result);
}

string PEGTransformerFactory::TransformStringOperator(PEGTransformer &transformer,
                                                      optional_ptr<ParseResult> parse_result) {
	auto &list_pr = parse_result->Cast<ListParseResult>();
	auto choice_pr = list_pr.Child<ChoiceParseResult>(0).result;
	return choice_pr->Cast<KeywordParseResult>().keyword;
>>>>>>> 2606b638
}

// BitwiseExpression <- AdditiveExpression (BitOperator AdditiveExpression)*
unique_ptr<ParsedExpression> PEGTransformerFactory::TransformBitwiseExpression(PEGTransformer &transformer,
                                                                               optional_ptr<ParseResult> parse_result) {
	auto &list_pr = parse_result->Cast<ListParseResult>();
	auto expr = transformer.Transform<unique_ptr<ParsedExpression>>(list_pr.Child<ListParseResult>(0));
	auto bit_operator_opt = list_pr.Child<OptionalParseResult>(1);
	if (!bit_operator_opt.HasResult()) {
		return expr;
	}
	throw NotImplementedException("BitOperator has not yet been implemented");
}

// AdditiveExpression <- MultiplicativeExpression (Term MultiplicativeExpression)*
unique_ptr<ParsedExpression>
PEGTransformerFactory::TransformAdditiveExpression(PEGTransformer &transformer,
                                                   optional_ptr<ParseResult> parse_result) {
	auto &list_pr = parse_result->Cast<ListParseResult>();
	auto expr = transformer.Transform<unique_ptr<ParsedExpression>>(list_pr.Child<ListParseResult>(0));
	auto term_opt = list_pr.Child<OptionalParseResult>(1);
	if (!term_opt.HasResult()) {
		return expr;
	}
	auto term_repeat = term_opt.optional_result->Cast<RepeatParseResult>();
	for (auto &term_expr : term_repeat.children) {
		auto &inner_list_pr = term_expr->Cast<ListParseResult>();
		auto term = transformer.Transform<string>(inner_list_pr.Child<ListParseResult>(0));
		vector<unique_ptr<ParsedExpression>> term_children;
		term_children.push_back(std::move(expr));
		term_children.push_back(
		    transformer.Transform<unique_ptr<ParsedExpression>>(inner_list_pr.Child<ListParseResult>(1)));
		auto func_expr = make_uniq<FunctionExpression>(std::move(term), std::move(term_children));
		func_expr->is_operator = true;
		expr = std::move(func_expr);
	}
	return expr;
}

string PEGTransformerFactory::TransformTerm(PEGTransformer &transformer, optional_ptr<ParseResult> parse_result) {
	auto &list_pr = parse_result->Cast<ListParseResult>();
	auto choice_pr = list_pr.Child<ChoiceParseResult>(0).result;
	return choice_pr->Cast<KeywordParseResult>().keyword;
}

// MultiplicativeExpression <- ExponentiationExpression (Factor ExponentiationExpression)*
unique_ptr<ParsedExpression>
PEGTransformerFactory::TransformMultiplicativeExpression(PEGTransformer &transformer,
                                                         optional_ptr<ParseResult> parse_result) {
	auto &list_pr = parse_result->Cast<ListParseResult>();
	auto expr = transformer.Transform<unique_ptr<ParsedExpression>>(list_pr.Child<ListParseResult>(0));
	auto factor_opt = list_pr.Child<OptionalParseResult>(1);
	if (!factor_opt.HasResult()) {
		return expr;
	}
	auto factor_repeat = factor_opt.optional_result->Cast<RepeatParseResult>();
	for (auto &factor_expr : factor_repeat.children) {
		auto &inner_list_pr = factor_expr->Cast<ListParseResult>();
		auto factor = transformer.Transform<string>(inner_list_pr.Child<ListParseResult>(0));
		vector<unique_ptr<ParsedExpression>> factor_children;
		factor_children.push_back(std::move(expr));
		factor_children.push_back(
		    transformer.Transform<unique_ptr<ParsedExpression>>(inner_list_pr.Child<ListParseResult>(1)));
		auto func_expr = make_uniq<FunctionExpression>(std::move(factor), std::move(factor_children));
		func_expr->is_operator = true;
		expr = std::move(func_expr);
	}
	return expr;
}

string PEGTransformerFactory::TransformFactor(PEGTransformer &transformer, optional_ptr<ParseResult> parse_result) {
	auto &list_pr = parse_result->Cast<ListParseResult>();
	auto choice_pr = list_pr.Child<ChoiceParseResult>(0).result;
	return choice_pr->Cast<KeywordParseResult>().keyword;
}

// ExponentiationExpression <- CollateExpression (ExponentOperator CollateExpression)*
unique_ptr<ParsedExpression>
PEGTransformerFactory::TransformExponentiationExpression(PEGTransformer &transformer,
                                                         optional_ptr<ParseResult> parse_result) {
	auto &list_pr = parse_result->Cast<ListParseResult>();
	auto expr = transformer.Transform<unique_ptr<ParsedExpression>>(list_pr.Child<ListParseResult>(0));
	auto exponent_opt = list_pr.Child<OptionalParseResult>(1);
	if (!exponent_opt.HasResult()) {
		return expr;
	}
	throw NotImplementedException("Exponent has not yet been implemented");
}

// CollateExpression <- AtTimeZoneExpression (CollateOperator AtTimeZoneExpression)*
unique_ptr<ParsedExpression> PEGTransformerFactory::TransformCollateExpression(PEGTransformer &transformer,
                                                                               optional_ptr<ParseResult> parse_result) {
	auto &list_pr = parse_result->Cast<ListParseResult>();
	auto expr = transformer.Transform<unique_ptr<ParsedExpression>>(list_pr.Child<ListParseResult>(0));
	auto collate_opt = list_pr.Child<OptionalParseResult>(1);
	if (!collate_opt.HasResult()) {
		return expr;
	}
	throw NotImplementedException("Collate has not yet been implemented");
}

// AtTimeZoneExpression <- PrefixExpression (AtTimeZoneOperator PrefixExpression)*
unique_ptr<ParsedExpression>
PEGTransformerFactory::TransformAtTimeZoneExpression(PEGTransformer &transformer,
                                                     optional_ptr<ParseResult> parse_result) {
	auto &list_pr = parse_result->Cast<ListParseResult>();
	auto expr = transformer.Transform<unique_ptr<ParsedExpression>>(list_pr.Child<ListParseResult>(0));
	auto at_time_zone_opt = list_pr.Child<OptionalParseResult>(1);
	if (!at_time_zone_opt.HasResult()) {
		return expr;
	}
	throw NotImplementedException("AT TIME ZONE has not yet been implemented");
}

// PrefixExpression <- PrefixOperator* BaseExpression
unique_ptr<ParsedExpression> PEGTransformerFactory::TransformPrefixExpression(PEGTransformer &transformer,
                                                                              optional_ptr<ParseResult> parse_result) {
	auto &list_pr = parse_result->Cast<ListParseResult>();
	auto expr = transformer.Transform<unique_ptr<ParsedExpression>>(list_pr.Child<ListParseResult>(1));
	auto prefix_opt = list_pr.Child<OptionalParseResult>(0);
	if (!prefix_opt.HasResult()) {
		return expr;
	}
	auto prefix_repeat = prefix_opt.optional_result->Cast<RepeatParseResult>();
	for (auto &prefix_expr : prefix_repeat.children) {
		auto prefix = transformer.Transform<string>(prefix_expr);
		vector<unique_ptr<ParsedExpression>> children;
		children.push_back(std::move(expr));
		expr = make_uniq<FunctionExpression>(prefix, std::move(children));
	}
	return expr;
}

string PEGTransformerFactory::TransformPrefixOperator(PEGTransformer &transformer,
                                                      optional_ptr<ParseResult> parse_result) {
	auto &list_pr = parse_result->Cast<ListParseResult>();
	auto choice_pr = list_pr.Child<ChoiceParseResult>(0);
	return transformer.TransformEnum<string>(choice_pr.result);
}

// LiteralExpression <- StringLiteral / NumberLiteral / 'NULL' / 'TRUE' / 'FALSE'
unique_ptr<ParsedExpression> PEGTransformerFactory::TransformLiteralExpression(PEGTransformer &transformer,
                                                                               optional_ptr<ParseResult> parse_result) {
	auto &list_pr = parse_result->Cast<ListParseResult>();
	auto &matched_rule_result = list_pr.Child<ChoiceParseResult>(0);
	if (matched_rule_result.name == "StringLiteral") {
		return make_uniq<ConstantExpression>(Value(transformer.Transform<string>(matched_rule_result.result)));
	}
	return transformer.Transform<unique_ptr<ParsedExpression>>(matched_rule_result.result);
}

// ParensExpression <- Parens(Expression)
unique_ptr<ParsedExpression> PEGTransformerFactory::TransformParensExpression(PEGTransformer &transformer,
                                                                              optional_ptr<ParseResult> parse_result) {
	auto &list_pr = parse_result->Cast<ListParseResult>();
	auto extract_parens = ExtractResultFromParens(list_pr.Child<ListParseResult>(0));
	return transformer.Transform<unique_ptr<ParsedExpression>>(extract_parens);
}

unique_ptr<ParsedExpression> PEGTransformerFactory::TransformConstantLiteral(PEGTransformer &transformer,
                                                                             optional_ptr<ParseResult> parse_result) {
	auto &list_pr = parse_result->Cast<ListParseResult>();
	return make_uniq<ConstantExpression>(transformer.TransformEnum<Value>(list_pr.Child<ChoiceParseResult>(0).result));
}

// SingleExpression <- LiteralExpression /
// Parameter /
// SubqueryExpression /
// SpecialFunctionExpression /
// ParenthesisExpression /
// IntervalLiteral /
// TypeLiteral /
// CaseExpression /
// StarExpression /
// CastExpression /
// GroupingExpression /
// MapExpression /
// FunctionExpression /
// ColumnReference /
// PrefixExpression /
// ListComprehensionExpression /
// ListExpression /
// StructExpression /
// PositionalExpression /
// DefaultExpression
unique_ptr<ParsedExpression> PEGTransformerFactory::TransformSingleExpression(PEGTransformer &transformer,
                                                                              optional_ptr<ParseResult> parse_result) {
	auto &list_pr = parse_result->Cast<ListParseResult>();
	return transformer.Transform<unique_ptr<ParsedExpression>>(list_pr.Child<ChoiceParseResult>(0).result);
}

ExpressionType PEGTransformerFactory::TransformOperator(PEGTransformer &transformer,
                                                        optional_ptr<ParseResult> parse_result) {
	auto &list_pr = parse_result->Cast<ListParseResult>();
	auto &choice_pr = list_pr.Child<ChoiceParseResult>(0);
	if (choice_pr.result->type == ParseResultType::OPERATOR) {
		return OperatorToExpressionType(choice_pr.result->Cast<OperatorParseResult>().operator_token);
	}
	return transformer.Transform<ExpressionType>(choice_pr.result);
}

ExpressionType PEGTransformerFactory::TransformConjunctionOperator(PEGTransformer &transformer,
                                                                   optional_ptr<ParseResult> parse_result) {
	auto &list_pr = parse_result->Cast<ListParseResult>();
	return transformer.TransformEnum<ExpressionType>(list_pr.Child<ChoiceParseResult>(0).result);
}

ExpressionType PEGTransformerFactory::TransformIsOperator(PEGTransformer &transformer,
                                                          optional_ptr<ParseResult> parse_result) {
	auto &list_pr = parse_result->Cast<ListParseResult>();
	bool is_not = list_pr.Child<OptionalParseResult>(1).HasResult();
	bool is_distinct = list_pr.Child<OptionalParseResult>(2).HasResult();
	if (is_distinct && is_not) {
		return ExpressionType::COMPARE_NOT_DISTINCT_FROM;
	}
	if (is_distinct) {
		return ExpressionType::COMPARE_DISTINCT_FROM;
	}
	if (is_not) {
		return ExpressionType::OPERATOR_IS_NOT_NULL;
	}
	return ExpressionType::OPERATOR_IS_NULL;
}

ExpressionType PEGTransformerFactory::TransformInOperator(PEGTransformer &transformer,
                                                          optional_ptr<ParseResult> parse_result) {
	auto &list_pr = parse_result->Cast<ListParseResult>();
	auto is_not = list_pr.Child<OptionalParseResult>(0).HasResult();
	if (is_not) {
		return ExpressionType::COMPARE_NOT_IN;
	}
	return ExpressionType::COMPARE_IN;
}

ExpressionType PEGTransformerFactory::TransformLambdaOperator(PEGTransformer &transformer,
                                                              optional_ptr<ParseResult> parse_result) {
	return ExpressionType::LAMBDA;
}

ExpressionType PEGTransformerFactory::TransformBetweenOperator(PEGTransformer &transformer,
                                                               optional_ptr<ParseResult> parse_result) {
	auto &list_pr = parse_result->Cast<ListParseResult>();
	if (list_pr.Child<OptionalParseResult>(0).HasResult()) {
		return ExpressionType::COMPARE_NOT_BETWEEN;
	}
	return ExpressionType::COMPARE_BETWEEN;
}

unique_ptr<ParsedExpression> PEGTransformerFactory::TransformIndirection(PEGTransformer &transformer,
                                                                         optional_ptr<ParseResult> parse_result) {
	auto &list_pr = parse_result->Cast<ListParseResult>();
	return transformer.Transform<unique_ptr<ParsedExpression>>(list_pr.Child<ChoiceParseResult>(0).result);
}

unique_ptr<ParsedExpression> PEGTransformerFactory::TransformCastOperator(PEGTransformer &transformer,
                                                                          optional_ptr<ParseResult> parse_result) {
	auto &list_pr = parse_result->Cast<ListParseResult>();
	auto type = transformer.Transform<LogicalType>(list_pr.Child<ListParseResult>(1));
	// We input a dummy constant expression but replace this later with the real expression that precedes this post-fix
	// castOperator
	return make_uniq<CastExpression>(type, make_uniq<ConstantExpression>(Value()));
}

unique_ptr<ParsedExpression> PEGTransformerFactory::TransformDotOperator(PEGTransformer &transformer,
                                                                         optional_ptr<ParseResult> parse_result) {
	auto &list_pr = parse_result->Cast<ListParseResult>();
	auto nested_list = list_pr.Child<ListParseResult>(1);
	auto choice_pr = nested_list.Child<ChoiceParseResult>(0);
	if (choice_pr.name == "ColLabel") {
		return make_uniq<ConstantExpression>(transformer.Transform<string>(choice_pr.result));
	}
	if (choice_pr.name == "FunctionExpression") {
		return transformer.Transform<unique_ptr<ParsedExpression>>(choice_pr.result);
	}
	throw InternalException("Unexpected rule encountered in 'DotOperator'");
}

unique_ptr<ParsedExpression> PEGTransformerFactory::TransformSliceExpression(PEGTransformer &transformer,
                                                                             optional_ptr<ParseResult> parse_result) {
	auto &list_pr = parse_result->Cast<ListParseResult>();
	auto slice_bound = transformer.Transform<vector<unique_ptr<ParsedExpression>>>(list_pr.Child<ListParseResult>(1));
	if (slice_bound.size() == 1) {
		return make_uniq<OperatorExpression>(ExpressionType::ARRAY_EXTRACT, std::move(slice_bound));
	}
	return make_uniq<OperatorExpression>(ExpressionType::ARRAY_SLICE, std::move(slice_bound));
}

vector<unique_ptr<ParsedExpression>>
PEGTransformerFactory::TransformSliceBound(PEGTransformer &transformer, optional_ptr<ParseResult> parse_result) {
	auto &list_pr = parse_result->Cast<ListParseResult>();
	vector<unique_ptr<ParsedExpression>> slice_bounds;
	auto start_slice_opt = list_pr.Child<OptionalParseResult>(0);
	auto end_slice_opt = list_pr.Child<OptionalParseResult>(1);
	auto step_slice_opt = list_pr.Child<OptionalParseResult>(2);
	if (!end_slice_opt.HasResult() && !step_slice_opt.HasResult()) {
		if (start_slice_opt.HasResult()) {
			slice_bounds.push_back(
			    transformer.Transform<unique_ptr<ParsedExpression>>(start_slice_opt.optional_result));
		}
		return slice_bounds;
	}
	auto const_list = make_uniq<ConstantExpression>(Value::LIST(LogicalType::INTEGER, vector<Value>()));
	if (start_slice_opt.HasResult()) {
		slice_bounds.push_back(transformer.Transform<unique_ptr<ParsedExpression>>(start_slice_opt.optional_result));
	} else {
		slice_bounds.push_back(const_list->Copy());
	}
	if (end_slice_opt.HasResult()) {
		slice_bounds.push_back(transformer.Transform<unique_ptr<ParsedExpression>>(end_slice_opt.optional_result));
	} else {
		slice_bounds.push_back(const_list->Copy());
	}
	if (step_slice_opt.HasResult()) {
		slice_bounds.push_back(transformer.Transform<unique_ptr<ParsedExpression>>(step_slice_opt.optional_result));
	}
	return slice_bounds;
}

unique_ptr<ParsedExpression> PEGTransformerFactory::TransformEndSliceBound(PEGTransformer &transformer,
                                                                           optional_ptr<ParseResult> parse_result) {
	auto &list_pr = parse_result->Cast<ListParseResult>();
	auto nested_list_opt = list_pr.Child<OptionalParseResult>(1);
	// If either the lower or upper bound is not specified, we use an empty constant LIST,
	// which we handle in the execution.
	auto const_list = make_uniq<ConstantExpression>(Value::LIST(LogicalType::INTEGER, vector<Value>()));
	if (nested_list_opt.HasResult()) {
		auto nested_list = nested_list_opt.optional_result->Cast<ListParseResult>();
		auto choice_pr = nested_list.Child<ChoiceParseResult>(0);
		if (choice_pr.result->type == ParseResultType::KEYWORD) {
			// We have hit the '-'
			return std::move(const_list);
		}
		if (choice_pr.result->type == ParseResultType::LIST) {
			return transformer.Transform<unique_ptr<ParsedExpression>>(choice_pr.result);
		}
		throw InternalException("Unexpected parse result type encountered");
	}
	// return empty list here
	return std::move(const_list);
}

unique_ptr<ParsedExpression> PEGTransformerFactory::TransformStepSliceBound(PEGTransformer &transformer,
                                                                            optional_ptr<ParseResult> parse_result) {
	auto &list_pr = parse_result->Cast<ListParseResult>();
	auto expression_opt = list_pr.Child<OptionalParseResult>(1);
	if (expression_opt.HasResult()) {
		return transformer.Transform<unique_ptr<ParsedExpression>>(expression_opt.optional_result);
	}
	return make_uniq<ConstantExpression>(Value::LIST(LogicalType::INTEGER, vector<Value>()));
}

unique_ptr<ColumnRefExpression>
PEGTransformerFactory::TransformTableReservedColumnName(PEGTransformer &transformer,
                                                        optional_ptr<ParseResult> parse_result) {
	auto &list_pr = parse_result->Cast<ListParseResult>();
	auto table = transformer.Transform<string>(list_pr.Child<ListParseResult>(0));
	auto column = list_pr.Child<IdentifierParseResult>(1).identifier;
	return make_uniq<ColumnRefExpression>(column, table);
	;
}

string PEGTransformerFactory::TransformTableQualification(PEGTransformer &transformer,
                                                          optional_ptr<ParseResult> parse_result) {
	auto &list_pr = parse_result->Cast<ListParseResult>();
	return list_pr.Child<IdentifierParseResult>(0).identifier;
}

unique_ptr<ParsedExpression> PEGTransformerFactory::TransformStarExpression(PEGTransformer &transformer,
                                                                            optional_ptr<ParseResult> parse_result) {
	auto &list_pr = parse_result->Cast<ListParseResult>();

	auto result = make_uniq<StarExpression>();
	auto repeat_colid_opt = list_pr.Child<OptionalParseResult>(0);
	if (repeat_colid_opt.HasResult()) {
		auto repeat_colid = repeat_colid_opt.optional_result->Cast<RepeatParseResult>();
	}
	transformer.TransformOptional<qualified_column_set_t>(list_pr, 2, result->exclude_list);
	auto replace_list_opt = list_pr.Child<OptionalParseResult>(3);
	if (replace_list_opt.HasResult()) {
		result->replace_list = transformer.Transform<case_insensitive_map_t<unique_ptr<ParsedExpression>>>(
		    replace_list_opt.optional_result);
	}
	auto rename_list_opt = list_pr.Child<OptionalParseResult>(4);
	if (rename_list_opt.HasResult()) {
		result->rename_list = transformer.Transform<qualified_column_map_t<string>>(rename_list_opt.optional_result);
	}
	return std::move(result);
}

unique_ptr<WindowExpression> PEGTransformerFactory::TransformOverClause(PEGTransformer &transformer,
                                                                        optional_ptr<ParseResult> parse_result) {
	auto &list_pr = parse_result->Cast<ListParseResult>();
	return transformer.Transform<unique_ptr<WindowExpression>>(list_pr.Child<ListParseResult>(1));
}

unique_ptr<WindowExpression> PEGTransformerFactory::TransformWindowFrame(PEGTransformer &transformer,
                                                                         optional_ptr<ParseResult> parse_result) {
	auto &list_pr = parse_result->Cast<ListParseResult>();
	auto choice_pr = list_pr.Child<ChoiceParseResult>(0);
	if (choice_pr.result->type == ParseResultType::IDENTIFIER) {
		throw NotImplementedException("Identifier in Window Function has not yet been implemented");
	}
	return transformer.Transform<unique_ptr<WindowExpression>>(choice_pr.result);
}

unique_ptr<WindowExpression>
PEGTransformerFactory::TransformWindowFrameDefinition(PEGTransformer &transformer,
                                                      optional_ptr<ParseResult> parse_result) {
	auto &list_pr = parse_result->Cast<ListParseResult>();
	return transformer.Transform<unique_ptr<WindowExpression>>(list_pr.Child<ChoiceParseResult>(0).result);
}

unique_ptr<WindowExpression>
PEGTransformerFactory::TransformWindowFrameContentsParens(PEGTransformer &transformer,
                                                          optional_ptr<ParseResult> parse_result) {
	auto &list_pr = parse_result->Cast<ListParseResult>();
	auto extract_parens = ExtractResultFromParens(list_pr.Child<ListParseResult>(0));
	return transformer.Transform<unique_ptr<WindowExpression>>(extract_parens);
}

unique_ptr<WindowExpression>
PEGTransformerFactory::TransformWindowFrameNameContentsParens(PEGTransformer &transformer,
                                                              optional_ptr<ParseResult> parse_result) {
	auto &list_pr = parse_result->Cast<ListParseResult>();
	auto extract_parens = ExtractResultFromParens(list_pr.Child<ListParseResult>(0))->Cast<ListParseResult>();
	auto window_name_opt = extract_parens.Child<OptionalParseResult>(0);
	if (window_name_opt.HasResult()) {
		throw NotImplementedException("Window name has not yet been implemented");
	}
	// TODO(Dtenwolde) Use the window name
	auto window_frame_contents =
	    transformer.Transform<unique_ptr<WindowExpression>>(extract_parens.Child<ListParseResult>(1));
	return window_frame_contents;
}

unique_ptr<WindowExpression>
PEGTransformerFactory::TransformWindowFrameContents(PEGTransformer &transformer,
                                                    optional_ptr<ParseResult> parse_result) {
	auto &list_pr = parse_result->Cast<ListParseResult>();
	//! Create a dummy result to add modifiers to
	auto result =
	    make_uniq<WindowExpression>(ExpressionType::WINDOW_AGGREGATE, INVALID_CATALOG, INVALID_SCHEMA, string());
	auto partition_opt = list_pr.Child<OptionalParseResult>(0);
	if (partition_opt.HasResult()) {
		result->partitions = transformer.Transform<vector<unique_ptr<ParsedExpression>>>(partition_opt.optional_result);
	}
	auto order_by_opt = list_pr.Child<OptionalParseResult>(1);
	if (order_by_opt.HasResult()) {
		result->orders = transformer.Transform<vector<OrderByNode>>(order_by_opt.optional_result);
	}
	auto frame_opt = list_pr.Child<OptionalParseResult>(2);
	if (frame_opt.HasResult()) {
		throw NotImplementedException("Frame has not yet been implemented");
	} else {
		result->start = WindowBoundary::UNBOUNDED_PRECEDING;
		result->end = WindowBoundary::CURRENT_ROW_RANGE;
	}
	return result;
}

vector<unique_ptr<ParsedExpression>>
PEGTransformerFactory::TransformWindowPartition(PEGTransformer &transformer, optional_ptr<ParseResult> parse_result) {
	auto &list_pr = parse_result->Cast<ListParseResult>();
	auto expression_list = ExtractParseResultsFromList(list_pr.Child<ListParseResult>(2));
	vector<unique_ptr<ParsedExpression>> result;
	for (auto expression : expression_list) {
		result.push_back(transformer.Transform<unique_ptr<ParsedExpression>>(expression));
	}
	return result;
}

unique_ptr<ParsedExpression>
PEGTransformerFactory::TransformSpecialFunctionExpression(PEGTransformer &transformer,
                                                          optional_ptr<ParseResult> parse_result) {
	auto &list_pr = parse_result->Cast<ListParseResult>();
	return transformer.Transform<unique_ptr<ParsedExpression>>(list_pr.Child<ChoiceParseResult>(0).result);
}

unique_ptr<ParsedExpression>
PEGTransformerFactory::TransformCoalesceExpression(PEGTransformer &transformer,
                                                   optional_ptr<ParseResult> parse_result) {
	auto &list_pr = parse_result->Cast<ListParseResult>();
	auto result = make_uniq<OperatorExpression>(ExpressionType::OPERATOR_COALESCE);
	auto extract_parens = ExtractResultFromParens(list_pr.Child<ListParseResult>(1));
	auto expr_list = ExtractParseResultsFromList(extract_parens);
	for (auto expr : expr_list) {
		result->children.push_back(transformer.Transform<unique_ptr<ParsedExpression>>(expr));
	}
	return std::move(result);
}

unique_ptr<ParsedExpression> PEGTransformerFactory::TransformUnpackExpression(PEGTransformer &transformer,
                                                                              optional_ptr<ParseResult> parse_result) {
	auto &list_pr = parse_result->Cast<ListParseResult>();
	auto extract_parens = ExtractResultFromParens(list_pr.Child<ListParseResult>(1));
	auto result = make_uniq<OperatorExpression>(ExpressionType::OPERATOR_UNPACK);
	result->children.push_back(transformer.Transform<unique_ptr<ParsedExpression>>(extract_parens));
	return std::move(result);
}

unique_ptr<ParsedExpression> PEGTransformerFactory::TransformColumnsExpression(PEGTransformer &transformer,
                                                                               optional_ptr<ParseResult> parse_result) {
	auto &list_pr = parse_result->Cast<ListParseResult>();

	auto result = make_uniq<StarExpression>();
	auto expr =
	    transformer.Transform<unique_ptr<ParsedExpression>>(ExtractResultFromParens(list_pr.Child<ListParseResult>(2)));
	if (expr->GetExpressionType() == ExpressionType::STAR) {
		result = unique_ptr_cast<ParsedExpression, StarExpression>(std::move(expr));
	} else {
		result->expr = std::move(expr);
	}
	result->columns = true;
	return std::move(result);
}

unique_ptr<ParsedExpression> PEGTransformerFactory::TransformExtractExpression(PEGTransformer &transformer,
                                                                               optional_ptr<ParseResult> parse_result) {
	auto &list_pr = parse_result->Cast<ListParseResult>();
	auto extract_expressions = ExtractResultFromParens(list_pr.Child<ListParseResult>(1))->Cast<ListParseResult>();
	vector<unique_ptr<ParsedExpression>> expr_children;
	expr_children.push_back(
	    transformer.Transform<unique_ptr<ParsedExpression>>(extract_expressions.Child<ListParseResult>(0)));
	expr_children.push_back(
	    transformer.Transform<unique_ptr<ParsedExpression>>(extract_expressions.Child<ListParseResult>(2)));
	return make_uniq<FunctionExpression>(INVALID_CATALOG, "main", "date_part", std::move(expr_children));
}

unique_ptr<ParsedExpression> PEGTransformerFactory::TransformExtractArgument(PEGTransformer &transformer,
                                                                             optional_ptr<ParseResult> parse_result) {
	auto &list_pr = parse_result->Cast<ListParseResult>();
	auto choice_pr = list_pr.Child<ChoiceParseResult>(0).result;
	if (choice_pr->type == ParseResultType::IDENTIFIER) {
		return make_uniq<ConstantExpression>(Value(choice_pr->Cast<IdentifierParseResult>().identifier));
	}
	if (choice_pr->type == ParseResultType::STRING) {
		return make_uniq<ConstantExpression>(Value(choice_pr->Cast<StringLiteralParseResult>().result));
	}
	auto date_part = transformer.TransformEnum<DatePartSpecifier>(choice_pr);
<<<<<<< HEAD
	return make_uniq<ConstantExpression>(DatePartSpecifierToString(date_part));
=======
	return make_uniq<ConstantExpression>(EnumUtil::ToString(date_part));
>>>>>>> 2606b638
}

unique_ptr<ParsedExpression> PEGTransformerFactory::TransformLambdaExpression(PEGTransformer &transformer,
                                                                              optional_ptr<ParseResult> parse_result) {
	auto &list_pr = parse_result->Cast<ListParseResult>();

	auto col_id_list = ExtractParseResultsFromList(list_pr.Child<ListParseResult>(1));
	vector<string> parameters;
	for (auto colid : col_id_list) {
		parameters.push_back(transformer.Transform<string>(colid));
	}
	auto rhs_expr = transformer.Transform<unique_ptr<ParsedExpression>>(list_pr.Child<ListParseResult>(3));
	auto result = make_uniq<LambdaExpression>(parameters, std::move(rhs_expr));
	return std::move(result);
}

unique_ptr<ParsedExpression> PEGTransformerFactory::TransformNullIfExpression(PEGTransformer &transformer,
                                                                              optional_ptr<ParseResult> parse_result) {
	auto &list_pr = parse_result->Cast<ListParseResult>();
	auto extract_parens = ExtractResultFromParens(list_pr.Child<ListParseResult>(1));
	auto nested_list = extract_parens->Cast<ListParseResult>();
<<<<<<< HEAD
	auto result = make_uniq<OperatorExpression>(ExpressionType::OPERATOR_NULLIF);
	result->children.push_back(
	    transformer.Transform<unique_ptr<ParsedExpression>>(nested_list.Child<ListParseResult>(0)));
	result->children.push_back(
	    transformer.Transform<unique_ptr<ParsedExpression>>(nested_list.Child<ListParseResult>(2)));
	return std::move(result);
=======
	vector<unique_ptr<ParsedExpression>> expr_children;
	expr_children.push_back(transformer.Transform<unique_ptr<ParsedExpression>>(nested_list.Child<ListParseResult>(0)));
	expr_children.push_back(transformer.Transform<unique_ptr<ParsedExpression>>(nested_list.Child<ListParseResult>(2)));
	return make_uniq<FunctionExpression>("nullif", std::move(expr_children));
>>>>>>> 2606b638
}

unique_ptr<ParsedExpression> PEGTransformerFactory::TransformRowExpression(PEGTransformer &transformer,
                                                                           optional_ptr<ParseResult> parse_result) {
	auto &list_pr = parse_result->Cast<ListParseResult>();
	auto extract_parens = ExtractResultFromParens(list_pr.Child<ListParseResult>(1));
	auto expr_list = ExtractParseResultsFromList(extract_parens);
	vector<unique_ptr<ParsedExpression>> results;
	for (auto expr : expr_list) {
		results.push_back(transformer.Transform<unique_ptr<ParsedExpression>>(expr));
	}
	auto func_expr = make_uniq<FunctionExpression>("row", std::move(results));
	return std::move(func_expr);
}

<<<<<<< HEAD
=======
unique_ptr<ParsedExpression> PEGTransformerFactory::TransformTrimExpression(PEGTransformer &transformer,
                                                                            optional_ptr<ParseResult> parse_result) {
	auto &list_pr = parse_result->Cast<ListParseResult>();
	auto extract_parens = ExtractResultFromParens(list_pr.Child<ListParseResult>(1));
	auto inner_list = extract_parens->Cast<ListParseResult>();
	string function_name = "trim";
	transformer.TransformOptional<string>(inner_list, 0, function_name);
	vector<unique_ptr<ParsedExpression>> trim_expressions;
	auto expr_list = ExtractParseResultsFromList(inner_list.Child<ListParseResult>(2));
	for (auto expr : expr_list) {
		trim_expressions.push_back(transformer.Transform<unique_ptr<ParsedExpression>>(expr));
	}
	auto trim_source_opt = inner_list.Child<OptionalParseResult>(1);
	if (trim_source_opt.HasResult()) {
		auto trim_source_expr = transformer.Transform<unique_ptr<ParsedExpression>>(trim_source_opt.optional_result);
		if (trim_source_expr) {
			trim_expressions.push_back(std::move(trim_source_expr));
		}
	}
	return make_uniq<FunctionExpression>(INVALID_CATALOG, DEFAULT_SCHEMA, function_name, std::move(trim_expressions));
}

string PEGTransformerFactory::TransformTrimDirection(PEGTransformer &transformer,
                                                     optional_ptr<ParseResult> parse_result) {
	auto &list_pr = parse_result->Cast<ListParseResult>();
	return transformer.TransformEnum<string>(list_pr.Child<ChoiceParseResult>(0).result);
}

unique_ptr<ParsedExpression> PEGTransformerFactory::TransformTrimSource(PEGTransformer &transformer,
                                                                        optional_ptr<ParseResult> parse_result) {
	auto &list_pr = parse_result->Cast<ListParseResult>();
	auto expr_opt = list_pr.Child<OptionalParseResult>(0);
	if (expr_opt.HasResult()) {
		return transformer.Transform<unique_ptr<ParsedExpression>>(expr_opt.optional_result);
	}
	return nullptr;
}

>>>>>>> 2606b638
unique_ptr<ParsedExpression>
PEGTransformerFactory::TransformPositionExpression(PEGTransformer &transformer,
                                                   optional_ptr<ParseResult> parse_result) {
	auto &list_pr = parse_result->Cast<ListParseResult>();
	auto extract_parens = ExtractResultFromParens(list_pr.Child<ListParseResult>(1));
	auto position_values = extract_parens->Cast<ListParseResult>();
	vector<unique_ptr<ParsedExpression>> results;
	//! search_string IN string
	results.push_back(transformer.Transform<unique_ptr<ParsedExpression>>(position_values.Child<ListParseResult>(2)));
	results.push_back(transformer.Transform<unique_ptr<ParsedExpression>>(position_values.Child<ListParseResult>(0)));
	return make_uniq<FunctionExpression>("position", std::move(results));
}

<<<<<<< HEAD
=======
unique_ptr<ParsedExpression> PEGTransformerFactory::TransformCastExpression(PEGTransformer &transformer,
                                                                            optional_ptr<ParseResult> parse_result) {
	auto &list_pr = parse_result->Cast<ListParseResult>();
	bool try_cast = transformer.Transform<bool>(list_pr.Child<ListParseResult>(0));
	auto extract_parens = ExtractResultFromParens(list_pr.Child<ListParseResult>(1))->Cast<ListParseResult>();
	auto expr = transformer.Transform<unique_ptr<ParsedExpression>>(extract_parens.Child<ListParseResult>(0));
	auto type = transformer.Transform<LogicalType>(extract_parens.Child<ListParseResult>(2));
	return make_uniq<CastExpression>(type, std::move(expr), try_cast);
}

bool PEGTransformerFactory::TransformCastOrTryCast(PEGTransformer &transformer,
                                                   optional_ptr<ParseResult> parse_result) {
	auto &list_pr = parse_result->Cast<ListParseResult>();
	auto choice_pr = list_pr.Child<ChoiceParseResult>(0);
	return StringUtil::Lower(choice_pr.result->Cast<KeywordParseResult>().keyword) == "try_cast";
}

unique_ptr<ParsedExpression> PEGTransformerFactory::TransformCaseExpression(PEGTransformer &transformer,
                                                                            optional_ptr<ParseResult> parse_result) {
	auto &list_pr = parse_result->Cast<ListParseResult>();
	auto result = make_uniq<CaseExpression>();
	unique_ptr<ParsedExpression> opt_expr;
	transformer.TransformOptional<unique_ptr<ParsedExpression>>(list_pr, 1, opt_expr);
	auto else_expr_opt = list_pr.Child<OptionalParseResult>(3);
	if (else_expr_opt.HasResult()) {
		result->else_expr = transformer.Transform<unique_ptr<ParsedExpression>>(else_expr_opt.optional_result);
	} else {
		result->else_expr = make_uniq<ConstantExpression>(Value());
	}

	auto cases_pr = list_pr.Child<RepeatParseResult>(2).children;
	for (auto &case_pr : cases_pr) {
		auto case_expr = transformer.Transform<CaseCheck>(case_pr);
		CaseCheck new_case;
		if (opt_expr) {
			new_case.when_expr = make_uniq<ComparisonExpression>(ExpressionType::COMPARE_EQUAL, opt_expr->Copy(),
			                                                     std::move(case_expr.when_expr));
		} else {
			new_case.when_expr = std::move(case_expr.when_expr);
		}
		new_case.then_expr = std::move(case_expr.then_expr);
		result->case_checks.push_back(std::move(new_case));
	}
	return std::move(result);
}

unique_ptr<ParsedExpression> PEGTransformerFactory::TransformCaseElse(PEGTransformer &transformer,
                                                                      optional_ptr<ParseResult> parse_result) {
	auto &list_pr = parse_result->Cast<ListParseResult>();
	return transformer.Transform<unique_ptr<ParsedExpression>>(list_pr.Child<ListParseResult>(1));
}

CaseCheck PEGTransformerFactory::TransformCaseWhenThen(PEGTransformer &transformer,
                                                       optional_ptr<ParseResult> parse_result) {
	auto &list_pr = parse_result->Cast<ListParseResult>();
	CaseCheck result;
	result.when_expr = transformer.Transform<unique_ptr<ParsedExpression>>(list_pr.Child<ListParseResult>(1));
	result.then_expr = transformer.Transform<unique_ptr<ParsedExpression>>(list_pr.Child<ListParseResult>(3));
	return result;
}

unique_ptr<ParsedExpression> PEGTransformerFactory::TransformTypeLiteral(PEGTransformer &transformer,
                                                                         optional_ptr<ParseResult> parse_result) {
	auto &list_pr = parse_result->Cast<ListParseResult>();
	auto colid = transformer.Transform<string>(list_pr.Child<ListParseResult>(0));
	auto type = LogicalType(TransformStringToLogicalTypeId(colid));
	if (type == LogicalTypeId::USER) {
		type = LogicalType::USER(colid);
	}
	auto string_literal = list_pr.Child<StringLiteralParseResult>(1).result;
	auto child = make_uniq<ConstantExpression>(Value(string_literal));
	auto result = make_uniq<CastExpression>(type, std::move(child));
	return std::move(result);
}

>>>>>>> 2606b638
} // namespace duckdb<|MERGE_RESOLUTION|>--- conflicted
+++ resolved
@@ -531,14 +531,6 @@
 	auto other_operator_repeat = other_operator_opt.optional_result->Cast<RepeatParseResult>();
 	for (auto &other_operator_expr : other_operator_repeat.children) {
 		auto &inner_list_pr = other_operator_expr->Cast<ListParseResult>();
-<<<<<<< HEAD
-		auto other_operator = transformer.Transform<ExpressionType>(inner_list_pr.Child<ListParseResult>(0));
-		auto right_expr = transformer.Transform<unique_ptr<ParsedExpression>>(inner_list_pr.Child<ListParseResult>(1));
-		if (other_operator == ExpressionType::LAMBDA) {
-			expr = make_uniq<LambdaExpression>(std::move(expr), std::move(right_expr));
-		} else {
-			expr = make_uniq<ComparisonExpression>(other_operator, std::move(expr), std::move(right_expr));
-=======
 		auto other_operator = transformer.Transform<string>(inner_list_pr.Child<ListParseResult>(0));
 		auto right_expr = transformer.Transform<unique_ptr<ParsedExpression>>(inner_list_pr.Child<ListParseResult>(1));
 		if (other_operator == "||" || other_operator == "^@") {
@@ -550,18 +542,11 @@
 			expr = std::move(func_expr);
 		} else {
 			throw NotImplementedException("Other operator for %s is not implemented.", other_operator);
->>>>>>> 2606b638
 		}
 	}
 	return expr;
 }
 
-<<<<<<< HEAD
-ExpressionType PEGTransformerFactory::TransformOtherOperator(PEGTransformer &transformer,
-                                                             optional_ptr<ParseResult> parse_result) {
-	auto &list_pr = parse_result->Cast<ListParseResult>();
-	return transformer.Transform<ExpressionType>(list_pr.Child<ChoiceParseResult>(0).result);
-=======
 string PEGTransformerFactory::TransformOtherOperator(PEGTransformer &transformer,
                                                      optional_ptr<ParseResult> parse_result) {
 	auto &list_pr = parse_result->Cast<ListParseResult>();
@@ -573,7 +558,6 @@
 	auto &list_pr = parse_result->Cast<ListParseResult>();
 	auto choice_pr = list_pr.Child<ChoiceParseResult>(0).result;
 	return choice_pr->Cast<KeywordParseResult>().keyword;
->>>>>>> 2606b638
 }
 
 // BitwiseExpression <- AdditiveExpression (BitOperator AdditiveExpression)*
@@ -1113,11 +1097,7 @@
 		return make_uniq<ConstantExpression>(Value(choice_pr->Cast<StringLiteralParseResult>().result));
 	}
 	auto date_part = transformer.TransformEnum<DatePartSpecifier>(choice_pr);
-<<<<<<< HEAD
-	return make_uniq<ConstantExpression>(DatePartSpecifierToString(date_part));
-=======
 	return make_uniq<ConstantExpression>(EnumUtil::ToString(date_part));
->>>>>>> 2606b638
 }
 
 unique_ptr<ParsedExpression> PEGTransformerFactory::TransformLambdaExpression(PEGTransformer &transformer,
@@ -1139,19 +1119,10 @@
 	auto &list_pr = parse_result->Cast<ListParseResult>();
 	auto extract_parens = ExtractResultFromParens(list_pr.Child<ListParseResult>(1));
 	auto nested_list = extract_parens->Cast<ListParseResult>();
-<<<<<<< HEAD
-	auto result = make_uniq<OperatorExpression>(ExpressionType::OPERATOR_NULLIF);
-	result->children.push_back(
-	    transformer.Transform<unique_ptr<ParsedExpression>>(nested_list.Child<ListParseResult>(0)));
-	result->children.push_back(
-	    transformer.Transform<unique_ptr<ParsedExpression>>(nested_list.Child<ListParseResult>(2)));
-	return std::move(result);
-=======
 	vector<unique_ptr<ParsedExpression>> expr_children;
 	expr_children.push_back(transformer.Transform<unique_ptr<ParsedExpression>>(nested_list.Child<ListParseResult>(0)));
 	expr_children.push_back(transformer.Transform<unique_ptr<ParsedExpression>>(nested_list.Child<ListParseResult>(2)));
 	return make_uniq<FunctionExpression>("nullif", std::move(expr_children));
->>>>>>> 2606b638
 }
 
 unique_ptr<ParsedExpression> PEGTransformerFactory::TransformRowExpression(PEGTransformer &transformer,
@@ -1167,8 +1138,6 @@
 	return std::move(func_expr);
 }
 
-<<<<<<< HEAD
-=======
 unique_ptr<ParsedExpression> PEGTransformerFactory::TransformTrimExpression(PEGTransformer &transformer,
                                                                             optional_ptr<ParseResult> parse_result) {
 	auto &list_pr = parse_result->Cast<ListParseResult>();
@@ -1207,7 +1176,6 @@
 	return nullptr;
 }
 
->>>>>>> 2606b638
 unique_ptr<ParsedExpression>
 PEGTransformerFactory::TransformPositionExpression(PEGTransformer &transformer,
                                                    optional_ptr<ParseResult> parse_result) {
@@ -1221,8 +1189,6 @@
 	return make_uniq<FunctionExpression>("position", std::move(results));
 }
 
-<<<<<<< HEAD
-=======
 unique_ptr<ParsedExpression> PEGTransformerFactory::TransformCastExpression(PEGTransformer &transformer,
                                                                             optional_ptr<ParseResult> parse_result) {
 	auto &list_pr = parse_result->Cast<ListParseResult>();
@@ -1298,5 +1264,4 @@
 	return std::move(result);
 }
 
->>>>>>> 2606b638
 } // namespace duckdb