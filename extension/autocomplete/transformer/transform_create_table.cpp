--- conflicted
+++ resolved
@@ -1,19 +1,13 @@
 #include "ast/column_constraints.hpp"
-<<<<<<< HEAD
-=======
 #include "ast/column_elements.hpp"
 #include "ast/create_table_as.hpp"
->>>>>>> 2606b638
 #include "duckdb/parser/parsed_data/create_table_info.hpp"
 #include "transformer/peg_transformer.hpp"
 #include "duckdb/parser/constraint.hpp"
 #include "duckdb/parser/constraints/check_constraint.hpp"
 #include "duckdb/parser/constraints/foreign_key_constraint.hpp"
 #include "duckdb/parser/constraints/unique_constraint.hpp"
-<<<<<<< HEAD
-=======
 #include "duckdb/parser/parsed_data/create_secret_info.hpp"
->>>>>>> 2606b638
 
 namespace duckdb {
 
@@ -325,8 +319,6 @@
 	return result;
 }
 
-<<<<<<< HEAD
-=======
 string PEGTransformerFactory::TransformTypeFuncName(PEGTransformer &transformer,
                                                     optional_ptr<ParseResult> parse_result) {
 	auto &list_pr = parse_result->Cast<ListParseResult>();
@@ -337,5 +329,4 @@
 	return transformer.Transform<string>(choice_pr);
 }
 
->>>>>>> 2606b638
 } // namespace duckdb