--- conflicted
+++ resolved
@@ -15,14 +15,6 @@
 
 std::string JemallocExtension::Name() {
 	return "jemalloc";
-}
-
-std::string JemallocExtension::Version() const {
-#ifdef EXT_VERSION_JEMALLOC
-	return EXT_VERSION_JEMALLOC;
-#else
-	return "";
-#endif
 }
 
 AllocationFunctions JemallocExtension::GetAllocationFunctions() {
@@ -97,8 +89,6 @@
 void JemallocExtension::SetBackgroundThreads(bool enable) {
 #ifndef __APPLE__
 	SetJemallocCTL("background_thread", enable);
-<<<<<<< HEAD
-=======
 #endif
 }
 
@@ -107,7 +97,6 @@
 	return EXT_VERSION_JEMALLOC;
 #else
 	return "";
->>>>>>> 4835faaa
 #endif
 }
 
