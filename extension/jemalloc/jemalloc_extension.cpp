--- conflicted
+++ resolved
@@ -54,11 +54,7 @@
 	return result;
 }
 
-<<<<<<< HEAD
-void JEMallocExtension::ThreadFlush(idx_t threshold) {
-=======
 void JemallocExtension::ThreadFlush(idx_t threshold) {
->>>>>>> b78f5b49
 	// We flush after exceeding the threshold
 	if (GetJemallocCTL<uint64_t>("thread.peak.read") < threshold) {
 		return;
