#include "shell_highlight.hpp"
#include "shell_state.hpp"
#include "duckdb/parser/parser.hpp"

#if defined(_WIN32) || defined(WIN32)
#include <windows.h>
#endif

namespace duckdb_shell {

static HighlightElement highlight_elements[] = {
    {"error", PrintColor::RED, PrintIntensity::STANDARD},
    {"keyword", PrintColor::GREEN, PrintIntensity::STANDARD},
    {"numeric_constant", PrintColor::YELLOW, PrintIntensity::STANDARD},
    {"string_constant", PrintColor::YELLOW, PrintIntensity::STANDARD},
    {"line_indicator", PrintColor::STANDARD, PrintIntensity::BOLD},
    {"database_name", PrintColor::ORANGE3, PrintIntensity::STANDARD},
    {"schema_name", PrintColor::DEEPSKYBLUE1, PrintIntensity::STANDARD},
    {"table_name", PrintColor::STANDARD, PrintIntensity::BOLD},
    {"column_name", PrintColor::STANDARD, PrintIntensity::STANDARD},
    {"column_type", PrintColor::GRAY, PrintIntensity::STANDARD},
    {"numeric_value", PrintColor::STANDARD, PrintIntensity::STANDARD},
    {"string_value", PrintColor::STANDARD, PrintIntensity::STANDARD},
    {"temporal_value", PrintColor::STANDARD, PrintIntensity::STANDARD},
    {"null_value", PrintColor::GRAY, PrintIntensity::STANDARD},
    {"footer", PrintColor::STANDARD, PrintIntensity::STANDARD},
    {"layout", PrintColor::GRAY, PrintIntensity::STANDARD},
    {"startup_text", PrintColor::GRAY, PrintIntensity::STANDARD},
    {"startup_version", PrintColor::STANDARD, PrintIntensity::STANDARD},
    {"continuation", PrintColor::GRAY, PrintIntensity::STANDARD},
    {"continuation_selected", PrintColor::GREEN, PrintIntensity::STANDARD},
    {"bracket", PrintColor::STANDARD, PrintIntensity::UNDERLINE},
    {"comment", PrintColor::GRAY, PrintIntensity::STANDARD},
    {"suggestion_catalog_name", PrintColor::ORANGE3, PrintIntensity::STANDARD},
    {"suggestion_schema_name", PrintColor::DEEPSKYBLUE1, PrintIntensity::STANDARD},
    {"suggestion_table_name", PrintColor::STANDARD, PrintIntensity::STANDARD},
    {"suggestion_column_name", PrintColor::STANDARD, PrintIntensity::STANDARD},
    {"suggestion_file_name", PrintColor::STANDARD, PrintIntensity::STANDARD},
    {"suggestion_directory_name", PrintColor::STANDARD, PrintIntensity::BOLD},
    {"suggestion_function_name", PrintColor::STANDARD, PrintIntensity::STANDARD},
    {"suggestion_setting_name", PrintColor::STANDARD, PrintIntensity::STANDARD},
    {"table_layout", PrintColor::GRAY, PrintIntensity::STANDARD},
    {"view_layout", PrintColor::STANDARD, PrintIntensity::STANDARD},
    {"primary_key_column", PrintColor::STANDARD, PrintIntensity::UNDERLINE},
    {"prompt", PrintColor::DARKORANGE, PrintIntensity::BOLD},
<<<<<<< HEAD
    {"log_trace", PrintColor::BLUE, PrintIntensity::BOLD},
    {"log_debug", PrintColor::YELLOW, PrintIntensity::BOLD},
    {"log_info", PrintColor::GREEN, PrintIntensity::BOLD},
    {"log_warning", PrintColor::ORANGE3, PrintIntensity::BOLD},
=======
    {"error_emphasis", PrintColor::RED, PrintIntensity::BOLD},
    {"error_suggestion", PrintColor::RED, PrintIntensity::BOLD},
>>>>>>> bb0452e2
    {"none", PrintColor::STANDARD, PrintIntensity::STANDARD},
    {nullptr, PrintColor::STANDARD, PrintIntensity::STANDARD},
};

const HighlightElement &ShellHighlight::GetHighlightElement(HighlightElementType type) {
	auto index = static_cast<uint32_t>(type);
	auto max_index = static_cast<uint32_t>(HighlightElementType::NONE);
	if (index > max_index) {
		index = max_index;
	}
	return highlight_elements[index];
}

ShellHighlight::ShellHighlight(ShellState &state) : state(state) {
}

bool ShellHighlight::IsEnabled() {
	return ShellState::Get().highlighting_enabled;
}

void ShellHighlight::SetHighlighting(bool enabled) {
	ShellState::Get().highlighting_enabled = enabled;
}

void ShellHighlight::PrintText(const string &text, PrintOutput output, PrintColor color, PrintIntensity intensity) {
	if ((color == PrintColor::STANDARD && intensity == PrintIntensity::STANDARD) || !IsEnabled()) {
		// no highlighting - print directly
		state.Print(output, text);
		return;
	}
#ifdef _WIN32
	HANDLE out = GetStdHandle(output == PrintOutput::STDOUT ? STD_OUTPUT_HANDLE : STD_ERROR_HANDLE);
	bool use_terminal_codes = false;
	DWORD mode = 0;
	if (GetConsoleMode(out, &mode)) {
		if (mode & ENABLE_VIRTUAL_TERMINAL_PROCESSING) {
			// terminal codes are supported - use them!
			use_terminal_codes = true;
		}
	}
	if (!use_terminal_codes) {
		// terminal codes are not supported - use standard 4-bit colors
		CONSOLE_SCREEN_BUFFER_INFO defaultScreenInfo;
		GetConsoleScreenBufferInfo(out, &defaultScreenInfo);
		WORD wAttributes = 0;

		switch (intensity) {
		case PrintIntensity::BOLD:
		case PrintIntensity::BOLD_UNDERLINE:
			wAttributes |= FOREGROUND_INTENSITY;
			break;
		default:
			break;
		}
		switch (color) {
		case PrintColor::RED:
			wAttributes |= FOREGROUND_RED;
			break;
		case PrintColor::GREEN:
			wAttributes |= FOREGROUND_GREEN;
			break;
		case PrintColor::BLUE:
			wAttributes |= FOREGROUND_BLUE;
			break;
		case PrintColor::YELLOW:
			wAttributes |= FOREGROUND_RED | FOREGROUND_GREEN;
			break;
		case PrintColor::GRAY:
			wAttributes |= FOREGROUND_RED | FOREGROUND_GREEN | FOREGROUND_BLUE;
			break;
		case PrintColor::MAGENTA:
			wAttributes |= FOREGROUND_BLUE | FOREGROUND_RED;
			break;
		case PrintColor::CYAN:
			wAttributes |= FOREGROUND_BLUE | FOREGROUND_GREEN;
			break;
		case PrintColor::WHITE:
			wAttributes |= FOREGROUND_BLUE | FOREGROUND_GREEN | FOREGROUND_RED;
			break;
		default:
			break;
		}
		if (wAttributes != 0) {
			SetConsoleTextAttribute(out, wAttributes);
		}

		state.Print(output, text);

		SetConsoleTextAttribute(out, defaultScreenInfo.wAttributes);
		return;
	}
#endif
	string terminal_code = TerminalCode(color, intensity);
	if (terminal_code.empty()) {
		// no highlighting - print directly
		state.Print(output, text);
		return;
	}
	terminal_code += text;
	terminal_code += ResetTerminalCode();
	state.Print(output, terminal_code);
}

void ShellHighlight::PrintText(const string &text, PrintOutput output, HighlightElementType type) {
	auto &highlight_info = GetHighlightElement(type);
	PrintText(text, output, highlight_info.color, highlight_info.intensity);
}

void ShellHighlight::PrintError(string error_msg) {
	if (error_msg.empty()) {
		return;
	}
	vector<duckdb::SimplifiedToken> tokens;
	string error_type;
	auto error_location = duckdb::StringUtil::Find(error_msg, "Error: ");
	if (error_location.IsValid()) {
		error_type = error_msg.substr(0, error_location.GetIndex() + 6);
		error_msg = error_msg.substr(error_location.GetIndex() + 7);
	}
	try {
		tokens = duckdb::Parser::TokenizeError(error_msg);
	} catch (...) {
		// fallback
		state.Print(PrintOutput::STDERR, error_msg.c_str());
		state.Print(PrintOutput::STDERR, "\n");
		return;
	}
	if (!tokens.empty() && tokens[0].start > 0) {
		duckdb::SimplifiedToken new_token;
		new_token.type = duckdb::SimplifiedTokenType::SIMPLIFIED_TOKEN_IDENTIFIER;
		new_token.start = 0;
		tokens.insert(tokens.begin(), new_token);
	}
	if (tokens.empty() && !error_msg.empty()) {
		duckdb::SimplifiedToken new_token;
		new_token.type = duckdb::SimplifiedTokenType::SIMPLIFIED_TOKEN_IDENTIFIER;
		new_token.start = 0;
		tokens.push_back(new_token);
	}
	if (!error_type.empty()) {
		PrintText(error_type + "\n", PrintOutput::STDERR, HighlightElementType::ERROR_EMPHASIS);
	}
	for (idx_t i = 0; i < tokens.size(); i++) {
		HighlightElementType element_type = HighlightElementType::NONE;
		switch (tokens[i].type) {
		case duckdb::SimplifiedTokenType::SIMPLIFIED_TOKEN_IDENTIFIER:
			break;
		case duckdb::SimplifiedTokenType::SIMPLIFIED_TOKEN_ERROR:
			element_type = HighlightElementType::ERROR_TOKEN;
			break;
		case duckdb::SimplifiedTokenType::SIMPLIFIED_TOKEN_ERROR_EMPHASIS:
			element_type = HighlightElementType::ERROR_EMPHASIS;
			break;
		case duckdb::SimplifiedTokenType::SIMPLIFIED_TOKEN_ERROR_SUGGESTION:
			element_type = HighlightElementType::ERROR_SUGGESTION;
			break;
		case duckdb::SimplifiedTokenType::SIMPLIFIED_TOKEN_NUMERIC_CONSTANT:
			element_type = HighlightElementType::NUMERIC_CONSTANT;
			break;
		case duckdb::SimplifiedTokenType::SIMPLIFIED_TOKEN_STRING_CONSTANT:
			element_type = HighlightElementType::STRING_CONSTANT;
			break;
		case duckdb::SimplifiedTokenType::SIMPLIFIED_TOKEN_OPERATOR:
			break;
		case duckdb::SimplifiedTokenType::SIMPLIFIED_TOKEN_KEYWORD:
			element_type = HighlightElementType::KEYWORD;
			break;
		case duckdb::SimplifiedTokenType::SIMPLIFIED_TOKEN_COMMENT:
			element_type = HighlightElementType::LINE_INDICATOR;
			break;
		}
		idx_t start = tokens[i].start;
		idx_t end = i + 1 == tokens.size() ? error_msg.size() : tokens[i + 1].start;
		if (end - start > 0) {
			string error_print = error_msg.substr(tokens[i].start, end - start);
			PrintText(error_print, PrintOutput::STDERR, element_type);
		}
	}
	PrintText("\n", PrintOutput::STDERR, PrintColor::STANDARD, PrintIntensity::STANDARD);
}

HighlightElementType ShellHighlight::TryGetHighlightElement(const char *element_type, string &error_msg) {
	for (idx_t i = 0; highlight_elements[i].name; i++) {
		if (StringUtil::CIEquals(element_type, highlight_elements[i].name)) {
			return static_cast<HighlightElementType>(i);
		}
	}
	// element not found
	string supported_options;
	for (idx_t i = 0; highlight_elements[i].name; i++) {
		if (!supported_options.empty()) {
			supported_options += ", ";
		}
		supported_options += highlight_elements[i].name;
	}
	error_msg =
	    StringUtil::Format("Unknown element '%s', supported options: %s\n", element_type, supported_options.c_str());
	return HighlightElementType::NONE;
}

void ShellHighlight::ToggleMode(HighlightMode mode) {
	bool user_configured = false;
	if (mode == HighlightMode::MIXED_MODE) {
		SetColor(HighlightElementType::KEYWORD, PrintColor::GREEN, PrintIntensity::STANDARD, user_configured);
		SetColor(HighlightElementType::STRING_CONSTANT, PrintColor::YELLOW, PrintIntensity::STANDARD, user_configured);
		SetColor(HighlightElementType::NUMERIC_CONSTANT, PrintColor::YELLOW, PrintIntensity::STANDARD, user_configured);
		SetColor(HighlightElementType::CONTINUATION_SELECTED, PrintColor::GREEN, PrintIntensity::STANDARD,
		         user_configured);
		SetColor(HighlightElementType::PROMPT, PrintColor::DARKORANGE, PrintIntensity::BOLD, user_configured);
		SetColor(HighlightElementType::DATABASE_NAME, PrintColor::ORANGE3, PrintIntensity::STANDARD, user_configured);
		SetColor(HighlightElementType::SCHEMA_NAME, PrintColor::DEEPSKYBLUE1, PrintIntensity::STANDARD,
		         user_configured);
	}

	if (mode == HighlightMode::DARK_MODE) {
		SetColor(HighlightElementType::KEYWORD, PrintColor::DODGERBLUE1, PrintIntensity::BOLD, user_configured);
		SetColor(HighlightElementType::STRING_CONSTANT, PrintColor::GOLD1, PrintIntensity::STANDARD, user_configured);
		SetColor(HighlightElementType::NUMERIC_CONSTANT, PrintColor::ORCHID2, PrintIntensity::STANDARD,
		         user_configured);
		SetColor(HighlightElementType::CONTINUATION_SELECTED, PrintColor::DODGERBLUE1, PrintIntensity::STANDARD,
		         user_configured);
		SetColor(HighlightElementType::ERROR_TOKEN, PrintColor::INDIANRED3, PrintIntensity::STANDARD, user_configured);
		SetColor(HighlightElementType::ERROR_EMPHASIS, PrintColor::INDIANRED3, PrintIntensity::BOLD, user_configured);
		SetColor(HighlightElementType::ERROR_SUGGESTION, PrintColor::INDIANRED3, PrintIntensity::BOLD, user_configured);
	}

	if (mode == HighlightMode::LIGHT_MODE) {
		SetColor(HighlightElementType::KEYWORD, PrintColor::DODGERBLUE2, PrintIntensity::BOLD, user_configured);
		SetColor(HighlightElementType::STRING_CONSTANT, PrintColor::ORANGE4, PrintIntensity::STANDARD, user_configured);
		SetColor(HighlightElementType::NUMERIC_CONSTANT, PrintColor::DARKMAGENTA, PrintIntensity::STANDARD,
		         user_configured);
		SetColor(HighlightElementType::CONTINUATION_SELECTED, PrintColor::DODGERBLUE2, PrintIntensity::STANDARD,
		         user_configured);
		SetColor(HighlightElementType::PROMPT, PrintColor::DARKORANGE4, PrintIntensity::BOLD, user_configured);
		SetColor(HighlightElementType::ERROR_TOKEN, PrintColor::RED3, PrintIntensity::STANDARD, user_configured);
		SetColor(HighlightElementType::ERROR_EMPHASIS, PrintColor::RED3, PrintIntensity::BOLD, user_configured);
		SetColor(HighlightElementType::ERROR_SUGGESTION, PrintColor::RED3, PrintIntensity::BOLD, user_configured);
		SetColor(HighlightElementType::DATABASE_NAME, PrintColor::DARKORANGE4, PrintIntensity::STANDARD,
		         user_configured);
		SetColor(HighlightElementType::SCHEMA_NAME, PrintColor::DEEPSKYBLUE6, PrintIntensity::STANDARD,
		         user_configured);
	}
}

void ShellHighlight::SetColor(HighlightElementType element_type, PrintColor print_color, PrintIntensity intensity,
                              bool user_configured) {
	if (user_configured) {
		state.user_configured_elements.insert(element_type);
	} else {
		// don't override user configured highlight colors
		if (state.user_configured_elements.find(element_type) != state.user_configured_elements.end()) {
			return;
		}
	}
	idx_t i = static_cast<idx_t>(element_type);
	highlight_elements[i].color = print_color;
	highlight_elements[i].intensity = intensity;
}

bool ShellHighlight::SetColor(const char *element_type, const char *color, const char *intensity) {
	string error_msg;
	auto element = TryGetHighlightElement(element_type, error_msg);
	if (element == HighlightElementType::NONE && !error_msg.empty()) {
		state.Print(PrintOutput::STDERR, error_msg);
		return false;
	}

	// found the element - parse the color
	PrintColor print_color;
	if (!TryGetPrintColor(color, print_color, error_msg)) {
		state.PrintDatabaseError(error_msg);
		return false;
	}
	PrintIntensity print_intensity = PrintIntensity::STANDARD;
	if (intensity) {
		if (duckdb::StringUtil::CIEquals(intensity, "standard")) {
			print_intensity = PrintIntensity::STANDARD;
		} else if (duckdb::StringUtil::CIEquals(intensity, "bold")) {
			print_intensity = PrintIntensity::BOLD;
		} else if (duckdb::StringUtil::CIEquals(intensity, "underline")) {
			print_intensity = PrintIntensity::UNDERLINE;
		} else if (duckdb::StringUtil::CIEquals(intensity, "bold_underline")) {
			print_intensity = PrintIntensity::BOLD_UNDERLINE;
		} else {
			state.Print(PrintOutput::STDERR,
			            duckdb::StringUtil::Format(
			                "Unknown intensity '%s', supported options: standard, bold, underline\n", intensity));
			return false;
		}
	}
	SetColor(element, print_color, print_intensity);
	return true;
}

static const HighlightColorInfo highlight_color_info[] = {{"black", 0, 0x00, 0x00, 0x00},
                                                          {"red", 1, 0x80, 0x00, 0x00},
                                                          {"green", 2, 0x00, 0x80, 0x00},
                                                          {"yellow", 3, 0x80, 0x80, 0x00},
                                                          {"blue", 4, 0x00, 0x00, 0x80},
                                                          {"magenta", 5, 0x80, 0x00, 0x80},
                                                          {"cyan", 6, 0x00, 0x80, 0x80},
                                                          {"brightgray", 7, 0xC0, 0xC0, 0xC0},
                                                          {"gray", 8, 0x80, 0x80, 0x80},
                                                          {"brightred", 9, 0xFF, 0x00, 0x00},
                                                          {"brightgreen", 10, 0x00, 0xFF, 0x00},
                                                          {"brightyellow", 11, 0xFF, 0xFF, 0x00},
                                                          {"brightblue", 12, 0x00, 0x00, 0xFF},
                                                          {"brightmagenta", 13, 0xFF, 0x00, 0xFF},
                                                          {"brightcyan", 14, 0x00, 0xFF, 0xFF},
                                                          {"white", 15, 0xFF, 0xFF, 0xFF},
                                                          {"grey0", 16, 0x00, 0x00, 0x00},
                                                          {"navyblue", 17, 0x00, 0x00, 0x5F},
                                                          {"darkblue", 18, 0x00, 0x00, 0x87},
                                                          {"blue3", 19, 0x00, 0x00, 0xAF},
                                                          {"blue4", 20, 0x00, 0x00, 0xD7},
                                                          {"blue1", 21, 0x00, 0x00, 0xFF},
                                                          {"darkgreen", 22, 0x00, 0x5F, 0x00},
                                                          {"deepskyblue4", 23, 0x00, 0x5F, 0x5F},
                                                          {"deepskyblue5", 24, 0x00, 0x5F, 0x87},
                                                          {"deepskyblue6", 25, 0x00, 0x5F, 0xAF},
                                                          {"dodgerblue3", 26, 0x00, 0x5F, 0xD7},
                                                          {"dodgerblue2", 27, 0x00, 0x5F, 0xFF},
                                                          {"green4", 28, 0x00, 0x87, 0x00},
                                                          {"springgreen4", 29, 0x00, 0x87, 0x5F},
                                                          {"turquoise4", 30, 0x00, 0x87, 0x87},
                                                          {"deepskyblue3", 31, 0x00, 0x87, 0xAF},
                                                          {"deepskyblue7", 32, 0x00, 0x87, 0xD7},
                                                          {"dodgerblue1", 33, 0x00, 0x87, 0xFF},
                                                          {"green3", 34, 0x00, 0xAF, 0x00},
                                                          {"springgreen3", 35, 0x00, 0xAF, 0x5F},
                                                          {"darkcyan", 36, 0x00, 0xAF, 0x87},
                                                          {"lightseagreen", 37, 0x00, 0xAF, 0xAF},
                                                          {"deepskyblue2", 38, 0x00, 0xAF, 0xD7},
                                                          {"deepskyblue1", 39, 0x00, 0xAF, 0xFF},
                                                          {"green5", 40, 0x00, 0xD7, 0x00},
                                                          {"springgreen5", 41, 0x00, 0xD7, 0x5F},
                                                          {"springgreen2", 42, 0x00, 0xD7, 0x87},
                                                          {"cyan3", 43, 0x00, 0xD7, 0xAF},
                                                          {"darkturquoise", 44, 0x00, 0xD7, 0xD7},
                                                          {"turquoise2", 45, 0x00, 0xD7, 0xFF},
                                                          {"green1", 46, 0x00, 0xFF, 0x00},
                                                          {"springgreen6", 47, 0x00, 0xFF, 0x5F},
                                                          {"springgreen1", 48, 0x00, 0xFF, 0x87},
                                                          {"mediumspringgreen", 49, 0x00, 0xFF, 0xAF},
                                                          {"cyan2", 50, 0x00, 0xFF, 0xD7},
                                                          {"cyan1", 51, 0x00, 0xFF, 0xFF},
                                                          {"darkred1", 52, 0x5F, 0x00, 0x00},
                                                          {"deeppink4", 53, 0x5F, 0x00, 0x5F},
                                                          {"purple4", 54, 0x5F, 0x00, 0x87},
                                                          {"purple5", 55, 0x5F, 0x00, 0xAF},
                                                          {"purple3", 56, 0x5F, 0x00, 0xD7},
                                                          {"blueviolet", 57, 0x5F, 0x00, 0xFF},
                                                          {"orange4", 58, 0x5F, 0x5F, 0x00},
                                                          {"grey37", 59, 0x5F, 0x5F, 0x5F},
                                                          {"mediumpurple4", 60, 0x5F, 0x5F, 0x87},
                                                          {"slateblue3", 61, 0x5F, 0x5F, 0xAF},
                                                          {"slateblue4", 62, 0x5F, 0x5F, 0xD7},
                                                          {"royalblue1", 63, 0x5F, 0x5F, 0xFF},
                                                          {"chartreuse4", 64, 0x5F, 0x87, 0x00},
                                                          {"darkseagreen4", 65, 0x5F, 0x87, 0x5F},
                                                          {"paleturquoise4", 66, 0x5F, 0x87, 0x87},
                                                          {"steelblue", 67, 0x5F, 0x87, 0xAF},
                                                          {"steelblue3", 68, 0x5F, 0x87, 0xD7},
                                                          {"cornflowerblue", 69, 0x5F, 0x87, 0xFF},
                                                          {"chartreuse3", 70, 0x5F, 0xAF, 0x00},
                                                          {"darkseagreen5", 71, 0x5F, 0xAF, 0x5F},
                                                          {"cadetblue", 72, 0x5F, 0xAF, 0x87},
                                                          {"cadetblue2", 73, 0x5F, 0xAF, 0xAF},
                                                          {"skyblue3", 74, 0x5F, 0xAF, 0xD7},
                                                          {"steelblue1", 75, 0x5F, 0xAF, 0xFF},
                                                          {"chartreuse5", 76, 0x5F, 0xD7, 0x00},
                                                          {"palegreen3", 77, 0x5F, 0xD7, 0x5F},
                                                          {"seagreen3", 78, 0x5F, 0xD7, 0x87},
                                                          {"aquamarine3", 79, 0x5F, 0xD7, 0xAF},
                                                          {"mediumturquoise", 80, 0x5F, 0xD7, 0xD7},
                                                          {"steelblue2", 81, 0x5F, 0xD7, 0xFF},
                                                          {"chartreuse2", 82, 0x5F, 0xFF, 0x00},
                                                          {"seagreen2", 83, 0x5F, 0xFF, 0x5F},
                                                          {"seagreen1", 84, 0x5F, 0xFF, 0x87},
                                                          {"seagreen4", 85, 0x5F, 0xFF, 0xAF},
                                                          {"aquamarine1", 86, 0x5F, 0xFF, 0xD7},
                                                          {"darkslategray2", 87, 0x5F, 0xFF, 0xFF},
                                                          {"darkred2", 88, 0x87, 0x00, 0x00},
                                                          {"deeppink5", 89, 0x87, 0x00, 0x5F},
                                                          {"darkmagenta", 90, 0x87, 0x00, 0x87},
                                                          {"darkmagenta2", 91, 0x87, 0x00, 0xAF},
                                                          {"darkviolet1", 92, 0x87, 0x00, 0xD7},
                                                          {"purple2", 93, 0x87, 0x00, 0xFF},
                                                          {"orange5", 94, 0x87, 0x5F, 0x00},
                                                          {"lightpink4", 95, 0x87, 0x5F, 0x5F},
                                                          {"plum4", 96, 0x87, 0x5F, 0x87},
                                                          {"mediumpurple3", 97, 0x87, 0x5F, 0xAF},
                                                          {"mediumpurple5", 98, 0x87, 0x5F, 0xD7},
                                                          {"slateblue1", 99, 0x87, 0x5F, 0xFF},
                                                          {"yellow4", 100, 0x87, 0x87, 0x00},
                                                          {"wheat4", 101, 0x87, 0x87, 0x5F},
                                                          {"grey53", 102, 0x87, 0x87, 0x87},
                                                          {"lightslategrey", 103, 0x87, 0x87, 0xAF},
                                                          {"mediumpurple", 104, 0x87, 0x87, 0xD7},
                                                          {"lightslateblue", 105, 0x87, 0x87, 0xFF},
                                                          {"yellow5", 106, 0x87, 0xAF, 0x00},
                                                          {"darkolivegreen3", 107, 0x87, 0xAF, 0x5F},
                                                          {"darkseagreen", 108, 0x87, 0xAF, 0x87},
                                                          {"lightskyblue3", 109, 0x87, 0xAF, 0xAF},
                                                          {"lightskyblue4", 110, 0x87, 0xAF, 0xD7},
                                                          {"skyblue2", 111, 0x87, 0xAF, 0xFF},
                                                          {"chartreuse6", 112, 0x87, 0xD7, 0x00},
                                                          {"darkolivegreen4", 113, 0x87, 0xD7, 0x5F},
                                                          {"palegreen4", 114, 0x87, 0xD7, 0x87},
                                                          {"darkseagreen3", 115, 0x87, 0xD7, 0xAF},
                                                          {"darkslategray3", 116, 0x87, 0xD7, 0xD7},
                                                          {"skyblue1", 117, 0x87, 0xD7, 0xFF},
                                                          {"chartreuse1", 118, 0x87, 0xFF, 0x00},
                                                          {"lightgreen1", 119, 0x87, 0xFF, 0x5F},
                                                          {"lightgreen2", 120, 0x87, 0xFF, 0x87},
                                                          {"palegreen1", 121, 0x87, 0xFF, 0xAF},
                                                          {"aquamarine2", 122, 0x87, 0xFF, 0xD7},
                                                          {"darkslategray1", 123, 0x87, 0xFF, 0xFF},
                                                          {"red3", 124, 0xAF, 0x00, 0x00},
                                                          {"deeppink6", 125, 0xAF, 0x00, 0x5F},
                                                          {"mediumvioletred", 126, 0xAF, 0x00, 0x87},
                                                          {"magenta3", 127, 0xAF, 0x00, 0xAF},
                                                          {"darkviolet2", 128, 0xAF, 0x00, 0xD7},
                                                          {"purple6", 129, 0xAF, 0x00, 0xFF},
                                                          {"darkorange3", 130, 0xAF, 0x5F, 0x00},
                                                          {"indianred1", 131, 0xAF, 0x5F, 0x5F},
                                                          {"hotpink3", 132, 0xAF, 0x5F, 0x87},
                                                          {"mediumorchid3", 133, 0xAF, 0x5F, 0xAF},
                                                          {"mediumorchid", 134, 0xAF, 0x5F, 0xD7},
                                                          {"mediumpurple2", 135, 0xAF, 0x5F, 0xFF},
                                                          {"darkgoldenrod", 136, 0xAF, 0x87, 0x00},
                                                          {"lightsalmon3", 137, 0xAF, 0x87, 0x5F},
                                                          {"rosybrown", 138, 0xAF, 0x87, 0x87},
                                                          {"grey63", 139, 0xAF, 0x87, 0xAF},
                                                          {"mediumpurple6", 140, 0xAF, 0x87, 0xD7},
                                                          {"mediumpurple1", 141, 0xAF, 0x87, 0xFF},
                                                          {"gold3", 142, 0xAF, 0xAF, 0x00},
                                                          {"darkkhaki", 143, 0xAF, 0xAF, 0x5F},
                                                          {"navajowhite3", 144, 0xAF, 0xAF, 0x87},
                                                          {"grey69", 145, 0xAF, 0xAF, 0xAF},
                                                          {"lightsteelblue3", 146, 0xAF, 0xAF, 0xD7},
                                                          {"lightsteelblue", 147, 0xAF, 0xAF, 0xFF},
                                                          {"yellow3", 148, 0xAF, 0xD7, 0x00},
                                                          {"darkolivegreen5", 149, 0xAF, 0xD7, 0x5F},
                                                          {"darkseagreen6", 150, 0xAF, 0xD7, 0x87},
                                                          {"darkseagreen2", 151, 0xAF, 0xD7, 0xAF},
                                                          {"lightcyan3", 152, 0xAF, 0xD7, 0xD7},
                                                          {"lightskyblue1", 153, 0xAF, 0xD7, 0xFF},
                                                          {"greenyellow", 154, 0xAF, 0xFF, 0x00},
                                                          {"darkolivegreen2", 155, 0xAF, 0xFF, 0x5F},
                                                          {"palegreen2", 156, 0xAF, 0xFF, 0x87},
                                                          {"darkseagreen7", 157, 0xAF, 0xFF, 0xAF},
                                                          {"darkseagreen1", 158, 0xAF, 0xFF, 0xD7},
                                                          {"paleturquoise1", 159, 0xAF, 0xFF, 0xFF},
                                                          {"red4", 160, 0xD7, 0x00, 0x00},
                                                          {"deeppink3", 161, 0xD7, 0x00, 0x5F},
                                                          {"deeppink7", 162, 0xD7, 0x00, 0x87},
                                                          {"magenta4", 163, 0xD7, 0x00, 0xAF},
                                                          {"magenta5", 164, 0xD7, 0x00, 0xD7},
                                                          {"magenta2", 165, 0xD7, 0x00, 0xFF},
                                                          {"darkorange4", 166, 0xD7, 0x5F, 0x00},
                                                          {"indianred2", 167, 0xD7, 0x5F, 0x5F},
                                                          {"hotpink4", 168, 0xD7, 0x5F, 0x87},
                                                          {"hotpink2", 169, 0xD7, 0x5F, 0xAF},
                                                          {"orchid", 170, 0xD7, 0x5F, 0xD7},
                                                          {"mediumorchid1", 171, 0xD7, 0x5F, 0xFF},
                                                          {"orange3", 172, 0xD7, 0x87, 0x00},
                                                          {"lightsalmon4", 173, 0xD7, 0x87, 0x5F},
                                                          {"lightpink3", 174, 0xD7, 0x87, 0x87},
                                                          {"pink3", 175, 0xD7, 0x87, 0xAF},
                                                          {"plum3", 176, 0xD7, 0x87, 0xD7},
                                                          {"violet", 177, 0xD7, 0x87, 0xFF},
                                                          {"gold4", 178, 0xD7, 0xAF, 0x00},
                                                          {"lightgoldenrod3", 179, 0xD7, 0xAF, 0x5F},
                                                          {"tan", 180, 0xD7, 0xAF, 0x87},
                                                          {"mistyrose3", 181, 0xD7, 0xAF, 0xAF},
                                                          {"thistle3", 182, 0xD7, 0xAF, 0xD7},
                                                          {"plum2", 183, 0xD7, 0xAF, 0xFF},
                                                          {"yellow6", 184, 0xD7, 0xD7, 0x00},
                                                          {"khaki3", 185, 0xD7, 0xD7, 0x5F},
                                                          {"lightgoldenrod2", 186, 0xD7, 0xD7, 0x87},
                                                          {"lightyellow3", 187, 0xD7, 0xD7, 0xAF},
                                                          {"grey84", 188, 0xD7, 0xD7, 0xD7},
                                                          {"lightsteelblue1", 189, 0xD7, 0xD7, 0xFF},
                                                          {"yellow2", 190, 0xD7, 0xFF, 0x00},
                                                          {"darkolivegreen1", 191, 0xD7, 0xFF, 0x5F},
                                                          {"darkolivegreen6", 192, 0xD7, 0xFF, 0x87},
                                                          {"darkseagreen8", 193, 0xD7, 0xFF, 0xAF},
                                                          {"honeydew2", 194, 0xD7, 0xFF, 0xD7},
                                                          {"lightcyan1", 195, 0xD7, 0xFF, 0xFF},
                                                          {"red1", 196, 0xFF, 0x00, 0x00},
                                                          {"deeppink2", 197, 0xFF, 0x00, 0x5F},
                                                          {"deeppink1", 198, 0xFF, 0x00, 0x87},
                                                          {"deeppink8", 199, 0xFF, 0x00, 0xAF},
                                                          {"magenta6", 200, 0xFF, 0x00, 0xD7},
                                                          {"magenta1", 201, 0xFF, 0x00, 0xFF},
                                                          {"orangered1", 202, 0xFF, 0x5F, 0x00},
                                                          {"indianred3", 203, 0xFF, 0x5F, 0x5F},
                                                          {"indianred4", 204, 0xFF, 0x5F, 0x87},
                                                          {"hotpink", 205, 0xFF, 0x5F, 0xAF},
                                                          {"hotpink5", 206, 0xFF, 0x5F, 0xD7},
                                                          {"mediumorchid2", 207, 0xFF, 0x5F, 0xFF},
                                                          {"darkorange", 208, 0xFF, 0x87, 0x00},
                                                          {"salmon1", 209, 0xFF, 0x87, 0x5F},
                                                          {"lightcoral", 210, 0xFF, 0x87, 0x87},
                                                          {"palevioletred1", 211, 0xFF, 0x87, 0xAF},
                                                          {"orchid2", 212, 0xFF, 0x87, 0xD7},
                                                          {"orchid1", 213, 0xFF, 0x87, 0xFF},
                                                          {"orange1", 214, 0xFF, 0xAF, 0x00},
                                                          {"sandybrown", 215, 0xFF, 0xAF, 0x5F},
                                                          {"lightsalmon1", 216, 0xFF, 0xAF, 0x87},
                                                          {"lightpink1", 217, 0xFF, 0xAF, 0xAF},
                                                          {"pink1", 218, 0xFF, 0xAF, 0xD7},
                                                          {"plum1", 219, 0xFF, 0xAF, 0xFF},
                                                          {"gold1", 220, 0xFF, 0xD7, 0x00},
                                                          {"lightgoldenrod4", 221, 0xFF, 0xD7, 0x5F},
                                                          {"lightgoldenrod5", 222, 0xFF, 0xD7, 0x87},
                                                          {"navajowhite1", 223, 0xFF, 0xD7, 0xAF},
                                                          {"mistyrose1", 224, 0xFF, 0xD7, 0xD7},
                                                          {"thistle1", 225, 0xFF, 0xD7, 0xFF},
                                                          {"yellow1", 226, 0xFF, 0xFF, 0x00},
                                                          {"lightgoldenrod1", 227, 0xFF, 0xFF, 0x5F},
                                                          {"khaki1", 228, 0xFF, 0xFF, 0x87},
                                                          {"wheat1", 229, 0xFF, 0xFF, 0xAF},
                                                          {"cornsilk1", 230, 0xFF, 0xFF, 0xD7},
                                                          {"grey100", 231, 0xFF, 0xFF, 0xFF},
                                                          {"grey3", 232, 0x08, 0x08, 0x08},
                                                          {"grey7", 233, 0x12, 0x12, 0x12},
                                                          {"grey11", 234, 0x1C, 0x1C, 0x1C},
                                                          {"grey15", 235, 0x26, 0x26, 0x26},
                                                          {"grey19", 236, 0x30, 0x30, 0x30},
                                                          {"grey23", 237, 0x3A, 0x3A, 0x3A},
                                                          {"grey27", 238, 0x44, 0x44, 0x44},
                                                          {"grey30", 239, 0x4E, 0x4E, 0x4E},
                                                          {"grey35", 240, 0x58, 0x58, 0x58},
                                                          {"grey39", 241, 0x62, 0x62, 0x62},
                                                          {"grey42", 242, 0x6C, 0x6C, 0x6C},
                                                          {"grey46", 243, 0x76, 0x76, 0x76},
                                                          {"grey50", 244, 0x80, 0x80, 0x80},
                                                          {"grey54", 245, 0x8A, 0x8A, 0x8A},
                                                          {"grey58", 246, 0x94, 0x94, 0x94},
                                                          {"grey62", 247, 0x9E, 0x9E, 0x9E},
                                                          {"grey66", 248, 0xA8, 0xA8, 0xA8},
                                                          {"grey70", 249, 0xB2, 0xB2, 0xB2},
                                                          {"grey74", 250, 0xBC, 0xBC, 0xBC},
                                                          {"grey78", 251, 0xC6, 0xC6, 0xC6},
                                                          {"grey82", 252, 0xD0, 0xD0, 0xD0},
                                                          {"grey85", 253, 0xDA, 0xDA, 0xDA},
                                                          {"grey89", 254, 0xE4, 0xE4, 0xE4},
                                                          {"grey93", 255, 0xEE, 0xEE, 0xEE},
                                                          {nullptr, 0, 0, 0, 0}};

bool ShellHighlight::IsExtendedColor(PrintColor color) {
	if (color == PrintColor::STANDARD) {
		return false;
	}
	return color >= PrintColor::STANDARD_COLOR_COUNT;
}

optional_ptr<const HighlightColorInfo> ShellHighlight::GetColorInfo(PrintColor color) {
	if (color == PrintColor::STANDARD) {
		return nullptr;
	}
	return highlight_color_info[static_cast<uint16_t>(color)];
}

bool ShellHighlight::TryGetPrintColor(const char *name, PrintColor &result, string &error_msg) {
	for (idx_t i = 0; highlight_color_info[i].color_name; i++) {
		if (StringUtil::CIEquals(name, highlight_color_info[i].color_name)) {
			result = static_cast<PrintColor>(i);
			return true;
		}
	}
	// not found
	error_msg = StringUtil::Format("Unknown highlighting color '%s'\n", name);
	vector<string> color_names;
	for (idx_t i = 0; highlight_color_info[i].color_name; i++) {
		color_names.push_back(highlight_color_info[i].color_name);
	}
	auto candidates_msg = StringUtil::CandidatesErrorMessage(color_names, name, "Did you mean");
	error_msg += candidates_msg + "\n";
	error_msg += StringUtil::Format("Run '.display_colors' for a list of available colors.\n");
	return false;
}

string ShellHighlight::TerminalCode(PrintColor color, PrintIntensity intensity) {
	string terminal_code;
	switch (intensity) {
	case PrintIntensity::BOLD:
		terminal_code = "\033[1m";
		break;
	case PrintIntensity::ITALIC:
		terminal_code = "\033[3m";
		break;
	case PrintIntensity::BOLD_ITALIC:
		terminal_code = "\033[1m\033[3m";
		break;
	case PrintIntensity::UNDERLINE:
		terminal_code = "\033[4m";
		break;
	case PrintIntensity::BOLD_UNDERLINE:
		terminal_code = "\033[1m\033[4m";
		break;
	default:
		break;
	}
	if (color != PrintColor::STANDARD) {
		terminal_code += "\033[";
		if (color >= PrintColor::RED && color <= PrintColor::BRIGHTGRAY) {
			// standard colors have as codes \033[31m through \033[37m
			terminal_code += to_string(31 + static_cast<uint16_t>(color) - static_cast<uint16_t>(PrintColor::RED));
		} else if (color >= PrintColor::GRAY && color <= PrintColor::WHITE) {
			// bright colors have as codes \033[90m through \033[97m
			terminal_code += to_string(90 + static_cast<uint16_t>(color) - static_cast<uint16_t>(PrintColor::GRAY));
		} else {
			// extended color codes have as code \033[38;5;{code}m
			terminal_code += "38;5;" + to_string(static_cast<uint16_t>(color));
		}
		terminal_code += "m";
	}
	return terminal_code;
}

string ShellHighlight::ResetTerminalCode() {
	return "\033[00m";
}

} // namespace duckdb_shell<|MERGE_RESOLUTION|>--- conflicted
+++ resolved
@@ -43,15 +43,12 @@
     {"view_layout", PrintColor::STANDARD, PrintIntensity::STANDARD},
     {"primary_key_column", PrintColor::STANDARD, PrintIntensity::UNDERLINE},
     {"prompt", PrintColor::DARKORANGE, PrintIntensity::BOLD},
-<<<<<<< HEAD
+    {"error_emphasis", PrintColor::RED, PrintIntensity::BOLD},
+    {"error_suggestion", PrintColor::RED, PrintIntensity::BOLD},
     {"log_trace", PrintColor::BLUE, PrintIntensity::BOLD},
     {"log_debug", PrintColor::YELLOW, PrintIntensity::BOLD},
     {"log_info", PrintColor::GREEN, PrintIntensity::BOLD},
     {"log_warning", PrintColor::ORANGE3, PrintIntensity::BOLD},
-=======
-    {"error_emphasis", PrintColor::RED, PrintIntensity::BOLD},
-    {"error_suggestion", PrintColor::RED, PrintIntensity::BOLD},
->>>>>>> bb0452e2
     {"none", PrintColor::STANDARD, PrintIntensity::STANDARD},
     {nullptr, PrintColor::STANDARD, PrintIntensity::STANDARD},
 };
