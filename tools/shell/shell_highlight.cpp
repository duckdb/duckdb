--- conflicted
+++ resolved
@@ -42,18 +42,14 @@
     {"table_layout", PrintColor::GRAY, PrintIntensity::STANDARD},
     {"view_layout", PrintColor::STANDARD, PrintIntensity::STANDARD},
     {"primary_key_column", PrintColor::STANDARD, PrintIntensity::UNDERLINE},
-<<<<<<< HEAD
+    {"prompt", PrintColor::DARKORANGE, PrintIntensity::BOLD},
     {"log_trace", PrintColor::BLUE, PrintIntensity::BOLD},
     {"log_debug", PrintColor::YELLOW, PrintIntensity::BOLD},
     {"log_info", PrintColor::GREEN, PrintIntensity::BOLD},
     {"log_warning", PrintColor::ORANGE3, PrintIntensity::BOLD},
+    {"none", PrintColor::STANDARD, PrintIntensity::STANDARD},
     {nullptr, PrintColor::STANDARD, PrintIntensity::STANDARD},
 };
-=======
-    {"prompt", PrintColor::DARKORANGE, PrintIntensity::BOLD},
-    {"none", PrintColor::STANDARD, PrintIntensity::STANDARD},
-    {nullptr, PrintColor::STANDARD, PrintIntensity::STANDARD}};
->>>>>>> 3c4456b3
 
 const HighlightElement &ShellHighlight::GetHighlightElement(HighlightElementType type) {
 	auto index = static_cast<uint32_t>(type);
