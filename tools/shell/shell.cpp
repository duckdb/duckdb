--- conflicted
+++ resolved
@@ -927,217 +927,6 @@
 	return false;
 }
 
-<<<<<<< HEAD
-string GetTypeName(duckdb::LogicalType &type) {
-	switch (type.id()) {
-	case duckdb::LogicalTypeId::BOOLEAN:
-		return "BOOLEAN";
-	case duckdb::LogicalTypeId::TINYINT:
-		return "TINYINT";
-	case duckdb::LogicalTypeId::SMALLINT:
-		return "SMALLINT";
-	case duckdb::LogicalTypeId::INTEGER:
-		return "INTEGER";
-	case duckdb::LogicalTypeId::BIGINT:
-		return "BIGINT";
-	case duckdb::LogicalTypeId::FLOAT:
-		return "FLOAT";
-	case duckdb::LogicalTypeId::DOUBLE:
-		return "DOUBLE";
-	case duckdb::LogicalTypeId::DECIMAL:
-		return "DECIMAL";
-	case duckdb::LogicalTypeId::DATE:
-		return "DATE";
-	case duckdb::LogicalTypeId::TIME:
-	case duckdb::LogicalTypeId::TIME_NS:
-		return "TIME";
-	case duckdb::LogicalTypeId::TIMESTAMP:
-	case duckdb::LogicalTypeId::TIMESTAMP_NS:
-	case duckdb::LogicalTypeId::TIMESTAMP_MS:
-	case duckdb::LogicalTypeId::TIMESTAMP_SEC:
-		return "TIMESTAMP";
-	case duckdb::LogicalTypeId::VARCHAR:
-		return "VARCHAR";
-	case duckdb::LogicalTypeId::LIST:
-		return "LIST";
-	case duckdb::LogicalTypeId::MAP:
-		return "MAP";
-	case duckdb::LogicalTypeId::STRUCT:
-		return "STRUCT";
-	case duckdb::LogicalTypeId::BLOB:
-		return "BLOB";
-	default:
-		return "NULL";
-	}
-}
-
-SuccessState ShellState::RenderQueryResult(RowRenderer &renderer, duckdb::QueryResult &query_result) {
-	RowResult result;
-	// initialize the result and the column names
-	idx_t nCol = query_result.ColumnCount();
-	result.column_names.reserve(nCol);
-	result.data.reserve(nCol);
-	result.types.reserve(nCol);
-	result.is_null.resize(nCol, false);
-	for (idx_t c = 0; c < nCol; c++) {
-		result.column_names.push_back(query_result.names[c]);
-		result.types.push_back(query_result.types[c]);
-	}
-	for (auto &row : query_result) {
-		if (seenInterrupt) {
-			PrintF("Interrupt\n");
-			return SuccessState::FAILURE;
-		}
-		result.is_null.clear();
-		result.is_null.resize(nCol, false);
-		result.data.clear();
-		for (idx_t c = 0; c < nCol; c++) {
-			if (row.IsNull(c)) {
-				result.is_null[c] = true;
-				result.data.push_back(renderer.NullValue());
-			} else {
-				result.data.push_back(row.GetValue<string>(c));
-			}
-		}
-		RenderRow(renderer, result);
-	}
-	renderer.RenderFooter(result);
-	return SuccessState::SUCCESS;
-}
-
-void ShellState::ConvertColumnarResult(ColumnRenderer &renderer, duckdb::QueryResult &res, ColumnarResult &result) {
-	// fetch the column count, column names and types
-	result.column_count = res.ColumnCount();
-	result.data.reserve(result.column_count * 4);
-	for (idx_t c = 0; c < result.column_count; c++) {
-		result.data.push_back(renderer.ConvertValue(res.names[c].c_str()));
-		result.types.push_back(res.types[c]);
-		result.type_names.push_back(GetTypeName(res.types[c]));
-	}
-
-	for (auto &row : res) {
-		for (idx_t c = 0; c < result.column_count; c++) {
-			auto str_val = row.GetValue<string>(c);
-			result.data.push_back(renderer.ConvertValue(str_val.c_str()));
-		}
-	}
-
-	// compute the column widths
-	for (idx_t i = 0; i < result.column_count; i++) {
-		int w = i < colWidth.size() ? colWidth[i] : 0;
-		if (w < 0) {
-			result.right_align.push_back(true);
-			w = -w;
-		} else {
-			result.right_align.push_back(false);
-		}
-		result.column_width.push_back(static_cast<idx_t>(w));
-	}
-	for (idx_t i = 0; i < result.data.size(); i++) {
-		idx_t width = RenderLength(result.data[i]);
-		idx_t column_idx = i % result.column_count;
-		if (width > result.column_width[column_idx]) {
-			result.column_width[column_idx] = width;
-		}
-	}
-}
-
-/*
-** Run a prepared statement and output the result in one of the
-** table-oriented formats: RenderMode::Column, RenderMode::Markdown, RenderMode::Table,
-** RenderMode::Box or RenderMode::DuckBox
-**
-** This is different from ordinary exec_prepared_stmt() in that
-** it has to run the entire query and gather the results into memory
-** first, in order to determine column widths, before providing
-** any output.
-*/
-void ShellState::RenderColumnarResult(duckdb::QueryResult &res) {
-	ColumnarResult result;
-	auto column_renderer = GetColumnRenderer();
-	ConvertColumnarResult(*column_renderer, res, result);
-
-	column_renderer->RenderHeader(result);
-	auto colSep = column_renderer->GetColumnSeparator();
-	auto rowSep = column_renderer->GetRowSeparator();
-	auto row_start = column_renderer->GetRowStart();
-
-	for (idx_t i = result.column_count, j = 0; i < result.data.size(); i++, j++) {
-		if (j == 0 && row_start) {
-			Print(row_start);
-		}
-		idx_t w = result.column_width[j];
-		bool right_align = result.right_align[j];
-		UTF8WidthPrint(w, result.data[i], right_align);
-		if (j == result.column_count - 1) {
-			Print(rowSep);
-			j = -1;
-			if (seenInterrupt) {
-				return;
-			}
-		} else {
-			Print(colSep);
-		}
-	}
-	column_renderer->RenderFooter(result);
-}
-
-class DuckBoxRenderer : public duckdb::BaseResultRenderer {
-public:
-	DuckBoxRenderer(ShellState &state, bool highlight)
-	    : shell_highlight(state), output(PrintOutput::STDOUT), highlight(highlight) {
-	}
-
-	void RenderLayout(const string &text) override {
-		PrintText(text, HighlightElementType::LAYOUT);
-	}
-
-	void RenderColumnName(const string &text) override {
-		PrintText(text, HighlightElementType::COLUMN_NAME);
-	}
-
-	void RenderType(const string &text) override {
-		PrintText(text, HighlightElementType::COLUMN_TYPE);
-	}
-
-	void RenderValue(const string &text, const duckdb::LogicalType &type) override {
-		if (type.IsNumeric()) {
-			PrintText(text, HighlightElementType::NUMERIC_VALUE);
-		} else if (type.IsTemporal()) {
-			PrintText(text, HighlightElementType::TEMPORAL_VALUE);
-		} else {
-			PrintText(text, HighlightElementType::STRING_VALUE);
-		}
-	}
-
-	void RenderStringLiteral(const string &text, const duckdb::LogicalType &type) override {
-		PrintText(text, HighlightElementType::STRING_CONSTANT);
-	}
-
-	void RenderNull(const string &text, const duckdb::LogicalType &type) override {
-		PrintText(text, HighlightElementType::NULL_VALUE);
-	}
-
-	void RenderFooter(const string &text) override {
-		PrintText(text, HighlightElementType::FOOTER);
-	}
-
-	void PrintText(const string &text, HighlightElementType element_type) {
-		if (highlight) {
-			shell_highlight.PrintText(text, output, element_type);
-		} else {
-			shell_highlight.state.Print(text);
-		}
-	}
-
-private:
-	ShellHighlight shell_highlight;
-	PrintOutput output;
-	bool highlight = true;
-};
-
-=======
->>>>>>> e797eded
 ShellState &ShellState::Get() {
 	static ShellState state;
 	return state;
