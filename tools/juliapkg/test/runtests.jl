using DataFrames
using DuckDB
using Test
using Dates
using FixedPointDecimals
using UUIDs

test_files = [
    "test_appender.jl",
    "test_basic_queries.jl",
    "test_config.jl",
    "test_connection.jl",
    "test_df_scan.jl",
    "test_prepare.jl",
    "test_transaction.jl",
    "test_sqlite.jl",
    "test_replacement_scan.jl",
    "test_table_function.jl",
    "test_old_interface.jl",
    "test_all_types.jl",
    "test_union_type.jl",
    "test_decimals.jl",
    "test_threading.jl",
    "test_tpch.jl",
<<<<<<< HEAD
    "test_buffer_manager.jl",
    "test_tpch_multithread.jl"
=======
    "test_tpch_multithread.jl",
    "test_stream_data_chunk.jl"
>>>>>>> d2e318a1
]

if size(ARGS)[1] > 0
    filtered_test_files = []
    for test_file in test_files
        if test_file == ARGS[1]
            push!(filtered_test_files, test_file)
        end
    end
    test_files = filtered_test_files
end

for fname in test_files
    println(fname)
    include(fname)
end<|MERGE_RESOLUTION|>--- conflicted
+++ resolved
@@ -22,13 +22,9 @@
     "test_decimals.jl",
     "test_threading.jl",
     "test_tpch.jl",
-<<<<<<< HEAD
     "test_buffer_manager.jl",
     "test_tpch_multithread.jl"
-=======
-    "test_tpch_multithread.jl",
     "test_stream_data_chunk.jl"
->>>>>>> d2e318a1
 ]
 
 if size(ARGS)[1] > 0
