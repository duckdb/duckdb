--- conflicted
+++ resolved
@@ -2562,8 +2562,6 @@
 		assertTrue(p.containsKey("duckdb.read_only"));
 	}
 	
-<<<<<<< HEAD
-=======
 	public static void test_supportsLikeEscapeClause_shouldBe_true() throws Exception {
 		Connection connection = DriverManager.getConnection("jdbc:duckdb:");
 		DatabaseMetaData databaseMetaData = connection.getMetaData();
@@ -2573,7 +2571,6 @@
 		);
 	}
 	
->>>>>>> c0907528
 	public static void main(String[] args) throws Exception {
 		// Woo I can do reflection too, take this, JUnit!
 		Method[] methods = TestDuckDBJDBC.class.getMethods();
