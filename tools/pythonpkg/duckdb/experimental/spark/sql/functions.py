--- conflicted
+++ resolved
@@ -6056,7 +6056,6 @@
     """
     return _invoke_function("instr", _to_column_expr(str), ConstantExpression(substr))
 
-<<<<<<< HEAD
 
 def date_diff(end: "ColumnOrName", start: "ColumnOrName") -> Column:
     """
@@ -6127,7 +6126,8 @@
     +---+-----+
     """
     return _invoke_function_over_columns("unnest", col)
-=======
+
+
 def broadcast(df: "DataFrame") -> "DataFrame":
     """
     The broadcast function in Spark is used to optimize joins by broadcasting a smaller
@@ -6135,5 +6135,4 @@
     As a result, the function simply returns the input DataFrame without applying any modifications
     or optimizations, since broadcasting is not applicable in the DuckDB context.
     """
-    return df
->>>>>>> ab8c9098
+    return df