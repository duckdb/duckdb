--- conflicted
+++ resolved
@@ -50,7 +50,7 @@
         rel = duckdb.from_arrow_table(arrow_table)
         res = rel.execute().fetchall()
         assert res == [([1],), (None,), ([2],)]
-        
+
         #Complex nested structures with different list types
         data = [pyarrow.array([[1],None, [2]], type=pyarrow.list_(pyarrow.int64(),1)),pyarrow.array([[1],None, [2]], type=pyarrow.large_list(pyarrow.int64())),pyarrow.array([[1,2,3],None, [2,1]], type=pyarrow.list_(pyarrow.int64()))]
         arrow_table = pa.Table.from_arrays([data[0],data[1],data[2]],['a','b','c'])
@@ -62,8 +62,8 @@
         res = rel.project('c').execute().fetchall()
         assert res == [([1,2,3],), (None,), ([2,1],)]
 
-        
-   
+
+
 
     def test_lists_roundtrip(self,duckdb_cursor):
         if not can_run:
@@ -87,11 +87,12 @@
 
         #LIST[LIST[LIST[LIST[LIST[INTEGER]]]]]]
         compare_results("SELECT list (lllle) llllle from (SELECT list (llle) lllle from (SELECT list(lle) llle from (SELECT LIST(le) lle FROM (SELECT LIST(i) le from range(100) tbl(i) group by i%10) as t) as t1) as t2) as t3")
-                
+
         compare_results('''SELECT grp,lst,cs FROM (select grp, lst, case when grp>1 then lst else list_value(null) end as cs
                         from (SELECT a%4 as grp, list(a) as lst FROM range(7) tbl(a) group by grp) as lst_tbl) as T;''')
-<<<<<<< HEAD
-        
+                #Tests for converting multiple lists to/from Arrow with NULL values and/or strings
+        compare_results("SELECT list(st) from (select i, case when i%10 then NULL else i::VARCHAR end as st from range(1000) tbl(i)) as t group by i%5")
+
     def test_struct_roundtrip(self,duckdb_cursor):
         if not can_run:
             return
@@ -112,9 +113,4 @@
         compare_results("SELECT a from (select MAP(LIST_VALUE(NULL, NULL, NULL,NULL,NULL ),LIST_VALUE(10,9,10,11,13)) as a) as t")
         compare_results("SELECT a from (select MAP(LIST_VALUE(NULL, NULL, NULL,NULL,NULL ),LIST_VALUE(NULL, NULL, NULL,NULL,NULL )) as a) as t")
         compare_results("SELECT m from (select MAP(list_value(1), list_value(2)) from range(5) tbl(i)) tbl(m)")
-        compare_results("SELECT m from (select MAP(lsta,lstb) as m from (SELECT list(i) as lsta, list(i) as lstb from range(10000) tbl(i) group by i%5) as lst_tbl) as T")
-=======
-
-        #Tests for converting multiple lists to/from Arrow with NULL values and/or strings
-        compare_results("SELECT list(st) from (select i, case when i%10 then NULL else i::VARCHAR end as st from range(1000) tbl(i)) as t group by i%5")
->>>>>>> 9eaeaad5
+        compare_results("SELECT m from (select MAP(lsta,lstb) as m from (SELECT list(i) as lsta, list(i) as lstb from range(10000) tbl(i) group by i%5) as lst_tbl) as T")