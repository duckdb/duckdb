import pandas as pd
import pytest
import duckdb


class TestPandasEnum(object):
<<<<<<< HEAD
    def test_3480(self):
        con = duckdb.connect()
        con.execute(
        """
=======
    def test_3480(self, duckdb_cursor):
        duckdb_cursor.execute(
            """
>>>>>>> eeb87ed0
        create type cat as enum ('marie', 'duchess', 'toulouse');
        create table tab (
            cat cat,
            amt int
        );
        """
        )
        df = con.query(f"SELECT * FROM tab LIMIT 0;").to_df()
        print(df["cat"].cat.categories)
        assert df["cat"].cat.categories.equals(pd.Index(['marie', 'duchess', 'toulouse']))

<<<<<<< HEAD
    def test_3479(self):
        con = duckdb.connect()
        con.execute(
        """
=======
    def test_3479(self, duckdb_cursor):
        duckdb_cursor.execute(
            """
>>>>>>> eeb87ed0
        create type cat as enum ('marie', 'duchess', 'toulouse');
        create table tab (
            cat cat,
            amt int
        );
        """
        )

<<<<<<< HEAD
        df = pd.DataFrame({"cat2": pd.Series(['duchess', 'toulouse', 'marie', None, "berlioz", "o_malley"], dtype="category"), "amt": [1, 2, 3, 4, 5, 6]})
        con.register('df', df)
        with pytest.raises(duckdb.ConversionException, match='Type UINT8 with value 0 can\'t be cast because the value is out of range for the destination type UINT8'):
            con.execute(f"INSERT INTO tab SELECT * FROM df;")

        assert con.execute("select * from tab").fetchall() == []
=======
        df = pd.DataFrame(
            {
                "cat2": pd.Series(['duchess', 'toulouse', 'marie', None, "berlioz", "o_malley"], dtype="category"),
                "amt": [1, 2, 3, 4, 5, 6],
            }
        )
        duckdb_cursor.register('df', df)
        with pytest.raises(
            duckdb.ConversionException,
            match='Type UINT8 with value 0 can\'t be cast because the value is out of range for the destination type UINT8',
        ):
            duckdb_cursor.execute(f"INSERT INTO tab SELECT * FROM df;")

        assert duckdb_cursor.execute("select * from tab").fetchall() == []
        duckdb_cursor.execute("DROP TABLE tab")
        duckdb_cursor.execute("DROP TYPE cat")
>>>>>>> eeb87ed0
<|MERGE_RESOLUTION|>--- conflicted
+++ resolved
@@ -4,16 +4,10 @@
 
 
 class TestPandasEnum(object):
-<<<<<<< HEAD
     def test_3480(self):
         con = duckdb.connect()
         con.execute(
-        """
-=======
-    def test_3480(self, duckdb_cursor):
-        duckdb_cursor.execute(
             """
->>>>>>> eeb87ed0
         create type cat as enum ('marie', 'duchess', 'toulouse');
         create table tab (
             cat cat,
@@ -25,16 +19,10 @@
         print(df["cat"].cat.categories)
         assert df["cat"].cat.categories.equals(pd.Index(['marie', 'duchess', 'toulouse']))
 
-<<<<<<< HEAD
     def test_3479(self):
         con = duckdb.connect()
         con.execute(
-        """
-=======
-    def test_3479(self, duckdb_cursor):
-        duckdb_cursor.execute(
             """
->>>>>>> eeb87ed0
         create type cat as enum ('marie', 'duchess', 'toulouse');
         create table tab (
             cat cat,
@@ -43,28 +31,19 @@
         """
         )
 
-<<<<<<< HEAD
-        df = pd.DataFrame({"cat2": pd.Series(['duchess', 'toulouse', 'marie', None, "berlioz", "o_malley"], dtype="category"), "amt": [1, 2, 3, 4, 5, 6]})
-        con.register('df', df)
-        with pytest.raises(duckdb.ConversionException, match='Type UINT8 with value 0 can\'t be cast because the value is out of range for the destination type UINT8'):
-            con.execute(f"INSERT INTO tab SELECT * FROM df;")
-
-        assert con.execute("select * from tab").fetchall() == []
-=======
         df = pd.DataFrame(
             {
                 "cat2": pd.Series(['duchess', 'toulouse', 'marie', None, "berlioz", "o_malley"], dtype="category"),
                 "amt": [1, 2, 3, 4, 5, 6],
             }
         )
-        duckdb_cursor.register('df', df)
+        con.register('df', df)
         with pytest.raises(
             duckdb.ConversionException,
             match='Type UINT8 with value 0 can\'t be cast because the value is out of range for the destination type UINT8',
         ):
-            duckdb_cursor.execute(f"INSERT INTO tab SELECT * FROM df;")
+            con.execute(f"INSERT INTO tab SELECT * FROM df;")
 
-        assert duckdb_cursor.execute("select * from tab").fetchall() == []
-        duckdb_cursor.execute("DROP TABLE tab")
-        duckdb_cursor.execute("DROP TYPE cat")
->>>>>>> eeb87ed0
+        assert con.execute("select * from tab").fetchall() == []
+        con.execute("DROP TABLE tab")
+        con.execute("DROP TYPE cat")