from multiprocessing.sharedctypes import Value
import datetime
import pytest
import platform
import duckdb
from io import StringIO, BytesIO
from duckdb import CSVLineTerminator
import sys


def TestFile(name):
    import os

    filename = os.path.join(os.path.dirname(os.path.realpath(__file__)), '..', 'data', name)
    return filename


@pytest.fixture
def create_temp_csv(tmp_path):
    # Create temporary CSV files
    file1_content = """1
2
3"""
    file2_content = """4
5
6"""
    file1_path = tmp_path / "file1.csv"
    file2_path = tmp_path / "file2.csv"

    file1_path.write_text(file1_content)
    file2_path.write_text(file2_content)

    return file1_path, file2_path


class TestReadCSV(object):
    def test_using_connection_wrapper(self):
        rel = duckdb.read_csv(TestFile('category.csv'))
        res = rel.fetchone()
        print(res)
        assert res == (1, 'Action', datetime.datetime(2006, 2, 15, 4, 46, 27))

    def test_using_connection_wrapper_with_keyword(self):
        rel = duckdb.read_csv(TestFile('category.csv'), dtype={'category_id': 'string'})
        res = rel.fetchone()
        print(res)
        assert res == ('1', 'Action', datetime.datetime(2006, 2, 15, 4, 46, 27))

    def test_no_options(self, duckdb_cursor):
        rel = duckdb_cursor.read_csv(TestFile('category.csv'))
        res = rel.fetchone()
        print(res)
        assert res == (1, 'Action', datetime.datetime(2006, 2, 15, 4, 46, 27))

    def test_dtype(self, duckdb_cursor):
        rel = duckdb_cursor.read_csv(TestFile('category.csv'), dtype={'category_id': 'string'})
        res = rel.fetchone()
        print(res)
        assert res == ('1', 'Action', datetime.datetime(2006, 2, 15, 4, 46, 27))

    def test_dtype_as_list(self, duckdb_cursor):
        rel = duckdb_cursor.read_csv(TestFile('category.csv'), dtype=['string'])
        res = rel.fetchone()
        print(res)
        assert res == ('1', 'Action', datetime.datetime(2006, 2, 15, 4, 46, 27))

        rel = duckdb_cursor.read_csv(TestFile('category.csv'), dtype=['double'])
        res = rel.fetchone()
        print(res)
        assert res == (1.0, 'Action', datetime.datetime(2006, 2, 15, 4, 46, 27))

    def test_sep(self, duckdb_cursor):
        rel = duckdb_cursor.read_csv(TestFile('category.csv'), sep=" ")
        res = rel.fetchone()
        print(res)
        assert res == ('1|Action|2006-02-15', datetime.time(4, 46, 27))

    def test_delimiter(self, duckdb_cursor):
        rel = duckdb_cursor.read_csv(TestFile('category.csv'), delimiter=" ")
        res = rel.fetchone()
        print(res)
        assert res == ('1|Action|2006-02-15', datetime.time(4, 46, 27))

    def test_delimiter_and_sep(self, duckdb_cursor):
        with pytest.raises(duckdb.InvalidInputException, match="read_csv takes either 'delimiter' or 'sep', not both"):
            rel = duckdb_cursor.read_csv(TestFile('category.csv'), delimiter=" ", sep=" ")

    def test_header_true(self, duckdb_cursor):
        rel = duckdb_cursor.read_csv(TestFile('category.csv'))
        res = rel.fetchone()
        print(res)
        assert res == (1, 'Action', datetime.datetime(2006, 2, 15, 4, 46, 27))

    @pytest.mark.skip(reason="Issue #6011 needs to be fixed first, header=False doesn't work correctly")
    def test_header_false(self, duckdb_cursor):
        rel = duckdb_cursor.read_csv(TestFile('category.csv'), header=False)

    def test_na_values(self, duckdb_cursor):
        rel = duckdb_cursor.read_csv(TestFile('category.csv'), na_values='Action')
        res = rel.fetchone()
        print(res)
        assert res == (1, None, datetime.datetime(2006, 2, 15, 4, 46, 27))

    def test_na_values_list(self, duckdb_cursor):
        rel = duckdb_cursor.read_csv(TestFile('category.csv'), na_values=['Action', 'Animation'])
        res = rel.fetchone()
        assert res == (1, None, datetime.datetime(2006, 2, 15, 4, 46, 27))
        res = rel.fetchone()
        assert res == (2, None, datetime.datetime(2006, 2, 15, 4, 46, 27))

    def test_skiprows(self, duckdb_cursor):
        rel = duckdb_cursor.read_csv(TestFile('category.csv'), skiprows=1)
        res = rel.fetchone()
        print(res)
        assert res == (1, 'Action', datetime.datetime(2006, 2, 15, 4, 46, 27))

    # We want to detect this at bind time
    def test_compression_wrong(self, duckdb_cursor):
        with pytest.raises(duckdb.Error, match="Input is not a GZIP stream"):
            rel = duckdb_cursor.read_csv(TestFile('category.csv'), compression='gzip')

    def test_quotechar(self, duckdb_cursor):
        rel = duckdb_cursor.read_csv(TestFile('unquote_without_delimiter.csv'), quotechar="", header=False)
        res = rel.fetchone()
        print(res)
        assert res == ('"AAA"BB',)

    def test_quote(self, duckdb_cursor):
        with pytest.raises(
            duckdb.Error, match="The methods read_csv and read_csv_auto do not have the \"quote\" argument."
        ):
            rel = duckdb_cursor.read_csv(TestFile('unquote_without_delimiter.csv'), quote="", header=False)

    def test_escapechar(self, duckdb_cursor):
        rel = duckdb_cursor.read_csv(TestFile('quote_escape.csv'), escapechar=";", header=False)
        res = rel.limit(1, 1).fetchone()
        print(res)
        assert res == ('345', 'TEST6', '"text""2""text"')

    def test_encoding_wrong(self, duckdb_cursor):
        with pytest.raises(
            duckdb.BinderException, match="Copy is only supported for UTF-8 encoded files, ENCODING 'UTF-8'"
        ):
            rel = duckdb_cursor.read_csv(TestFile('quote_escape.csv'), encoding=";")

    def test_encoding_correct(self, duckdb_cursor):
        rel = duckdb_cursor.read_csv(TestFile('quote_escape.csv'), encoding="UTF-8")
        res = rel.limit(1, 1).fetchone()
        print(res)
        assert res == (345, 'TEST6', 'text"2"text')

    def test_date_format_as_datetime(self, duckdb_cursor):
        rel = duckdb_cursor.read_csv(TestFile('datetime.csv'))
        res = rel.fetchone()
        print(res)
        assert res == (
            123,
            'TEST2',
            datetime.time(12, 12, 12),
            datetime.date(2000, 1, 1),
            datetime.datetime(2000, 1, 1, 12, 12),
        )

    def test_date_format_as_date(self, duckdb_cursor):
        rel = duckdb_cursor.read_csv(TestFile('datetime.csv'), date_format='%Y-%m-%d')
        res = rel.fetchone()
        print(res)
        assert res == (
            123,
            'TEST2',
            datetime.time(12, 12, 12),
            datetime.date(2000, 1, 1),
            datetime.datetime(2000, 1, 1, 12, 12),
        )

    def test_timestamp_format(self, duckdb_cursor):
        rel = duckdb_cursor.read_csv(TestFile('datetime.csv'), timestamp_format='%Y-%m-%d %H:%M:%S')
        res = rel.fetchone()
        assert res == (
            123,
            'TEST2',
            datetime.time(12, 12, 12),
            datetime.date(2000, 1, 1),
            datetime.datetime(2000, 1, 1, 12, 12),
        )

    def test_sample_size_correct(self, duckdb_cursor):
        rel = duckdb_cursor.read_csv(TestFile('problematic.csv'), sample_size=-1)
        res = rel.fetchone()
        print(res)
        assert res == ('1', '1', '1')

    def test_all_varchar(self, duckdb_cursor):
        rel = duckdb_cursor.read_csv(TestFile('category.csv'), all_varchar=True)
        res = rel.fetchone()
        print(res)
        assert res == ('1', 'Action', '2006-02-15 04:46:27')

    def test_null_padding(self, duckdb_cursor):
        rel = duckdb_cursor.read_csv(TestFile('nullpadding.csv'), null_padding=False, header=False)
        res = rel.fetchall()
        assert res == [
            ('# this file has a bunch of gunk at the top',),
            ('one,two,three,four',),
            ('1,a,alice',),
            ('2,b,bob',),
        ]

        rel = duckdb_cursor.read_csv(TestFile('nullpadding.csv'), null_padding=True, header=False)
        res = rel.fetchall()
        assert res == [
            ('# this file has a bunch of gunk at the top', None, None, None),
            ('one', 'two', 'three', 'four'),
            ('1', 'a', 'alice', None),
            ('2', 'b', 'bob', None),
        ]

        rel = duckdb.read_csv(TestFile('nullpadding.csv'), null_padding=False, header=False)
        res = rel.fetchall()
        assert res == [
            ('# this file has a bunch of gunk at the top',),
            ('one,two,three,four',),
            ('1,a,alice',),
            ('2,b,bob',),
        ]

        rel = duckdb.read_csv(TestFile('nullpadding.csv'), null_padding=True, header=False)
        res = rel.fetchall()
        assert res == [
            ('# this file has a bunch of gunk at the top', None, None, None),
            ('one', 'two', 'three', 'four'),
            ('1', 'a', 'alice', None),
            ('2', 'b', 'bob', None),
        ]

        rel = duckdb_cursor.from_csv_auto(TestFile('nullpadding.csv'), null_padding=False, header=False)
        res = rel.fetchall()
        assert res == [
            ('# this file has a bunch of gunk at the top',),
            ('one,two,three,four',),
            ('1,a,alice',),
            ('2,b,bob',),
        ]

        rel = duckdb_cursor.from_csv_auto(TestFile('nullpadding.csv'), null_padding=True, header=False)
        res = rel.fetchall()
        assert res == [
            ('# this file has a bunch of gunk at the top', None, None, None),
            ('one', 'two', 'three', 'four'),
            ('1', 'a', 'alice', None),
            ('2', 'b', 'bob', None),
        ]

    def test_normalize_names(self, duckdb_cursor):
        rel = duckdb_cursor.read_csv(TestFile('category.csv'), normalize_names=False)
        df = rel.df()
        column_names = list(df.columns.values)
        # The names are not normalized, so they are capitalized
        assert 'CATEGORY_ID' in column_names

        rel = duckdb_cursor.read_csv(TestFile('category.csv'), normalize_names=True)
        df = rel.df()
        column_names = list(df.columns.values)
        # The capitalized names are normalized to lowercase instead
        assert 'CATEGORY_ID' not in column_names

    def test_filename(self, duckdb_cursor):
        rel = duckdb_cursor.read_csv(TestFile('category.csv'), filename=False)
        df = rel.df()
        column_names = list(df.columns.values)
        # The filename is not included in the returned columns
        assert 'filename' not in column_names

        rel = duckdb_cursor.read_csv(TestFile('category.csv'), filename=True)
        df = rel.df()
        column_names = list(df.columns.values)
        # The filename is included in the returned columns
        assert 'filename' in column_names

    def test_read_pathlib_path(self, duckdb_cursor):
        pathlib = pytest.importorskip("pathlib")
        path = pathlib.Path(TestFile('category.csv'))
        rel = duckdb_cursor.read_csv(path)
        res = rel.fetchone()
        print(res)
        assert res == (1, 'Action', datetime.datetime(2006, 2, 15, 4, 46, 27))

    def test_read_filelike(self, duckdb_cursor):
        pytest.importorskip("fsspec")

        string = StringIO("c1,c2,c3\na,b,c")
        res = duckdb_cursor.read_csv(string).fetchall()
        assert res == [('a', 'b', 'c')]

    def test_read_filelike_rel_out_of_scope(self, duckdb_cursor):
        _ = pytest.importorskip("fsspec")

        def keep_in_scope():
            string = StringIO("c1,c2,c3\na,b,c")
            # Create a ReadCSVRelation on a file-like object
            # this will add the object to our internal object filesystem
            rel = duckdb_cursor.read_csv(string)
            # The file-like object will still exist, so we can execute this later
            return rel

        def close_scope():
            string = StringIO("c1,c2,c3\na,b,c")
            # Create a ReadCSVRelation on a file-like object
            # this will add the object to our internal object filesystem
            res = duckdb_cursor.read_csv(string).fetchall()
            # When the relation goes out of scope - we delete the file-like object from our filesystem
            return res

        relation = keep_in_scope()
        res = relation.fetchall()

        res2 = close_scope()
        assert res == res2

    def test_filelike_bytesio(self, duckdb_cursor):
        _ = pytest.importorskip("fsspec")
        string = BytesIO(b"c1,c2,c3\na,b,c")
        res = duckdb_cursor.read_csv(string).fetchall()
        assert res == [('a', 'b', 'c')]

    def test_filelike_exception(self, duckdb_cursor):
        _ = pytest.importorskip("fsspec")

        class ReadError:
            def __init__(self):
                pass

            def read(self, amount=-1):
                raise ValueError(amount)

            def seek(self, loc):
                return 0

        class SeekError:
            def __init__(self):
                pass

            def read(self, amount=-1):
                return b'test'

            def seek(self, loc):
                raise ValueError(loc)

        # The MemoryFileSystem reads the content into another object, so this fails instantly
        obj = ReadError()
        with pytest.raises(ValueError):
            res = duckdb_cursor.read_csv(obj).fetchall()

        # For that same reason, this will not error, because the data is retrieved with 'read' and then SeekError is never used again
        obj = SeekError()
        res = duckdb_cursor.read_csv(obj).fetchall()

    def test_filelike_custom(self, duckdb_cursor):
        _ = pytest.importorskip("fsspec")

        class CustomIO:
            def __init__(self):
                self.loc = 0
                pass

            def seek(self, loc):
                self.loc = loc
                return loc

            def read(self, amount=-1):
                file = b"c1,c2,c3\na,b,c"
                if amount == -1:
                    return file
                out = file[self.loc : self.loc + amount : 1]
                self.loc += amount
                return out

        obj = CustomIO()
        res = duckdb_cursor.read_csv(obj).fetchall()
        assert res == [('a', 'b', 'c')]

    def test_filelike_non_readable(self, duckdb_cursor):
        _ = pytest.importorskip("fsspec")
        obj = 5
        with pytest.raises(ValueError, match="Can not read from a non file-like object"):
            res = duckdb_cursor.read_csv(obj).fetchall()

    def test_filelike_none(self, duckdb_cursor):
        _ = pytest.importorskip("fsspec")
        obj = None
        with pytest.raises(ValueError, match="Can not read from a non file-like object"):
            res = duckdb_cursor.read_csv(obj).fetchall()

    @pytest.mark.skip(reason="depends on garbage collector behaviour, and sporadically breaks in CI")
    def test_internal_object_filesystem_cleanup(self, duckdb_cursor):
        _ = pytest.importorskip("fsspec")

        class CountedObject(StringIO):
            instance_count = 0

            def __init__(self, str):
                CountedObject.instance_count += 1
                super().__init__(str)

            def __del__(self):
                CountedObject.instance_count -= 1

        def scoped_objects(duckdb_cursor):
            obj = CountedObject("a,b,c")
            rel1 = duckdb_cursor.read_csv(obj)
            assert rel1.fetchall() == [
                (
                    'a',
                    'b',
                    'c',
                )
            ]
            assert CountedObject.instance_count == 1

            obj = CountedObject("a,b,c")
            rel2 = duckdb_cursor.read_csv(obj)
            assert rel2.fetchall() == [
                (
                    'a',
                    'b',
                    'c',
                )
            ]
            assert CountedObject.instance_count == 2

            obj = CountedObject("a,b,c")
            rel3 = duckdb_cursor.read_csv(obj)
            assert rel3.fetchall() == [
                (
                    'a',
                    'b',
                    'c',
                )
            ]
            assert CountedObject.instance_count == 3

        assert CountedObject.instance_count == 0
        scoped_objects(duckdb_cursor)
        assert CountedObject.instance_count == 0

    def test_read_csv_glob(self, tmp_path, create_temp_csv):
        file1_path, file2_path = create_temp_csv

        # Use the temporary file paths to read CSV files
        con = duckdb.connect()
        rel = con.read_csv(f'{tmp_path}/file*.csv')
        res = con.sql("select * from rel order by all").fetchall()
        assert res == [(1,), (2,), (3,), (4,), (5,), (6,)]

    @pytest.mark.xfail(condition=platform.system() == "Emscripten", reason="time zones not working")
    def test_read_csv_combined(self, duckdb_cursor):
        CSV_FILE = TestFile('stress_test.csv')
        COLUMNS = {
            'result': 'VARCHAR',
            'table': 'BIGINT',
            '_time': 'TIMESTAMPTZ',
            '_measurement': 'VARCHAR',
            'bench_test': 'VARCHAR',
            'flight_id': 'VARCHAR',
            'flight_status': 'VARCHAR',
            'log_level': 'VARCHAR',
            'sys_uuid': 'VARCHAR',
            'message': 'VARCHAR',
        }

        rel = duckdb.read_csv(CSV_FILE, skiprows=1, delimiter=",", quotechar='"', escapechar="\\", dtype=COLUMNS)
        res = rel.fetchall()

        rel2 = duckdb_cursor.sql(rel.sql_query())
        res2 = rel2.fetchall()

        # Assert that the results are the same
        assert res == res2

        # And assert that the columns and types of the relations are the same
        assert rel.columns == rel2.columns
        assert rel.types == rel2.types

    def test_read_csv_names(self, tmp_path):
        file = tmp_path / "file.csv"
        file.write_text('one,two,three,four\n1,2,3,4\n1,2,3,4\n1,2,3,4')

        con = duckdb.connect()
        rel = con.read_csv(str(file), names=['a', 'b', 'c'])
        assert rel.columns == ['a', 'b', 'c', 'four']

        with pytest.raises(duckdb.InvalidInputException, match="read_csv only accepts 'names' as a list of strings"):
            rel = con.read_csv(file, names=True)

        with pytest.raises(duckdb.InvalidInputException, match="not possible to detect the CSV Header"):
            rel = con.read_csv(file, names=['a', 'b', 'c', 'd', 'e'])

        # Duplicates are not okay
        with pytest.raises(duckdb.BinderException, match="names must have unique values"):
            rel = con.read_csv(file, names=['a', 'b', 'a', 'b'])
            assert rel.columns == ['a', 'b', 'a', 'b']

    def test_read_csv_names_mixed_with_dtypes(self, tmp_path):
        file = tmp_path / "file.csv"
        file.write_text('one,two,three,four\n1,2,3,4\n1,2,3,4\n1,2,3,4')

        con = duckdb.connect()
        rel = con.read_csv(
            file,
            names=['a', 'b', 'c'],
            dtype={
                'a': int,
                'b': bool,
                'c': str,
            },
        )
        assert rel.columns == ['a', 'b', 'c', 'four']
        assert rel.types == ['BIGINT', 'BOOLEAN', 'VARCHAR', 'BIGINT']

        # dtypes and names dont match
        # FIXME: seems the order columns are named in this error is non-deterministic
        # so for now I'm excluding the list of columns from the expected error
        expected_error = """do not exist in the CSV File"""
        with pytest.raises(duckdb.BinderException, match=expected_error):
            rel = con.read_csv(
                file,
                names=['a', 'b', 'c'],
                dtype={
                    'd': int,
                    'e': bool,
                    'f': str,
                },
            )

    def test_read_csv_multi_file(self, tmp_path):
        file1 = tmp_path / "file1.csv"
        file1.write_text('one,two,three,four\n1,2,3,4\n1,2,3,4\n1,2,3,4')

        file2 = tmp_path / "file2.csv"
        file2.write_text('one,two,three,four\n5,6,7,8\n5,6,7,8\n5,6,7,8')

        file3 = tmp_path / "file3.csv"
        file3.write_text('one,two,three,four\n9,10,11,12\n9,10,11,12\n9,10,11,12')

        con = duckdb.connect()
        files = [str(file1), str(file2), str(file3)]
        rel = con.read_csv(files)
        res = rel.fetchall()
        assert res == [
            (1, 2, 3, 4),
            (1, 2, 3, 4),
            (1, 2, 3, 4),
            (5, 6, 7, 8),
            (5, 6, 7, 8),
            (5, 6, 7, 8),
            (9, 10, 11, 12),
            (9, 10, 11, 12),
            (9, 10, 11, 12),
        ]

    def test_read_csv_empty_list(self):
        con = duckdb.connect()
        files = []
        with pytest.raises(
            duckdb.InvalidInputException, match='Please provide a non-empty list of paths or file-like objects'
        ):
            rel = con.read_csv(files)
            res = rel.fetchall()

    def test_read_auto_detect(self, tmp_path):
        file1 = tmp_path / "file1.csv"
        file1.write_text('one|two|three|four\n1|2|3|4')

        con = duckdb.connect()
        rel = con.read_csv(str(file1), columns={'a': 'VARCHAR'}, auto_detect=False, header=False)
        assert rel.fetchall() == [('one|two|three|four',), ('1|2|3|4',)]

    def test_read_csv_list_invalid_path(self, tmp_path):
        con = duckdb.connect()

        file1 = tmp_path / "file1.csv"
        file1.write_text('one,two,three,four\n1,2,3,4\n1,2,3,4\n1,2,3,4')

        file3 = tmp_path / "file3.csv"
        file3.write_text('one,two,three,four\n9,10,11,12\n9,10,11,12\n9,10,11,12')

        files = [str(file1), 'not_valid_path', str(file3)]
        with pytest.raises(duckdb.IOException, match='No files found that match the pattern "not_valid_path"'):
            rel = con.read_csv(files)
            res = rel.fetchall()

    @pytest.mark.parametrize(
        'options',
        [
            {'lineterminator': '\\n'},
            {'lineterminator': 'LINE_FEED'},
            {'lineterminator': CSVLineTerminator.LINE_FEED},
            {'columns': {'id': 'INTEGER', 'name': 'INTEGER', 'c': 'integer', 'd': 'INTEGER'}},
            {'auto_type_candidates': ['INTEGER', 'INTEGER']},
            {'max_line_size': 10000},
            {'ignore_errors': True},
            {'ignore_errors': False},
            {'store_rejects': True},
            {'store_rejects': False},
            {'rejects_table': 'my_rejects_table'},
            {'rejects_scan': 'my_rejects_scan'},
            {'rejects_table': 'my_rejects_table', 'rejects_limit': 50},
            {'force_not_null': ['one', 'two']},
            {'buffer_size': 2097153},
            {'decimal': '.'},
            {'allow_quoted_nulls': True},
            {'allow_quoted_nulls': False},
            {'filename': True},
            {'filename': 'test'},
            {'hive_partitioning': True},
            {'hive_partitioning': False},
            {'union_by_name': True},
            {'union_by_name': False},
            {'hive_types_autocast': False},
            {'hive_types_autocast': True},
            {'hive_types': {'one': 'INTEGER', 'two': 'VARCHAR'}},
        ],
    )
    @pytest.mark.skipif(sys.platform.startswith("win"), reason="Skipping on Windows because of lineterminator option")
    def test_read_csv_options(self, duckdb_cursor, options, tmp_path):
        file = tmp_path / "file.csv"
        file.write_text('one,two,three,four\n1,2,3,4\n1,2,3,4\n1,2,3,4')
        print(options)
        if 'hive_types' in options:
            with pytest.raises(duckdb.InvalidInputException, match=r'Unknown hive_type:'):
                rel = duckdb_cursor.read_csv(file, **options)
        else:
            rel = duckdb_cursor.read_csv(file, **options)
            res = rel.fetchall()

    def test_read_comment(self, tmp_path):
        file1 = tmp_path / "file1.csv"
        file1.write_text('one|two|three|four\n1|2|3|4#|5|6\n#bla\n1|2|3|4\n')

        con = duckdb.connect()
        rel = con.read_csv(str(file1), columns={'a': 'VARCHAR'}, auto_detect=False, header=False, comment='#')
        assert rel.fetchall() == [('one|two|three|four',), ('1|2|3|4',), ('1|2|3|4',)]

    def test_read_enum(self, tmp_path):
        file1 = tmp_path / "file1.csv"
        file1.write_text('feelings\nhappy\nsad\nangry\nhappy\n')

        con = duckdb.connect()
        con.execute("CREATE TYPE mood AS ENUM ('happy', 'sad', 'angry')")

        rel = con.read_csv(str(file1), dtype=['mood'])
        assert rel.fetchall() == [('happy',), ('sad',), ('angry',), ('happy',)]

        rel = con.read_csv(str(file1), dtype={'feelings': 'mood'})
        assert rel.fetchall() == [('happy',), ('sad',), ('angry',), ('happy',)]

        rel = con.read_csv(str(file1), columns={'feelings': 'mood'})
        assert rel.fetchall() == [('happy',), ('sad',), ('angry',), ('happy',)]

        with pytest.raises(duckdb.CatalogException, match="Type with name mood_2 does not exist!"):
            rel = con.read_csv(str(file1), columns={'feelings': 'mood_2'})

        with pytest.raises(duckdb.CatalogException, match="Type with name mood_2 does not exist!"):
            rel = con.read_csv(str(file1), dtype={'feelings': 'mood_2'})

        with pytest.raises(duckdb.CatalogException, match="Type with name mood_2 does not exist!"):
            rel = con.read_csv(str(file1), dtype=['mood_2'])

    def test_strict_mode(self, tmp_path):
        file1 = tmp_path / "file1.csv"
        file1.write_text('one|two|three|four\n1|2|3|4\n1|2|3|4|5\n1|2|3|4\n')

        con = duckdb.connect()
        with pytest.raises(duckdb.InvalidInputException, match="CSV Error on Line"):
            rel = con.read_csv(
                str(file1),
                header=True,
                delimiter='|',
                columns={'a': 'INTEGER', 'b': 'INTEGER', 'c': 'INTEGER', 'd': 'INTEGER'},
                auto_detect=False,
            )
            rel.fetchall()
        rel = con.read_csv(
            str(file1),
            header=True,
            delimiter='|',
            strict_mode=False,
            columns={'a': 'INTEGER', 'b': 'INTEGER', 'c': 'INTEGER', 'd': 'INTEGER'},
            auto_detect=False,
        )
        assert rel.fetchall() == [(1, 2, 3, 4), (1, 2, 3, 4), (1, 2, 3, 4)]

    def test_union_by_name(self, tmp_path):
        file1 = tmp_path / "file1.csv"
        file1.write_text('one|two|three|four\n1|2|3|4')

        file1 = tmp_path / "file2.csv"
        file1.write_text('two|three|four|five\n2|3|4|5')

        con = duckdb.connect()

        file_path = tmp_path / "file*.csv"
        rel = con.read_csv(file_path, union_by_name=True)
        assert rel.columns == ['one', 'two', 'three', 'four', 'five']
        assert rel.fetchall() == [(1, 2, 3, 4, None), (None, 2, 3, 4, 5)]

<<<<<<< HEAD
    def test_skip_comment_option(self, tmp_path):
        file1 = tmp_path / "file1.csv"
        file1.write_text('skip this line\n# comment\nx,y,z\n1,2,3\n4,5,6')
        con = duckdb.connect()
        rel = con.read_csv(file1, comment='#', skiprows=1, all_varchar=True)
        assert rel.columns == ['x', 'y', 'z']
        assert rel.fetchall() == [('1', '2', '3'), ('4', '5', '6')]
=======
    def test_thousands_separator(self, tmp_path):
        file = tmp_path / "file_thousands.csv"
        file.write_text('money\n"10,000.23"\n"1,000,000,000.01"')

        con = duckdb.connect()
        rel = con.read_csv(file, thousands=',')
        assert rel.fetchall() == [(10000.23,), (1000000000.01,)]

        with pytest.raises(
            duckdb.BinderException, match="Unsupported parameter for THOUSANDS: should be max one character"
        ):
            con.read_csv(file, thousands=',,,')
>>>>>>> a2caf303
<|MERGE_RESOLUTION|>--- conflicted
+++ resolved
@@ -704,15 +704,6 @@
         assert rel.columns == ['one', 'two', 'three', 'four', 'five']
         assert rel.fetchall() == [(1, 2, 3, 4, None), (None, 2, 3, 4, 5)]
 
-<<<<<<< HEAD
-    def test_skip_comment_option(self, tmp_path):
-        file1 = tmp_path / "file1.csv"
-        file1.write_text('skip this line\n# comment\nx,y,z\n1,2,3\n4,5,6')
-        con = duckdb.connect()
-        rel = con.read_csv(file1, comment='#', skiprows=1, all_varchar=True)
-        assert rel.columns == ['x', 'y', 'z']
-        assert rel.fetchall() == [('1', '2', '3'), ('4', '5', '6')]
-=======
     def test_thousands_separator(self, tmp_path):
         file = tmp_path / "file_thousands.csv"
         file.write_text('money\n"10,000.23"\n"1,000,000,000.01"')
@@ -725,4 +716,11 @@
             duckdb.BinderException, match="Unsupported parameter for THOUSANDS: should be max one character"
         ):
             con.read_csv(file, thousands=',,,')
->>>>>>> a2caf303
+
+    def test_skip_comment_option(self, tmp_path):
+        file1 = tmp_path / "file1.csv"
+        file1.write_text('skip this line\n# comment\nx,y,z\n1,2,3\n4,5,6')
+        con = duckdb.connect()
+        rel = con.read_csv(file1, comment='#', skiprows=1, all_varchar=True)
+        assert rel.columns == ['x', 'y', 'z']
+        assert rel.fetchall() == [('1', '2', '3'), ('4', '5', '6')]