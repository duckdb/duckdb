import logging
import sys
from pathlib import Path
from shutil import copyfileobj
from typing import Callable, List
from os.path import exists
from pathlib import PurePosixPath

import duckdb
from duckdb import DuckDBPyConnection, InvalidInputException
from pytest import raises, importorskip, fixture, MonkeyPatch, mark

importorskip('fsspec', '2022.11.0')
from fsspec import filesystem, AbstractFileSystem
from fsspec.implementations.memory import MemoryFileSystem
from fsspec.implementations.local import LocalFileOpener

FILENAME = 'integers.csv'

logging.basicConfig(level=logging.DEBUG)


def intercept(monkeypatch: MonkeyPatch, obj: object, name: str) -> List[str]:
    error_occured = []
    orig = getattr(obj, name)

    def ceptor(*args, **kwargs):
        try:
            return orig(*args, **kwargs)
        except Exception as e:
            error_occured.append(e)
            raise e

    monkeypatch.setattr(obj, name, ceptor)
    return error_occured


@fixture()
def duckdb_cursor():
    with duckdb.connect() as conn:
        yield conn


@fixture()
def memory():
    fs = filesystem('memory', skip_instance_cache=True)

    # ensure each instance is independent (to work around a weird quirk in fsspec)
    fs.store = {}
    fs.pseudo_dirs = ['']

    # copy csv into memory filesystem
    add_file(fs)
    return fs


def add_file(fs, filename=FILENAME):
    with (Path(__file__).parent / 'data' / filename).open('rb') as source, fs.open(filename, 'wb') as dest:
        copyfileobj(source, dest)


class TestPythonFilesystem:
    def test_unregister_non_existent_filesystem(self, duckdb_cursor: DuckDBPyConnection):
        with raises(InvalidInputException):
            duckdb_cursor.unregister_filesystem('fake')

    def test_memory_filesystem(self, duckdb_cursor: DuckDBPyConnection, memory: AbstractFileSystem):
        duckdb_cursor.register_filesystem(memory)

        assert memory.protocol == 'memory'

        duckdb_cursor.execute(f"select * from 'memory://{FILENAME}'")

        assert duckdb_cursor.fetchall() == [(1, 10, 0), (2, 50, 30)]

        duckdb_cursor.unregister_filesystem('memory')

    def test_reject_abstract_filesystem(self, duckdb_cursor: DuckDBPyConnection):
        with raises(InvalidInputException):
            duckdb_cursor.register_filesystem(AbstractFileSystem())

    def test_unregister_builtin(self, require: Callable[[str], DuckDBPyConnection]):
        duckdb_cursor = require('httpfs')
        assert duckdb_cursor.filesystem_is_registered('S3FileSystem') == True
        duckdb_cursor.unregister_filesystem('S3FileSystem')
        assert duckdb_cursor.filesystem_is_registered('S3FileSystem') == False

    def test_multiple_protocol_filesystems(self, duckdb_cursor: DuckDBPyConnection):
        class ExtendedMemoryFileSystem(MemoryFileSystem):
            protocol = ('file', 'local')
            # defer to the original implementation that doesn't hardcode the protocol
            _strip_protocol = classmethod(AbstractFileSystem._strip_protocol.__func__)

        memory = ExtendedMemoryFileSystem(skip_instance_cache=True)
        add_file(memory)
        duckdb_cursor.register_filesystem(memory)
        for protocol in memory.protocol:
            duckdb_cursor.execute(f"select * from '{protocol}://{FILENAME}'")

            assert duckdb_cursor.fetchall() == [(1, 10, 0), (2, 50, 30)]

    def test_write(self, duckdb_cursor: DuckDBPyConnection, memory: AbstractFileSystem):
        duckdb_cursor.register_filesystem(memory)

        duckdb_cursor.execute("copy (select 1) to 'memory://01.csv' (FORMAT CSV)")

        assert memory.open('01.csv').read() == b'1\n'

    def test_null_bytes(self, duckdb_cursor: DuckDBPyConnection, memory: AbstractFileSystem):
        with memory.open('test.csv', 'wb') as fh:
            fh.write(b'hello\n\0world\0')
        duckdb_cursor.register_filesystem(memory)

        duckdb_cursor.execute('select * from "memory://test.csv"')

        assert duckdb_cursor.fetchall() == [('hello',), ('\0world\0',)]

    def test_read_parquet(self, duckdb_cursor: DuckDBPyConnection, memory: AbstractFileSystem):
        filename = 'binary_string.parquet'
        add_file(memory, filename)

        duckdb_cursor.register_filesystem(memory)

        duckdb_cursor.execute(f"select * from read_parquet('memory://{filename}')")

        assert duckdb_cursor.fetchall() == [(b'foo',), (b'bar',), (b'baz',)]

    def test_write_parquet(self, duckdb_cursor: DuckDBPyConnection, memory: AbstractFileSystem):
        duckdb_cursor.register_filesystem(memory)
        filename = 'output.parquet'

        duckdb_cursor.execute(f'''COPY (SELECT 1) TO 'memory://{filename}' (FORMAT PARQUET);''')

        assert memory.open(filename).read().startswith(b'PAR1')

    def test_when_fsspec_not_installed(self, duckdb_cursor: DuckDBPyConnection, monkeypatch: MonkeyPatch):
        monkeypatch.setitem(sys.modules, 'fsspec', None)

        with raises(ModuleNotFoundError):
            duckdb_cursor.register_filesystem(None)

    @mark.skipif(sys.version_info < (3, 8), reason="ArrowFSWrapper requires python 3.8 or higher")
    def test_arrow_fs_wrapper(self, tmp_path: Path, duckdb_cursor: DuckDBPyConnection):
        fs = importorskip('pyarrow.fs')
        from fsspec.implementations.arrow import ArrowFSWrapper

        local = fs.LocalFileSystem()
        local_fsspec = ArrowFSWrapper(local, skip_instance_cache=True)
        # posix calls here required as ArrowFSWrapper only supports url-like paths (not Windows paths)
        filename = str(PurePosixPath(tmp_path.as_posix()) / "test.csv")
        with local_fsspec.open(filename, mode='w') as f:
            f.write("a,b,c\n")
            f.write("1,2,3\n")
            f.write("4,5,6\n")

        duckdb_cursor.register_filesystem(local_fsspec)
        duckdb_cursor.execute(f"select * from read_csv_auto('local://{filename}', header=true)")

        assert duckdb_cursor.fetchall() == [(1, 2, 3), (4, 5, 6)]

    def test_database_attach(self, tmp_path: Path, monkeypatch: MonkeyPatch):
        db_path = str(tmp_path / 'hello.db')

        # setup a database to attach later
        with duckdb.connect(db_path) as conn:
            conn.execute('''
                CREATE TABLE t (id int);
                INSERT INTO t VALUES (0)
            ''')

        assert exists(db_path)

        with duckdb.connect() as conn:
            fs = filesystem('file', skip_instance_cache=True)
            write_errors = intercept(monkeypatch, LocalFileOpener, 'write')
            conn.register_filesystem(fs)
            conn.execute(f"ATTACH 'file://{db_path}'")

            conn.execute('INSERT INTO hello.t VALUES (1)')

            conn.execute('FROM hello.t')
            assert conn.fetchall() == [(0,), (1,)]

        # duckdb sometimes seems to swallow write errors, so we use this to ensure that 
        # isn't happening
        assert not write_errors

    def test_copy_partition(self, duckdb_cursor: DuckDBPyConnection, memory: AbstractFileSystem):
        duckdb_cursor.register_filesystem(memory)

        duckdb_cursor.execute("copy (select 1 as a) to 'memory://root' (partition_by (a))")

        assert memory.open(
            '/root\\a=1\\data_0.csv'
            if sys.platform == 'win32' else
            '/root/a=1/data_0.csv'
        ).read() == b'1\n'

    def test_read_hive_partition(self, duckdb_cursor: DuckDBPyConnection, memory: AbstractFileSystem):
        duckdb_cursor.register_filesystem(memory)

        with memory.open('/root/a=1/data_0.csv', 'wb') as fh:
            fh.write(b'1\n')

        duckdb_cursor.execute('''SELECT * FROM read_csv_auto('memory://root/*/*.csv', HIVE_PARTITIONING = 1);''')
<<<<<<< HEAD
=======
        assert duckdb_cursor.fetchall() == [(1, 1)]
        duckdb_cursor.execute('''SELECT * FROM read_csv_auto('memory://root/*/*.csv', HIVE_PARTITIONING = 1, HIVE_TYPES_AUTOCAST=0);''')
>>>>>>> 067d08e1
        assert duckdb_cursor.fetchall() == [(1, '1')]<|MERGE_RESOLUTION|>--- conflicted
+++ resolved
@@ -203,9 +203,6 @@
             fh.write(b'1\n')
 
         duckdb_cursor.execute('''SELECT * FROM read_csv_auto('memory://root/*/*.csv', HIVE_PARTITIONING = 1);''')
-<<<<<<< HEAD
-=======
         assert duckdb_cursor.fetchall() == [(1, 1)]
         duckdb_cursor.execute('''SELECT * FROM read_csv_auto('memory://root/*/*.csv', HIVE_PARTITIONING = 1, HIVE_TYPES_AUTOCAST=0);''')
->>>>>>> 067d08e1
         assert duckdb_cursor.fetchall() == [(1, '1')]