import duckdb
import numpy
import pytest
from datetime import date, timedelta
<<<<<<< HEAD
import re
=======
from conftest import NumpyPandas, ArrowPandas
>>>>>>> c5737e4a

class TestMap(object):
    @pytest.mark.parametrize('pandas', [NumpyPandas()])
    def test_map(self, duckdb_cursor, pandas):
        testrel = duckdb.values([1, 2])
        conn = duckdb.connect()
        conn.execute('CREATE TABLE t (a integer)')
        empty_rel = conn.table('t')

        newdf1 = testrel.map(lambda df : df['col0'].add(42).to_frame())
        newdf2 = testrel.map(lambda df : df['col0'].astype('string').to_frame())
        newdf3 = testrel.map(lambda df : df)

        # column count differs from bind
        def evil1(df):
            if len(df) == 0:
                return df['col0'].to_frame()
            else:
                return df

        # column type differs from bind
        def evil2(df):
            if len(df) == 0:
                df['col0'] = df['col0'].astype('int')
            return df

        # column name differs from bind
        def evil3(df):
            if len(df) == 0:
                df = df.rename(columns={"col0" : "col42"})
            return df

        # does not return a df
        def evil4(df):
            return 42

        # straight up throws exception
        def evil5(df):
            this_makes_no_sense()

        def return_dataframe(df):
            return pandas.DataFrame({'A' : [1]})

        def return_big_dataframe(df):
            return pandas.DataFrame({'A' : [1]*5000})

        def return_none(df):
            return None

        def return_empty_df(df):
            return pandas.DataFrame()

        with pytest.raises(duckdb.InvalidInputException, match='Expected 1 columns from UDF, got 2'):
            print(testrel.map(evil1).df())

        with pytest.raises(duckdb.InvalidInputException, match='UDF column type mismatch'):
            print(testrel.map(evil2).df())

        with pytest.raises(duckdb.InvalidInputException, match='UDF column name mismatch'):
            print(testrel.map(evil3).df())

        with pytest.raises(duckdb.InvalidInputException, match="Expected the UDF to return an object of type 'pandas.DataFrame'"):
            print(testrel.map(evil4).df())

        with pytest.raises(duckdb.InvalidInputException):
            print(testrel.map(evil5).df())

        # not a function
        with pytest.raises(TypeError):
            print(testrel.map(42).df())

        # nothing passed to map
        with pytest.raises(TypeError):
            print(testrel.map().df())

        testrel.map(return_dataframe).df().equals(pandas.DataFrame({'A' : [1]}))
        
        with pytest.raises(duckdb.InvalidInputException, match='UDF returned more than 2048 rows, which is not allowed.'):
            testrel.map(return_big_dataframe).df()

        empty_rel.map(return_dataframe).df().equals(pandas.DataFrame({'A' : []}))

        with pytest.raises(duckdb.InvalidInputException, match='No return value from Python function'):
            testrel.map(return_none).df()

        with pytest.raises(duckdb.InvalidInputException, match='Need a DataFrame with at least one column'):
            testrel.map(return_empty_df).df()

    def test_map_with_object_column(self, duckdb_cursor):
        def return_with_no_modification(df):
            return df

        # BLOB maps to 'object'
        # when a dataframe with 'object' column is returned, we use the content to infer the type
        # when the dataframe is empty, this results in NULL, which is not desirable
        # in this case we assume the returned type should be the same as the input type
        duckdb_cursor.values([b'1234']).map(return_with_no_modification).fetchall()

    @pytest.mark.parametrize('pandas', [NumpyPandas(), ArrowPandas()])
    def test_isse_3237(self, duckdb_cursor, pandas):
        def process(rel):
            def mapper(x):
                dates = x['date'].to_numpy("datetime64[us]")
                days = x['days_to_add'].to_numpy("int")
                x["result1"] = pandas.Series([pandas.to_datetime(y[0]).date() + timedelta(days=y[1].item()) for y in zip(dates,days)], dtype='datetime64[us]')
                x["result2"] = pandas.Series([pandas.to_datetime(y[0]).date() + timedelta(days=-y[1].item()) for y in zip(dates,days)], dtype='datetime64[us]')
                return x

            rel = rel.map(mapper)
            rel = rel.project("*, datediff('day', date, result1) as one")
            rel = rel.project("*, datediff('day', date, result2) as two")
            rel = rel.project("*, IF(ABS(one) > ABS(two), one, two) as three")            
            return rel

        df = pandas.DataFrame({'date': pandas.Series([date(2000,1,1), date(2000,1,2)], dtype="datetime64[us]"), 'days_to_add': [1,2]})
        rel = duckdb.from_df(df)
        rel = process(rel)
        x = rel.fetchdf()
        assert x['days_to_add'].to_numpy()[0] == 1

<<<<<<< HEAD
    def test_explicit_schema(self):
        def cast_to_string(df):
            df['i'] = df['i'].astype(str)
            return df

        con = duckdb.connect()
        rel = con.sql('select i from range (10) tbl(i)')
        assert rel.types[0] == int
        mapped_rel = rel.map(cast_to_string, schema={'i': str})
        assert mapped_rel.types[0] == str

    def test_explicit_schema_returntype_mismatch(self):
        def does_nothing(df):
            return df

        con = duckdb.connect()
        rel = con.sql('select i from range(10) tbl(i)')
        # expects the mapper to return a string column
        rel = rel.map(does_nothing, schema={'i': str})
        with pytest.raises(duckdb.InvalidInputException, match=re.escape("UDF column type mismatch, expected [VARCHAR], got [BIGINT]")):
            rel.fetchall()

    def test_explicit_schema_name_mismatch(self):
        def renames_column(df):
            return pd.DataFrame({'a': df['i']})

        con = duckdb.connect()
        rel = con.sql('select i from range(10) tbl(i)')
        rel = rel.map(renames_column, schema={'i': int})
        with pytest.raises(duckdb.InvalidInputException, match=re.escape('UDF column name mismatch')):
            rel.fetchall()

    def test_explicit_schema_error(self):
        def no_op(df):
            return df

        con = duckdb.connect()
        rel = con.sql('select 42')
        with pytest.raises(duckdb.InvalidInputException, match=re.escape("Invalid Input Error: 'schema' should be given as a Dict[str, DuckDBType]")):
            rel.map(no_op, schema=[int])

    def test_returns_non_dataframe(self):
        def returns_series(df):
            return df.loc[:,'i']

        con = duckdb.connect()
        rel = con.sql('select i, i as j from range(10) tbl(i)')
        with pytest.raises(duckdb.InvalidInputException, match=re.escape("Expected the UDF to return an object of type 'pandas.DataFrame', found '<class 'pandas.core.series.Series'>' instead")):
            rel = rel.map(returns_series)

    def test_explicit_schema_columncount_mismatch(self):
        def returns_subset(df):
            return pd.DataFrame({'i': df.loc[:,'i']})

        con = duckdb.connect()
        rel = con.sql('select i, i as j from range(10) tbl(i)')
        rel = rel.map(returns_subset, schema={'i': int, 'j': int})
        with pytest.raises(duckdb.InvalidInputException, match='Invalid Input Error: Expected 2 columns from UDF, got 1'):
            rel.fetchall()
=======
    @pytest.mark.parametrize('pandas', [NumpyPandas(), ArrowPandas()])
    def test_pyarrow_df(self, pandas):
        # PyArrow backed dataframes only exist on pandas >= 2.0.0
        _ = pytest.importorskip("pandas", "2.0.0")
        
        def basic_function(df):
            # Create a pyarrow backed dataframe
            df = pandas.DataFrame({'a': [5,3,2,1,2]}).convert_dtypes(dtype_backend='pyarrow')
            return df
        
        con = duckdb.connect()
        with pytest.raises(duckdb.InvalidInputException):
            rel = con.sql('select 42').map(basic_function)
>>>>>>> c5737e4a
<|MERGE_RESOLUTION|>--- conflicted
+++ resolved
@@ -2,11 +2,8 @@
 import numpy
 import pytest
 from datetime import date, timedelta
-<<<<<<< HEAD
 import re
-=======
 from conftest import NumpyPandas, ArrowPandas
->>>>>>> c5737e4a
 
 class TestMap(object):
     @pytest.mark.parametrize('pandas', [NumpyPandas()])
@@ -127,7 +124,6 @@
         x = rel.fetchdf()
         assert x['days_to_add'].to_numpy()[0] == 1
 
-<<<<<<< HEAD
     def test_explicit_schema(self):
         def cast_to_string(df):
             df['i'] = df['i'].astype(str)
@@ -150,9 +146,10 @@
         with pytest.raises(duckdb.InvalidInputException, match=re.escape("UDF column type mismatch, expected [VARCHAR], got [BIGINT]")):
             rel.fetchall()
 
-    def test_explicit_schema_name_mismatch(self):
+    @pytest.mark.parametrize('pandas', [NumpyPandas()])
+    def test_explicit_schema_name_mismatch(self, pandas):
         def renames_column(df):
-            return pd.DataFrame({'a': df['i']})
+            return pandas.DataFrame({'a': df['i']})
 
         con = duckdb.connect()
         rel = con.sql('select i from range(10) tbl(i)')
@@ -160,7 +157,8 @@
         with pytest.raises(duckdb.InvalidInputException, match=re.escape('UDF column name mismatch')):
             rel.fetchall()
 
-    def test_explicit_schema_error(self):
+    @pytest.mark.parametrize('pandas', [NumpyPandas()])
+    def test_explicit_schema_error(self, pandas):
         def no_op(df):
             return df
 
@@ -169,7 +167,8 @@
         with pytest.raises(duckdb.InvalidInputException, match=re.escape("Invalid Input Error: 'schema' should be given as a Dict[str, DuckDBType]")):
             rel.map(no_op, schema=[int])
 
-    def test_returns_non_dataframe(self):
+    @pytest.mark.parametrize('pandas', [NumpyPandas()])
+    def test_returns_non_dataframe(self, pandas):
         def returns_series(df):
             return df.loc[:,'i']
 
@@ -178,17 +177,18 @@
         with pytest.raises(duckdb.InvalidInputException, match=re.escape("Expected the UDF to return an object of type 'pandas.DataFrame', found '<class 'pandas.core.series.Series'>' instead")):
             rel = rel.map(returns_series)
 
-    def test_explicit_schema_columncount_mismatch(self):
+    @pytest.mark.parametrize('pandas', [NumpyPandas()])
+    def test_explicit_schema_columncount_mismatch(self, pandas):
         def returns_subset(df):
-            return pd.DataFrame({'i': df.loc[:,'i']})
+            return pandas.DataFrame({'i': df.loc[:,'i']})
 
         con = duckdb.connect()
         rel = con.sql('select i, i as j from range(10) tbl(i)')
         rel = rel.map(returns_subset, schema={'i': int, 'j': int})
         with pytest.raises(duckdb.InvalidInputException, match='Invalid Input Error: Expected 2 columns from UDF, got 1'):
             rel.fetchall()
-=======
-    @pytest.mark.parametrize('pandas', [NumpyPandas(), ArrowPandas()])
+
+    @pytest.mark.parametrize('pandas', [NumpyPandas()])
     def test_pyarrow_df(self, pandas):
         # PyArrow backed dataframes only exist on pandas >= 2.0.0
         _ = pytest.importorskip("pandas", "2.0.0")
@@ -200,5 +200,4 @@
         
         con = duckdb.connect()
         with pytest.raises(duckdb.InvalidInputException):
-            rel = con.sql('select 42').map(basic_function)
->>>>>>> c5737e4a
+            rel = con.sql('select 42').map(basic_function)