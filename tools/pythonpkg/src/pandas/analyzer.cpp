--- conflicted
+++ resolved
@@ -105,13 +105,7 @@
 
 static LogicalType ConvertStructToMap(LogicalType &map_value_type) {
 	// TODO: find a way to figure out actual type of the keys, not just the converted one
-<<<<<<< HEAD
-	children.push_back(make_pair("key", LogicalType::LIST(LogicalType::VARCHAR)));
-	children.push_back(make_pair("value", LogicalType::LIST(map_value_type)));
-	return LogicalType::MAP(std::move(children));
-=======
 	return LogicalType::MAP(LogicalType::VARCHAR, map_value_type);
->>>>>>> db2bb06e
 }
 
 static bool UpgradeType(LogicalType &left, const LogicalType &right) {
@@ -162,15 +156,7 @@
 }
 
 static LogicalType EmptyMap() {
-<<<<<<< HEAD
-	child_list_t<LogicalType> child_types;
-	auto empty = LogicalType::LIST(LogicalTypeId::SQLNULL);
-	child_types.push_back(make_pair("key", empty));
-	child_types.push_back(make_pair("value", empty));
-	return LogicalType::MAP(std::move(child_types));
-=======
 	return LogicalType::MAP(LogicalTypeId::SQLNULL, LogicalTypeId::SQLNULL);
->>>>>>> db2bb06e
 }
 
 //! Check if the keys match
@@ -233,13 +219,7 @@
 		return EmptyMap();
 	}
 
-<<<<<<< HEAD
-	child_types.push_back(make_pair("key", key_type));
-	child_types.push_back(make_pair("value", value_type));
-	return LogicalType::MAP(std::move(child_types));
-=======
 	return LogicalType::MAP(key_type, value_type);
->>>>>>> db2bb06e
 }
 
 //! Python dictionaries don't allow duplicate keys, so we don't need to check this.
