--- conflicted
+++ resolved
@@ -17,35 +17,6 @@
 
 namespace duckdb {
 
-<<<<<<< HEAD
-void DuckDBPyResult::Initialize(py::handle &m) {
-	py::class_<DuckDBPyResult>(m, "DuckDBPyResult", py::module_local())
-	    .def("description", &DuckDBPyResult::Description)
-	    .def("close", &DuckDBPyResult::Close)
-	    .def("fetchone", &DuckDBPyResult::Fetchone, "Fetch a single row as a tuple")
-	    .def("fetchmany", &DuckDBPyResult::Fetchmany, "Fetch the next set of rows as a list of tuples",
-	         py::arg("size") = 1)
-	    .def("fetchall", &DuckDBPyResult::Fetchall, "Fetch all rows as a list of tuples")
-	    .def("fetchnumpy", &DuckDBPyResult::FetchNumpy,
-	         "Fetch all rows as a Python dict mapping each column to one numpy arrays")
-	    .def("df", &DuckDBPyResult::FetchDF, "Fetch all rows as a pandas DataFrame", py::kw_only(),
-	         py::arg("date_as_object") = false)
-	    .def("fetchdf", &DuckDBPyResult::FetchDF, "Fetch all rows as a pandas DataFrame", py::kw_only(),
-	         py::arg("date_as_object") = false)
-	    .def("fetch_df", &DuckDBPyResult::FetchDF, "Fetch all rows as a pandas DataFrame", py::kw_only(),
-	         py::arg("date_as_object") = false)
-	    .def("fetch_df_chunk", &DuckDBPyResult::FetchDFChunk, "Fetch a chunk of rows as a pandas DataFrame",
-	         py::arg("num_of_vectors") = 1, py::kw_only(), py::arg("date_as_object") = false)
-	    .def("arrow", &DuckDBPyResult::FetchArrowTable, "Fetch all rows as an Arrow Table",
-	         py::arg("chunk_size") = 1000000)
-	    .def("fetch_arrow_table", &DuckDBPyResult::FetchArrowTable, "Fetch all rows as an Arrow Table",
-	         py::arg("chunk_size") = 1000000)
-	    .def("fetch_arrow_reader", &DuckDBPyResult::FetchRecordBatchReader,
-	         "Fetch all rows as an Arrow Record Batch Reader", py::arg("approx_batch_size"));
-}
-
-=======
->>>>>>> b3f6a8f1
 unique_ptr<DataChunk> DuckDBPyResult::FetchNext(QueryResult &result) {
 	if (!result_closed && result.type == QueryResultType::STREAM_RESULT && !((StreamQueryResult &)result).IsOpen()) {
 		result_closed = true;
