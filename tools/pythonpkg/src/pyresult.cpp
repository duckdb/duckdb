#include "duckdb_python/pyrelation.hpp"
#include "duckdb_python/pyconnection/pyconnection.hpp"
#include "duckdb_python/pyresult.hpp"
#include "duckdb_python/python_objects.hpp"

#include "duckdb_python/arrow/arrow_array_stream.hpp"
#include "duckdb/common/arrow/arrow.hpp"
#include "duckdb/common/arrow/arrow_converter.hpp"
#include "duckdb/common/arrow/arrow_wrapper.hpp"
#include "duckdb/common/arrow/result_arrow_wrapper.hpp"
#include "duckdb/common/types/date.hpp"
#include "duckdb/common/types/hugeint.hpp"
#include "duckdb/common/types/time.hpp"
#include "duckdb/common/types/timestamp.hpp"
#include "duckdb/common/types/uuid.hpp"
#include "duckdb_python/numpy/array_wrapper.hpp"
#include "duckdb/common/exception.hpp"
#include "duckdb_python/arrow/arrow_export_utils.hpp"

namespace duckdb {

DuckDBPyResult::DuckDBPyResult(unique_ptr<QueryResult> result_p) : result(std::move(result_p)) {
	if (!result) {
		throw InternalException("PyResult created without a result object");
	}
}

const vector<string> &DuckDBPyResult::GetNames() {
	if (!result) {
		throw InternalException("Calling GetNames without a result object");
	}
	return result->names;
}

const vector<LogicalType> &DuckDBPyResult::GetTypes() {
	if (!result) {
		throw InternalException("Calling GetTypes without a result object");
	}
	return result->types;
}

unique_ptr<DataChunk> DuckDBPyResult::FetchChunk() {
	if (!result) {
		throw InternalException("FetchChunk called without a result object");
	}
	return FetchNext(*result);
}

unique_ptr<DataChunk> DuckDBPyResult::FetchNext(QueryResult &result) {
<<<<<<< HEAD
	if (result_open && result.type == QueryResultType::STREAM_RESULT && !((StreamQueryResult &)result).IsOpen()) {
		result_open = false;
=======
	if (!result_closed && result.type == QueryResultType::STREAM_RESULT && !result.Cast<StreamQueryResult>().IsOpen()) {
		result_closed = true;
>>>>>>> faf428bc
		return nullptr;
	}
	auto chunk = result.Fetch();
	if (result.HasError()) {
		result.ThrowError();
	}
	return chunk;
}

unique_ptr<DataChunk> DuckDBPyResult::FetchNextRaw(QueryResult &result) {
<<<<<<< HEAD
	if (result_open && result.type == QueryResultType::STREAM_RESULT && !((StreamQueryResult &)result).IsOpen()) {
		result_open = false;
=======
	if (!result_closed && result.type == QueryResultType::STREAM_RESULT && !result.Cast<StreamQueryResult>().IsOpen()) {
		result_closed = true;
>>>>>>> faf428bc
		return nullptr;
	}
	auto chunk = result.FetchRaw();
	if (result.HasError()) {
		result.ThrowError();
	}
	return chunk;
}

Optional<py::tuple> DuckDBPyResult::Fetchone() {
	{
		py::gil_scoped_release release;
		if (!result) {
			throw InvalidInputException("result closed");
		}
		if (!current_chunk || chunk_offset >= current_chunk->size()) {
			current_chunk = FetchNext(*result);
			chunk_offset = 0;
		}
	}

	if (!current_chunk || current_chunk->size() == 0) {
		return py::none();
	}
	py::tuple res(result->types.size());

	for (idx_t col_idx = 0; col_idx < result->types.size(); col_idx++) {
		auto &mask = FlatVector::Validity(current_chunk->data[col_idx]);
		if (!mask.RowIsValid(chunk_offset)) {
			res[col_idx] = py::none();
			continue;
		}
		auto val = current_chunk->data[col_idx].GetValue(chunk_offset);
		res[col_idx] = PythonObject::FromValue(val, result->types[col_idx]);
	}
	chunk_offset++;
	return res;
}

py::list DuckDBPyResult::Fetchmany(idx_t size) {
	py::list res;
	for (idx_t i = 0; i < size; i++) {
		auto fres = Fetchone();
		if (fres.is_none()) {
			break;
		}
		res.append(fres);
	}
	return res;
}

py::list DuckDBPyResult::Fetchall() {
	py::list res;
	while (true) {
		auto fres = Fetchone();
		if (fres.is_none()) {
			break;
		}
		res.append(fres);
	}
	return res;
}

py::dict DuckDBPyResult::FetchNumpy() {
	return FetchNumpyInternal();
}

void DuckDBPyResult::FillNumpy(py::dict &res, idx_t col_idx, NumpyResultConversion &conversion, const char *name) {
	if (result->types[col_idx].id() == LogicalTypeId::ENUM) {
		// first we (might) need to create the categorical type
		if (categories_type.find(col_idx) == categories_type.end()) {
			// Equivalent to: pandas.CategoricalDtype(['a', 'b'], ordered=True)
			categories_type[col_idx] = py::module::import("pandas").attr("CategoricalDtype")(categories[col_idx], true);
		}
		// Equivalent to: pandas.Categorical.from_codes(codes=[0, 1, 0, 1], dtype=dtype)
		res[name] = py::module::import("pandas")
		                .attr("Categorical")
		                .attr("from_codes")(conversion.ToArray(col_idx), py::arg("dtype") = categories_type[col_idx]);
	} else {
		res[name] = conversion.ToArray(col_idx);
	}
}

void InsertCategory(QueryResult &result, unordered_map<idx_t, py::list> &categories) {
	for (idx_t col_idx = 0; col_idx < result.types.size(); col_idx++) {
		auto &type = result.types[col_idx];
		if (type.id() == LogicalTypeId::ENUM) {
			// It's an ENUM type, in addition to converting the codes we must convert the categories
			if (categories.find(col_idx) == categories.end()) {
				auto &categories_list = EnumType::GetValuesInsertOrder(type);
				auto categories_size = EnumType::GetSize(type);
				for (idx_t i = 0; i < categories_size; i++) {
					categories[col_idx].append(py::cast(categories_list.GetValue(i).ToString()));
				}
			}
		}
	}
}

py::dict DuckDBPyResult::FetchNumpyInternal(bool stream, idx_t vectors_per_chunk) {
	if (!result) {
		throw InvalidInputException("result closed");
	}

	// iterate over the result to materialize the data needed for the NumPy arrays
	idx_t initial_capacity = STANDARD_VECTOR_SIZE * 2ULL;
	if (result->type == QueryResultType::MATERIALIZED_RESULT) {
		// materialized query result: we know exactly how much space we need
		auto &materialized = result->Cast<MaterializedQueryResult>();
		initial_capacity = materialized.RowCount();
	}

	NumpyResultConversion conversion(result->types, initial_capacity);
	if (result->type == QueryResultType::MATERIALIZED_RESULT) {
		auto &materialized = result->Cast<MaterializedQueryResult>();
		for (auto &chunk : materialized.Collection().Chunks()) {
			conversion.Append(chunk);
		}
		InsertCategory(materialized, categories);
		materialized.Collection().Reset();
	} else {
		D_ASSERT(result->type == QueryResultType::STREAM_RESULT);
		if (!stream) {
			vectors_per_chunk = NumericLimits<idx_t>::Maximum();
		}
		auto &stream_result = result->Cast<StreamQueryResult>();
		for (idx_t count_vec = 0; count_vec < vectors_per_chunk; count_vec++) {
<<<<<<< HEAD
			unique_ptr<DataChunk> chunk;
			{
				py::gil_scoped_release release;
				if (stream_result->IsOpen()) {
					chunk = FetchNextRaw(*stream_result);
				} else {
					result_open = false;
				}
=======
			if (!stream_result.IsOpen()) {
				break;
			}
			unique_ptr<DataChunk> chunk;
			{
				py::gil_scoped_release release;
				chunk = FetchNextRaw(stream_result);
>>>>>>> faf428bc
			}
			if (!chunk || chunk->size() == 0) {
				//! finished
				break;
			}
			conversion.Append(*chunk);
			InsertCategory(stream_result, categories);
		}
	}

	// now that we have materialized the result in contiguous arrays, construct the actual NumPy arrays or categorical
	// types
	py::dict res;
	unordered_map<string, idx_t> names;
	for (idx_t col_idx = 0; col_idx < result->types.size(); col_idx++) {
		if (names[result->names[col_idx]]++ == 0) {
			FillNumpy(res, col_idx, conversion, result->names[col_idx].c_str());
		} else {
			auto name = result->names[col_idx] + "_" + to_string(names[result->names[col_idx]]);
			while (names[name] > 0) {
				// This entry already exists
				name += "_" + to_string(names[name]);
			}
			names[name]++;
			FillNumpy(res, col_idx, conversion, name.c_str());
		}
	}
	result_open = false;
	return res;
}

// TODO: unify these with an enum/flag to indicate which conversions to do
void DuckDBPyResult::ChangeToTZType(PandasDataFrame &df) {
	for (idx_t i = 0; i < result->ColumnCount(); i++) {
		if (result->types[i] == LogicalType::TIMESTAMP_TZ) {
			// first localize to UTC then convert to timezone_config
			auto utc_local = df[result->names[i].c_str()].attr("dt").attr("tz_localize")("UTC");
			df[result->names[i].c_str()] = utc_local.attr("dt").attr("tz_convert")(timezone_config);
		}
	}
}

// TODO: unify these with an enum/flag to indicate which conversions to perform
void DuckDBPyResult::ChangeDateToDatetime(PandasDataFrame &df) {
	for (idx_t i = 0; i < result->ColumnCount(); i++) {
		if (result->types[i] == LogicalType::DATE) {
			df[result->names[i].c_str()] = df[result->names[i].c_str()].attr("dt").attr("date");
		}
	}
}

PandasDataFrame DuckDBPyResult::FrameFromNumpy(bool date_as_object, const py::handle &o) {
	auto df = py::cast<PandasDataFrame>(py::module::import("pandas").attr("DataFrame").attr("from_dict")(o));
	// Unfortunately we have to do a type change here for timezones since these types are not supported by numpy
	ChangeToTZType(df);
	if (date_as_object) {
		ChangeDateToDatetime(df);
	}
	return df;
}

PandasDataFrame DuckDBPyResult::FetchDF(bool date_as_object) {
	timezone_config = QueryResult::GetConfigTimezone(*result);
	return FrameFromNumpy(date_as_object, FetchNumpyInternal());
}

PandasDataFrame DuckDBPyResult::FetchDFChunk(idx_t num_of_vectors, bool date_as_object) {
	if (timezone_config.empty()) {
		timezone_config = QueryResult::GetConfigTimezone(*result);
	}
	return FrameFromNumpy(date_as_object, FetchNumpyInternal(true, num_of_vectors));
}

py::dict DuckDBPyResult::FetchPyTorch() {
	auto result_dict = FetchNumpyInternal();
	auto from_numpy = py::module::import("torch").attr("from_numpy");
	for (auto &item : result_dict) {
		result_dict[item.first] = from_numpy(item.second);
	}
	return result_dict;
}

py::dict DuckDBPyResult::FetchTF() {
	auto result_dict = FetchNumpyInternal();
	auto convert_to_tensor = py::module::import("tensorflow").attr("convert_to_tensor");
	for (auto &item : result_dict) {
		result_dict[item.first] = convert_to_tensor(item.second);
	}
	return result_dict;
}

bool DuckDBPyResult::FetchArrowChunk(QueryResult *result, py::list &batches, idx_t rows_per_batch) {
	ArrowArray data;
	idx_t count;
	{
		py::gil_scoped_release release;
		count = ArrowUtil::FetchChunk(result, rows_per_batch, &data);
	}
	if (count == 0) {
		return false;
	}
	ArrowSchema arrow_schema;
	timezone_config = QueryResult::GetConfigTimezone(*result);
	ArrowConverter::ToArrowSchema(&arrow_schema, result->types, result->names, timezone_config);
	TransformDuckToArrowChunk(arrow_schema, data, batches);
	return true;
}

py::list DuckDBPyResult::FetchAllArrowChunks(idx_t rows_per_batch) {
	if (!result) {
		throw InvalidInputException("result closed");
	}
	auto pyarrow_lib_module = py::module::import("pyarrow").attr("lib");

	py::list batches;

	while (FetchArrowChunk(result.get(), batches, rows_per_batch)) {
	}
	return batches;
}

duckdb::pyarrow::Table DuckDBPyResult::FetchArrowTable(idx_t rows_per_batch) {
	if (!result) {
		throw InvalidInputException("There is no query result");
	}
	timezone_config = QueryResult::GetConfigTimezone(*result);

	return pyarrow::ToArrowTable(result->types, result->names, timezone_config, FetchAllArrowChunks(rows_per_batch));
}

duckdb::pyarrow::RecordBatchReader DuckDBPyResult::FetchRecordBatchReader(idx_t rows_per_batch) {
	if (!result) {
		throw InvalidInputException("There is no query result");
	}
	py::gil_scoped_acquire acquire;
	auto pyarrow_lib_module = py::module::import("pyarrow").attr("lib");
	auto record_batch_reader_func = pyarrow_lib_module.attr("RecordBatchReader").attr("_import_from_c");
	//! We have to construct an Arrow Array Stream
	ResultArrowArrayStreamWrapper *result_stream = new ResultArrowArrayStreamWrapper(std::move(result), rows_per_batch);
	py::object record_batch_reader = record_batch_reader_func((uint64_t)&result_stream->stream); // NOLINT
	return py::cast<duckdb::pyarrow::RecordBatchReader>(record_batch_reader);
}

py::str GetTypeToPython(const LogicalType &type) {
	switch (type.id()) {
	case LogicalTypeId::BOOLEAN:
		return py::str("bool");
	case LogicalTypeId::TINYINT:
	case LogicalTypeId::SMALLINT:
	case LogicalTypeId::INTEGER:
	case LogicalTypeId::BIGINT:
	case LogicalTypeId::UTINYINT:
	case LogicalTypeId::USMALLINT:
	case LogicalTypeId::UINTEGER:
	case LogicalTypeId::UBIGINT:
	case LogicalTypeId::HUGEINT:
	case LogicalTypeId::FLOAT:
	case LogicalTypeId::DOUBLE:
	case LogicalTypeId::DECIMAL: {
		return py::str("NUMBER");
	}
	case LogicalTypeId::VARCHAR:
		return py::str("STRING");
	case LogicalTypeId::BLOB:
	case LogicalTypeId::BIT:
		return py::str("BINARY");
	case LogicalTypeId::TIMESTAMP:
	case LogicalTypeId::TIMESTAMP_TZ:
	case LogicalTypeId::TIMESTAMP_MS:
	case LogicalTypeId::TIMESTAMP_NS:
	case LogicalTypeId::TIMESTAMP_SEC: {
		return py::str("DATETIME");
	}
	case LogicalTypeId::TIME:
	case LogicalTypeId::TIME_TZ: {
		return py::str("Time");
	}
	case LogicalTypeId::DATE: {
		return py::str("Date");
	}
	case LogicalTypeId::STRUCT:
	case LogicalTypeId::MAP:
		return py::str("dict");
	case LogicalTypeId::LIST: {
		return py::str("list");
	}
	case LogicalTypeId::INTERVAL: {
		return py::str("TIMEDELTA");
	}
	case LogicalTypeId::UUID: {
		return py::str("UUID");
	}
	case LogicalTypeId::USER:
	case LogicalTypeId::ENUM: {
		return py::str(type.ToString());
	}
	default:
		throw NotImplementedException("Unsupported type: \"%s\"", type.ToString());
	}
}

py::list DuckDBPyResult::GetDescription(const vector<string> &names, const vector<LogicalType> &types) {
	py::list desc;

	for (idx_t col_idx = 0; col_idx < names.size(); col_idx++) {
		auto py_name = py::str(names[col_idx]);
		auto py_type = GetTypeToPython(types[col_idx]);
		desc.append(py::make_tuple(py_name, py_type, py::none(), py::none(), py::none(), py::none(), py::none()));
	}
	return desc;
}

void DuckDBPyResult::Close() {
	result = nullptr;
}

bool DuckDBPyResult::IsClosed() const {
	return !result_open;
}

} // namespace duckdb<|MERGE_RESOLUTION|>--- conflicted
+++ resolved
@@ -47,13 +47,8 @@
 }
 
 unique_ptr<DataChunk> DuckDBPyResult::FetchNext(QueryResult &result) {
-<<<<<<< HEAD
-	if (result_open && result.type == QueryResultType::STREAM_RESULT && !((StreamQueryResult &)result).IsOpen()) {
+	if (result_open && result.type == QueryResultType::STREAM_RESULT && !result.Cast<StreamQueryResult>().IsOpen()) {
 		result_open = false;
-=======
-	if (!result_closed && result.type == QueryResultType::STREAM_RESULT && !result.Cast<StreamQueryResult>().IsOpen()) {
-		result_closed = true;
->>>>>>> faf428bc
 		return nullptr;
 	}
 	auto chunk = result.Fetch();
@@ -64,13 +59,8 @@
 }
 
 unique_ptr<DataChunk> DuckDBPyResult::FetchNextRaw(QueryResult &result) {
-<<<<<<< HEAD
-	if (result_open && result.type == QueryResultType::STREAM_RESULT && !((StreamQueryResult &)result).IsOpen()) {
+	if (result_open && result.type == QueryResultType::STREAM_RESULT && !result.Cast<StreamQueryResult>().IsOpen()) {
 		result_open = false;
-=======
-	if (!result_closed && result.type == QueryResultType::STREAM_RESULT && !result.Cast<StreamQueryResult>().IsOpen()) {
-		result_closed = true;
->>>>>>> faf428bc
 		return nullptr;
 	}
 	auto chunk = result.FetchRaw();
@@ -198,24 +188,14 @@
 		}
 		auto &stream_result = result->Cast<StreamQueryResult>();
 		for (idx_t count_vec = 0; count_vec < vectors_per_chunk; count_vec++) {
-<<<<<<< HEAD
 			unique_ptr<DataChunk> chunk;
 			{
 				py::gil_scoped_release release;
-				if (stream_result->IsOpen()) {
-					chunk = FetchNextRaw(*stream_result);
+				if (stream_result.IsOpen()) {
+					chunk = FetchNextRaw(stream_result);
 				} else {
 					result_open = false;
 				}
-=======
-			if (!stream_result.IsOpen()) {
-				break;
-			}
-			unique_ptr<DataChunk> chunk;
-			{
-				py::gil_scoped_release release;
-				chunk = FetchNextRaw(stream_result);
->>>>>>> faf428bc
 			}
 			if (!chunk || chunk->size() == 0) {
 				//! finished
