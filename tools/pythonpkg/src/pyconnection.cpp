#include "duckdb_python/pyconnection/pyconnection.hpp"

#include "duckdb/catalog/default/default_types.hpp"
#include "duckdb/common/arrow/arrow.hpp"
#include "duckdb/common/enums/file_compression_type.hpp"
#include "duckdb/common/printer.hpp"
#include "duckdb/common/types.hpp"
#include "duckdb/common/types/vector.hpp"
#include "duckdb/function/table/read_csv.hpp"
#include "duckdb/main/client_config.hpp"
#include "duckdb/main/client_context.hpp"
#include "duckdb/main/config.hpp"
#include "duckdb/main/db_instance_cache.hpp"
#include "duckdb/main/extension_helper.hpp"
#include "duckdb/main/prepared_statement.hpp"
#include "duckdb/main/relation/read_csv_relation.hpp"
#include "duckdb/main/relation/read_json_relation.hpp"
#include "duckdb/main/relation/value_relation.hpp"
#include "duckdb/parser/expression/constant_expression.hpp"
#include "duckdb/parser/expression/function_expression.hpp"
#include "duckdb/parser/parsed_data/create_table_function_info.hpp"
#include "duckdb/parser/parser.hpp"
#include "duckdb/parser/statement/select_statement.hpp"
#include "duckdb/parser/tableref/subqueryref.hpp"
#include "duckdb/parser/tableref/table_function_ref.hpp"
#include "duckdb_python/arrow/arrow_array_stream.hpp"
#include "duckdb_python/map.hpp"
#include "duckdb_python/pandas/pandas_scan.hpp"
#include "duckdb_python/pyrelation.hpp"
#include "duckdb_python/pyresult.hpp"
#include "duckdb_python/python_conversion.hpp"
#include "duckdb_python/numpy/numpy_type.hpp"
#include "duckdb/main/prepared_statement.hpp"
#include "duckdb_python/jupyter_progress_bar_display.hpp"
#include "duckdb_python/pyfilesystem.hpp"
#include "duckdb/main/client_config.hpp"
#include "duckdb/function/table/read_csv.hpp"
#include "duckdb/common/enums/file_compression_type.hpp"
#include "duckdb/catalog/default/default_types.hpp"
#include "duckdb/main/relation/value_relation.hpp"
#include "duckdb_python/filesystem_object.hpp"
#include "duckdb/parser/parsed_data/create_scalar_function_info.hpp"
#include "duckdb/function/scalar_function.hpp"
#include "duckdb_python/pandas/pandas_scan.hpp"
#include "duckdb_python/python_objects.hpp"
#include "duckdb/function/function.hpp"
#include "duckdb_python/pybind11/conversions/exception_handling_enum.hpp"
#include "duckdb/parser/parsed_data/drop_info.hpp"
#include "duckdb/catalog/catalog_entry/scalar_function_catalog_entry.hpp"

#include <random>

#include "duckdb/common/printer.hpp"

namespace duckdb {

shared_ptr<DuckDBPyConnection> DuckDBPyConnection::default_connection = nullptr;
DBInstanceCache instance_cache;
shared_ptr<PythonImportCache> DuckDBPyConnection::import_cache = nullptr;
PythonEnvironmentType DuckDBPyConnection::environment = PythonEnvironmentType::NORMAL;

void DuckDBPyConnection::DetectEnvironment() {
	// If __main__ does not have a __file__ attribute, we are in interactive mode
	auto main_module = py::module_::import("__main__");
	if (py::hasattr(main_module, "__file__")) {
		return;
	}
	DuckDBPyConnection::environment = PythonEnvironmentType::INTERACTIVE;
	if (!ModuleIsLoaded<IPythonCacheItem>()) {
		return;
	}

	// Check to see if we are in a Jupyter Notebook
	auto &import_cache_py = *DuckDBPyConnection::ImportCache();
	auto get_ipython = import_cache_py.IPython().get_ipython();
	if (get_ipython.ptr() == nullptr) {
		// Could either not load the IPython module, or it has no 'get_ipython' attribute
		return;
	}
	auto ipython = get_ipython();
	if (!py::hasattr(ipython, "config")) {
		return;
	}
	py::dict ipython_config = ipython.attr("config");
	if (ipython_config.contains("IPKernelApp")) {
		DuckDBPyConnection::environment = PythonEnvironmentType::JUPYTER;
	}
	return;
}

bool DuckDBPyConnection::DetectAndGetEnvironment() {
	DuckDBPyConnection::DetectEnvironment();
	return DuckDBPyConnection::IsInteractive();
}

bool DuckDBPyConnection::IsJupyter() {
	return DuckDBPyConnection::environment == PythonEnvironmentType::JUPYTER;
}

py::object ArrowTableFromDataframe(const py::object &df) {
	try {
		return py::module_::import("pyarrow").attr("lib").attr("Table").attr("from_pandas")(df);
	} catch (py::error_already_set &e) {
		throw InvalidInputException(
		    "The dataframe could not be converted to a pyarrow.lib.Table, due to the following python exception: %s",
		    e.what());
	}
}

static void InitializeConnectionMethods(py::class_<DuckDBPyConnection, shared_ptr<DuckDBPyConnection>> &m) {
	m.def("cursor", &DuckDBPyConnection::Cursor, "Create a duplicate of the current connection")
	    .def("register_filesystem", &DuckDBPyConnection::RegisterFilesystem, "Register a fsspec compliant filesystem",
	         py::arg("filesystem"))
	    .def("unregister_filesystem", &DuckDBPyConnection::UnregisterFilesystem, "Unregister a filesystem",
	         py::arg("name"))
	    .def("list_filesystems", &DuckDBPyConnection::ListFilesystems,
	         "List registered filesystems, including builtin ones")
	    .def("filesystem_is_registered", &DuckDBPyConnection::FileSystemIsRegistered,
	         "Check if a filesystem with the provided name is currently registered", py::arg("name"));

	m.def("create_function", &DuckDBPyConnection::RegisterScalarUDF,
	      "Create a DuckDB function out of the passing in python function so it can be used in queries",
	      py::arg("name"), py::arg("function"), py::arg("return_type") = py::none(), py::arg("parameters") = py::none(),
	      py::kw_only(), py::arg("type") = PythonUDFType::NATIVE, py::arg("null_handling") = 0,
	      py::arg("exception_handling") = 0, py::arg("side_effects") = false);

	m.def("remove_function", &DuckDBPyConnection::UnregisterUDF, "Remove a previously created function",
	      py::arg("name"));

	DefineMethod({"sqltype", "dtype", "type"}, m, &DuckDBPyConnection::Type,
	             "Create a type object by parsing the 'type_str' string", py::arg("type_str"));
	DefineMethod({"array_type", "list_type"}, m, &DuckDBPyConnection::ArrayType,
	             "Create an array type object of 'type'", py::arg("type").none(false));
	m.def("union_type", &DuckDBPyConnection::UnionType, "Create a union type object from 'members'",
	      py::arg("members").none(false))
	    .def("string_type", &DuckDBPyConnection::StringType, "Create a string type with an optional collation",
	         py::arg("collation") = string())
	    .def("enum_type", &DuckDBPyConnection::EnumType,
	         "Create an enum type of underlying 'type', consisting of the list of 'values'", py::arg("name"),
	         py::arg("type"), py::arg("values"))
	    .def("decimal_type", &DuckDBPyConnection::DecimalType, "Create a decimal type with 'width' and 'scale'",
	         py::arg("width"), py::arg("scale"));
	DefineMethod({"struct_type", "row_type"}, m, &DuckDBPyConnection::StructType,
	             "Create a struct type object from 'fields'", py::arg("fields"));
	m.def("map_type", &DuckDBPyConnection::MapType, "Create a map type object from 'key_type' and 'value_type'",
	      py::arg("key").none(false), py::arg("value").none(false))
	    .def("duplicate", &DuckDBPyConnection::Cursor, "Create a duplicate of the current connection")
	    .def("execute", &DuckDBPyConnection::Execute,
	         "Execute the given SQL query, optionally using prepared statements with parameters set", py::arg("query"),
	         py::arg("parameters") = py::none(), py::arg("multiple_parameter_sets") = false)
	    .def("executemany", &DuckDBPyConnection::ExecuteMany,
	         "Execute the given prepared statement multiple times using the list of parameter sets in parameters",
	         py::arg("query"), py::arg("parameters") = py::none())
	    .def("close", &DuckDBPyConnection::Close, "Close the connection")
	    .def("interrupt", &DuckDBPyConnection::Interrupt, "Interrupt pending operations")
	    .def("fetchone", &DuckDBPyConnection::FetchOne, "Fetch a single row from a result following execute")
	    .def("fetchmany", &DuckDBPyConnection::FetchMany, "Fetch the next set of rows from a result following execute",
	         py::arg("size") = 1)
	    .def("fetchall", &DuckDBPyConnection::FetchAll, "Fetch all rows from a result following execute")
	    .def("fetchnumpy", &DuckDBPyConnection::FetchNumpy, "Fetch a result as list of NumPy arrays following execute")
	    .def("fetchdf", &DuckDBPyConnection::FetchDF, "Fetch a result as DataFrame following execute()", py::kw_only(),
	         py::arg("date_as_object") = false)
	    .def("fetch_df", &DuckDBPyConnection::FetchDF, "Fetch a result as DataFrame following execute()", py::kw_only(),
	         py::arg("date_as_object") = false)
	    .def("fetch_df_chunk", &DuckDBPyConnection::FetchDFChunk,
	         "Fetch a chunk of the result as Data.Frame following execute()", py::arg("vectors_per_chunk") = 1,
	         py::kw_only(), py::arg("date_as_object") = false)
	    .def("df", &DuckDBPyConnection::FetchDF, "Fetch a result as DataFrame following execute()", py::kw_only(),
	         py::arg("date_as_object") = false)
	    .def("pl", &DuckDBPyConnection::FetchPolars, "Fetch a result as Polars DataFrame following execute()",
	         py::arg("rows_per_batch") = 1000000)
	    .def("fetch_arrow_table", &DuckDBPyConnection::FetchArrow, "Fetch a result as Arrow table following execute()",
	         py::arg("rows_per_batch") = 1000000)
	    .def("fetch_record_batch", &DuckDBPyConnection::FetchRecordBatchReader,
	         "Fetch an Arrow RecordBatchReader following execute()", py::arg("rows_per_batch") = 1000000)
	    .def("arrow", &DuckDBPyConnection::FetchArrow, "Fetch a result as Arrow table following execute()",
	         py::arg("rows_per_batch") = 1000000)
	    .def("torch", &DuckDBPyConnection::FetchPyTorch,
	         "Fetch a result as dict of PyTorch Tensors following execute()")
	    .def("tf", &DuckDBPyConnection::FetchTF, "Fetch a result as dict of TensorFlow Tensors following execute()")
	    .def("begin", &DuckDBPyConnection::Begin, "Start a new transaction")
	    .def("commit", &DuckDBPyConnection::Commit, "Commit changes performed within a transaction")
	    .def("rollback", &DuckDBPyConnection::Rollback, "Roll back changes performed within a transaction")
	    .def("append", &DuckDBPyConnection::Append, "Append the passed DataFrame to the named table",
	         py::arg("table_name"), py::arg("df"), py::kw_only(), py::arg("by_name") = false)
	    .def("register", &DuckDBPyConnection::RegisterPythonObject,
	         "Register the passed Python Object value for querying with a view", py::arg("view_name"),
	         py::arg("python_object"))
	    .def("unregister", &DuckDBPyConnection::UnregisterPythonObject, "Unregister the view name",
	         py::arg("view_name"))
	    .def("table", &DuckDBPyConnection::Table, "Create a relation object for the name'd table",
	         py::arg("table_name"))
	    .def("view", &DuckDBPyConnection::View, "Create a relation object for the name'd view", py::arg("view_name"))
	    .def("values", &DuckDBPyConnection::Values, "Create a relation object from the passed values",
	         py::arg("values"))
	    .def("table_function", &DuckDBPyConnection::TableFunction,
	         "Create a relation object from the name'd table function with given parameters", py::arg("name"),
	         py::arg("parameters") = py::none())
	    .def("read_json", &DuckDBPyConnection::ReadJSON, "Create a relation object from the JSON file in 'name'",
	         py::arg("name"), py::kw_only(), py::arg("columns") = py::none(), py::arg("sample_size") = py::none(),
	         py::arg("maximum_depth") = py::none(), py::arg("records") = py::none(), py::arg("format") = py::none());

	DefineMethod({"sql", "query", "from_query"}, m, &DuckDBPyConnection::RunQuery,
	             "Run a SQL query. If it is a SELECT statement, create a relation object from the given SQL query, "
	             "otherwise run the query as-is.",
	             py::arg("query"), py::kw_only(), py::arg("alias") = "", py::arg("params") = py::none());

	DefineMethod({"read_csv", "from_csv_auto"}, m, &DuckDBPyConnection::ReadCSV,
	             "Create a relation object from the CSV file in 'name'", py::arg("name"), py::kw_only(),
	             py::arg("header") = py::none(), py::arg("compression") = py::none(), py::arg("sep") = py::none(),
	             py::arg("delimiter") = py::none(), py::arg("dtype") = py::none(), py::arg("na_values") = py::none(),
	             py::arg("skiprows") = py::none(), py::arg("quotechar") = py::none(),
	             py::arg("escapechar") = py::none(), py::arg("encoding") = py::none(), py::arg("parallel") = py::none(),
	             py::arg("date_format") = py::none(), py::arg("timestamp_format") = py::none(),
	             py::arg("sample_size") = py::none(), py::arg("all_varchar") = py::none(),
	             py::arg("normalize_names") = py::none(), py::arg("filename") = py::none(),
	             py::arg("null_padding") = py::none());

	m.def("from_df", &DuckDBPyConnection::FromDF, "Create a relation object from the Data.Frame in df",
	      py::arg("df") = py::none())
	    .def("from_arrow", &DuckDBPyConnection::FromArrow, "Create a relation object from an Arrow object",
	         py::arg("arrow_object"));

	DefineMethod({"from_parquet", "read_parquet"}, m, &DuckDBPyConnection::FromParquet,
	             "Create a relation object from the Parquet files in file_glob", py::arg("file_glob"),
	             py::arg("binary_as_string") = false, py::kw_only(), py::arg("file_row_number") = false,
	             py::arg("filename") = false, py::arg("hive_partitioning") = false, py::arg("union_by_name") = false,
	             py::arg("compression") = py::none());
	DefineMethod({"from_parquet", "read_parquet"}, m, &DuckDBPyConnection::FromParquets,
	             "Create a relation object from the Parquet files in file_globs", py::arg("file_globs"),
	             py::arg("binary_as_string") = false, py::kw_only(), py::arg("file_row_number") = false,
	             py::arg("filename") = false, py::arg("hive_partitioning") = false, py::arg("union_by_name") = false,
	             py::arg("compression") = py::none());

	m.def("from_substrait", &DuckDBPyConnection::FromSubstrait, "Create a query object from protobuf plan",
	      py::arg("proto"))
	    .def("get_substrait", &DuckDBPyConnection::GetSubstrait, "Serialize a query to protobuf", py::arg("query"),
	         py::kw_only(), py::arg("enable_optimizer") = true)
	    .def("get_substrait_json", &DuckDBPyConnection::GetSubstraitJSON,
	         "Serialize a query to protobuf on the JSON format", py::arg("query"), py::kw_only(),
	         py::arg("enable_optimizer") = true)
	    .def("from_substrait_json", &DuckDBPyConnection::FromSubstraitJSON,
	         "Create a query object from a JSON protobuf plan", py::arg("json"))
	    .def("get_table_names", &DuckDBPyConnection::GetTableNames, "Extract the required table names from a query",
	         py::arg("query"))
	    .def_property_readonly("description", &DuckDBPyConnection::GetDescription,
	                           "Get result set attributes, mainly column names")
	    .def("install_extension", &DuckDBPyConnection::InstallExtension, "Install an extension by name",
	         py::arg("extension"), py::kw_only(), py::arg("force_install") = false)
	    .def("load_extension", &DuckDBPyConnection::LoadExtension, "Load an installed extension", py::arg("extension"));
}

void DuckDBPyConnection::UnregisterFilesystem(const py::str &name) {
	auto &fs = database->GetFileSystem();

	fs.UnregisterSubSystem(name);
}

void DuckDBPyConnection::RegisterFilesystem(AbstractFileSystem filesystem) {
	PythonGILWrapper gil_wrapper;

	if (!py::isinstance<AbstractFileSystem>(filesystem)) {
		throw InvalidInputException("Bad filesystem instance");
	}

	auto &fs = database->GetFileSystem();

	auto protocol = filesystem.attr("protocol");
	if (protocol.is_none() || py::str("abstract").equal(protocol)) {
		throw InvalidInputException("Must provide concrete fsspec implementation");
	}

	vector<string> protocols;
	if (py::isinstance<py::str>(protocol)) {
		protocols.push_back(py::str(protocol));
	} else {
		for (const auto &sub_protocol : protocol) {
			protocols.push_back(py::str(sub_protocol));
		}
	}

	fs.RegisterSubSystem(make_uniq<PythonFilesystem>(std::move(protocols), std::move(filesystem)));
}

py::list DuckDBPyConnection::ListFilesystems() {
	auto subsystems = database->GetFileSystem().ListSubSystems();
	py::list names;
	for (auto &name : subsystems) {
		names.append(py::str(name));
	}
	return names;
}

bool DuckDBPyConnection::FileSystemIsRegistered(const string &name) {
	auto subsystems = database->GetFileSystem().ListSubSystems();
	return std::find(subsystems.begin(), subsystems.end(), name) != subsystems.end();
}

shared_ptr<DuckDBPyConnection> DuckDBPyConnection::UnregisterUDF(const string &name) {
	if (!connection) {
		throw ConnectionException("Connection already closed!");
	}
	auto entry = registered_functions.find(name);
	if (entry == registered_functions.end()) {
		// Not registered or already unregistered
		throw InvalidInputException("No function by the name of '%s' was found in the list of registered functions",
		                            name);
	}

	auto &context = *connection->context;

	context.RunFunctionInTransaction([&]() {
		// create function
		auto &catalog = Catalog::GetCatalog(context, SYSTEM_CATALOG);
		DropInfo info;
		info.type = CatalogType::SCALAR_FUNCTION_ENTRY;
		info.name = name;
		info.allow_drop_internal = true;
		info.cascade = false;
		info.if_not_found = OnEntryNotFound::THROW_EXCEPTION;
		catalog.DropEntry(context, info);
	});
	registered_functions.erase(entry);

	return shared_from_this();
}

shared_ptr<DuckDBPyConnection>
DuckDBPyConnection::RegisterScalarUDF(const string &name, const py::function &udf, const py::object &parameters_p,
                                      const shared_ptr<DuckDBPyType> &return_type_p, PythonUDFType type,
                                      FunctionNullHandling null_handling, PythonExceptionHandling exception_handling,
                                      bool side_effects) {
	if (!connection) {
		throw ConnectionException("Connection already closed!");
	}
	auto &context = *connection->context;

	if (context.transaction.HasActiveTransaction()) {
		throw InvalidInputException(
		    "This function can not be called with an active transaction!, commit or abort the existing one first");
	}
	if (registered_functions.find(name) != registered_functions.end()) {
		throw NotImplementedException("A function by the name of '%s' is already created, creating multiple "
		                              "functions with the same name is not supported yet, please remove it first",
		                              name);
	}
	auto scalar_function = CreateScalarUDF(name, udf, parameters_p, return_type_p, type == PythonUDFType::ARROW,
	                                       null_handling, exception_handling, side_effects);
	CreateScalarFunctionInfo info(scalar_function);

	context.RegisterFunction(info);

	registered_functions[name] = make_uniq<PythonDependencies>(udf);

	return shared_from_this();
}

void DuckDBPyConnection::Initialize(py::handle &m) {
	auto connection_module =
	    py::class_<DuckDBPyConnection, shared_ptr<DuckDBPyConnection>>(m, "DuckDBPyConnection", py::module_local());

	connection_module.def("__enter__", &DuckDBPyConnection::Enter)
	    .def("__exit__", &DuckDBPyConnection::Exit, py::arg("exc_type"), py::arg("exc"), py::arg("traceback"));

	InitializeConnectionMethods(connection_module);
	PyDateTime_IMPORT; // NOLINT
	DuckDBPyConnection::ImportCache();
}

shared_ptr<DuckDBPyConnection> DuckDBPyConnection::ExecuteMany(const string &query, py::object params) {
	if (params.is_none()) {
		params = py::list();
	}
	Execute(query, std::move(params), true);
	return shared_from_this();
}

unique_ptr<QueryResult> DuckDBPyConnection::CompletePendingQuery(PendingQueryResult &pending_query) {
	PendingExecutionResult execution_result;
	do {
		execution_result = pending_query.ExecuteTask();
		{
			py::gil_scoped_acquire gil;
			if (PyErr_CheckSignals() != 0) {
				throw std::runtime_error("Query interrupted");
			}
		}
	} while (!PendingQueryResult::IsFinished(execution_result));
	if (execution_result == PendingExecutionResult::EXECUTION_ERROR) {
		pending_query.ThrowError();
	}
	return pending_query.Execute();
}

py::list TransformNamedParameters(const case_insensitive_map_t<idx_t> &named_param_map, const py::dict &params) {
	py::list new_params(params.size());

	for (auto &item : params) {
		const std::string &item_name = item.first.cast<std::string>();
		auto entry = named_param_map.find(item_name);
		if (entry == named_param_map.end()) {
			throw InvalidInputException(
			    "Named parameters could not be transformed, because query string is missing named parameter '%s'",
			    item_name);
		}
		auto param_idx = entry->second;
		// Add the value of the named parameter to the list
		new_params[param_idx - 1] = item.second;
	}

	if (named_param_map.size() != params.size()) {
		// One or more named parameters were expected, but not found
		vector<string> missing_params;
		missing_params.reserve(named_param_map.size());
		for (auto &entry : named_param_map) {
			auto &name = entry.first;
			if (!params.contains(name)) {
				missing_params.push_back(name);
			}
		}
		auto message = StringUtil::Join(missing_params, ", ");
		throw InvalidInputException("Not all named parameters have been located, missing: %s", message);
	}

	return new_params;
}

unique_ptr<QueryResult> DuckDBPyConnection::ExecuteInternal(const string &query, py::object params, bool many) {
	if (!connection) {
		throw ConnectionException("Connection has already been closed");
	}
	if (params.is_none()) {
		params = py::list();
	}
	result = nullptr;
	unique_ptr<PreparedStatement> prep;
	{
		py::gil_scoped_release release;
		unique_lock<std::mutex> lock(py_connection_lock);

		auto statements = connection->ExtractStatements(query);
		if (statements.empty()) {
			// no statements to execute
			return nullptr;
		}
		// if there are multiple statements, we directly execute the statements besides the last one
		// we only return the result of the last statement to the user, unless one of the previous statements fails
		for (idx_t i = 0; i + 1 < statements.size(); i++) {
			// TODO: this doesn't take in any prepared parameters?
			auto pending_query = connection->PendingQuery(std::move(statements[i]), false);
			auto res = CompletePendingQuery(*pending_query);

			if (res->HasError()) {
				res->ThrowError();
			}
		}

		prep = connection->Prepare(std::move(statements.back()));
		if (prep->HasError()) {
			prep->error.Throw();
		}
	}

	// this is a list of a list of parameters in executemany
	py::list params_set;
	if (!many) {
		params_set = py::list(1);
		params_set[0] = params;
	} else {
		params_set = params;
	}

	// For every entry of the argument list, execute the prepared statement with said arguments
	for (pybind11::handle single_query_params : params_set) {
		case_insensitive_map_t<Value> named_values;
		if (py::isinstance<py::list>(single_query_params) || py::isinstance<py::tuple>(single_query_params)) {
			if (prep->n_param != py::len(single_query_params)) {
				throw InvalidInputException("Prepared statement needs %d parameters, %d given", prep->n_param,
				                            py::len(single_query_params));
			}
			auto unnamed_values = DuckDBPyConnection::TransformPythonParamList(single_query_params);
			for (idx_t i = 0; i < unnamed_values.size(); i++) {
				auto &value = unnamed_values[i];
				auto identifier = std::to_string(i + 1);
				named_values[identifier] = std::move(value);
			}
		} else if (py::isinstance<py::dict>(single_query_params)) {
			auto dict = py::cast<py::dict>(single_query_params);
			named_values = DuckDBPyConnection::TransformPythonParamDict(dict);
		} else {
			throw InvalidInputException("Prepared parameters can only be passed as a list or a dictionary");
		}
		unique_ptr<QueryResult> res;
		{
			py::gil_scoped_release release;
			unique_lock<std::mutex> lock(py_connection_lock);
			auto pending_query = prep->PendingQuery(named_values);
			res = CompletePendingQuery(*pending_query);

			if (res->HasError()) {
				res->ThrowError();
			}
		}

		if (!many) {
			return res;
		}
	}
	return nullptr;
}

shared_ptr<DuckDBPyConnection> DuckDBPyConnection::Execute(const string &query, py::object params, bool many) {
	auto res = ExecuteInternal(query, std::move(params), many);
	if (res) {
		auto py_result = make_uniq<DuckDBPyResult>(std::move(res));
		result = make_uniq<DuckDBPyRelation>(std::move(py_result));
	}
	return shared_from_this();
}

shared_ptr<DuckDBPyConnection> DuckDBPyConnection::Append(const string &name, const PandasDataFrame &value,
                                                          bool by_name) {
	RegisterPythonObject("__append_df", value);
	string columns = "";
	if (by_name) {
		auto df_columns = value.attr("columns");
		vector<string> column_names;
		for (auto &column : df_columns) {
			column_names.push_back(std::string(py::str(column)));
		}
		columns += "(";
		for (idx_t i = 0; i < column_names.size(); i++) {
			auto &column = column_names[i];
			if (i != 0) {
				columns += ", ";
			}
			columns += StringUtil::Format("%s", SQLIdentifier(column));
		}
		columns += ")";
	}
	return Execute(StringUtil::Format("INSERT INTO %s %s SELECT * FROM __append_df", SQLIdentifier(name), columns));
}

void DuckDBPyConnection::RegisterArrowObject(const py::object &arrow_object, const string &name) {
	auto stream_factory =
	    make_uniq<PythonTableArrowArrayStreamFactory>(arrow_object.ptr(), connection->context->GetClientProperties());
	auto stream_factory_produce = PythonTableArrowArrayStreamFactory::Produce;
	auto stream_factory_get_schema = PythonTableArrowArrayStreamFactory::GetSchema;
	{
		py::gil_scoped_release release;
		temporary_views[name] =
		    connection
		        ->TableFunction("arrow_scan", {Value::POINTER(CastPointerToValue(stream_factory.get())),
		                                       Value::POINTER(CastPointerToValue(stream_factory_produce)),
		                                       Value::POINTER(CastPointerToValue(stream_factory_get_schema))})
		        ->CreateView(name, true, true);
	}
	vector<shared_ptr<ExternalDependency>> dependencies;
	dependencies.push_back(
	    make_shared<PythonDependencies>(make_uniq<RegisteredArrow>(std::move(stream_factory), arrow_object)));
	connection->context->external_dependencies[name] = std::move(dependencies);
}

shared_ptr<DuckDBPyConnection> DuckDBPyConnection::RegisterPythonObject(const string &name,
                                                                        const py::object &python_object) {
	if (!connection) {
		throw ConnectionException("Connection has already been closed");
	}

	if (DuckDBPyConnection::IsPandasDataframe(python_object)) {
		if (PandasDataFrame::IsPyArrowBacked(python_object)) {
			auto arrow_table = ArrowTableFromDataframe(python_object);
			RegisterArrowObject(arrow_table, name);
		} else {
			auto new_df = PandasScanFunction::PandasReplaceCopiedNames(python_object);
			{
				py::gil_scoped_release release;
				temporary_views[name] =
				    connection->TableFunction("pandas_scan", {Value::POINTER(CastPointerToValue(new_df.ptr()))})
				        ->CreateView(name, true, true);
			}

			// keep a reference
			vector<shared_ptr<ExternalDependency>> dependencies;
			dependencies.push_back(make_shared<PythonDependencies>(make_uniq<RegisteredObject>(python_object),
			                                                       make_uniq<RegisteredObject>(new_df)));
			connection->context->external_dependencies[name] = std::move(dependencies);
		}
	} else if (IsAcceptedArrowObject(python_object) || IsPolarsDataframe(python_object)) {
		py::object arrow_object;
		if (IsPolarsDataframe(python_object)) {
			if (PolarsDataFrame::IsDataFrame(python_object)) {
				arrow_object = python_object.attr("to_arrow")();
			} else if (PolarsDataFrame::IsLazyFrame(python_object)) {
				py::object materialized = python_object.attr("collect")();
				arrow_object = materialized.attr("to_arrow")();
			} else {
				throw NotImplementedException("Unsupported Polars DF Type");
			}
		} else {
			arrow_object = python_object;
		}
		RegisterArrowObject(arrow_object, name);
	} else if (DuckDBPyRelation::IsRelation(python_object)) {
		auto pyrel = py::cast<DuckDBPyRelation *>(python_object);
		pyrel->CreateView(name, true);
	} else {
		auto py_object_type = string(py::str(python_object.get_type().attr("__name__")));
		throw InvalidInputException("Python Object %s not suitable to be registered as a view", py_object_type);
	}
	return shared_from_this();
}

unique_ptr<DuckDBPyRelation> DuckDBPyConnection::ReadJSON(const string &name, const Optional<py::object> &columns,
                                                          const Optional<py::object> &sample_size,
                                                          const Optional<py::object> &maximum_depth,
                                                          const Optional<py::str> &records,
                                                          const Optional<py::str> &format) {
	if (!connection) {
		throw ConnectionException("Connection has already been closed");
	}

	named_parameter_map_t options;

	if (!py::none().is(columns)) {
		if (!py::isinstance<py::dict>(columns)) {
			throw BinderException("read_json only accepts 'columns' as a dict[str, str]");
		}
		py::dict columns_dict = columns;
		child_list_t<Value> struct_fields;

		for (auto &kv : columns_dict) {
			auto &column_name = kv.first;
			auto &type = kv.second;
			if (!py::isinstance<py::str>(column_name)) {
				string actual_type = py::str(column_name.get_type());
				throw BinderException("The provided column name must be a str, not of type '%s'", actual_type);
			}
			if (!py::isinstance<py::str>(type)) {
				string actual_type = py::str(column_name.get_type());
				throw BinderException("The provided column type must be a str, not of type '%s'", actual_type);
			}
			struct_fields.emplace_back(py::str(column_name), Value(py::str(type)));
		}
		auto dtype_struct = Value::STRUCT(std::move(struct_fields));
		options["columns"] = std::move(dtype_struct);
	}

	if (!py::none().is(records)) {
		if (!py::isinstance<py::str>(records)) {
			string actual_type = py::str(records.get_type());
			throw BinderException("read_json only accepts 'records' as a string, not '%s'", actual_type);
		}
		auto records_s = py::reinterpret_borrow<py::str>(records);
		auto records_option = std::string(py::str(records_s));
		options["records"] = Value(records_option);
	}

	if (!py::none().is(format)) {
		if (!py::isinstance<py::str>(format)) {
			string actual_type = py::str(format.get_type());
			throw BinderException("read_json only accepts 'format' as a string, not '%s'", actual_type);
		}
		auto format_s = py::reinterpret_borrow<py::str>(format);
		auto format_option = std::string(py::str(format_s));
		options["format"] = Value(format_option);
	}

	if (!py::none().is(sample_size)) {
		if (!py::isinstance<py::int_>(sample_size)) {
			string actual_type = py::str(sample_size.get_type());
			throw BinderException("read_json only accepts 'sample_size' as an integer, not '%s'", actual_type);
		}
		options["sample_size"] = Value::INTEGER(py::int_(sample_size));
	}

	if (!py::none().is(maximum_depth)) {
		if (!py::isinstance<py::int_>(maximum_depth)) {
			string actual_type = py::str(maximum_depth.get_type());
			throw BinderException("read_json only accepts 'maximum_depth' as an integer, not '%s'", actual_type);
		}
		options["maximum_depth"] = Value::INTEGER(py::int_(maximum_depth));
	}

	bool auto_detect = false;
	if (!options.count("columns")) {
		options["auto_detect"] = Value::BOOLEAN(true);
		auto_detect = true;
	}

	auto read_json_relation = make_shared<ReadJSONRelation>(connection->context, name, std::move(options), auto_detect);
	if (read_json_relation == nullptr) {
		throw BinderException("read_json can only be used when the JSON extension is (statically) loaded");
	}
	return make_uniq<DuckDBPyRelation>(std::move(read_json_relation));
}

PathLike DuckDBPyConnection::GetPathLike(const py::object &object) {
	return PathLike::Create(object, *this);
}

unique_ptr<DuckDBPyRelation> DuckDBPyConnection::ReadCSV(
    const py::object &name_p, const py::object &header, const py::object &compression, const py::object &sep,
    const py::object &delimiter, const py::object &dtype, const py::object &na_values, const py::object &skiprows,
    const py::object &quotechar, const py::object &escapechar, const py::object &encoding, const py::object &parallel,
    const py::object &date_format, const py::object &timestamp_format, const py::object &sample_size,
    const py::object &all_varchar, const py::object &normalize_names, const py::object &filename,
    const py::object &null_padding) {
	if (!connection) {
		throw ConnectionException("Connection has already been closed");
	}
<<<<<<< HEAD
=======
	CSVReaderOptions options;
>>>>>>> a34419ee
	auto path_like = GetPathLike(name_p);
	auto &name = path_like.str;
	auto file_like_object_wrapper = std::move(path_like.dependency);
	named_parameter_map_t bind_parameters;

	// First check if the header is explicitly set
	// when false this affects the returned types, so it needs to be known at initialization of the relation
	if (!py::none().is(header)) {

		bool header_as_int = py::isinstance<py::int_>(header);
		bool header_as_bool = py::isinstance<py::bool_>(header);

		bool header_value;
		if (header_as_bool) {
			header_value = py::bool_(header);
		} else if (header_as_int) {
			if ((int)py::int_(header) != 0) {
				throw InvalidInputException("read_csv only accepts 0 if 'header' is given as an integer");
			}
			header_value = true;
		} else {
			throw InvalidInputException("read_csv only accepts 'header' as an integer, or a boolean");
		}
		bind_parameters["header"] = Value::BOOLEAN(header_value);
	}

	if (!py::none().is(compression)) {
		if (!py::isinstance<py::str>(compression)) {
			throw InvalidInputException("read_csv only accepts 'compression' as a string");
		}
		bind_parameters["compression"] = Value(py::str(compression));
	}

<<<<<<< HEAD
	if (!py::none().is(dtype)) {
		if (py::isinstance<py::dict>(dtype)) {
			child_list_t<Value> struct_fields;
			py::dict dtype_dict = dtype;
			for (auto &kv : dtype_dict) {
				shared_ptr<DuckDBPyType> sql_type;
				if (!py::try_cast(kv.second, sql_type)) {
					throw py::value_error("The types provided to 'dtype' have to be DuckDBPyType");
				}
				struct_fields.emplace_back(py::str(kv.first), Value(py::str(kv.second)));
			}
			auto dtype_struct = Value::STRUCT(std::move(struct_fields));
			bind_parameters["dtypes"] = std::move(dtype_struct);
		} else if (py::isinstance<py::list>(dtype)) {
			vector<Value> list_values;
			py::list dtype_list = dtype;
			for (auto &child : dtype_list) {
				shared_ptr<DuckDBPyType> sql_type;
				if (!py::try_cast(child, sql_type)) {
					throw py::value_error("The types provided to 'dtype' have to be DuckDBPyType");
				}
				list_values.push_back(std::string(py::str(child)));
			}
			bind_parameters["dtypes"] = Value::LIST(LogicalType::VARCHAR, std::move(list_values));
		} else {
			throw InvalidInputException("read_csv only accepts 'dtype' as a dictionary or a list of strings");
		}
=======
	auto read_csv_p = connection->ReadCSV(name, options);
	auto &read_csv = read_csv_p->Cast<ReadCSVRelation>();
	if (file_like_object_wrapper) {
		D_ASSERT(!read_csv.extra_dependencies);
		read_csv.extra_dependencies = std::move(file_like_object_wrapper);
	}

	if (options.has_header) {
		// 'options' is only used to initialize the ReadCSV relation
		// we also need to set this in the arguments passed to the function
		read_csv.AddNamedParameter("header", Value::BOOLEAN(options.dialect_options.header));
	}

	if (options.compression != FileCompressionType::AUTO_DETECT) {
		read_csv.AddNamedParameter("compression", Value(py::str(compression)));
>>>>>>> a34419ee
	}

	bool has_sep = !py::none().is(sep);
	bool has_delimiter = !py::none().is(delimiter);
	if (has_sep && has_delimiter) {
		throw InvalidInputException("read_csv takes either 'delimiter' or 'sep', not both");
	}
	if (has_sep) {
		bind_parameters["delim"] = Value(py::str(sep));
	} else if (has_delimiter) {
		bind_parameters["delim"] = Value(py::str(delimiter));
	}

	// We don't support overriding the names of the header yet
	// 'names'
	// if (keywords.count("names")) {
	//	if (!py::isinstance<py::list>(kwargs["names"])) {
	//		throw InvalidInputException("read_csv only accepts 'names' as a list of strings");
	//	}
	//	vector<string> names;
	//	py::list names_list = kwargs["names"];
	//	for (auto& elem : names_list) {
	//		if (!py::isinstance<py::str>(elem)) {
	//			throw InvalidInputException("read_csv 'names' list has to consist of only strings");
	//		}
	//		names.push_back(py::str(elem));
	//	}
	//	// FIXME: Check for uniqueness of 'names' ?
	//}

	if (!py::none().is(na_values)) {
		if (!py::isinstance<py::str>(na_values)) {
			throw InvalidInputException("read_csv only accepts 'na_values' as a string");
		}
		bind_parameters["nullstr"] = Value(py::str(na_values));
	}

	if (!py::none().is(skiprows)) {
		if (!py::isinstance<py::int_>(skiprows)) {
			throw InvalidInputException("read_csv only accepts 'skiprows' as an integer");
		}
		bind_parameters["skip"] = Value::INTEGER(py::int_(skiprows));
	}

	if (!py::none().is(parallel)) {
		if (!py::isinstance<py::bool_>(parallel)) {
			throw InvalidInputException("read_csv only accepts 'parallel' as a boolean");
		}
		bind_parameters["parallel"] = Value::BOOLEAN(py::bool_(parallel));
	}

	if (!py::none().is(quotechar)) {
		if (!py::isinstance<py::str>(quotechar)) {
			throw InvalidInputException("read_csv only accepts 'quotechar' as a string");
		}
		bind_parameters["quote"] = Value(py::str(quotechar));
	}

	if (!py::none().is(escapechar)) {
		if (!py::isinstance<py::str>(escapechar)) {
			throw InvalidInputException("read_csv only accepts 'escapechar' as a string");
		}
		bind_parameters["escape"] = Value(py::str(escapechar));
	}

	if (!py::none().is(encoding)) {
		if (!py::isinstance<py::str>(encoding)) {
			throw InvalidInputException("read_csv only accepts 'encoding' as a string");
		}
		string encoding_str = StringUtil::Lower(py::str(encoding));
		if (encoding_str != "utf8" && encoding_str != "utf-8") {
			throw BinderException("Copy is only supported for UTF-8 encoded files, ENCODING 'UTF-8'");
		}
	}

	if (!py::none().is(date_format)) {
		if (!py::isinstance<py::str>(date_format)) {
			throw InvalidInputException("read_csv only accepts 'date_format' as a string");
		}
		bind_parameters["dateformat"] = Value(py::str(date_format));
	}

	if (!py::none().is(timestamp_format)) {
		if (!py::isinstance<py::str>(timestamp_format)) {
			throw InvalidInputException("read_csv only accepts 'timestamp_format' as a string");
		}
		bind_parameters["timestampformat"] = Value(py::str(timestamp_format));
	}

	if (!py::none().is(sample_size)) {
		if (!py::isinstance<py::int_>(sample_size)) {
			throw InvalidInputException("read_csv only accepts 'sample_size' as an integer");
		}
		bind_parameters["sample_size"] = Value::INTEGER(py::int_(sample_size));
	}

	if (!py::none().is(all_varchar)) {
		if (!py::isinstance<py::bool_>(all_varchar)) {
			throw InvalidInputException("read_csv only accepts 'all_varchar' as a boolean");
		}
		bind_parameters["all_varchar"] = Value::BOOLEAN(py::bool_(all_varchar));
	}

	if (!py::none().is(normalize_names)) {
		if (!py::isinstance<py::bool_>(normalize_names)) {
			throw InvalidInputException("read_csv only accepts 'normalize_names' as a boolean");
		}
		bind_parameters["normalize_names"] = Value::BOOLEAN(py::bool_(normalize_names));
	}

	if (!py::none().is(filename)) {
		if (!py::isinstance<py::bool_>(filename)) {
			throw InvalidInputException("read_csv only accepts 'filename' as a boolean");
		}
		bind_parameters["filename"] = Value::BOOLEAN(py::bool_(filename));
	}

	if (!py::none().is(null_padding)) {
		if (!py::isinstance<py::bool_>(null_padding)) {
			throw InvalidInputException("read_csv only accepts 'null_padding' as a boolean");
		}
		bind_parameters["null_padding"] = Value::BOOLEAN(py::bool_(null_padding));
	}

	// Create the ReadCSV Relation using the 'options'

	auto read_csv_p = connection->ReadCSV(name, std::move(bind_parameters));
	auto &read_csv = read_csv_p->Cast<ReadCSVRelation>();
	if (file_like_object_wrapper) {
		D_ASSERT(!read_csv.extra_dependencies);
		read_csv.extra_dependencies = std::move(file_like_object_wrapper);
	}

	return make_uniq<DuckDBPyRelation>(read_csv_p->Alias(name));
}

unique_ptr<DuckDBPyRelation> DuckDBPyConnection::RunQuery(const string &query, string alias, const py::object &params) {
	if (!connection) {
		throw ConnectionException("Connection has already been closed");
	}
	if (alias.empty()) {
		alias = "unnamed_relation_" + StringUtil::GenerateRandomName(16);
	}
	Parser parser(connection->context->GetParserOptions());
	parser.ParseQuery(query);
	if (parser.statements.size() == 1 && parser.statements[0]->type == StatementType::SELECT_STATEMENT &&
	    py::none().is(params)) {
		return make_uniq<DuckDBPyRelation>(connection->RelationFromQuery(
		    unique_ptr_cast<SQLStatement, SelectStatement>(std::move(parser.statements[0])), alias));
	}
	auto res = ExecuteInternal(query, params);
	if (!res) {
		return nullptr;
	}
	if (res->properties.return_type != StatementReturnType::QUERY_RESULT) {
		return nullptr;
	}
	// FIXME: we should add support for a relation object over a column data collection to make this more efficient
	vector<vector<Value>> values;
	vector<string> names = res->names;
	{
		py::gil_scoped_release release;

		while (true) {
			auto chunk = res->Fetch();
			if (res->HasError()) {
				res->ThrowError();
			}
			if (!chunk || chunk->size() == 0) {
				break;
			}
			for (idx_t r = 0; r < chunk->size(); r++) {
				vector<Value> row;
				for (idx_t c = 0; c < chunk->ColumnCount(); c++) {
					row.push_back(chunk->data[c].GetValue(r));
				}
				values.push_back(std::move(row));
			}
		}
		if (values.empty()) {
			return DuckDBPyRelation::EmptyResult(connection->context, res->types, res->names);
		}
	}
	return make_uniq<DuckDBPyRelation>(make_uniq<ValueRelation>(connection->context, values, names));
}

unique_ptr<DuckDBPyRelation> DuckDBPyConnection::Table(const string &tname) {
	if (!connection) {
		throw ConnectionException("Connection has already been closed");
	}
	auto qualified_name = QualifiedName::Parse(tname);
	if (qualified_name.schema.empty()) {
		qualified_name.schema = DEFAULT_SCHEMA;
	}
	return make_uniq<DuckDBPyRelation>(connection->Table(qualified_name.schema, qualified_name.name));
}

unique_ptr<DuckDBPyRelation> DuckDBPyConnection::Values(py::object params) {
	if (!connection) {
		throw ConnectionException("Connection has already been closed");
	}
	if (params.is_none()) {
		params = py::list();
	}
	if (!py::hasattr(params, "__len__")) {
		throw InvalidInputException("Type of object passed to parameter 'values' must be iterable");
	}
	vector<vector<Value>> values {DuckDBPyConnection::TransformPythonParamList(params)};
	return make_uniq<DuckDBPyRelation>(connection->Values(values));
}

unique_ptr<DuckDBPyRelation> DuckDBPyConnection::View(const string &vname) {
	if (!connection) {
		throw ConnectionException("Connection has already been closed");
	}
	// First check our temporary view
	if (temporary_views.find(vname) != temporary_views.end()) {
		return make_uniq<DuckDBPyRelation>(temporary_views[vname]);
	}
	return make_uniq<DuckDBPyRelation>(connection->View(vname));
}

unique_ptr<DuckDBPyRelation> DuckDBPyConnection::TableFunction(const string &fname, py::object params) {
	if (params.is_none()) {
		params = py::list();
	}
	if (!connection) {
		throw ConnectionException("Connection has already been closed");
	}

	return make_uniq<DuckDBPyRelation>(
	    connection->TableFunction(fname, DuckDBPyConnection::TransformPythonParamList(params)));
}

unique_ptr<DuckDBPyRelation> DuckDBPyConnection::FromDF(const PandasDataFrame &value) {
	if (!connection) {
		throw ConnectionException("Connection has already been closed");
	}
	string name = "df_" + StringUtil::GenerateRandomName();
	if (PandasDataFrame::IsPyArrowBacked(value)) {
		auto table = ArrowTableFromDataframe(value);
		return DuckDBPyConnection::FromArrow(table);
	}
	auto new_df = PandasScanFunction::PandasReplaceCopiedNames(value);
	vector<Value> params;
	params.emplace_back(Value::POINTER(CastPointerToValue(new_df.ptr())));
	auto rel = connection->TableFunction("pandas_scan", params)->Alias(name);
	rel->extra_dependencies =
	    make_uniq<PythonDependencies>(make_uniq<RegisteredObject>(value), make_uniq<RegisteredObject>(new_df));
	return make_uniq<DuckDBPyRelation>(std::move(rel));
}

unique_ptr<DuckDBPyRelation> DuckDBPyConnection::FromParquet(const string &file_glob, bool binary_as_string,
                                                             bool file_row_number, bool filename,
                                                             bool hive_partitioning, bool union_by_name,
                                                             const py::object &compression) {
	if (!connection) {
		throw ConnectionException("Connection has already been closed");
	}
	string name = "parquet_" + StringUtil::GenerateRandomName();
	vector<Value> params;
	params.emplace_back(file_glob);
	named_parameter_map_t named_parameters({{"binary_as_string", Value::BOOLEAN(binary_as_string)},
	                                        {"file_row_number", Value::BOOLEAN(file_row_number)},
	                                        {"filename", Value::BOOLEAN(filename)},
	                                        {"hive_partitioning", Value::BOOLEAN(hive_partitioning)},
	                                        {"union_by_name", Value::BOOLEAN(union_by_name)}});

	if (!py::none().is(compression)) {
		if (!py::isinstance<py::str>(compression)) {
			throw InvalidInputException("from_parquet only accepts 'compression' as a string");
		}
		named_parameters["compression"] = Value(py::str(compression));
	}
	return make_uniq<DuckDBPyRelation>(
	    connection->TableFunction("parquet_scan", params, named_parameters)->Alias(name));
}

unique_ptr<DuckDBPyRelation> DuckDBPyConnection::FromParquets(const vector<string> &file_globs, bool binary_as_string,
                                                              bool file_row_number, bool filename,
                                                              bool hive_partitioning, bool union_by_name,
                                                              const py::object &compression) {
	if (!connection) {
		throw ConnectionException("Connection has already been closed");
	}
	string name = "parquet_" + StringUtil::GenerateRandomName();
	vector<Value> params;
	auto file_globs_as_value = vector<Value>();
	for (const auto &file : file_globs) {
		file_globs_as_value.emplace_back(file);
	}
	params.emplace_back(Value::LIST(file_globs_as_value));
	named_parameter_map_t named_parameters({{"binary_as_string", Value::BOOLEAN(binary_as_string)},
	                                        {"file_row_number", Value::BOOLEAN(file_row_number)},
	                                        {"filename", Value::BOOLEAN(filename)},
	                                        {"hive_partitioning", Value::BOOLEAN(hive_partitioning)},
	                                        {"union_by_name", Value::BOOLEAN(union_by_name)}});

	if (!py::none().is(compression)) {
		if (!py::isinstance<py::str>(compression)) {
			throw InvalidInputException("from_parquet only accepts 'compression' as a string");
		}
		named_parameters["compression"] = Value(py::str(compression));
	}

	return make_uniq<DuckDBPyRelation>(
	    connection->TableFunction("parquet_scan", params, named_parameters)->Alias(name));
}

unique_ptr<DuckDBPyRelation> DuckDBPyConnection::FromArrow(py::object &arrow_object) {
	if (!connection) {
		throw ConnectionException("Connection has already been closed");
	}
	py::gil_scoped_acquire acquire;
	string name = "arrow_object_" + StringUtil::GenerateRandomName();
	if (!IsAcceptedArrowObject(arrow_object)) {
		auto py_object_type = string(py::str(arrow_object.get_type().attr("__name__")));
		throw InvalidInputException("Python Object Type %s is not an accepted Arrow Object.", py_object_type);
	}
	auto stream_factory =
	    make_uniq<PythonTableArrowArrayStreamFactory>(arrow_object.ptr(), connection->context->GetClientProperties());

	auto stream_factory_produce = PythonTableArrowArrayStreamFactory::Produce;
	auto stream_factory_get_schema = PythonTableArrowArrayStreamFactory::GetSchema;

	auto rel = connection
	               ->TableFunction("arrow_scan", {Value::POINTER(CastPointerToValue(stream_factory.get())),
	                                              Value::POINTER(CastPointerToValue(stream_factory_produce)),
	                                              Value::POINTER(CastPointerToValue(stream_factory_get_schema))})
	               ->Alias(name);
	rel->extra_dependencies =
	    make_uniq<PythonDependencies>(make_uniq<RegisteredArrow>(std::move(stream_factory), arrow_object));
	return make_uniq<DuckDBPyRelation>(std::move(rel));
}

unique_ptr<DuckDBPyRelation> DuckDBPyConnection::FromSubstrait(py::bytes &proto) {
	if (!connection) {
		throw ConnectionException("Connection has already been closed");
	}
	string name = "substrait_" + StringUtil::GenerateRandomName();
	vector<Value> params;
	params.emplace_back(Value::BLOB_RAW(proto));
	return make_uniq<DuckDBPyRelation>(connection->TableFunction("from_substrait", params)->Alias(name));
}

unique_ptr<DuckDBPyRelation> DuckDBPyConnection::GetSubstrait(const string &query, bool enable_optimizer) {
	if (!connection) {
		throw ConnectionException("Connection has already been closed");
	}
	vector<Value> params;
	params.emplace_back(query);
	named_parameter_map_t named_parameters({{"enable_optimizer", Value::BOOLEAN(enable_optimizer)}});
	return make_uniq<DuckDBPyRelation>(
	    connection->TableFunction("get_substrait", params, named_parameters)->Alias(query));
}

unique_ptr<DuckDBPyRelation> DuckDBPyConnection::GetSubstraitJSON(const string &query, bool enable_optimizer) {
	if (!connection) {
		throw ConnectionException("Connection has already been closed");
	}
	vector<Value> params;
	params.emplace_back(query);
	named_parameter_map_t named_parameters({{"enable_optimizer", Value::BOOLEAN(enable_optimizer)}});
	return make_uniq<DuckDBPyRelation>(
	    connection->TableFunction("get_substrait_json", params, named_parameters)->Alias(query));
}

unique_ptr<DuckDBPyRelation> DuckDBPyConnection::FromSubstraitJSON(const string &json) {
	if (!connection) {
		throw ConnectionException("Connection has already been closed");
	}
	string name = "from_substrait_" + StringUtil::GenerateRandomName();
	vector<Value> params;
	params.emplace_back(json);
	return make_uniq<DuckDBPyRelation>(connection->TableFunction("from_substrait_json", params)->Alias(name));
}

unordered_set<string> DuckDBPyConnection::GetTableNames(const string &query) {
	if (!connection) {
		throw ConnectionException("Connection has already been closed");
	}
	return connection->GetTableNames(query);
}

shared_ptr<DuckDBPyConnection> DuckDBPyConnection::UnregisterPythonObject(const string &name) {
	connection->context->external_dependencies.erase(name);
	temporary_views.erase(name);
	py::gil_scoped_release release;
	if (connection) {
		connection->Query("DROP VIEW \"" + name + "\"");
	}
	return shared_from_this();
}

shared_ptr<DuckDBPyConnection> DuckDBPyConnection::Begin() {
	Execute("BEGIN TRANSACTION");
	return shared_from_this();
}

shared_ptr<DuckDBPyConnection> DuckDBPyConnection::Commit() {
	if (connection->context->transaction.IsAutoCommit()) {
		return shared_from_this();
	}
	Execute("COMMIT");
	return shared_from_this();
}

shared_ptr<DuckDBPyConnection> DuckDBPyConnection::Rollback() {
	Execute("ROLLBACK");
	return shared_from_this();
}

Optional<py::list> DuckDBPyConnection::GetDescription() {
	if (!result) {
		return py::none();
	}
	return result->Description();
}

void DuckDBPyConnection::Close() {
	result = nullptr;
	connection = nullptr;
	database = nullptr;
	for (auto &cur : cursors) {
		cur->Close();
	}
	cursors.clear();
}

void DuckDBPyConnection::Interrupt() {
	if (!connection) {
		throw ConnectionException("Connection has already been closed");
	}
	connection->Interrupt();
}

void DuckDBPyConnection::InstallExtension(const string &extension, bool force_install) {
	ExtensionHelper::InstallExtension(*connection->context, extension, force_install);
}

void DuckDBPyConnection::LoadExtension(const string &extension) {
	ExtensionHelper::LoadExternalExtension(*connection->context, extension);
}

// cursor() is stupid
shared_ptr<DuckDBPyConnection> DuckDBPyConnection::Cursor() {
	if (!connection) {
		throw ConnectionException("Connection has already been closed");
	}
	auto res = make_shared<DuckDBPyConnection>();
	res->database = database;
	res->connection = make_uniq<Connection>(*res->database);
	cursors.push_back(res);
	return res;
}

// these should be functions on the result but well
Optional<py::tuple> DuckDBPyConnection::FetchOne() {
	if (!result) {
		throw InvalidInputException("No open result set");
	}
	return result->FetchOne();
}

py::list DuckDBPyConnection::FetchMany(idx_t size) {
	if (!result) {
		throw InvalidInputException("No open result set");
	}
	return result->FetchMany(size);
}

py::list DuckDBPyConnection::FetchAll() {
	if (!result) {
		throw InvalidInputException("No open result set");
	}
	return result->FetchAll();
}

py::dict DuckDBPyConnection::FetchNumpy() {
	if (!result) {
		throw InvalidInputException("No open result set");
	}
	return result->FetchNumpyInternal();
}

PandasDataFrame DuckDBPyConnection::FetchDF(bool date_as_object) {
	if (!result) {
		throw InvalidInputException("No open result set");
	}
	return result->FetchDF(date_as_object);
}

PandasDataFrame DuckDBPyConnection::FetchDFChunk(const idx_t vectors_per_chunk, bool date_as_object) const {
	if (!result) {
		throw InvalidInputException("No open result set");
	}
	return result->FetchDFChunk(vectors_per_chunk, date_as_object);
}

duckdb::pyarrow::Table DuckDBPyConnection::FetchArrow(idx_t rows_per_batch) {
	if (!result) {
		throw InvalidInputException("No open result set");
	}
	return result->ToArrowTable(rows_per_batch);
}

py::dict DuckDBPyConnection::FetchPyTorch() {
	if (!result) {
		throw InvalidInputException("No open result set");
	}
	return result->FetchPyTorch();
}

py::dict DuckDBPyConnection::FetchTF() {
	if (!result) {
		throw InvalidInputException("No open result set");
	}
	return result->FetchTF();
}

PolarsDataFrame DuckDBPyConnection::FetchPolars(idx_t rows_per_batch) {
	auto arrow = FetchArrow(rows_per_batch);
	return py::cast<PolarsDataFrame>(py::module::import("polars").attr("DataFrame")(arrow));
}

duckdb::pyarrow::RecordBatchReader DuckDBPyConnection::FetchRecordBatchReader(const idx_t rows_per_batch) const {
	if (!result) {
		throw InvalidInputException("No open result set");
	}
	return result->FetchRecordBatchReader(rows_per_batch);
}

static void CreateArrowScan(py::object entry, TableFunctionRef &table_function,
                            vector<unique_ptr<ParsedExpression>> &children, ClientProperties &client_properties) {
	string name = "arrow_" + StringUtil::GenerateRandomName();
	auto stream_factory = make_uniq<PythonTableArrowArrayStreamFactory>(entry.ptr(), client_properties);
	auto stream_factory_produce = PythonTableArrowArrayStreamFactory::Produce;
	auto stream_factory_get_schema = PythonTableArrowArrayStreamFactory::GetSchema;

	children.push_back(make_uniq<ConstantExpression>(Value::POINTER(CastPointerToValue(stream_factory.get()))));
	children.push_back(make_uniq<ConstantExpression>(Value::POINTER(CastPointerToValue(stream_factory_produce))));
	children.push_back(make_uniq<ConstantExpression>(Value::POINTER(CastPointerToValue(stream_factory_get_schema))));

	table_function.function = make_uniq<FunctionExpression>("arrow_scan", std::move(children));
	table_function.external_dependency =
	    make_uniq<PythonDependencies>(make_uniq<RegisteredArrow>(std::move(stream_factory), entry));
}

static unique_ptr<TableRef> TryReplacement(py::dict &dict, py::str &table_name, ClientProperties &client_properties,
                                           py::object &current_frame) {
	if (!dict.contains(table_name)) {
		// not present in the globals
		return nullptr;
	}
	auto entry = dict[table_name];
	auto table_function = make_uniq<TableFunctionRef>();
	vector<unique_ptr<ParsedExpression>> children;
	NumpyObjectType numpytype; // Identify the type of accepted numpy objects.
	if (DuckDBPyConnection::IsPandasDataframe(entry)) {
		if (PandasDataFrame::IsPyArrowBacked(entry)) {
			auto table = ArrowTableFromDataframe(entry);
			CreateArrowScan(table, *table_function, children, client_properties);
		} else {
			string name = "df_" + StringUtil::GenerateRandomName();
			auto new_df = PandasScanFunction::PandasReplaceCopiedNames(entry);
			children.push_back(make_uniq<ConstantExpression>(Value::POINTER(CastPointerToValue(new_df.ptr()))));
			table_function->function = make_uniq<FunctionExpression>("pandas_scan", std::move(children));
			table_function->external_dependency =
			    make_uniq<PythonDependencies>(make_uniq<RegisteredObject>(entry), make_uniq<RegisteredObject>(new_df));
		}

	} else if (DuckDBPyConnection::IsAcceptedArrowObject(entry)) {
		CreateArrowScan(entry, *table_function, children, client_properties);
	} else if (DuckDBPyRelation::IsRelation(entry)) {
		auto pyrel = py::cast<DuckDBPyRelation *>(entry);
		// create a subquery from the underlying relation object
		auto select = make_uniq<SelectStatement>();
		select->node = pyrel->GetRel().GetQueryNode();

		auto subquery = make_uniq<SubqueryRef>(std::move(select));
		return std::move(subquery);
	} else if (PolarsDataFrame::IsDataFrame(entry)) {
		auto arrow_dataset = entry.attr("to_arrow")();
		CreateArrowScan(arrow_dataset, *table_function, children, client_properties);
	} else if (PolarsDataFrame::IsLazyFrame(entry)) {
		auto materialized = entry.attr("collect")();
		auto arrow_dataset = materialized.attr("to_arrow")();
		CreateArrowScan(arrow_dataset, *table_function, children, client_properties);
	} else if ((numpytype = DuckDBPyConnection::IsAcceptedNumpyObject(entry)) != NumpyObjectType::INVALID) {
		string name = "np_" + StringUtil::GenerateRandomName();
		py::dict data; // we will convert all the supported format to dict{"key": np.array(value)}.
		size_t idx = 0;
		switch (numpytype) {
		case NumpyObjectType::NDARRAY1D:
			data["column0"] = entry;
			break;
		case NumpyObjectType::NDARRAY2D:
			idx = 0;
			for (auto item : py::cast<py::array>(entry)) {
				data[("column" + std::to_string(idx)).c_str()] = item;
				idx++;
			}
			break;
		case NumpyObjectType::LIST:
			idx = 0;
			for (auto item : py::cast<py::list>(entry)) {
				data[("column" + std::to_string(idx)).c_str()] = item;
				idx++;
			}
			break;
		case NumpyObjectType::DICT:
			data = py::cast<py::dict>(entry);
			break;
		default:
			throw NotImplementedException("Unsupported Numpy object");
			break;
		}
		children.push_back(make_uniq<ConstantExpression>(Value::POINTER(CastPointerToValue(data.ptr()))));
		table_function->function = make_uniq<FunctionExpression>("pandas_scan", std::move(children));
		table_function->external_dependency =
		    make_uniq<PythonDependencies>(make_uniq<RegisteredObject>(entry), make_uniq<RegisteredObject>(data));
	} else {
		std::string location = py::cast<py::str>(current_frame.attr("f_code").attr("co_filename"));
		location += ":";
		location += py::cast<py::str>(current_frame.attr("f_lineno"));
		std::string cpp_table_name = table_name;
		auto py_object_type = string(py::str(entry.get_type().attr("__name__")));

		throw InvalidInputException(
		    "Python Object \"%s\" of type \"%s\" found on line \"%s\" not suitable for replacement scans.\nMake sure "
		    "that \"%s\" is either a pandas.DataFrame, duckdb.DuckDBPyRelation, pyarrow Table, Dataset, "
		    "RecordBatchReader, Scanner, or NumPy ndarrays with supported format",
		    cpp_table_name, py_object_type, location, cpp_table_name);
	}
	return std::move(table_function);
}

static unique_ptr<TableRef> ScanReplacement(ClientContext &context, const string &table_name,
                                            ReplacementScanData *data) {
	py::gil_scoped_acquire acquire;
	auto py_table_name = py::str(table_name);
	// Here we do an exhaustive search on the frame lineage
	auto current_frame = py::module::import("inspect").attr("currentframe")();
	auto client_properties = context.GetClientProperties();
	while (hasattr(current_frame, "f_locals")) {
		auto local_dict = py::reinterpret_borrow<py::dict>(current_frame.attr("f_locals"));
		// search local dictionary
		if (local_dict) {
			auto result = TryReplacement(local_dict, py_table_name, client_properties, current_frame);
			if (result) {
				return result;
			}
		}
		// search global dictionary
		auto global_dict = py::reinterpret_borrow<py::dict>(current_frame.attr("f_globals"));
		if (global_dict) {
			auto result = TryReplacement(global_dict, py_table_name, client_properties, current_frame);
			if (result) {
				return result;
			}
		}
		current_frame = current_frame.attr("f_back");
	}
	// Not found :(
	return nullptr;
}

unordered_map<string, string> TransformPyConfigDict(const py::dict &py_config_dict) {
	unordered_map<string, string> config_dict;
	for (auto &kv : py_config_dict) {
		auto key = py::str(kv.first);
		auto val = py::str(kv.second);
		config_dict[key] = val;
	}
	return config_dict;
}

void CreateNewInstance(DuckDBPyConnection &res, const string &database, DBConfig &config) {
	// We don't cache unnamed memory instances (i.e., :memory:)
	bool cache_instance = database != ":memory:" && !database.empty();
	res.database = instance_cache.CreateInstance(database, config, cache_instance);
	res.connection = make_uniq<Connection>(*res.database);
	auto &context = *res.connection->context;
	PandasScanFunction scan_fun;
	CreateTableFunctionInfo scan_info(scan_fun);
	MapFunction map_fun;
	CreateTableFunctionInfo map_info(map_fun);
	auto &catalog = Catalog::GetSystemCatalog(context);
	context.transaction.BeginTransaction();
	catalog.CreateTableFunction(context, &scan_info);
	catalog.CreateTableFunction(context, &map_info);
	context.transaction.Commit();
	auto &db_config = res.database->instance->config;
	db_config.AddExtensionOption("pandas_analyze_sample",
	                             "The maximum number of rows to sample when analyzing a pandas object column.",
	                             LogicalType::UBIGINT, Value::UBIGINT(1000));
	if (db_config.options.enable_external_access) {
		db_config.replacement_scans.emplace_back(ScanReplacement);
	}
}

static bool HasJupyterProgressBarDependencies() {
	auto &import_cache = *DuckDBPyConnection::ImportCache();
	if (!import_cache.ipywidgets().IsLoaded()) {
		// ipywidgets not installed, needed to support the progress bar
		return false;
	}
	return true;
}

static void SetDefaultConfigArguments(ClientContext &context) {
	if (!DuckDBPyConnection::IsInteractive()) {
		// Don't need to set any special default arguments
		return;
	}

	auto &config = ClientConfig::GetConfig(context);
	config.enable_progress_bar = true;

	if (!DuckDBPyConnection::IsJupyter()) {
		return;
	}
	if (!HasJupyterProgressBarDependencies()) {
		// Disable progress bar altogether
		config.system_progress_bar_disable_reason =
		    "required package 'ipywidgets' is missing, which is needed to render progress bars in Jupyter";
		config.enable_progress_bar = false;
		return;
	}

	// Set the function used to create the display for the progress bar
	context.config.display_create_func = JupyterProgressBarDisplay::Create;
}

static shared_ptr<DuckDBPyConnection> FetchOrCreateInstance(const string &database, DBConfig &config) {
	auto res = make_shared<DuckDBPyConnection>();
	res->database = instance_cache.GetInstance(database, config);
	if (!res->database) {
		//! No cached database, we must create a new instance
		CreateNewInstance(*res, database, config);
		return res;
	}
	res->connection = make_uniq<Connection>(*res->database);
	return res;
}

bool IsDefaultConnectionString(const string &database, bool read_only, unordered_map<string, string> &config) {
	bool is_default = StringUtil::CIEquals(database, ":default:");
	if (!is_default) {
		return false;
	}
	// Only allow fetching the default connection when no options are passed
	if (read_only == true || !config.empty()) {
		throw InvalidInputException("Default connection fetching is only allowed without additional options");
	}
	return true;
}

shared_ptr<DuckDBPyConnection> DuckDBPyConnection::Connect(const string &database, bool read_only,
                                                           const py::dict &config_options) {
	auto config_dict = TransformPyConfigDict(config_options);
	if (IsDefaultConnectionString(database, read_only, config_dict)) {
		return DuckDBPyConnection::DefaultConnection();
	}

	DBConfig config(config_dict, read_only);
	auto res = FetchOrCreateInstance(database, config);
	auto &client_context = *res->connection->context;
	SetDefaultConfigArguments(client_context);
	return res;
}

vector<Value> DuckDBPyConnection::TransformPythonParamList(const py::handle &params) {
	vector<Value> args;
	args.reserve(py::len(params));

	for (auto param : params) {
		args.emplace_back(TransformPythonValue(param, LogicalType::UNKNOWN, false));
	}
	return args;
}

case_insensitive_map_t<Value> DuckDBPyConnection::TransformPythonParamDict(const py::dict &params) {
	case_insensitive_map_t<Value> args;

	for (auto pair : params) {
		auto &key = pair.first;
		auto &value = pair.second;
		args[std::string(py::str(key))] = TransformPythonValue(value, LogicalType::UNKNOWN, false);
	}
	return args;
}

shared_ptr<DuckDBPyConnection> DuckDBPyConnection::DefaultConnection() {
	if (!default_connection) {
		py::dict config_dict;
		default_connection = DuckDBPyConnection::Connect(":memory:", false, config_dict);
	}
	return default_connection;
}

PythonImportCache *DuckDBPyConnection::ImportCache() {
	if (!import_cache) {
		import_cache = make_shared<PythonImportCache>();
	}
	return import_cache.get();
}

ModifiedMemoryFileSystem &DuckDBPyConnection::GetObjectFileSystem() {
	if (!internal_object_filesystem) {
		D_ASSERT(!FileSystemIsRegistered("DUCKDB_INTERNAL_OBJECTSTORE"));
		auto &import_cache_py = *ImportCache();
		auto modified_memory_fs = import_cache_py.pyduckdb().filesystem.modified_memory_filesystem();
		if (modified_memory_fs.ptr() == nullptr) {
			throw InvalidInputException(
			    "This operation could not be completed because required module 'fsspec' is not installed");
		}
		internal_object_filesystem = make_shared<ModifiedMemoryFileSystem>(modified_memory_fs());
		auto &abstract_fs = reinterpret_cast<AbstractFileSystem &>(*internal_object_filesystem);
		RegisterFilesystem(abstract_fs);
	}
	return *internal_object_filesystem;
}

bool DuckDBPyConnection::IsInteractive() {
	return DuckDBPyConnection::environment != PythonEnvironmentType::NORMAL;
}

shared_ptr<DuckDBPyConnection> DuckDBPyConnection::Enter() {
	return shared_from_this();
}

void DuckDBPyConnection::Exit(DuckDBPyConnection &self, const py::object &exc_type, const py::object &exc,
                              const py::object &traceback) {
	self.Close();
	if (exc_type.ptr() != Py_None) {
		// Propagate the exception if any occurred
		PyErr_SetObject(exc_type.ptr(), exc.ptr());
		throw py::error_already_set();
	}
}

void DuckDBPyConnection::Cleanup() {
	default_connection.reset();
	import_cache.reset();
}

bool DuckDBPyConnection::IsPandasDataframe(const py::object &object) {
	if (!ModuleIsLoaded<PandasCacheItem>()) {
		return false;
	}
	auto &import_cache_py = *DuckDBPyConnection::ImportCache();
	return py::isinstance(object, import_cache_py.pandas().DataFrame());
}

bool DuckDBPyConnection::IsPolarsDataframe(const py::object &object) {
	if (!ModuleIsLoaded<PolarsCacheItem>()) {
		return false;
	}
	auto &import_cache_py = *DuckDBPyConnection::ImportCache();
	return py::isinstance(object, import_cache_py.polars().DataFrame()) ||
	       py::isinstance(object, import_cache_py.polars().LazyFrame());
}

bool IsValidNumpyDimensions(const py::handle &object, int &dim) {
	// check the dimensions of numpy arrays
	// should only be called by IsAcceptedNumpyObject
	auto &import_cache = *DuckDBPyConnection::ImportCache();
	if (!py::isinstance(object, import_cache.numpy().ndarray())) {
		return false;
	}
	auto shape = (py::cast<py::array>(object)).attr("shape");
	if (py::len(shape) != 1) {
		return false;
	}
	int cur_dim = (shape.attr("__getitem__")(0)).cast<int>();
	dim = dim == -1 ? cur_dim : dim;
	return dim == cur_dim;
}
NumpyObjectType DuckDBPyConnection::IsAcceptedNumpyObject(const py::object &object) {
	if (!ModuleIsLoaded<NumpyCacheItem>()) {
		return NumpyObjectType::INVALID;
	}
	auto &import_cache = *DuckDBPyConnection::ImportCache();
	if (py::isinstance(object, import_cache.numpy().ndarray())) {
		auto len = py::len((py::cast<py::array>(object)).attr("shape"));
		switch (len) {
		case 1:
			return NumpyObjectType::NDARRAY1D;
		case 2:
			return NumpyObjectType::NDARRAY2D;
		default:
			return NumpyObjectType::INVALID;
		}
	} else if (py::isinstance<py::dict>(object)) {
		int dim = -1;
		for (auto item : py::cast<py::dict>(object)) {
			if (!IsValidNumpyDimensions(item.second, dim)) {
				return NumpyObjectType::INVALID;
			}
		}
		return NumpyObjectType::DICT;
	} else if (py::isinstance<py::list>(object)) {
		int dim = -1;
		for (auto item : py::cast<py::list>(object)) {
			if (!IsValidNumpyDimensions(item, dim)) {
				return NumpyObjectType::INVALID;
			}
		}
		return NumpyObjectType::LIST;
	}
	return NumpyObjectType::INVALID;
}

bool DuckDBPyConnection::IsAcceptedArrowObject(const py::object &object) {
	if (!ModuleIsLoaded<ArrowLibCacheItem>()) {
		return false;
	}
	auto &import_cache_py = *DuckDBPyConnection::ImportCache();
	if (py::isinstance(object, import_cache_py.arrow_lib().Table()) ||
	    py::isinstance(object, import_cache_py.arrow_lib().RecordBatchReader())) {
		return true;
	}
	if (!ModuleIsLoaded<ArrowDatasetCacheItem>()) {
		return false;
	}
	return (py::isinstance(object, import_cache_py.arrow_dataset().Dataset()) ||
	        py::isinstance(object, import_cache_py.arrow_dataset().Scanner()));
}

unique_lock<std::mutex> DuckDBPyConnection::AcquireConnectionLock() {
	// we first release the gil and then acquire the connection lock
	unique_lock<std::mutex> lock(py_connection_lock, std::defer_lock);
	{
		py::gil_scoped_release release;
		lock.lock();
	}
	return lock;
}

} // namespace duckdb<|MERGE_RESOLUTION|>--- conflicted
+++ resolved
@@ -709,10 +709,7 @@
 	if (!connection) {
 		throw ConnectionException("Connection has already been closed");
 	}
-<<<<<<< HEAD
-=======
 	CSVReaderOptions options;
->>>>>>> a34419ee
 	auto path_like = GetPathLike(name_p);
 	auto &name = path_like.str;
 	auto file_like_object_wrapper = std::move(path_like.dependency);
@@ -746,7 +743,6 @@
 		bind_parameters["compression"] = Value(py::str(compression));
 	}
 
-<<<<<<< HEAD
 	if (!py::none().is(dtype)) {
 		if (py::isinstance<py::dict>(dtype)) {
 			child_list_t<Value> struct_fields;
@@ -774,23 +770,6 @@
 		} else {
 			throw InvalidInputException("read_csv only accepts 'dtype' as a dictionary or a list of strings");
 		}
-=======
-	auto read_csv_p = connection->ReadCSV(name, options);
-	auto &read_csv = read_csv_p->Cast<ReadCSVRelation>();
-	if (file_like_object_wrapper) {
-		D_ASSERT(!read_csv.extra_dependencies);
-		read_csv.extra_dependencies = std::move(file_like_object_wrapper);
-	}
-
-	if (options.has_header) {
-		// 'options' is only used to initialize the ReadCSV relation
-		// we also need to set this in the arguments passed to the function
-		read_csv.AddNamedParameter("header", Value::BOOLEAN(options.dialect_options.header));
-	}
-
-	if (options.compression != FileCompressionType::AUTO_DETECT) {
-		read_csv.AddNamedParameter("compression", Value(py::str(compression)));
->>>>>>> a34419ee
 	}
 
 	bool has_sep = !py::none().is(sep);
