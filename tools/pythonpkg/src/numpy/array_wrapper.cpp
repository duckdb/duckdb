--- conflicted
+++ resolved
@@ -769,17 +769,13 @@
 		may_have_null = ConvertNested<py::dict, duckdb_py_convert::MapConvert>(current_offset, dataptr, maskptr, input,
 		                                                                       idata, count);
 		break;
-<<<<<<< HEAD
-	}
-	case LogicalTypeId::STRUCT: {
-		py::gil_scoped_acquire gil;
-=======
 	case LogicalTypeId::UNION:
+		py::gil_scoped_acquire gil;
 		may_have_null = ConvertNested<py::object, duckdb_py_convert::UnionConvert>(current_offset, dataptr, maskptr,
 		                                                                           input, idata, count);
 		break;
 	case LogicalTypeId::STRUCT:
->>>>>>> 5eda1762
+		py::gil_scoped_acquire gil;
 		may_have_null = ConvertNested<py::dict, duckdb_py_convert::StructConvert>(current_offset, dataptr, maskptr,
 		                                                                          input, idata, count);
 		break;
