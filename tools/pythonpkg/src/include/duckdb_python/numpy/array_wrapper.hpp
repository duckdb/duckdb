--- conflicted
+++ resolved
@@ -9,11 +9,8 @@
 #pragma once
 
 #include "duckdb_python/pybind11/pybind_wrapper.hpp"
-<<<<<<< HEAD
 #include "duckdb/common/unordered_map.hpp"
-=======
 #include "duckdb_python/numpy/raw_array_wrapper.hpp"
->>>>>>> b77f8def
 #include "duckdb.hpp"
 #include "duckdb/common/types.hpp"
 
@@ -27,31 +24,6 @@
 	    : idata(idata), client_properties(client_properties), input(input) {
 	}
 
-<<<<<<< HEAD
-	explicit RawArrayWrapper(const LogicalType &type);
-	explicit RawArrayWrapper(py::array array, const LogicalType &type);
-	~RawArrayWrapper() {
-		D_ASSERT(py::gil_check());
-	}
-
-	py::array array;
-	data_ptr_t data;
-	LogicalType type;
-	idx_t type_width;
-
-public:
-	static string DuckDBToNumpyDtype(const LogicalType &type);
-	static idx_t DuckDBToNumpyTypeWidth(const LogicalType &type);
-	void Initialize(idx_t capacity);
-	void Resize(idx_t new_capacity);
-	void Append(idx_t current_offset, Vector &input, idx_t count);
-};
-
-struct ArrayWrapper {
-	explicit ArrayWrapper(const LogicalType &type, ClientProperties client_properties);
-	explicit ArrayWrapper(unique_ptr<RawArrayWrapper> data, unique_ptr<RawArrayWrapper> mask, bool requires_mask,
-	                      ClientProperties client_properties);
-=======
 public:
 	UnifiedVectorFormat &idata;
 	const ClientProperties &client_properties;
@@ -67,7 +39,8 @@
 
 struct ArrayWrapper {
 	explicit ArrayWrapper(const LogicalType &type, const ClientProperties &client_properties, bool pandas = false);
->>>>>>> b77f8def
+	explicit ArrayWrapper(unique_ptr<RawArrayWrapper> data, unique_ptr<RawArrayWrapper> mask, bool requires_mask,
+	                      ClientProperties client_properties, bool pandas = false);
 
 	unique_ptr<RawArrayWrapper> data;
 	unique_ptr<RawArrayWrapper> mask;
@@ -83,94 +56,4 @@
 	const LogicalType &Type() const;
 };
 
-<<<<<<< HEAD
-class NumpyResultConversion {
-public:
-	NumpyResultConversion(const vector<LogicalType> &types, idx_t initial_capacity,
-	                      const ClientProperties &client_properties);
-
-public:
-	py::list &InsertCategory(idx_t col_idx);
-	void Append(DataChunk &chunk, idx_t offset);
-	void Append(DataChunk &chunk);
-	void SetCardinality(idx_t cardinality);
-
-	vector<LogicalType> Types() const {
-		vector<LogicalType> types;
-		types.reserve(owned_data.size());
-		for (auto &data : owned_data) {
-			types.push_back(data.Type());
-		}
-		return types;
-	}
-
-	idx_t Count() const {
-		return count;
-	}
-	idx_t Capacity() const {
-		return capacity;
-	}
-
-	void Reset() {
-		D_ASSERT(py::gil_check());
-		owned_data.clear();
-		count = 0;
-		capacity = 0;
-	}
-
-	const LogicalType &Type(idx_t col_idx) {
-		return owned_data[col_idx].Type();
-	}
-
-	py::list &GetCategory(idx_t col_idx) {
-		D_ASSERT(Type(col_idx).id() == LogicalTypeId::ENUM);
-		auto category_entry = categories.find(col_idx);
-		if (category_entry != categories.end()) {
-			return category_entry->second;
-		}
-		return InsertCategory(col_idx);
-	}
-
-	py::object ToArray(idx_t col_idx) {
-		D_ASSERT(py::gil_check());
-		if (Type(col_idx).id() == LogicalTypeId::ENUM) {
-			py::list &category = GetCategory(col_idx);
-			// first we (might) need to create the categorical type
-			auto category_entry = categories_type.find(col_idx);
-			if (category_entry == categories_type.end()) {
-				// Equivalent to: pandas.CategoricalDtype(['a', 'b'], ordered=True)
-				auto result = categories_type.emplace(std::make_pair(
-				    col_idx,
-				    py::module::import("pandas").attr("CategoricalDtype")(category, py::arg("ordered") = true)));
-				D_ASSERT(result.second);
-				category_entry = result.first;
-			}
-			// Equivalent to: pandas.Categorical.from_codes(codes=[0, 1, 0, 1], dtype=dtype)
-			return py::module::import("pandas")
-			    .attr("Categorical")
-			    .attr("from_codes")(ToArrayInternal(col_idx), py::arg("dtype") = category_entry->second);
-		} else {
-			return ToArrayInternal(col_idx);
-		}
-	}
-
-private:
-	void Resize(idx_t new_capacity);
-
-	py::object ToArrayInternal(idx_t col_idx) {
-		return owned_data[col_idx].ToArray(count);
-	}
-
-private:
-	vector<ArrayWrapper> owned_data;
-	idx_t count;
-	idx_t capacity;
-	// Holds the categories of Categorical/ENUM types
-	unordered_map<idx_t, py::list> categories;
-	// Holds the categorical type of Categorical/ENUM types
-	unordered_map<idx_t, py::object> categories_type;
-};
-
-=======
->>>>>>> b77f8def
 } // namespace duckdb