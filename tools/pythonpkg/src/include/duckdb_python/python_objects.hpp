--- conflicted
+++ resolved
@@ -163,18 +163,6 @@
 	date_t ToDate();
 	dtime_t ToDuckTime();
 	Value ToDuckValue(const LogicalType &target_type);
-<<<<<<< HEAD
-
-public:
-	static int32_t GetYears(PyObject *obj);
-	static int32_t GetMonths(PyObject *obj);
-	static int32_t GetDays(PyObject *obj);
-	static int32_t GetHours(PyObject *obj);
-	static int32_t GetMinutes(PyObject *obj);
-	static int32_t GetSeconds(PyObject *obj);
-	static int32_t GetMicros(PyObject *obj);
-	static PyObject *GetTZInfo(PyObject *obj);
-=======
 	bool IsPositiveInfinity() const;
 	bool IsNegativeInfinity() const;
 
@@ -187,7 +175,6 @@
 	static int32_t GetSeconds(py::handle &obj);
 	static int32_t GetMicros(py::handle &obj);
 	static py::object GetTZInfo(py::handle &obj);
->>>>>>> 61c16de5
 };
 
 struct PyDate {
