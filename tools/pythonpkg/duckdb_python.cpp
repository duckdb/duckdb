--- conflicted
+++ resolved
@@ -95,11 +95,8 @@
 	         py::arg("chunk_size") = 1000000, py::arg("connection") = py::none())
 	    .def("torch", &PyConnectionWrapper::FetchPyTorch,
 	         "Fetch a result as dict of PyTorch Tensors following execute()", py::arg("connection") = py::none())
-<<<<<<< HEAD
-=======
 	    .def("tf", &PyConnectionWrapper::FetchTF, "Fetch a result as dict of TensorFlow Tensors following execute()",
 	         py::arg("connection") = py::none())
->>>>>>> 79f6a623
 	    .def("fetch_record_batch", &PyConnectionWrapper::FetchRecordBatchReader,
 	         "Fetch an Arrow RecordBatchReader following execute()", py::arg("chunk_size") = 1000000,
 	         py::arg("connection") = py::none())
