#include "duckdb_python/pybind_wrapper.hpp"

#include "duckdb/common/atomic.hpp"
#include "duckdb/common/vector.hpp"
#include "duckdb/parser/parser.hpp"

#include "duckdb_python/python_objects.hpp"
#include "duckdb_python/pyconnection.hpp"
#include "duckdb_python/pyrelation.hpp"
#include "duckdb_python/pyresult.hpp"
#include "duckdb_python/exceptions.hpp"
#include "duckdb_python/connection_wrapper.hpp"

#include "datetime.h" // from Python

#include "duckdb.hpp"

#ifndef DUCKDB_PYTHON_LIB_NAME
#define DUCKDB_PYTHON_LIB_NAME duckdb
#endif

namespace py = pybind11;

namespace duckdb {

enum PySQLTokenType {
	PY_SQL_TOKEN_IDENTIFIER = 0,
	PY_SQL_TOKEN_NUMERIC_CONSTANT,
	PY_SQL_TOKEN_STRING_CONSTANT,
	PY_SQL_TOKEN_OPERATOR,
	PY_SQL_TOKEN_KEYWORD,
	PY_SQL_TOKEN_COMMENT
};

static py::object PyTokenize(const string &query) {
	auto tokens = Parser::Tokenize(query);
	py::list result;
	for (auto &token : tokens) {
		auto tuple = py::tuple(2);
		tuple[0] = token.start;
		switch (token.type) {
		case SimplifiedTokenType::SIMPLIFIED_TOKEN_IDENTIFIER:
			tuple[1] = PY_SQL_TOKEN_IDENTIFIER;
			break;
		case SimplifiedTokenType::SIMPLIFIED_TOKEN_NUMERIC_CONSTANT:
			tuple[1] = PY_SQL_TOKEN_NUMERIC_CONSTANT;
			break;
		case SimplifiedTokenType::SIMPLIFIED_TOKEN_STRING_CONSTANT:
			tuple[1] = PY_SQL_TOKEN_STRING_CONSTANT;
			break;
		case SimplifiedTokenType::SIMPLIFIED_TOKEN_OPERATOR:
			tuple[1] = PY_SQL_TOKEN_OPERATOR;
			break;
		case SimplifiedTokenType::SIMPLIFIED_TOKEN_KEYWORD:
			tuple[1] = PY_SQL_TOKEN_KEYWORD;
			break;
		case SimplifiedTokenType::SIMPLIFIED_TOKEN_COMMENT:
			tuple[1] = PY_SQL_TOKEN_COMMENT;
			break;
		}
		result.append(tuple);
	}
	return move(result);
}

static void InitializeConnectionMethods(py::module_ &m) {
	m.def("cursor", &PyConnectionWrapper::Cursor, "Create a duplicate of the current connection",
	      py::arg("connection") = py::none())
	    .def("duplicate", &PyConnectionWrapper::Cursor, "Create a duplicate of the current connection",
	         py::arg("connection") = py::none())
	    .def("execute", &PyConnectionWrapper::Execute,
	         "Execute the given SQL query, optionally using prepared statements with parameters set", py::arg("query"),
	         py::arg("parameters") = py::none(), py::arg("multiple_parameter_sets") = false,
	         py::arg("connection") = py::none())
	    .def("executemany", &PyConnectionWrapper::ExecuteMany,
	         "Execute the given prepared statement multiple times using the list of parameter sets in parameters",
	         py::arg("query"), py::arg("parameters") = py::none(), py::arg("connection") = py::none())
	    .def("close", &PyConnectionWrapper::Close, "Close the connection", py::arg("connection") = py::none())
	    .def("fetchone", &PyConnectionWrapper::FetchOne, "Fetch a single row from a result following execute",
	         py::arg("connection") = py::none())
	    .def("fetchmany", &PyConnectionWrapper::FetchMany, "Fetch the next set of rows from a result following execute",
	         py::arg("size") = 1, py::arg("connection") = py::none())
	    .def("fetchall", &PyConnectionWrapper::FetchAll, "Fetch all rows from a result following execute",
	         py::arg("connection") = py::none())
	    .def("fetchnumpy", &PyConnectionWrapper::FetchNumpy, "Fetch a result as list of NumPy arrays following execute",
	         py::arg("connection") = py::none())
	    .def("fetchdf", &PyConnectionWrapper::FetchDF, "Fetch a result as Data.Frame following execute()",
	         py::kw_only(), py::arg("date_as_object") = false, py::arg("connection") = py::none())
	    .def("fetch_df", &PyConnectionWrapper::FetchDF, "Fetch a result as Data.Frame following execute()",
	         py::kw_only(), py::arg("date_as_object") = false, py::arg("connection") = py::none())
	    .def("fetch_df_chunk", &PyConnectionWrapper::FetchDFChunk,
	         "Fetch a chunk of the result as Data.Frame following execute()", py::arg("vectors_per_chunk") = 1,
	         py::kw_only(), py::arg("date_as_object") = false, py::arg("connection") = py::none())
	    .def("df", &PyConnectionWrapper::FetchDF, "Fetch a result as Data.Frame following execute()", py::kw_only(),
	         py::arg("date_as_object") = false, py::arg("connection") = py::none())
	    .def("fetch_arrow_table", &PyConnectionWrapper::FetchArrow, "Fetch a result as Arrow table following execute()",
	         py::arg("chunk_size") = 1000000, py::arg("connection") = py::none())
	    .def("fetch_record_batch", &PyConnectionWrapper::FetchRecordBatchReader,
	         "Fetch an Arrow RecordBatchReader following execute()", py::arg("chunk_size") = 1000000,
	         py::arg("connection") = py::none())
	    .def("arrow", &PyConnectionWrapper::FetchArrow, "Fetch a result as Arrow table following execute()",
	         py::arg("chunk_size") = 1000000, py::arg("connection") = py::none())
	    .def("begin", &PyConnectionWrapper::Begin, "Start a new transaction", py::arg("connection") = py::none())
	    .def("commit", &PyConnectionWrapper::Commit, "Commit changes performed within a transaction",
	         py::arg("connection") = py::none())
	    .def("rollback", &PyConnectionWrapper::Rollback, "Roll back changes performed within a transaction",
	         py::arg("connection") = py::none())
	    .def("append", &PyConnectionWrapper::Append, "Append the passed Data.Frame to the named table",
	         py::arg("table_name"), py::arg("df"), py::arg("connection") = py::none())
	    .def("register", &PyConnectionWrapper::RegisterPythonObject,
	         "Register the passed Python Object value for querying with a view", py::arg("view_name"),
	         py::arg("python_object"), py::arg("connection") = py::none())
	    .def("unregister", &PyConnectionWrapper::UnregisterPythonObject, "Unregister the view name",
	         py::arg("view_name"), py::arg("connection") = py::none())
	    .def("table", &PyConnectionWrapper::Table, "Create a relation object for the name'd table",
	         py::arg("table_name"), py::arg("connection") = py::none())
	    .def("view", &PyConnectionWrapper::View, "Create a relation object for the name'd view", py::arg("view_name"),
	         py::arg("connection") = py::none())
	    .def("values", &PyConnectionWrapper::Values, "Create a relation object from the passed values",
	         py::arg("values"), py::arg("connection") = py::none())
	    .def("table_function", &PyConnectionWrapper::TableFunction,
	         "Create a relation object from the name'd table function with given parameters", py::arg("name"),
	         py::arg("parameters") = py::none(), py::arg("connection") = py::none())
	    .def("from_query", &PyConnectionWrapper::FromQuery, "Create a relation object from the given SQL query",
	         py::arg("query"), py::arg("alias") = "query_relation", py::arg("connection") = py::none())
	    .def("query", &PyConnectionWrapper::RunQuery,
	         "Run a SQL query. If it is a SELECT statement, create a relation object from the given SQL query, "
	         "otherwise run the query as-is.",
	         py::arg("query"), py::arg("alias") = "query_relation", py::arg("connection") = py::none())
	    .def("from_df", &PyConnectionWrapper::FromDF, "Create a relation object from the Data.Frame in df",
	         py::arg("df") = py::none(), py::arg("connection") = py::none())
	    .def("from_arrow", &PyConnectionWrapper::FromArrow, "Create a relation object from an Arrow object",
	         py::arg("arrow_object"), py::arg("connection") = py::none())
	    .def("from_csv_auto", &PyConnectionWrapper::FromCsvAuto,
	         "Create a relation object from the CSV file in file_name", py::arg("file_name"),
	         py::arg("connection") = py::none())
	    .def("from_parquet", &PyConnectionWrapper::FromParquet,
	         "Create a relation object from the Parquet files in file_glob", py::arg("file_glob"),
	         py::arg("binary_as_string") = false, py::kw_only(), py::arg("file_row_number") = false,
	         py::arg("filename") = false, py::arg("hive_partitioning") = false, py::arg("connection") = py::none())
	    .def("from_parquet", &PyConnectionWrapper::FromParquets,
	         "Create a relation object from the Parquet files in file_globs", py::arg("file_globs"),
	         py::arg("binary_as_string") = false, py::kw_only(), py::arg("file_row_number") = false,
	         py::arg("filename") = false, py::arg("hive_partitioning") = false, py::arg("connection") = py::none())
	    .def("from_substrait", &PyConnectionWrapper::FromSubstrait, "Create a query object from protobuf plan",
	         py::arg("proto"), py::arg("connection") = py::none())
	    .def("get_substrait", &PyConnectionWrapper::GetSubstrait, "Serialize a query to protobuf", py::arg("query"),
	         py::arg("connection") = py::none())
	    .def("get_substrait_json", &PyConnectionWrapper::GetSubstraitJSON,
	         "Serialize a query to protobuf on the JSON format", py::arg("query"), py::arg("connection") = py::none())
	    .def("get_table_names", &PyConnectionWrapper::GetTableNames, "Extract the required table names from a query",
	         py::arg("query"), py::arg("connection") = py::none())
	    .def("description", &PyConnectionWrapper::GetDescription, "Get result set attributes, mainly column names",
	         py::arg("connection") = py::none())
	    .def("install_extension", &PyConnectionWrapper::InstallExtension, "Install an extension by name",
	         py::arg("extension"), py::kw_only(), py::arg("force_install") = false, py::arg("connection") = py::none())
	    .def("load_extension", &PyConnectionWrapper::LoadExtension, "Load an installed extension", py::arg("extension"),
	         py::arg("connection") = py::none());
}

PYBIND11_MODULE(DUCKDB_PYTHON_LIB_NAME, m) {
	DuckDBPyRelation::Initialize(m);
	DuckDBPyConnection::Initialize(m);
	DuckDBPyResult::Initialize(m);
	PythonObject::Initialize();

	InitializeConnectionMethods(m);

	py::options pybind_opts;

	m.doc() = "DuckDB is an embeddable SQL OLAP Database Management System";
	m.attr("__package__") = "duckdb";
	m.attr("__version__") = DuckDB::LibraryVersion();
	m.attr("__git_revision__") = DuckDB::SourceID();
	m.attr("default_connection") = DuckDBPyConnection::DefaultConnection();
	m.attr("apilevel") = "1.0";
	m.attr("threadsafety") = 1;
	m.attr("paramstyle") = "qmark";

	RegisterExceptions(m);

	m.def("connect", &DuckDBPyConnection::Connect,
	      "Create a DuckDB database instance. Can take a database file name to read/write persistent data and a "
	      "read_only flag if no changes are desired",
	      py::arg("database") = ":memory:", py::arg("read_only") = false, py::arg("config") = py::none());
	m.def("tokenize", PyTokenize,
	      "Tokenizes a SQL string, returning a list of (position, type) tuples that can be "
	      "used for e.g. syntax highlighting",
	      py::arg("query"));
	py::enum_<PySQLTokenType>(m, "token_type", py::module_local())
	    .value("identifier", PySQLTokenType::PY_SQL_TOKEN_IDENTIFIER)
	    .value("numeric_const", PySQLTokenType::PY_SQL_TOKEN_NUMERIC_CONSTANT)
	    .value("string_const", PySQLTokenType::PY_SQL_TOKEN_STRING_CONSTANT)
	    .value("operator", PySQLTokenType::PY_SQL_TOKEN_OPERATOR)
	    .value("keyword", PySQLTokenType::PY_SQL_TOKEN_KEYWORD)
	    .value("comment", PySQLTokenType::PY_SQL_TOKEN_COMMENT)
	    .export_values();

	m.def("values", &DuckDBPyRelation::Values, "Create a relation object from the passed values", py::arg("values"),
	      py::arg("connection") = py::none());
	m.def("from_query", &DuckDBPyRelation::FromQuery, "Create a relation object from the given SQL query",
	      py::arg("query"), py::arg("alias") = "query_relation", py::arg("connection") = py::none());
	m.def("query", &DuckDBPyRelation::RunQuery,
	      "Run a SQL query. If it is a SELECT statement, create a relation object from the given SQL query, otherwise "
	      "run the query as-is.",
	      py::arg("query"), py::arg("alias") = "query_relation", py::arg("connection") = py::none());
<<<<<<< HEAD
=======
	m.def("from_csv_auto", &DuckDBPyRelation::FromCsvAuto, "Creates a relation object from the CSV file in file_name",
	      py::arg("file_name"), py::arg("connection") = py::none());
	m.def("from_substrait", &DuckDBPyRelation::FromSubstrait, "Creates a query object from the substrait plan",
	      py::arg("proto"), py::arg("connection") = py::none());
	m.def("get_substrait", &DuckDBPyRelation::GetSubstrait, "Serialize a query object to protobuf", py::arg("query"),
	      py::arg("connection") = py::none());
	m.def("get_substrait_json", &DuckDBPyRelation::GetSubstraitJSON, "Serialize a query object to protobuf",
	      py::arg("query"), py::arg("connection") = py::none());
	m.def("from_substrait_json", &DuckDBPyRelation::FromSubstraitJSON, "Serialize a query object to protobuf",
	      py::arg("json"), py::arg("connection") = py::none());
	m.def("from_parquet", &DuckDBPyRelation::FromParquet,
	      "Creates a relation object from the Parquet files in file_glob", py::arg("file_glob"),
	      py::arg("binary_as_string") = false, py::kw_only(), py::arg("file_row_number") = false,
	      py::arg("filename") = false, py::arg("hive_partitioning") = false, py::arg("connection") = py::none());
	m.def("from_parquet", &DuckDBPyRelation::FromParquets,
	      "Creates a relation object from the Parquet files in file_globs", py::arg("file_globs"),
	      py::arg("binary_as_string") = false, py::kw_only(), py::arg("file_row_number") = false,
	      py::arg("filename") = false, py::arg("hive_partitioning") = false, py::arg("connection") = py::none());
	m.def("df", &DuckDBPyRelation::FromDf, "Create a relation object from the Data.Frame df", py::arg("df"),
	      py::arg("connection") = py::none());
	m.def("from_df", &DuckDBPyRelation::FromDf, "Create a relation object from the Data.Frame df", py::arg("df"),
	      py::arg("connection") = py::none());
>>>>>>> 161386de
	m.def("from_arrow", &DuckDBPyRelation::FromArrow, "Create a relation object from an Arrow object",
	      py::arg("arrow_object"), py::arg("connection") = py::none());
	m.def("arrow", &DuckDBPyRelation::FromArrow, "Create a relation object from an Arrow object",
	      py::arg("arrow_object"), py::arg("connection") = py::none());
	m.def("filter", &DuckDBPyRelation::FilterDf, "Filter the DataFrame df by the filter in filter_expr", py::arg("df"),
	      py::arg("filter_expr"), py::arg("connection") = py::none());
	m.def("project", &DuckDBPyRelation::ProjectDf, "Project the DataFrame df by the projection in project_expr",
	      py::arg("df"), py::arg("project_expr"), py::arg("connection") = py::none());
	m.def("alias", &DuckDBPyRelation::AliasDF, "Create a relation from Data.Frame df with the passed alias",
	      py::arg("df"), py::arg("alias"), py::arg("connection") = py::none());
	m.def("order", &DuckDBPyRelation::OrderDf, "Reorder the DataFrame df by order_expr", py::arg("df"),
	      py::arg("order_expr"), py::arg("connection") = py::none());
	m.def("aggregate", &DuckDBPyRelation::AggregateDF,
	      "Compute the aggregate aggr_expr by the optional groups group_expr on DataFrame df", py::arg("df"),
	      py::arg("aggr_expr"), py::arg("group_expr") = "", py::arg("connection") = py::none());
	m.def("distinct", &DuckDBPyRelation::DistinctDF, "Compute the distinct rows from DataFrame df ", py::arg("df"),
	      py::arg("connection") = py::none());
	m.def("limit", &DuckDBPyRelation::LimitDF, "Retrieve the first n rows from the DataFrame df", py::arg("df"),
	      py::arg("n"), py::arg("connection") = py::none());

	m.def("query_df", &DuckDBPyRelation::QueryDF,
	      "Run the given SQL query in sql_query on the view named virtual_table_name that contains the content of "
	      "DataFrame df",
	      py::arg("df"), py::arg("virtual_table_name"), py::arg("sql_query"), py::arg("connection") = py::none());

	m.def("write_csv", &DuckDBPyRelation::WriteCsvDF, "Write the DataFrame df to a CSV file in file_name",
	      py::arg("df"), py::arg("file_name"), py::arg("connection") = py::none());

	// we need this because otherwise we try to remove registered_dfs on shutdown when python is already dead
	auto clean_default_connection = []() {
		DuckDBPyConnection::Cleanup();
	};
	m.add_object("_clean_default_connection", py::capsule(clean_default_connection));

	PyDateTime_IMPORT;
}

} // namespace duckdb<|MERGE_RESOLUTION|>--- conflicted
+++ resolved
@@ -204,8 +204,6 @@
 	      "Run a SQL query. If it is a SELECT statement, create a relation object from the given SQL query, otherwise "
 	      "run the query as-is.",
 	      py::arg("query"), py::arg("alias") = "query_relation", py::arg("connection") = py::none());
-<<<<<<< HEAD
-=======
 	m.def("from_csv_auto", &DuckDBPyRelation::FromCsvAuto, "Creates a relation object from the CSV file in file_name",
 	      py::arg("file_name"), py::arg("connection") = py::none());
 	m.def("from_substrait", &DuckDBPyRelation::FromSubstrait, "Creates a query object from the substrait plan",
@@ -228,7 +226,6 @@
 	      py::arg("connection") = py::none());
 	m.def("from_df", &DuckDBPyRelation::FromDf, "Create a relation object from the Data.Frame df", py::arg("df"),
 	      py::arg("connection") = py::none());
->>>>>>> 161386de
 	m.def("from_arrow", &DuckDBPyRelation::FromArrow, "Create a relation object from an Arrow object",
 	      py::arg("arrow_object"), py::arg("connection") = py::none());
 	m.def("arrow", &DuckDBPyRelation::FromArrow, "Create a relation object from an Arrow object",
