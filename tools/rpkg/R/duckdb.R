#' @details TBD.
"_PACKAGE"

<<<<<<< HEAD

check_flag <- function(x) {
  if (is.null(x)   || is.na(x) || !is.logical(x) || length(x) != 1) {
    stop("flags need to be scalar logicals")
  }
}
=======
#' @useDynLib duckdb , .registration = TRUE
NULL
>>>>>>> fc7ebce3
<|MERGE_RESOLUTION|>--- conflicted
+++ resolved
@@ -1,14 +1,10 @@
 #' @details TBD.
 "_PACKAGE"
-
-<<<<<<< HEAD
 
 check_flag <- function(x) {
   if (is.null(x)   || is.na(x) || !is.logical(x) || length(x) != 1) {
     stop("flags need to be scalar logicals")
   }
 }
-=======
-#' @useDynLib duckdb , .registration = TRUE
-NULL
->>>>>>> fc7ebce3
+
+#' @useDynLib duckdb , .registration = TRUE