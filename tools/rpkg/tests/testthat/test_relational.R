--- conflicted
+++ resolved
@@ -572,7 +572,6 @@
    expect_equal(res[[1]], 15)
 })
 
-<<<<<<< HEAD
 test_that("R can do comparisons with constant strings", {
    dbExecute(con, "CREATE OR REPLACE MACRO eq(a, b) AS a = b")
    test_df_a <- rel_from_df(con, data.frame(a=c("hello", "world")), TRUE)
@@ -619,9 +618,6 @@
   expect_equal(res, data.frame(a=c(paste0("m", "r", ".", "d", "u", "c", "k")))
 })
 
-
-=======
->>>>>>> 9a43039d
 test_that("anti joins for eq_na_matches works", {
    dbExecute(con, 'CREATE OR REPLACE MACRO "___eq_na_matches_na"(a, b) AS ((a IS NULL AND b IS NULL) OR (a = b))')
    rel1 <- rel_from_df(con, data.frame(x = c(1, 1, 2, 3)))
