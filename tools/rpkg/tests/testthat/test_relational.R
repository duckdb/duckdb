--- conflicted
+++ resolved
@@ -358,18 +358,6 @@
 
 test_that("R semantics for arithmetics sum function are respected", {
    dbExecute(con, "CREATE OR REPLACE MACRO eq(a, b) AS a = b")
-<<<<<<< HEAD
-   test_df_a <- duckdb:::rel_from_df(con, data.frame(a=c(1:5, NaN)))
-   sum_rel <- duckdb:::expr_function("sum", list(duckdb:::expr_reference("a")))
-   ans <- duckdb:::rel_aggregate(test_df_a, list(), list(sum_rel))
-   res <- duckdb:::rel_to_altrep(ans)
-   expect_equal(NaN, res[[1]])
-})
-
-test_that("rel aggregate on NA is 0", {
-   con <- dbConnect(duckdb::duckdb())
-   duckdb_sum_default_zero(con, TRUE)
-=======
    test_df_a <- rel_from_df(con, data.frame(a=c(1:5, NaN)))
    sum_rel <- expr_function("sum", list(expr_reference("a")))
    ans <- rel_aggregate(test_df_a, list(), list(sum_rel))
@@ -378,17 +366,16 @@
 })
 
 test_that("rel aggregate on NaN is 0 when sum default it 0", {
-   duckdb_set_sum_default_to_zero(con)
+   duckdb_set_sum_default_to_zero(con, TRUE)
    test_df_a <- rel_from_df(con, data.frame(a=c(1:5, NaN)))
    sum_rel <- expr_function("sum", list(expr_reference("a")))
    ans <- rel_aggregate(test_df_a, list(), list(sum_rel))
    res <- rel_to_altrep(ans)
-   expect_equal(15, res[[1]])
+   expect_equal(0, res[[1]])
 })
 
 test_that("rel aggregate on NA is 0", {
-   duckdb_set_sum_default_to_zero(con)
->>>>>>> 4c900e04
+   duckdb_set_sum_default_to_zero(con, TRUE)
    rel_a <- rel_from_df(con, data.frame(a=c(NaN, NaN, 5, 5), b=c(3, 3, 4, 4)))
    aggrs <- list(sum = expr_function("sum", list(expr_reference("a"))))
    res <- rel_aggregate(rel_a, list(expr_reference("b")), aggrs)
