--- conflicted
+++ resolved
@@ -179,19 +179,6 @@
      expect_error(rapi_rel_to_df(rel), "Invalid Error: Result mismatch in query!")
 })
 
-
-<<<<<<< HEAD
-test_that("rel aggregate with no groups but a sum over a column, sums the column", {
-skip("duckplyr specific")
-})
-
-test_that("rel aggregate with groups and aggregate function works", {
-skip("duckplyr specific")
-})
-
-test_that("rel aggregate with no groups and no aggregate function returns one line", {
-skip("duckplyr specific")
-=======
 test_that("Set Intersect returns set intersection", {
     test_df_a <- rel_from_df(con, data.frame(a=c(1, 2), b=c(3, 4)))
     test_df_b <- rel_from_df(con, data.frame(a=c(1, 6), b=c(3, 8)))
@@ -223,5 +210,16 @@
     dim(rel_df)
     expected_result <- data.frame(a=c(2, 6), b=c(4, 8))
     expect_equal(rel_df, expected_result)
->>>>>>> c4290b26
+})
+
+test_that("rel aggregate with no groups but a sum over a column, sums the column", {
+skip("duckplyr specific")
+})
+
+test_that("rel aggregate with groups and aggregate function works", {
+skip("duckplyr specific")
+})
+
+test_that("rel aggregate with no groups and no aggregate function returns one line", {
+skip("duckplyr specific")
 })