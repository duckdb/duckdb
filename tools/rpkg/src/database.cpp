--- conflicted
+++ resolved
@@ -33,17 +33,10 @@
 			// if it's not set, set to 0
 			mask.SetInvalid(idx);
 		} else {
-<<<<<<< HEAD
 			if (Value::DoubleIsFinite(state->value)) {
 				target[idx] = state->value;
 			} else {
 				target[idx] = 0;
-=======
-			if (Value::IsNan(state->value)) {
-				target[idx] = 0;
-			} else {
-				target[idx] = state->value;
->>>>>>> 4c900e04
 			}
 		}
 	}
@@ -61,7 +54,6 @@
 	for (auto &aggr : sum_function_cast->functions.functions) {
 		switch (aggr.arguments[0].InternalType()) {
 		case PhysicalType::DOUBLE:
-<<<<<<< HEAD
 			if (turn_on) {
 				aggr.finalize = AggregateFunction::StateFinalize<SumState<double>, double, FloatDoubleZeroSumOperation>;
 			} else {
@@ -69,16 +61,11 @@
 			}
 			break;
 		case PhysicalType::FLOAT:
-=======
-		case PhysicalType::FLOAT:
-			aggr.finalize = AggregateFunction::StateFinalize<SumState<double>, double, ZeroSumOperation>;
-			break;
 		case PhysicalType::INT8:
 		case PhysicalType::INT16:
 		case PhysicalType::INT32:
 		case PhysicalType::INT64:
 		case PhysicalType::INT128:
->>>>>>> 4c900e04
 		case PhysicalType::BOOL:
 		case PhysicalType::BIT:
 		case PhysicalType::STRUCT:
