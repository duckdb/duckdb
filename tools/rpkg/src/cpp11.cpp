--- conflicted
+++ resolved
@@ -358,13 +358,8 @@
     {"_duckdb_rapi_disconnect",             (DL_FUNC) &_duckdb_rapi_disconnect,             1},
     {"_duckdb_rapi_execute",                (DL_FUNC) &_duckdb_rapi_execute,                3},
     {"_duckdb_rapi_execute_arrow",          (DL_FUNC) &_duckdb_rapi_execute_arrow,          2},
-<<<<<<< HEAD
     {"_duckdb_rapi_expr_constant",          (DL_FUNC) &_duckdb_rapi_expr_constant,          2},
-    {"_duckdb_rapi_expr_function",          (DL_FUNC) &_duckdb_rapi_expr_function,          2},
-=======
-    {"_duckdb_rapi_expr_constant",          (DL_FUNC) &_duckdb_rapi_expr_constant,          1},
     {"_duckdb_rapi_expr_function",          (DL_FUNC) &_duckdb_rapi_expr_function,          4},
->>>>>>> 9a43039d
     {"_duckdb_rapi_expr_reference",         (DL_FUNC) &_duckdb_rapi_expr_reference,         2},
     {"_duckdb_rapi_expr_set_alias",         (DL_FUNC) &_duckdb_rapi_expr_set_alias,         2},
     {"_duckdb_rapi_expr_tostring",          (DL_FUNC) &_duckdb_rapi_expr_tostring,          1},
