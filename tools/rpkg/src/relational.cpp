--- conflicted
+++ resolved
@@ -218,17 +218,6 @@
 		cond = make_unique<ConjunctionExpression>(ExpressionType::CONJUNCTION_AND, std::move(cond_args));
 	}
 
-<<<<<<< HEAD
-=======
-	auto join_type = JoinType::INNER;
-	if (join == "left") {
-		join_type = JoinType::LEFT;
-	} else if (join == "right") {
-		join_type = JoinType::RIGHT;
-	} else if (join == "outer") {
-		join_type = JoinType::OUTER;
-	}
->>>>>>> e87cbd2c
 	auto res = std::make_shared<JoinRelation>(left->rel, right->rel, std::move(cond), join_type);
 	return make_external<RelationWrapper>("duckdb_relation", res);
 }
