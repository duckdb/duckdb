# DuckDB-PGQ

This is a forked repository of [DuckDB](https://github.com/duckdb/duckdb) to support the [DuckPGQ](https://github.com/cwida/duckpgq-extension) extension.
Do not clone this repository directly to use the DuckPGQ extension.
To build the extension from source, see the [DuckPGQ](https://github.com/cwida/duckpgq-extension) repository 
and the [documentation page](https://duckpgq.notion.site/duckpgq/b8ac652667964f958bfada1c3e53f1bb?v=3b47a8d44bdf4e0c8b503bf23f1b76f2) for instructions.

[![Discord](https://discordapp.com/api/guilds/1225369321077866496/widget.png?style=banner3)](https://discord.gg/8X95XHhQB7)

<<<<<<< HEAD
# Loading DuckPGQ into DuckDB
As of DuckDB v1.1.* we support loading DuckPGQ as a community extension. 
```sql
install duckpgq from community; 
load duckpgq;
```
=======
DuckDB is a high-performance analytical database system. It is designed to be fast, reliable, portable, and easy to use. DuckDB provides a rich SQL dialect, with support far beyond basic SQL. DuckDB supports arbitrary and nested correlated subqueries, window functions, collations, complex types (arrays, structs, maps), and [several extensions designed to make SQL easier to use](https://duckdb.org/docs/stable/sql/dialect/friendly_sql.html).

DuckDB is available as a [standalone CLI application](https://duckdb.org/docs/stable/clients/cli/overview) and has clients for [Python](https://duckdb.org/docs/stable/clients/python/overview), [R](https://duckdb.org/docs/stable/clients/r), [Java](https://duckdb.org/docs/stable/clients/java), [Wasm](https://duckdb.org/docs/stable/clients/wasm/overview), etc., with deep integrations with packages such as [pandas](https://duckdb.org/docs/guides/python/sql_on_pandas) and [dplyr](https://duckdb.org/docs/stable/clients/r#duckplyr-dplyr-api).

For more information on using DuckDB, please refer to the [DuckDB documentation](https://duckdb.org/docs/stable/).
>>>>>>> 71c5c07c


For availability please see the [DuckPGQ extension availability section](https://github.com/cwida/duckpgq-extension#duckpgq-extension-availability).

Since this is a third-party extension, DuckDB must be started in `unsigned` mode to load it. The extension can be loaded with the following commands: 

For CLI:
```bash
duckdb -unsigned

set custom_extension_repository = 'http://duckpgq.s3.eu-north-1.amazonaws.com';
force install 'duckpgq'; # ensures any existing DuckPGQ version already installed is overwritten
load 'duckpgq';
```

For Python:
```python
import duckdb 
conn = duckdb.connect(config = {"allow_unsigned_extensions": "true"})

conn.execute("set custom_extension_repository = 'http://duckpgq.s3.eu-north-1.amazonaws.com';")
conn.execute("force install 'duckpgq';")
conn.execute("load 'duckpgq';")
```
## SQL Reference

The documentation contains a [SQL introduction and reference](https://duckdb.org/docs/sql/introduction).

## Development

For development, DuckDB requires [CMake](https://cmake.org), Python3 and a `C++11` compliant compiler. Run `make` in the root directory to compile the sources. For development, use `make debug` to build a non-optimized debug version. You should run `make unit` and `make allunit` to verify that your version works properly after making changes. To test performance, you can run `BUILD_BENCHMARK=1 BUILD_TPCH=1 make` and then perform several standard benchmarks from the root directory by executing `./build/release/benchmark/benchmark_runner`. The details of benchmarks are in our [Benchmark Guide](benchmark/README.md).

<<<<<<< HEAD
Please also refer to our [Build Guide](https://duckdb.org/dev/building) and [Contribution Guide](CONTRIBUTING.md).
=======
Please also refer to our [Build Guide](https://duckdb.org/docs/stable/dev/building/overview) and [Contribution Guide](CONTRIBUTING.md).
>>>>>>> 71c5c07c

## Support

See the [Support Options](https://duckdblabs.com/support/) page.<|MERGE_RESOLUTION|>--- conflicted
+++ resolved
@@ -7,20 +7,12 @@
 
 [![Discord](https://discordapp.com/api/guilds/1225369321077866496/widget.png?style=banner3)](https://discord.gg/8X95XHhQB7)
 
-<<<<<<< HEAD
 # Loading DuckPGQ into DuckDB
 As of DuckDB v1.1.* we support loading DuckPGQ as a community extension. 
 ```sql
 install duckpgq from community; 
 load duckpgq;
 ```
-=======
-DuckDB is a high-performance analytical database system. It is designed to be fast, reliable, portable, and easy to use. DuckDB provides a rich SQL dialect, with support far beyond basic SQL. DuckDB supports arbitrary and nested correlated subqueries, window functions, collations, complex types (arrays, structs, maps), and [several extensions designed to make SQL easier to use](https://duckdb.org/docs/stable/sql/dialect/friendly_sql.html).
-
-DuckDB is available as a [standalone CLI application](https://duckdb.org/docs/stable/clients/cli/overview) and has clients for [Python](https://duckdb.org/docs/stable/clients/python/overview), [R](https://duckdb.org/docs/stable/clients/r), [Java](https://duckdb.org/docs/stable/clients/java), [Wasm](https://duckdb.org/docs/stable/clients/wasm/overview), etc., with deep integrations with packages such as [pandas](https://duckdb.org/docs/guides/python/sql_on_pandas) and [dplyr](https://duckdb.org/docs/stable/clients/r#duckplyr-dplyr-api).
-
-For more information on using DuckDB, please refer to the [DuckDB documentation](https://duckdb.org/docs/stable/).
->>>>>>> 71c5c07c
 
 
 For availability please see the [DuckPGQ extension availability section](https://github.com/cwida/duckpgq-extension#duckpgq-extension-availability).
@@ -53,11 +45,7 @@
 
 For development, DuckDB requires [CMake](https://cmake.org), Python3 and a `C++11` compliant compiler. Run `make` in the root directory to compile the sources. For development, use `make debug` to build a non-optimized debug version. You should run `make unit` and `make allunit` to verify that your version works properly after making changes. To test performance, you can run `BUILD_BENCHMARK=1 BUILD_TPCH=1 make` and then perform several standard benchmarks from the root directory by executing `./build/release/benchmark/benchmark_runner`. The details of benchmarks are in our [Benchmark Guide](benchmark/README.md).
 
-<<<<<<< HEAD
-Please also refer to our [Build Guide](https://duckdb.org/dev/building) and [Contribution Guide](CONTRIBUTING.md).
-=======
 Please also refer to our [Build Guide](https://duckdb.org/docs/stable/dev/building/overview) and [Contribution Guide](CONTRIBUTING.md).
->>>>>>> 71c5c07c
 
 ## Support
 
