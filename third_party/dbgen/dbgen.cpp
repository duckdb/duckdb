--- conflicted
+++ resolved
@@ -464,12 +464,7 @@
 	       "l_comment VARCHAR(44) NOT NULL)";
 }
 
-<<<<<<< HEAD
 void dbgen(double flt_scale, DuckDB &db, string schema, string suffix, bool only_lineitem) {
-=======
-void dbgen(double flt_scale, DuckDB &db, string schema, string suffix) {
-	unique_ptr<QueryResult> result;
->>>>>>> 21fc4f39
 	Connection con(db);
 	con.Query("BEGIN TRANSACTION");
 
@@ -560,13 +555,9 @@
 		append_info[i].table = nullptr;
 		auto tname = get_table_name(i);
 		if (!tname.empty()) {
-<<<<<<< HEAD
 			try {
-				append_info[i].table = db.catalog->GetTable(con.context->ActiveTransaction(), schema, tname + suffix);
+				append_info[i].table = db.catalog->GetTable(*con.context, schema, tname + suffix);
 			} catch(...) {/*whatever*/}
-=======
-			append_info[i].table = db.catalog->GetTable(*con.context, schema, tname + suffix);
->>>>>>> 21fc4f39
 		}
 		append_info[i].context = con.context.get();
 	}
