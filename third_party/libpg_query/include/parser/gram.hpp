/* A Bison parser, made by GNU Bison 3.8.2.  */

/* Bison interface for Yacc-like parsers in C

   Copyright (C) 1984, 1989-1990, 2000-2015, 2018-2021 Free Software Foundation,
   Inc.

   This program is free software: you can redistribute it and/or modify
   it under the terms of the GNU General Public License as published by
   the Free Software Foundation, either version 3 of the License, or
   (at your option) any later version.

   This program is distributed in the hope that it will be useful,
   but WITHOUT ANY WARRANTY; without even the implied warranty of
   MERCHANTABILITY or FITNESS FOR A PARTICULAR PURPOSE.  See the
   GNU General Public License for more details.

   You should have received a copy of the GNU General Public License
   along with this program.  If not, see <https://www.gnu.org/licenses/>.  */

/* As a special exception, you may create a larger work that contains
   part or all of the Bison parser skeleton and distribute that work
   under terms of your choice, so long as that work isn't itself a
   parser generator using the skeleton or a modified version thereof
   as a parser skeleton.  Alternatively, if you modify or redistribute
   the parser skeleton itself, you may (at your option) remove this
   special exception, which will cause the skeleton and the resulting
   Bison output files to be licensed under the GNU General Public
   License without this special exception.

   This special exception was added by the Free Software Foundation in
   version 2.2 of Bison.  */

/* DO NOT RELY ON FEATURES THAT ARE NOT DOCUMENTED in the manual,
   especially those whose name start with YY_ or yy_.  They are
   private implementation details that can be changed or removed.  */

#ifndef YY_BASE_YY_THIRD_PARTY_LIBPG_QUERY_GRAMMAR_GRAMMAR_OUT_HPP_INCLUDED
# define YY_BASE_YY_THIRD_PARTY_LIBPG_QUERY_GRAMMAR_GRAMMAR_OUT_HPP_INCLUDED
/* Debug traces.  */
#ifndef YYDEBUG
# define YYDEBUG 0
#endif
#if YYDEBUG
extern int base_yydebug;
#endif

/* Token kinds.  */
#ifndef YYTOKENTYPE
# define YYTOKENTYPE
  enum yytokentype
  {
    YYEMPTY = -2,
    YYEOF = 0,                     /* "end of file"  */
    YYerror = 256,                 /* error  */
    YYUNDEF = 257,                 /* "invalid token"  */
    IDENT = 258,                   /* IDENT  */
    FCONST = 259,                  /* FCONST  */
    SCONST = 260,                  /* SCONST  */
    BCONST = 261,                  /* BCONST  */
    XCONST = 262,                  /* XCONST  */
    Op = 263,                      /* Op  */
    ICONST = 264,                  /* ICONST  */
    PARAM = 265,                   /* PARAM  */
    TYPECAST = 266,                /* TYPECAST  */
    DOT_DOT = 267,                 /* DOT_DOT  */
    COLON_EQUALS = 268,            /* COLON_EQUALS  */
    EQUALS_GREATER = 269,          /* EQUALS_GREATER  */
    INTEGER_DIVISION = 270,        /* INTEGER_DIVISION  */
    POWER_OF = 271,                /* POWER_OF  */
    LAMBDA_ARROW = 272,            /* LAMBDA_ARROW  */
    DOUBLE_ARROW = 273,            /* DOUBLE_ARROW  */
    LESS_EQUALS = 274,             /* LESS_EQUALS  */
    GREATER_EQUALS = 275,          /* GREATER_EQUALS  */
    NOT_EQUALS = 276,              /* NOT_EQUALS  */
    ABORT_P = 277,                 /* ABORT_P  */
    ABSOLUTE_P = 278,              /* ABSOLUTE_P  */
    ACCESS = 279,                  /* ACCESS  */
    ACTION = 280,                  /* ACTION  */
<<<<<<< HEAD
    ACYCLIC = 281,                 /* ACYCLIC  */
    ADD_P = 282,                   /* ADD_P  */
    ADMIN = 283,                   /* ADMIN  */
    AFTER = 284,                   /* AFTER  */
    AGGREGATE = 285,               /* AGGREGATE  */
    ALL = 286,                     /* ALL  */
    ALSO = 287,                    /* ALSO  */
    ALTER = 288,                   /* ALTER  */
    ALWAYS = 289,                  /* ALWAYS  */
    ANALYSE = 290,                 /* ANALYSE  */
    ANALYZE = 291,                 /* ANALYZE  */
    AND = 292,                     /* AND  */
    ANTI = 293,                    /* ANTI  */
    ANY = 294,                     /* ANY  */
    ARE = 295,                     /* ARE  */
    ARRAY = 296,                   /* ARRAY  */
    AS = 297,                      /* AS  */
    ASC_P = 298,                   /* ASC_P  */
    ASOF = 299,                    /* ASOF  */
    ASSERTION = 300,               /* ASSERTION  */
    ASSIGNMENT = 301,              /* ASSIGNMENT  */
    ASYMMETRIC = 302,              /* ASYMMETRIC  */
    AT = 303,                      /* AT  */
    ATTACH = 304,                  /* ATTACH  */
    ATTRIBUTE = 305,               /* ATTRIBUTE  */
    AUTHORIZATION = 306,           /* AUTHORIZATION  */
    BACKWARD = 307,                /* BACKWARD  */
    BEFORE = 308,                  /* BEFORE  */
    BEGIN_P = 309,                 /* BEGIN_P  */
    BETWEEN = 310,                 /* BETWEEN  */
    BIGINT = 311,                  /* BIGINT  */
    BINARY = 312,                  /* BINARY  */
    BIT = 313,                     /* BIT  */
    BOOLEAN_P = 314,               /* BOOLEAN_P  */
    BOTH = 315,                    /* BOTH  */
    BY = 316,                      /* BY  */
    CACHE = 317,                   /* CACHE  */
    CALL_P = 318,                  /* CALL_P  */
    CALLED = 319,                  /* CALLED  */
    CASCADE = 320,                 /* CASCADE  */
    CASCADED = 321,                /* CASCADED  */
    CASE = 322,                    /* CASE  */
    CAST = 323,                    /* CAST  */
    CATALOG_P = 324,               /* CATALOG_P  */
=======
    ADD_P = 281,                   /* ADD_P  */
    ADMIN = 282,                   /* ADMIN  */
    AFTER = 283,                   /* AFTER  */
    AGGREGATE = 284,               /* AGGREGATE  */
    ALL = 285,                     /* ALL  */
    ALSO = 286,                    /* ALSO  */
    ALTER = 287,                   /* ALTER  */
    ALWAYS = 288,                  /* ALWAYS  */
    ANALYSE = 289,                 /* ANALYSE  */
    ANALYZE = 290,                 /* ANALYZE  */
    AND = 291,                     /* AND  */
    ANTI = 292,                    /* ANTI  */
    ANY = 293,                     /* ANY  */
    ARRAY = 294,                   /* ARRAY  */
    AS = 295,                      /* AS  */
    ASC_P = 296,                   /* ASC_P  */
    ASOF = 297,                    /* ASOF  */
    ASSERTION = 298,               /* ASSERTION  */
    ASSIGNMENT = 299,              /* ASSIGNMENT  */
    ASYMMETRIC = 300,              /* ASYMMETRIC  */
    AT = 301,                      /* AT  */
    ATTACH = 302,                  /* ATTACH  */
    ATTRIBUTE = 303,               /* ATTRIBUTE  */
    AUTHORIZATION = 304,           /* AUTHORIZATION  */
    BACKWARD = 305,                /* BACKWARD  */
    BEFORE = 306,                  /* BEFORE  */
    BEGIN_P = 307,                 /* BEGIN_P  */
    BETWEEN = 308,                 /* BETWEEN  */
    BIGINT = 309,                  /* BIGINT  */
    BINARY = 310,                  /* BINARY  */
    BIT = 311,                     /* BIT  */
    BOOLEAN_P = 312,               /* BOOLEAN_P  */
    BOTH = 313,                    /* BOTH  */
    BY = 314,                      /* BY  */
    CACHE = 315,                   /* CACHE  */
    CALL_P = 316,                  /* CALL_P  */
    CALLED = 317,                  /* CALLED  */
    CASCADE = 318,                 /* CASCADE  */
    CASCADED = 319,                /* CASCADED  */
    CASE = 320,                    /* CASE  */
    CAST = 321,                    /* CAST  */
    CATALOG_P = 322,               /* CATALOG_P  */
    CENTURIES_P = 323,             /* CENTURIES_P  */
    CENTURY_P = 324,               /* CENTURY_P  */
>>>>>>> 20b1486d
    CHAIN = 325,                   /* CHAIN  */
    CHAR_P = 326,                  /* CHAR_P  */
    CHARACTER = 327,               /* CHARACTER  */
    CHARACTERISTICS = 328,         /* CHARACTERISTICS  */
    CHECK_P = 329,                 /* CHECK_P  */
    CHECKPOINT = 330,              /* CHECKPOINT  */
    CLASS = 331,                   /* CLASS  */
    CLOSE = 332,                   /* CLOSE  */
    CLUSTER = 333,                 /* CLUSTER  */
    COALESCE = 334,                /* COALESCE  */
    COLLATE = 335,                 /* COLLATE  */
    COLLATION = 336,               /* COLLATION  */
    COLUMN = 337,                  /* COLUMN  */
    COLUMNS = 338,                 /* COLUMNS  */
    COMMENT = 339,                 /* COMMENT  */
    COMMENTS = 340,                /* COMMENTS  */
    COMMIT = 341,                  /* COMMIT  */
    COMMITTED = 342,               /* COMMITTED  */
    COMPRESSION = 343,             /* COMPRESSION  */
    CONCURRENTLY = 344,            /* CONCURRENTLY  */
    CONFIGURATION = 345,           /* CONFIGURATION  */
    CONFLICT = 346,                /* CONFLICT  */
    CONNECTION = 347,              /* CONNECTION  */
    CONSTRAINT = 348,              /* CONSTRAINT  */
    CONSTRAINTS = 349,             /* CONSTRAINTS  */
    CONTENT_P = 350,               /* CONTENT_P  */
    CONTINUE_P = 351,              /* CONTINUE_P  */
    CONVERSION_P = 352,            /* CONVERSION_P  */
    COPY = 353,                    /* COPY  */
    COST = 354,                    /* COST  */
    CREATE_P = 355,                /* CREATE_P  */
    CROSS = 356,                   /* CROSS  */
    CSV = 357,                     /* CSV  */
    CUBE = 358,                    /* CUBE  */
    CURRENT_P = 359,               /* CURRENT_P  */
    CURSOR = 360,                  /* CURSOR  */
    CYCLE = 361,                   /* CYCLE  */
    DATA_P = 362,                  /* DATA_P  */
    DATABASE = 363,                /* DATABASE  */
    DAY_P = 364,                   /* DAY_P  */
    DAYS_P = 365,                  /* DAYS_P  */
    DEALLOCATE = 366,              /* DEALLOCATE  */
    DEC = 367,                     /* DEC  */
<<<<<<< HEAD
    DECIMAL_P = 368,               /* DECIMAL_P  */
    DECLARE = 369,                 /* DECLARE  */
    DEFAULT = 370,                 /* DEFAULT  */
    DEFAULTS = 371,                /* DEFAULTS  */
    DEFERRABLE = 372,              /* DEFERRABLE  */
    DEFERRED = 373,                /* DEFERRED  */
    DEFINER = 374,                 /* DEFINER  */
    DELETE_P = 375,                /* DELETE_P  */
    DELIMITER = 376,               /* DELIMITER  */
    DELIMITERS = 377,              /* DELIMITERS  */
    DEPENDS = 378,                 /* DEPENDS  */
    DESC_P = 379,                  /* DESC_P  */
    DESCRIBE = 380,                /* DESCRIBE  */
    DESTINATION = 381,             /* DESTINATION  */
    DETACH = 382,                  /* DETACH  */
    DICTIONARY = 383,              /* DICTIONARY  */
    DISABLE_P = 384,               /* DISABLE_P  */
    DISCARD = 385,                 /* DISCARD  */
    DISTINCT = 386,                /* DISTINCT  */
    DO = 387,                      /* DO  */
    DOCUMENT_P = 388,              /* DOCUMENT_P  */
    DOMAIN_P = 389,                /* DOMAIN_P  */
    DOUBLE_P = 390,                /* DOUBLE_P  */
    DROP = 391,                    /* DROP  */
    EACH = 392,                    /* EACH  */
    EDGE = 393,                    /* EDGE  */
    ELEMENT_ID = 394,              /* ELEMENT_ID  */
    ELSE = 395,                    /* ELSE  */
    ENABLE_P = 396,                /* ENABLE_P  */
    ENCODING = 397,                /* ENCODING  */
    ENCRYPTED = 398,               /* ENCRYPTED  */
    END_P = 399,                   /* END_P  */
    ENUM_P = 400,                  /* ENUM_P  */
    ESCAPE = 401,                  /* ESCAPE  */
    EVENT = 402,                   /* EVENT  */
    EXCEPT = 403,                  /* EXCEPT  */
    EXCLUDE = 404,                 /* EXCLUDE  */
    EXCLUDING = 405,               /* EXCLUDING  */
    EXCLUSIVE = 406,               /* EXCLUSIVE  */
    EXECUTE = 407,                 /* EXECUTE  */
    EXISTS = 408,                  /* EXISTS  */
    EXPLAIN = 409,                 /* EXPLAIN  */
    EXPORT_P = 410,                /* EXPORT_P  */
    EXPORT_STATE = 411,            /* EXPORT_STATE  */
    EXTENSION = 412,               /* EXTENSION  */
    EXTERNAL = 413,                /* EXTERNAL  */
    EXTRACT = 414,                 /* EXTRACT  */
    FALSE_P = 415,                 /* FALSE_P  */
    FAMILY = 416,                  /* FAMILY  */
    FETCH = 417,                   /* FETCH  */
    FILTER = 418,                  /* FILTER  */
    FIRST_P = 419,                 /* FIRST_P  */
    FLOAT_P = 420,                 /* FLOAT_P  */
    FOLLOWING = 421,               /* FOLLOWING  */
    FOR = 422,                     /* FOR  */
    FORCE = 423,                   /* FORCE  */
    FOREIGN = 424,                 /* FOREIGN  */
    FORWARD = 425,                 /* FORWARD  */
    FREEZE = 426,                  /* FREEZE  */
    FROM = 427,                    /* FROM  */
    FULL = 428,                    /* FULL  */
    FUNCTION = 429,                /* FUNCTION  */
    FUNCTIONS = 430,               /* FUNCTIONS  */
    GENERATED = 431,               /* GENERATED  */
    GLOB = 432,                    /* GLOB  */
    GLOBAL = 433,                  /* GLOBAL  */
    GRANT = 434,                   /* GRANT  */
    GRANTED = 435,                 /* GRANTED  */
    GRAPH = 436,                   /* GRAPH  */
    GRAPH_TABLE = 437,             /* GRAPH_TABLE  */
    GROUP_P = 438,                 /* GROUP_P  */
    GROUPING = 439,                /* GROUPING  */
    GROUPING_ID = 440,             /* GROUPING_ID  */
    GROUPS = 441,                  /* GROUPS  */
    HANDLER = 442,                 /* HANDLER  */
    HAVING = 443,                  /* HAVING  */
    HEADER_P = 444,                /* HEADER_P  */
    HOLD = 445,                    /* HOLD  */
    HOUR_P = 446,                  /* HOUR_P  */
    HOURS_P = 447,                 /* HOURS_P  */
    IDENTITY_P = 448,              /* IDENTITY_P  */
    IF_P = 449,                    /* IF_P  */
    IGNORE_P = 450,                /* IGNORE_P  */
    ILIKE = 451,                   /* ILIKE  */
    IMMEDIATE = 452,               /* IMMEDIATE  */
    IMMUTABLE = 453,               /* IMMUTABLE  */
    IMPLICIT_P = 454,              /* IMPLICIT_P  */
    IMPORT_P = 455,                /* IMPORT_P  */
    IN_P = 456,                    /* IN_P  */
    INCLUDE_P = 457,               /* INCLUDE_P  */
    INCLUDING = 458,               /* INCLUDING  */
    INCREMENT = 459,               /* INCREMENT  */
    INDEX = 460,                   /* INDEX  */
    INDEXES = 461,                 /* INDEXES  */
    INHERIT = 462,                 /* INHERIT  */
    INHERITS = 463,                /* INHERITS  */
    INITIALLY = 464,               /* INITIALLY  */
    INLINE_P = 465,                /* INLINE_P  */
    INNER_P = 466,                 /* INNER_P  */
    INOUT = 467,                   /* INOUT  */
    INPUT_P = 468,                 /* INPUT_P  */
    INSENSITIVE = 469,             /* INSENSITIVE  */
    INSERT = 470,                  /* INSERT  */
    INSTALL = 471,                 /* INSTALL  */
    INSTEAD = 472,                 /* INSTEAD  */
    INT_P = 473,                   /* INT_P  */
    INTEGER = 474,                 /* INTEGER  */
    INTERSECT = 475,               /* INTERSECT  */
    INTERVAL = 476,                /* INTERVAL  */
    INTO = 477,                    /* INTO  */
    INVOKER = 478,                 /* INVOKER  */
    IS = 479,                      /* IS  */
    ISNULL = 480,                  /* ISNULL  */
    ISOLATION = 481,               /* ISOLATION  */
    JOIN = 482,                    /* JOIN  */
    JSON = 483,                    /* JSON  */
    KEEP = 484,                    /* KEEP  */
    KEY = 485,                     /* KEY  */
    LABEL = 486,                   /* LABEL  */
    LANGUAGE = 487,                /* LANGUAGE  */
    LARGE_P = 488,                 /* LARGE_P  */
    LAST_P = 489,                  /* LAST_P  */
    LATERAL_P = 490,               /* LATERAL_P  */
    LEADING = 491,                 /* LEADING  */
    LEAKPROOF = 492,               /* LEAKPROOF  */
    LEFT = 493,                    /* LEFT  */
    LEVEL = 494,                   /* LEVEL  */
    LIKE = 495,                    /* LIKE  */
    LIMIT = 496,                   /* LIMIT  */
    LISTEN = 497,                  /* LISTEN  */
    LOAD = 498,                    /* LOAD  */
    LOCAL = 499,                   /* LOCAL  */
    LOCATION = 500,                /* LOCATION  */
    LOCK_P = 501,                  /* LOCK_P  */
    LOCKED = 502,                  /* LOCKED  */
    LOGGED = 503,                  /* LOGGED  */
    MACRO = 504,                   /* MACRO  */
    MAP = 505,                     /* MAP  */
    MAPPING = 506,                 /* MAPPING  */
    MATCH = 507,                   /* MATCH  */
    MATERIALIZED = 508,            /* MATERIALIZED  */
    MAXVALUE = 509,                /* MAXVALUE  */
    METHOD = 510,                  /* METHOD  */
    MICROSECOND_P = 511,           /* MICROSECOND_P  */
    MICROSECONDS_P = 512,          /* MICROSECONDS_P  */
    MILLISECOND_P = 513,           /* MILLISECOND_P  */
    MILLISECONDS_P = 514,          /* MILLISECONDS_P  */
    MINUTE_P = 515,                /* MINUTE_P  */
    MINUTES_P = 516,               /* MINUTES_P  */
    MINVALUE = 517,                /* MINVALUE  */
    MODE = 518,                    /* MODE  */
    MONTH_P = 519,                 /* MONTH_P  */
    MONTHS_P = 520,                /* MONTHS_P  */
    MOVE = 521,                    /* MOVE  */
    NAME_P = 522,                  /* NAME_P  */
    NAMES = 523,                   /* NAMES  */
    NATIONAL = 524,                /* NATIONAL  */
    NATURAL = 525,                 /* NATURAL  */
    NCHAR = 526,                   /* NCHAR  */
    NEW = 527,                     /* NEW  */
    NEXT = 528,                    /* NEXT  */
    NO = 529,                      /* NO  */
    NODE = 530,                    /* NODE  */
    NONE = 531,                    /* NONE  */
    NOT = 532,                     /* NOT  */
    NOTHING = 533,                 /* NOTHING  */
    NOTIFY = 534,                  /* NOTIFY  */
    NOTNULL = 535,                 /* NOTNULL  */
    NOWAIT = 536,                  /* NOWAIT  */
    NULL_P = 537,                  /* NULL_P  */
    NULLIF = 538,                  /* NULLIF  */
    NULLS_P = 539,                 /* NULLS_P  */
    NUMERIC = 540,                 /* NUMERIC  */
    OBJECT_P = 541,                /* OBJECT_P  */
    OF = 542,                      /* OF  */
    OFF = 543,                     /* OFF  */
    OFFSET = 544,                  /* OFFSET  */
    OIDS = 545,                    /* OIDS  */
    OLD = 546,                     /* OLD  */
    ON = 547,                      /* ON  */
    ONLY = 548,                    /* ONLY  */
    OPERATOR = 549,                /* OPERATOR  */
    OPTION = 550,                  /* OPTION  */
    OPTIONS = 551,                 /* OPTIONS  */
    OR = 552,                      /* OR  */
    ORDER = 553,                   /* ORDER  */
    ORDINALITY = 554,              /* ORDINALITY  */
    OUT_P = 555,                   /* OUT_P  */
    OUTER_P = 556,                 /* OUTER_P  */
    OVER = 557,                    /* OVER  */
    OVERLAPS = 558,                /* OVERLAPS  */
    OVERLAY = 559,                 /* OVERLAY  */
    OVERRIDING = 560,              /* OVERRIDING  */
    OWNED = 561,                   /* OWNED  */
    OWNER = 562,                   /* OWNER  */
    PARALLEL = 563,                /* PARALLEL  */
    PARSER = 564,                  /* PARSER  */
    PARTIAL = 565,                 /* PARTIAL  */
    PARTITION = 566,               /* PARTITION  */
    PASSING = 567,                 /* PASSING  */
    PASSWORD = 568,                /* PASSWORD  */
    PATH = 569,                    /* PATH  */
    PATHS = 570,                   /* PATHS  */
    PERCENT = 571,                 /* PERCENT  */
    PIVOT = 572,                   /* PIVOT  */
    PIVOT_LONGER = 573,            /* PIVOT_LONGER  */
    PIVOT_WIDER = 574,             /* PIVOT_WIDER  */
    PLACING = 575,                 /* PLACING  */
    PLANS = 576,                   /* PLANS  */
    POLICY = 577,                  /* POLICY  */
    POSITION = 578,                /* POSITION  */
    POSITIONAL = 579,              /* POSITIONAL  */
    PRAGMA_P = 580,                /* PRAGMA_P  */
    PRECEDING = 581,               /* PRECEDING  */
    PRECISION = 582,               /* PRECISION  */
    PREPARE = 583,                 /* PREPARE  */
    PREPARED = 584,                /* PREPARED  */
    PRESERVE = 585,                /* PRESERVE  */
    PRIMARY = 586,                 /* PRIMARY  */
    PRIOR = 587,                   /* PRIOR  */
    PRIVILEGES = 588,              /* PRIVILEGES  */
    PROCEDURAL = 589,              /* PROCEDURAL  */
    PROCEDURE = 590,               /* PROCEDURE  */
    PROGRAM = 591,                 /* PROGRAM  */
    PROPERTIES = 592,              /* PROPERTIES  */
    PROPERTY = 593,                /* PROPERTY  */
    PUBLICATION = 594,             /* PUBLICATION  */
    QUALIFY = 595,                 /* QUALIFY  */
    QUOTE = 596,                   /* QUOTE  */
    RANGE = 597,                   /* RANGE  */
    READ_P = 598,                  /* READ_P  */
    REAL = 599,                    /* REAL  */
    REASSIGN = 600,                /* REASSIGN  */
    RECHECK = 601,                 /* RECHECK  */
    RECURSIVE = 602,               /* RECURSIVE  */
    REF = 603,                     /* REF  */
    REFERENCES = 604,              /* REFERENCES  */
    REFERENCING = 605,             /* REFERENCING  */
    REFRESH = 606,                 /* REFRESH  */
    REINDEX = 607,                 /* REINDEX  */
    RELATIONSHIP = 608,            /* RELATIONSHIP  */
    RELATIVE_P = 609,              /* RELATIVE_P  */
    RELEASE = 610,                 /* RELEASE  */
    RENAME = 611,                  /* RENAME  */
    REPEATABLE = 612,              /* REPEATABLE  */
    REPLACE = 613,                 /* REPLACE  */
    REPLICA = 614,                 /* REPLICA  */
    RESET = 615,                   /* RESET  */
    RESPECT_P = 616,               /* RESPECT_P  */
    RESTART = 617,                 /* RESTART  */
    RESTRICT = 618,                /* RESTRICT  */
    RETURNING = 619,               /* RETURNING  */
    RETURNS = 620,                 /* RETURNS  */
    REVOKE = 621,                  /* REVOKE  */
    RIGHT = 622,                   /* RIGHT  */
    ROLE = 623,                    /* ROLE  */
    ROLLBACK = 624,                /* ROLLBACK  */
    ROLLUP = 625,                  /* ROLLUP  */
    ROW = 626,                     /* ROW  */
    ROWS = 627,                    /* ROWS  */
    RULE = 628,                    /* RULE  */
    SAMPLE = 629,                  /* SAMPLE  */
    SAVEPOINT = 630,               /* SAVEPOINT  */
    SCHEMA = 631,                  /* SCHEMA  */
    SCHEMAS = 632,                 /* SCHEMAS  */
    SCROLL = 633,                  /* SCROLL  */
    SEARCH = 634,                  /* SEARCH  */
    SECOND_P = 635,                /* SECOND_P  */
    SECONDS_P = 636,               /* SECONDS_P  */
    SECURITY = 637,                /* SECURITY  */
    SELECT = 638,                  /* SELECT  */
    SEMI = 639,                    /* SEMI  */
    SEQUENCE = 640,                /* SEQUENCE  */
    SEQUENCES = 641,               /* SEQUENCES  */
    SERIALIZABLE = 642,            /* SERIALIZABLE  */
    SERVER = 643,                  /* SERVER  */
    SESSION = 644,                 /* SESSION  */
    SET = 645,                     /* SET  */
    SETOF = 646,                   /* SETOF  */
    SETS = 647,                    /* SETS  */
    SHARE = 648,                   /* SHARE  */
    SHORTEST = 649,                /* SHORTEST  */
    SHOW = 650,                    /* SHOW  */
    SIMILAR = 651,                 /* SIMILAR  */
    SIMPLE = 652,                  /* SIMPLE  */
    SKIP = 653,                    /* SKIP  */
    SMALLINT = 654,                /* SMALLINT  */
    SNAPSHOT = 655,                /* SNAPSHOT  */
    SOME = 656,                    /* SOME  */
    SOURCE = 657,                  /* SOURCE  */
    SQL_P = 658,                   /* SQL_P  */
    STABLE = 659,                  /* STABLE  */
    STANDALONE_P = 660,            /* STANDALONE_P  */
    START = 661,                   /* START  */
    STATEMENT = 662,               /* STATEMENT  */
    STATISTICS = 663,              /* STATISTICS  */
    STDIN = 664,                   /* STDIN  */
    STDOUT = 665,                  /* STDOUT  */
    STORAGE = 666,                 /* STORAGE  */
    STORED = 667,                  /* STORED  */
    STRICT_P = 668,                /* STRICT_P  */
    STRIP_P = 669,                 /* STRIP_P  */
    STRUCT = 670,                  /* STRUCT  */
    SUBSCRIPTION = 671,            /* SUBSCRIPTION  */
    SUBSTRING = 672,               /* SUBSTRING  */
    SUMMARIZE = 673,               /* SUMMARIZE  */
    SYMMETRIC = 674,               /* SYMMETRIC  */
    SYSID = 675,                   /* SYSID  */
    SYSTEM_P = 676,                /* SYSTEM_P  */
    TABLE = 677,                   /* TABLE  */
    TABLES = 678,                  /* TABLES  */
    TABLESAMPLE = 679,             /* TABLESAMPLE  */
    TABLESPACE = 680,              /* TABLESPACE  */
    TEMP = 681,                    /* TEMP  */
    TEMPLATE = 682,                /* TEMPLATE  */
    TEMPORARY = 683,               /* TEMPORARY  */
    TEXT_P = 684,                  /* TEXT_P  */
    THEN = 685,                    /* THEN  */
    TIME = 686,                    /* TIME  */
    TIMESTAMP = 687,               /* TIMESTAMP  */
    TO = 688,                      /* TO  */
    TRAIL = 689,                   /* TRAIL  */
    TRAILING = 690,                /* TRAILING  */
    TRANSACTION = 691,             /* TRANSACTION  */
    TRANSFORM = 692,               /* TRANSFORM  */
    TREAT = 693,                   /* TREAT  */
    TRIGGER = 694,                 /* TRIGGER  */
    TRIM = 695,                    /* TRIM  */
    TRUE_P = 696,                  /* TRUE_P  */
    TRUNCATE = 697,                /* TRUNCATE  */
    TRUSTED = 698,                 /* TRUSTED  */
    TRY_CAST = 699,                /* TRY_CAST  */
    TYPE_P = 700,                  /* TYPE_P  */
    TYPES_P = 701,                 /* TYPES_P  */
    UNBOUNDED = 702,               /* UNBOUNDED  */
    UNCOMMITTED = 703,             /* UNCOMMITTED  */
    UNENCRYPTED = 704,             /* UNENCRYPTED  */
    UNION = 705,                   /* UNION  */
    UNIQUE = 706,                  /* UNIQUE  */
    UNKNOWN = 707,                 /* UNKNOWN  */
    UNLISTEN = 708,                /* UNLISTEN  */
    UNLOGGED = 709,                /* UNLOGGED  */
    UNPIVOT = 710,                 /* UNPIVOT  */
    UNTIL = 711,                   /* UNTIL  */
    UPDATE = 712,                  /* UPDATE  */
    USE_P = 713,                   /* USE_P  */
    USER = 714,                    /* USER  */
    USING = 715,                   /* USING  */
    VACUUM = 716,                  /* VACUUM  */
    VALID = 717,                   /* VALID  */
    VALIDATE = 718,                /* VALIDATE  */
    VALIDATOR = 719,               /* VALIDATOR  */
    VALUE_P = 720,                 /* VALUE_P  */
    VALUES = 721,                  /* VALUES  */
    VARCHAR = 722,                 /* VARCHAR  */
    VARIADIC = 723,                /* VARIADIC  */
    VARYING = 724,                 /* VARYING  */
    VERBOSE = 725,                 /* VERBOSE  */
    VERSION_P = 726,               /* VERSION_P  */
    VERTEX = 727,                  /* VERTEX  */
    VIEW = 728,                    /* VIEW  */
    VIEWS = 729,                   /* VIEWS  */
    VIRTUAL = 730,                 /* VIRTUAL  */
    VOLATILE = 731,                /* VOLATILE  */
    WALK = 732,                    /* WALK  */
    WHEN = 733,                    /* WHEN  */
    WHERE = 734,                   /* WHERE  */
    WHITESPACE_P = 735,            /* WHITESPACE_P  */
    WINDOW = 736,                  /* WINDOW  */
    WITH = 737,                    /* WITH  */
    WITHIN = 738,                  /* WITHIN  */
    WITHOUT = 739,                 /* WITHOUT  */
    WORK = 740,                    /* WORK  */
    WRAPPER = 741,                 /* WRAPPER  */
    WRITE_P = 742,                 /* WRITE_P  */
    XML_P = 743,                   /* XML_P  */
    XMLATTRIBUTES = 744,           /* XMLATTRIBUTES  */
    XMLCONCAT = 745,               /* XMLCONCAT  */
    XMLELEMENT = 746,              /* XMLELEMENT  */
    XMLEXISTS = 747,               /* XMLEXISTS  */
    XMLFOREST = 748,               /* XMLFOREST  */
    XMLNAMESPACES = 749,           /* XMLNAMESPACES  */
    XMLPARSE = 750,                /* XMLPARSE  */
    XMLPI = 751,                   /* XMLPI  */
    XMLROOT = 752,                 /* XMLROOT  */
    XMLSERIALIZE = 753,            /* XMLSERIALIZE  */
    XMLTABLE = 754,                /* XMLTABLE  */
    YEAR_P = 755,                  /* YEAR_P  */
    YEARS_P = 756,                 /* YEARS_P  */
    YES_P = 757,                   /* YES_P  */
    ZONE = 758,                    /* ZONE  */
    NOT_LA = 759,                  /* NOT_LA  */
    NULLS_LA = 760,                /* NULLS_LA  */
    WITH_LA = 761,                 /* WITH_LA  */
    POSTFIXOP = 762,               /* POSTFIXOP  */
    UMINUS = 763                   /* UMINUS  */
=======
    DECADE_P = 368,                /* DECADE_P  */
    DECADES_P = 369,               /* DECADES_P  */
    DECIMAL_P = 370,               /* DECIMAL_P  */
    DECLARE = 371,                 /* DECLARE  */
    DEFAULT = 372,                 /* DEFAULT  */
    DEFAULTS = 373,                /* DEFAULTS  */
    DEFERRABLE = 374,              /* DEFERRABLE  */
    DEFERRED = 375,                /* DEFERRED  */
    DEFINER = 376,                 /* DEFINER  */
    DELETE_P = 377,                /* DELETE_P  */
    DELIMITER = 378,               /* DELIMITER  */
    DELIMITERS = 379,              /* DELIMITERS  */
    DEPENDS = 380,                 /* DEPENDS  */
    DESC_P = 381,                  /* DESC_P  */
    DESCRIBE = 382,                /* DESCRIBE  */
    DETACH = 383,                  /* DETACH  */
    DICTIONARY = 384,              /* DICTIONARY  */
    DISABLE_P = 385,               /* DISABLE_P  */
    DISCARD = 386,                 /* DISCARD  */
    DISTINCT = 387,                /* DISTINCT  */
    DO = 388,                      /* DO  */
    DOCUMENT_P = 389,              /* DOCUMENT_P  */
    DOMAIN_P = 390,                /* DOMAIN_P  */
    DOUBLE_P = 391,                /* DOUBLE_P  */
    DROP = 392,                    /* DROP  */
    EACH = 393,                    /* EACH  */
    ELSE = 394,                    /* ELSE  */
    ENABLE_P = 395,                /* ENABLE_P  */
    ENCODING = 396,                /* ENCODING  */
    ENCRYPTED = 397,               /* ENCRYPTED  */
    END_P = 398,                   /* END_P  */
    ENUM_P = 399,                  /* ENUM_P  */
    ESCAPE = 400,                  /* ESCAPE  */
    EVENT = 401,                   /* EVENT  */
    EXCEPT = 402,                  /* EXCEPT  */
    EXCLUDE = 403,                 /* EXCLUDE  */
    EXCLUDING = 404,               /* EXCLUDING  */
    EXCLUSIVE = 405,               /* EXCLUSIVE  */
    EXECUTE = 406,                 /* EXECUTE  */
    EXISTS = 407,                  /* EXISTS  */
    EXPLAIN = 408,                 /* EXPLAIN  */
    EXPORT_P = 409,                /* EXPORT_P  */
    EXPORT_STATE = 410,            /* EXPORT_STATE  */
    EXTENSION = 411,               /* EXTENSION  */
    EXTERNAL = 412,                /* EXTERNAL  */
    EXTRACT = 413,                 /* EXTRACT  */
    FALSE_P = 414,                 /* FALSE_P  */
    FAMILY = 415,                  /* FAMILY  */
    FETCH = 416,                   /* FETCH  */
    FILTER = 417,                  /* FILTER  */
    FIRST_P = 418,                 /* FIRST_P  */
    FLOAT_P = 419,                 /* FLOAT_P  */
    FOLLOWING = 420,               /* FOLLOWING  */
    FOR = 421,                     /* FOR  */
    FORCE = 422,                   /* FORCE  */
    FOREIGN = 423,                 /* FOREIGN  */
    FORWARD = 424,                 /* FORWARD  */
    FREEZE = 425,                  /* FREEZE  */
    FROM = 426,                    /* FROM  */
    FULL = 427,                    /* FULL  */
    FUNCTION = 428,                /* FUNCTION  */
    FUNCTIONS = 429,               /* FUNCTIONS  */
    GENERATED = 430,               /* GENERATED  */
    GLOB = 431,                    /* GLOB  */
    GLOBAL = 432,                  /* GLOBAL  */
    GRANT = 433,                   /* GRANT  */
    GRANTED = 434,                 /* GRANTED  */
    GROUP_P = 435,                 /* GROUP_P  */
    GROUPING = 436,                /* GROUPING  */
    GROUPING_ID = 437,             /* GROUPING_ID  */
    GROUPS = 438,                  /* GROUPS  */
    HANDLER = 439,                 /* HANDLER  */
    HAVING = 440,                  /* HAVING  */
    HEADER_P = 441,                /* HEADER_P  */
    HOLD = 442,                    /* HOLD  */
    HOUR_P = 443,                  /* HOUR_P  */
    HOURS_P = 444,                 /* HOURS_P  */
    IDENTITY_P = 445,              /* IDENTITY_P  */
    IF_P = 446,                    /* IF_P  */
    IGNORE_P = 447,                /* IGNORE_P  */
    ILIKE = 448,                   /* ILIKE  */
    IMMEDIATE = 449,               /* IMMEDIATE  */
    IMMUTABLE = 450,               /* IMMUTABLE  */
    IMPLICIT_P = 451,              /* IMPLICIT_P  */
    IMPORT_P = 452,                /* IMPORT_P  */
    IN_P = 453,                    /* IN_P  */
    INCLUDE_P = 454,               /* INCLUDE_P  */
    INCLUDING = 455,               /* INCLUDING  */
    INCREMENT = 456,               /* INCREMENT  */
    INDEX = 457,                   /* INDEX  */
    INDEXES = 458,                 /* INDEXES  */
    INHERIT = 459,                 /* INHERIT  */
    INHERITS = 460,                /* INHERITS  */
    INITIALLY = 461,               /* INITIALLY  */
    INLINE_P = 462,                /* INLINE_P  */
    INNER_P = 463,                 /* INNER_P  */
    INOUT = 464,                   /* INOUT  */
    INPUT_P = 465,                 /* INPUT_P  */
    INSENSITIVE = 466,             /* INSENSITIVE  */
    INSERT = 467,                  /* INSERT  */
    INSTALL = 468,                 /* INSTALL  */
    INSTEAD = 469,                 /* INSTEAD  */
    INT_P = 470,                   /* INT_P  */
    INTEGER = 471,                 /* INTEGER  */
    INTERSECT = 472,               /* INTERSECT  */
    INTERVAL = 473,                /* INTERVAL  */
    INTO = 474,                    /* INTO  */
    INVOKER = 475,                 /* INVOKER  */
    IS = 476,                      /* IS  */
    ISNULL = 477,                  /* ISNULL  */
    ISOLATION = 478,               /* ISOLATION  */
    JOIN = 479,                    /* JOIN  */
    JSON = 480,                    /* JSON  */
    KEY = 481,                     /* KEY  */
    LABEL = 482,                   /* LABEL  */
    LANGUAGE = 483,                /* LANGUAGE  */
    LARGE_P = 484,                 /* LARGE_P  */
    LAST_P = 485,                  /* LAST_P  */
    LATERAL_P = 486,               /* LATERAL_P  */
    LEADING = 487,                 /* LEADING  */
    LEAKPROOF = 488,               /* LEAKPROOF  */
    LEFT = 489,                    /* LEFT  */
    LEVEL = 490,                   /* LEVEL  */
    LIKE = 491,                    /* LIKE  */
    LIMIT = 492,                   /* LIMIT  */
    LISTEN = 493,                  /* LISTEN  */
    LOAD = 494,                    /* LOAD  */
    LOCAL = 495,                   /* LOCAL  */
    LOCATION = 496,                /* LOCATION  */
    LOCK_P = 497,                  /* LOCK_P  */
    LOCKED = 498,                  /* LOCKED  */
    LOGGED = 499,                  /* LOGGED  */
    MACRO = 500,                   /* MACRO  */
    MAP = 501,                     /* MAP  */
    MAPPING = 502,                 /* MAPPING  */
    MATCH = 503,                   /* MATCH  */
    MATERIALIZED = 504,            /* MATERIALIZED  */
    MAXVALUE = 505,                /* MAXVALUE  */
    METHOD = 506,                  /* METHOD  */
    MICROSECOND_P = 507,           /* MICROSECOND_P  */
    MICROSECONDS_P = 508,          /* MICROSECONDS_P  */
    MILLENNIA_P = 509,             /* MILLENNIA_P  */
    MILLENNIUM_P = 510,            /* MILLENNIUM_P  */
    MILLISECOND_P = 511,           /* MILLISECOND_P  */
    MILLISECONDS_P = 512,          /* MILLISECONDS_P  */
    MINUTE_P = 513,                /* MINUTE_P  */
    MINUTES_P = 514,               /* MINUTES_P  */
    MINVALUE = 515,                /* MINVALUE  */
    MODE = 516,                    /* MODE  */
    MONTH_P = 517,                 /* MONTH_P  */
    MONTHS_P = 518,                /* MONTHS_P  */
    MOVE = 519,                    /* MOVE  */
    NAME_P = 520,                  /* NAME_P  */
    NAMES = 521,                   /* NAMES  */
    NATIONAL = 522,                /* NATIONAL  */
    NATURAL = 523,                 /* NATURAL  */
    NCHAR = 524,                   /* NCHAR  */
    NEW = 525,                     /* NEW  */
    NEXT = 526,                    /* NEXT  */
    NO = 527,                      /* NO  */
    NONE = 528,                    /* NONE  */
    NOT = 529,                     /* NOT  */
    NOTHING = 530,                 /* NOTHING  */
    NOTIFY = 531,                  /* NOTIFY  */
    NOTNULL = 532,                 /* NOTNULL  */
    NOWAIT = 533,                  /* NOWAIT  */
    NULL_P = 534,                  /* NULL_P  */
    NULLIF = 535,                  /* NULLIF  */
    NULLS_P = 536,                 /* NULLS_P  */
    NUMERIC = 537,                 /* NUMERIC  */
    OBJECT_P = 538,                /* OBJECT_P  */
    OF = 539,                      /* OF  */
    OFF = 540,                     /* OFF  */
    OFFSET = 541,                  /* OFFSET  */
    OIDS = 542,                    /* OIDS  */
    OLD = 543,                     /* OLD  */
    ON = 544,                      /* ON  */
    ONLY = 545,                    /* ONLY  */
    OPERATOR = 546,                /* OPERATOR  */
    OPTION = 547,                  /* OPTION  */
    OPTIONS = 548,                 /* OPTIONS  */
    OR = 549,                      /* OR  */
    ORDER = 550,                   /* ORDER  */
    ORDINALITY = 551,              /* ORDINALITY  */
    OTHERS = 552,                  /* OTHERS  */
    OUT_P = 553,                   /* OUT_P  */
    OUTER_P = 554,                 /* OUTER_P  */
    OVER = 555,                    /* OVER  */
    OVERLAPS = 556,                /* OVERLAPS  */
    OVERLAY = 557,                 /* OVERLAY  */
    OVERRIDING = 558,              /* OVERRIDING  */
    OWNED = 559,                   /* OWNED  */
    OWNER = 560,                   /* OWNER  */
    PARALLEL = 561,                /* PARALLEL  */
    PARSER = 562,                  /* PARSER  */
    PARTIAL = 563,                 /* PARTIAL  */
    PARTITION = 564,               /* PARTITION  */
    PASSING = 565,                 /* PASSING  */
    PASSWORD = 566,                /* PASSWORD  */
    PERCENT = 567,                 /* PERCENT  */
    PERSISTENT = 568,              /* PERSISTENT  */
    PIVOT = 569,                   /* PIVOT  */
    PIVOT_LONGER = 570,            /* PIVOT_LONGER  */
    PIVOT_WIDER = 571,             /* PIVOT_WIDER  */
    PLACING = 572,                 /* PLACING  */
    PLANS = 573,                   /* PLANS  */
    POLICY = 574,                  /* POLICY  */
    POSITION = 575,                /* POSITION  */
    POSITIONAL = 576,              /* POSITIONAL  */
    PRAGMA_P = 577,                /* PRAGMA_P  */
    PRECEDING = 578,               /* PRECEDING  */
    PRECISION = 579,               /* PRECISION  */
    PREPARE = 580,                 /* PREPARE  */
    PREPARED = 581,                /* PREPARED  */
    PRESERVE = 582,                /* PRESERVE  */
    PRIMARY = 583,                 /* PRIMARY  */
    PRIOR = 584,                   /* PRIOR  */
    PRIVILEGES = 585,              /* PRIVILEGES  */
    PROCEDURAL = 586,              /* PROCEDURAL  */
    PROCEDURE = 587,               /* PROCEDURE  */
    PROGRAM = 588,                 /* PROGRAM  */
    PUBLICATION = 589,             /* PUBLICATION  */
    QUALIFY = 590,                 /* QUALIFY  */
    QUOTE = 591,                   /* QUOTE  */
    RANGE = 592,                   /* RANGE  */
    READ_P = 593,                  /* READ_P  */
    REAL = 594,                    /* REAL  */
    REASSIGN = 595,                /* REASSIGN  */
    RECHECK = 596,                 /* RECHECK  */
    RECURSIVE = 597,               /* RECURSIVE  */
    REF = 598,                     /* REF  */
    REFERENCES = 599,              /* REFERENCES  */
    REFERENCING = 600,             /* REFERENCING  */
    REFRESH = 601,                 /* REFRESH  */
    REINDEX = 602,                 /* REINDEX  */
    RELATIVE_P = 603,              /* RELATIVE_P  */
    RELEASE = 604,                 /* RELEASE  */
    RENAME = 605,                  /* RENAME  */
    REPEATABLE = 606,              /* REPEATABLE  */
    REPLACE = 607,                 /* REPLACE  */
    REPLICA = 608,                 /* REPLICA  */
    RESET = 609,                   /* RESET  */
    RESPECT_P = 610,               /* RESPECT_P  */
    RESTART = 611,                 /* RESTART  */
    RESTRICT = 612,                /* RESTRICT  */
    RETURNING = 613,               /* RETURNING  */
    RETURNS = 614,                 /* RETURNS  */
    REVOKE = 615,                  /* REVOKE  */
    RIGHT = 616,                   /* RIGHT  */
    ROLE = 617,                    /* ROLE  */
    ROLLBACK = 618,                /* ROLLBACK  */
    ROLLUP = 619,                  /* ROLLUP  */
    ROW = 620,                     /* ROW  */
    ROWS = 621,                    /* ROWS  */
    RULE = 622,                    /* RULE  */
    SAMPLE = 623,                  /* SAMPLE  */
    SAVEPOINT = 624,               /* SAVEPOINT  */
    SCHEMA = 625,                  /* SCHEMA  */
    SCHEMAS = 626,                 /* SCHEMAS  */
    SCOPE = 627,                   /* SCOPE  */
    SCROLL = 628,                  /* SCROLL  */
    SEARCH = 629,                  /* SEARCH  */
    SECOND_P = 630,                /* SECOND_P  */
    SECONDS_P = 631,               /* SECONDS_P  */
    SECRET = 632,                  /* SECRET  */
    SECURITY = 633,                /* SECURITY  */
    SELECT = 634,                  /* SELECT  */
    SEMI = 635,                    /* SEMI  */
    SEQUENCE = 636,                /* SEQUENCE  */
    SEQUENCES = 637,               /* SEQUENCES  */
    SERIALIZABLE = 638,            /* SERIALIZABLE  */
    SERVER = 639,                  /* SERVER  */
    SESSION = 640,                 /* SESSION  */
    SET = 641,                     /* SET  */
    SETOF = 642,                   /* SETOF  */
    SETS = 643,                    /* SETS  */
    SHARE = 644,                   /* SHARE  */
    SHOW = 645,                    /* SHOW  */
    SIMILAR = 646,                 /* SIMILAR  */
    SIMPLE = 647,                  /* SIMPLE  */
    SKIP = 648,                    /* SKIP  */
    SMALLINT = 649,                /* SMALLINT  */
    SNAPSHOT = 650,                /* SNAPSHOT  */
    SOME = 651,                    /* SOME  */
    SQL_P = 652,                   /* SQL_P  */
    STABLE = 653,                  /* STABLE  */
    STANDALONE_P = 654,            /* STANDALONE_P  */
    START = 655,                   /* START  */
    STATEMENT = 656,               /* STATEMENT  */
    STATISTICS = 657,              /* STATISTICS  */
    STDIN = 658,                   /* STDIN  */
    STDOUT = 659,                  /* STDOUT  */
    STORAGE = 660,                 /* STORAGE  */
    STORED = 661,                  /* STORED  */
    STRICT_P = 662,                /* STRICT_P  */
    STRIP_P = 663,                 /* STRIP_P  */
    STRUCT = 664,                  /* STRUCT  */
    SUBSCRIPTION = 665,            /* SUBSCRIPTION  */
    SUBSTRING = 666,               /* SUBSTRING  */
    SUMMARIZE = 667,               /* SUMMARIZE  */
    SYMMETRIC = 668,               /* SYMMETRIC  */
    SYSID = 669,                   /* SYSID  */
    SYSTEM_P = 670,                /* SYSTEM_P  */
    TABLE = 671,                   /* TABLE  */
    TABLES = 672,                  /* TABLES  */
    TABLESAMPLE = 673,             /* TABLESAMPLE  */
    TABLESPACE = 674,              /* TABLESPACE  */
    TEMP = 675,                    /* TEMP  */
    TEMPLATE = 676,                /* TEMPLATE  */
    TEMPORARY = 677,               /* TEMPORARY  */
    TEXT_P = 678,                  /* TEXT_P  */
    THEN = 679,                    /* THEN  */
    TIES = 680,                    /* TIES  */
    TIME = 681,                    /* TIME  */
    TIMESTAMP = 682,               /* TIMESTAMP  */
    TO = 683,                      /* TO  */
    TRAILING = 684,                /* TRAILING  */
    TRANSACTION = 685,             /* TRANSACTION  */
    TRANSFORM = 686,               /* TRANSFORM  */
    TREAT = 687,                   /* TREAT  */
    TRIGGER = 688,                 /* TRIGGER  */
    TRIM = 689,                    /* TRIM  */
    TRUE_P = 690,                  /* TRUE_P  */
    TRUNCATE = 691,                /* TRUNCATE  */
    TRUSTED = 692,                 /* TRUSTED  */
    TRY_CAST = 693,                /* TRY_CAST  */
    TYPE_P = 694,                  /* TYPE_P  */
    TYPES_P = 695,                 /* TYPES_P  */
    UNBOUNDED = 696,               /* UNBOUNDED  */
    UNCOMMITTED = 697,             /* UNCOMMITTED  */
    UNENCRYPTED = 698,             /* UNENCRYPTED  */
    UNION = 699,                   /* UNION  */
    UNIQUE = 700,                  /* UNIQUE  */
    UNKNOWN = 701,                 /* UNKNOWN  */
    UNLISTEN = 702,                /* UNLISTEN  */
    UNLOGGED = 703,                /* UNLOGGED  */
    UNPIVOT = 704,                 /* UNPIVOT  */
    UNTIL = 705,                   /* UNTIL  */
    UPDATE = 706,                  /* UPDATE  */
    USE_P = 707,                   /* USE_P  */
    USER = 708,                    /* USER  */
    USING = 709,                   /* USING  */
    VACUUM = 710,                  /* VACUUM  */
    VALID = 711,                   /* VALID  */
    VALIDATE = 712,                /* VALIDATE  */
    VALIDATOR = 713,               /* VALIDATOR  */
    VALUE_P = 714,                 /* VALUE_P  */
    VALUES = 715,                  /* VALUES  */
    VARCHAR = 716,                 /* VARCHAR  */
    VARIADIC = 717,                /* VARIADIC  */
    VARYING = 718,                 /* VARYING  */
    VERBOSE = 719,                 /* VERBOSE  */
    VERSION_P = 720,               /* VERSION_P  */
    VIEW = 721,                    /* VIEW  */
    VIEWS = 722,                   /* VIEWS  */
    VIRTUAL = 723,                 /* VIRTUAL  */
    VOLATILE = 724,                /* VOLATILE  */
    WEEK_P = 725,                  /* WEEK_P  */
    WEEKS_P = 726,                 /* WEEKS_P  */
    WHEN = 727,                    /* WHEN  */
    WHERE = 728,                   /* WHERE  */
    WHITESPACE_P = 729,            /* WHITESPACE_P  */
    WINDOW = 730,                  /* WINDOW  */
    WITH = 731,                    /* WITH  */
    WITHIN = 732,                  /* WITHIN  */
    WITHOUT = 733,                 /* WITHOUT  */
    WORK = 734,                    /* WORK  */
    WRAPPER = 735,                 /* WRAPPER  */
    WRITE_P = 736,                 /* WRITE_P  */
    XML_P = 737,                   /* XML_P  */
    XMLATTRIBUTES = 738,           /* XMLATTRIBUTES  */
    XMLCONCAT = 739,               /* XMLCONCAT  */
    XMLELEMENT = 740,              /* XMLELEMENT  */
    XMLEXISTS = 741,               /* XMLEXISTS  */
    XMLFOREST = 742,               /* XMLFOREST  */
    XMLNAMESPACES = 743,           /* XMLNAMESPACES  */
    XMLPARSE = 744,                /* XMLPARSE  */
    XMLPI = 745,                   /* XMLPI  */
    XMLROOT = 746,                 /* XMLROOT  */
    XMLSERIALIZE = 747,            /* XMLSERIALIZE  */
    XMLTABLE = 748,                /* XMLTABLE  */
    YEAR_P = 749,                  /* YEAR_P  */
    YEARS_P = 750,                 /* YEARS_P  */
    YES_P = 751,                   /* YES_P  */
    ZONE = 752,                    /* ZONE  */
    NOT_LA = 753,                  /* NOT_LA  */
    NULLS_LA = 754,                /* NULLS_LA  */
    WITH_LA = 755,                 /* WITH_LA  */
    POSTFIXOP = 756,               /* POSTFIXOP  */
    UMINUS = 757                   /* UMINUS  */
>>>>>>> 20b1486d
  };
  typedef enum yytokentype yytoken_kind_t;
#endif

/* Value type.  */
#if ! defined YYSTYPE && ! defined YYSTYPE_IS_DECLARED
union YYSTYPE
{
#line 14 "third_party/libpg_query/grammar/grammar.y"

	core_YYSTYPE		core_yystype;
	/* these fields must match core_YYSTYPE: */
	int					ival;
	char				*str;
	const char			*keyword;
	const char          *conststr;

	char				chr;
	bool				boolean;
	PGJoinType			jtype;
	PGDropBehavior		dbehavior;
	PGOnCommitAction		oncommit;
	PGOnCreateConflict		oncreateconflict;
	PGList				*list;
	PGNode				*node;
	PGValue				*value;
	PGObjectType			objtype;
	PGTypeName			*typnam;
	PGObjectWithArgs		*objwithargs;
	PGDefElem				*defelt;
	PGSortBy				*sortby;
	PGWindowDef			*windef;
	PGJoinExpr			*jexpr;
	PGIndexElem			*ielem;
	PGAlias				*alias;
	PGRangeVar			*range;
	PGIntoClause			*into;
	PGCTEMaterialize			ctematerialize;
	PGWithClause			*with;
	PGInferClause			*infer;
	PGOnConflictClause	*onconflict;
	PGOnConflictActionAlias onconflictshorthand;
	PGAIndices			*aind;
	PGResTarget			*target;
	PGInsertStmt			*istmt;
	PGVariableSetStmt		*vsetstmt;
	PGOverridingKind       override;
	PGSortByDir            sortorder;
	PGSortByNulls          nullorder;
	PGConstrType           constr;
	PGLockClauseStrength lockstrength;
	PGLockWaitPolicy lockwaitpolicy;
	PGSubLinkType subquerytype;
	PGViewCheckOption viewcheckoption;
	PGInsertColumnOrder bynameorposition;

<<<<<<< HEAD
#line 620 "third_party/libpg_query/grammar/grammar_out.hpp"
=======
#line 614 "third_party/libpg_query/grammar/grammar_out.hpp"
>>>>>>> 20b1486d

};
typedef union YYSTYPE YYSTYPE;
# define YYSTYPE_IS_TRIVIAL 1
# define YYSTYPE_IS_DECLARED 1
#endif

/* Location type.  */
#if ! defined YYLTYPE && ! defined YYLTYPE_IS_DECLARED
typedef struct YYLTYPE YYLTYPE;
struct YYLTYPE
{
  int first_line;
  int first_column;
  int last_line;
  int last_column;
};
# define YYLTYPE_IS_DECLARED 1
# define YYLTYPE_IS_TRIVIAL 1
#endif




int base_yyparse (core_yyscan_t yyscanner);


#endif /* !YY_BASE_YY_THIRD_PARTY_LIBPG_QUERY_GRAMMAR_GRAMMAR_OUT_HPP_INCLUDED  */<|MERGE_RESOLUTION|>--- conflicted
+++ resolved
@@ -77,7 +77,6 @@
     ABSOLUTE_P = 278,              /* ABSOLUTE_P  */
     ACCESS = 279,                  /* ACCESS  */
     ACTION = 280,                  /* ACTION  */
-<<<<<<< HEAD
     ACYCLIC = 281,                 /* ACYCLIC  */
     ADD_P = 282,                   /* ADD_P  */
     ADMIN = 283,                   /* ADMIN  */
@@ -122,884 +121,458 @@
     CASE = 322,                    /* CASE  */
     CAST = 323,                    /* CAST  */
     CATALOG_P = 324,               /* CATALOG_P  */
-=======
-    ADD_P = 281,                   /* ADD_P  */
-    ADMIN = 282,                   /* ADMIN  */
-    AFTER = 283,                   /* AFTER  */
-    AGGREGATE = 284,               /* AGGREGATE  */
-    ALL = 285,                     /* ALL  */
-    ALSO = 286,                    /* ALSO  */
-    ALTER = 287,                   /* ALTER  */
-    ALWAYS = 288,                  /* ALWAYS  */
-    ANALYSE = 289,                 /* ANALYSE  */
-    ANALYZE = 290,                 /* ANALYZE  */
-    AND = 291,                     /* AND  */
-    ANTI = 292,                    /* ANTI  */
-    ANY = 293,                     /* ANY  */
-    ARRAY = 294,                   /* ARRAY  */
-    AS = 295,                      /* AS  */
-    ASC_P = 296,                   /* ASC_P  */
-    ASOF = 297,                    /* ASOF  */
-    ASSERTION = 298,               /* ASSERTION  */
-    ASSIGNMENT = 299,              /* ASSIGNMENT  */
-    ASYMMETRIC = 300,              /* ASYMMETRIC  */
-    AT = 301,                      /* AT  */
-    ATTACH = 302,                  /* ATTACH  */
-    ATTRIBUTE = 303,               /* ATTRIBUTE  */
-    AUTHORIZATION = 304,           /* AUTHORIZATION  */
-    BACKWARD = 305,                /* BACKWARD  */
-    BEFORE = 306,                  /* BEFORE  */
-    BEGIN_P = 307,                 /* BEGIN_P  */
-    BETWEEN = 308,                 /* BETWEEN  */
-    BIGINT = 309,                  /* BIGINT  */
-    BINARY = 310,                  /* BINARY  */
-    BIT = 311,                     /* BIT  */
-    BOOLEAN_P = 312,               /* BOOLEAN_P  */
-    BOTH = 313,                    /* BOTH  */
-    BY = 314,                      /* BY  */
-    CACHE = 315,                   /* CACHE  */
-    CALL_P = 316,                  /* CALL_P  */
-    CALLED = 317,                  /* CALLED  */
-    CASCADE = 318,                 /* CASCADE  */
-    CASCADED = 319,                /* CASCADED  */
-    CASE = 320,                    /* CASE  */
-    CAST = 321,                    /* CAST  */
-    CATALOG_P = 322,               /* CATALOG_P  */
-    CENTURIES_P = 323,             /* CENTURIES_P  */
-    CENTURY_P = 324,               /* CENTURY_P  */
->>>>>>> 20b1486d
-    CHAIN = 325,                   /* CHAIN  */
-    CHAR_P = 326,                  /* CHAR_P  */
-    CHARACTER = 327,               /* CHARACTER  */
-    CHARACTERISTICS = 328,         /* CHARACTERISTICS  */
-    CHECK_P = 329,                 /* CHECK_P  */
-    CHECKPOINT = 330,              /* CHECKPOINT  */
-    CLASS = 331,                   /* CLASS  */
-    CLOSE = 332,                   /* CLOSE  */
-    CLUSTER = 333,                 /* CLUSTER  */
-    COALESCE = 334,                /* COALESCE  */
-    COLLATE = 335,                 /* COLLATE  */
-    COLLATION = 336,               /* COLLATION  */
-    COLUMN = 337,                  /* COLUMN  */
-    COLUMNS = 338,                 /* COLUMNS  */
-    COMMENT = 339,                 /* COMMENT  */
-    COMMENTS = 340,                /* COMMENTS  */
-    COMMIT = 341,                  /* COMMIT  */
-    COMMITTED = 342,               /* COMMITTED  */
-    COMPRESSION = 343,             /* COMPRESSION  */
-    CONCURRENTLY = 344,            /* CONCURRENTLY  */
-    CONFIGURATION = 345,           /* CONFIGURATION  */
-    CONFLICT = 346,                /* CONFLICT  */
-    CONNECTION = 347,              /* CONNECTION  */
-    CONSTRAINT = 348,              /* CONSTRAINT  */
-    CONSTRAINTS = 349,             /* CONSTRAINTS  */
-    CONTENT_P = 350,               /* CONTENT_P  */
-    CONTINUE_P = 351,              /* CONTINUE_P  */
-    CONVERSION_P = 352,            /* CONVERSION_P  */
-    COPY = 353,                    /* COPY  */
-    COST = 354,                    /* COST  */
-    CREATE_P = 355,                /* CREATE_P  */
-    CROSS = 356,                   /* CROSS  */
-    CSV = 357,                     /* CSV  */
-    CUBE = 358,                    /* CUBE  */
-    CURRENT_P = 359,               /* CURRENT_P  */
-    CURSOR = 360,                  /* CURSOR  */
-    CYCLE = 361,                   /* CYCLE  */
-    DATA_P = 362,                  /* DATA_P  */
-    DATABASE = 363,                /* DATABASE  */
-    DAY_P = 364,                   /* DAY_P  */
-    DAYS_P = 365,                  /* DAYS_P  */
-    DEALLOCATE = 366,              /* DEALLOCATE  */
-    DEC = 367,                     /* DEC  */
-<<<<<<< HEAD
-    DECIMAL_P = 368,               /* DECIMAL_P  */
-    DECLARE = 369,                 /* DECLARE  */
-    DEFAULT = 370,                 /* DEFAULT  */
-    DEFAULTS = 371,                /* DEFAULTS  */
-    DEFERRABLE = 372,              /* DEFERRABLE  */
-    DEFERRED = 373,                /* DEFERRED  */
-    DEFINER = 374,                 /* DEFINER  */
-    DELETE_P = 375,                /* DELETE_P  */
-    DELIMITER = 376,               /* DELIMITER  */
-    DELIMITERS = 377,              /* DELIMITERS  */
-    DEPENDS = 378,                 /* DEPENDS  */
-    DESC_P = 379,                  /* DESC_P  */
-    DESCRIBE = 380,                /* DESCRIBE  */
-    DESTINATION = 381,             /* DESTINATION  */
-    DETACH = 382,                  /* DETACH  */
-    DICTIONARY = 383,              /* DICTIONARY  */
-    DISABLE_P = 384,               /* DISABLE_P  */
-    DISCARD = 385,                 /* DISCARD  */
-    DISTINCT = 386,                /* DISTINCT  */
-    DO = 387,                      /* DO  */
-    DOCUMENT_P = 388,              /* DOCUMENT_P  */
-    DOMAIN_P = 389,                /* DOMAIN_P  */
-    DOUBLE_P = 390,                /* DOUBLE_P  */
-    DROP = 391,                    /* DROP  */
-    EACH = 392,                    /* EACH  */
-    EDGE = 393,                    /* EDGE  */
-    ELEMENT_ID = 394,              /* ELEMENT_ID  */
-    ELSE = 395,                    /* ELSE  */
-    ENABLE_P = 396,                /* ENABLE_P  */
-    ENCODING = 397,                /* ENCODING  */
-    ENCRYPTED = 398,               /* ENCRYPTED  */
-    END_P = 399,                   /* END_P  */
-    ENUM_P = 400,                  /* ENUM_P  */
-    ESCAPE = 401,                  /* ESCAPE  */
-    EVENT = 402,                   /* EVENT  */
-    EXCEPT = 403,                  /* EXCEPT  */
-    EXCLUDE = 404,                 /* EXCLUDE  */
-    EXCLUDING = 405,               /* EXCLUDING  */
-    EXCLUSIVE = 406,               /* EXCLUSIVE  */
-    EXECUTE = 407,                 /* EXECUTE  */
-    EXISTS = 408,                  /* EXISTS  */
-    EXPLAIN = 409,                 /* EXPLAIN  */
-    EXPORT_P = 410,                /* EXPORT_P  */
-    EXPORT_STATE = 411,            /* EXPORT_STATE  */
-    EXTENSION = 412,               /* EXTENSION  */
-    EXTERNAL = 413,                /* EXTERNAL  */
-    EXTRACT = 414,                 /* EXTRACT  */
-    FALSE_P = 415,                 /* FALSE_P  */
-    FAMILY = 416,                  /* FAMILY  */
-    FETCH = 417,                   /* FETCH  */
-    FILTER = 418,                  /* FILTER  */
-    FIRST_P = 419,                 /* FIRST_P  */
-    FLOAT_P = 420,                 /* FLOAT_P  */
-    FOLLOWING = 421,               /* FOLLOWING  */
-    FOR = 422,                     /* FOR  */
-    FORCE = 423,                   /* FORCE  */
-    FOREIGN = 424,                 /* FOREIGN  */
-    FORWARD = 425,                 /* FORWARD  */
-    FREEZE = 426,                  /* FREEZE  */
-    FROM = 427,                    /* FROM  */
-    FULL = 428,                    /* FULL  */
-    FUNCTION = 429,                /* FUNCTION  */
-    FUNCTIONS = 430,               /* FUNCTIONS  */
-    GENERATED = 431,               /* GENERATED  */
-    GLOB = 432,                    /* GLOB  */
-    GLOBAL = 433,                  /* GLOBAL  */
-    GRANT = 434,                   /* GRANT  */
-    GRANTED = 435,                 /* GRANTED  */
-    GRAPH = 436,                   /* GRAPH  */
-    GRAPH_TABLE = 437,             /* GRAPH_TABLE  */
-    GROUP_P = 438,                 /* GROUP_P  */
-    GROUPING = 439,                /* GROUPING  */
-    GROUPING_ID = 440,             /* GROUPING_ID  */
-    GROUPS = 441,                  /* GROUPS  */
-    HANDLER = 442,                 /* HANDLER  */
-    HAVING = 443,                  /* HAVING  */
-    HEADER_P = 444,                /* HEADER_P  */
-    HOLD = 445,                    /* HOLD  */
-    HOUR_P = 446,                  /* HOUR_P  */
-    HOURS_P = 447,                 /* HOURS_P  */
-    IDENTITY_P = 448,              /* IDENTITY_P  */
-    IF_P = 449,                    /* IF_P  */
-    IGNORE_P = 450,                /* IGNORE_P  */
-    ILIKE = 451,                   /* ILIKE  */
-    IMMEDIATE = 452,               /* IMMEDIATE  */
-    IMMUTABLE = 453,               /* IMMUTABLE  */
-    IMPLICIT_P = 454,              /* IMPLICIT_P  */
-    IMPORT_P = 455,                /* IMPORT_P  */
-    IN_P = 456,                    /* IN_P  */
-    INCLUDE_P = 457,               /* INCLUDE_P  */
-    INCLUDING = 458,               /* INCLUDING  */
-    INCREMENT = 459,               /* INCREMENT  */
-    INDEX = 460,                   /* INDEX  */
-    INDEXES = 461,                 /* INDEXES  */
-    INHERIT = 462,                 /* INHERIT  */
-    INHERITS = 463,                /* INHERITS  */
-    INITIALLY = 464,               /* INITIALLY  */
-    INLINE_P = 465,                /* INLINE_P  */
-    INNER_P = 466,                 /* INNER_P  */
-    INOUT = 467,                   /* INOUT  */
-    INPUT_P = 468,                 /* INPUT_P  */
-    INSENSITIVE = 469,             /* INSENSITIVE  */
-    INSERT = 470,                  /* INSERT  */
-    INSTALL = 471,                 /* INSTALL  */
-    INSTEAD = 472,                 /* INSTEAD  */
-    INT_P = 473,                   /* INT_P  */
-    INTEGER = 474,                 /* INTEGER  */
-    INTERSECT = 475,               /* INTERSECT  */
-    INTERVAL = 476,                /* INTERVAL  */
-    INTO = 477,                    /* INTO  */
-    INVOKER = 478,                 /* INVOKER  */
-    IS = 479,                      /* IS  */
-    ISNULL = 480,                  /* ISNULL  */
-    ISOLATION = 481,               /* ISOLATION  */
-    JOIN = 482,                    /* JOIN  */
-    JSON = 483,                    /* JSON  */
-    KEEP = 484,                    /* KEEP  */
-    KEY = 485,                     /* KEY  */
-    LABEL = 486,                   /* LABEL  */
-    LANGUAGE = 487,                /* LANGUAGE  */
-    LARGE_P = 488,                 /* LARGE_P  */
-    LAST_P = 489,                  /* LAST_P  */
-    LATERAL_P = 490,               /* LATERAL_P  */
-    LEADING = 491,                 /* LEADING  */
-    LEAKPROOF = 492,               /* LEAKPROOF  */
-    LEFT = 493,                    /* LEFT  */
-    LEVEL = 494,                   /* LEVEL  */
-    LIKE = 495,                    /* LIKE  */
-    LIMIT = 496,                   /* LIMIT  */
-    LISTEN = 497,                  /* LISTEN  */
-    LOAD = 498,                    /* LOAD  */
-    LOCAL = 499,                   /* LOCAL  */
-    LOCATION = 500,                /* LOCATION  */
-    LOCK_P = 501,                  /* LOCK_P  */
-    LOCKED = 502,                  /* LOCKED  */
-    LOGGED = 503,                  /* LOGGED  */
-    MACRO = 504,                   /* MACRO  */
-    MAP = 505,                     /* MAP  */
-    MAPPING = 506,                 /* MAPPING  */
-    MATCH = 507,                   /* MATCH  */
-    MATERIALIZED = 508,            /* MATERIALIZED  */
-    MAXVALUE = 509,                /* MAXVALUE  */
-    METHOD = 510,                  /* METHOD  */
-    MICROSECOND_P = 511,           /* MICROSECOND_P  */
-    MICROSECONDS_P = 512,          /* MICROSECONDS_P  */
-    MILLISECOND_P = 513,           /* MILLISECOND_P  */
-    MILLISECONDS_P = 514,          /* MILLISECONDS_P  */
-    MINUTE_P = 515,                /* MINUTE_P  */
-    MINUTES_P = 516,               /* MINUTES_P  */
-    MINVALUE = 517,                /* MINVALUE  */
-    MODE = 518,                    /* MODE  */
-    MONTH_P = 519,                 /* MONTH_P  */
-    MONTHS_P = 520,                /* MONTHS_P  */
-    MOVE = 521,                    /* MOVE  */
-    NAME_P = 522,                  /* NAME_P  */
-    NAMES = 523,                   /* NAMES  */
-    NATIONAL = 524,                /* NATIONAL  */
-    NATURAL = 525,                 /* NATURAL  */
-    NCHAR = 526,                   /* NCHAR  */
-    NEW = 527,                     /* NEW  */
-    NEXT = 528,                    /* NEXT  */
-    NO = 529,                      /* NO  */
-    NODE = 530,                    /* NODE  */
-    NONE = 531,                    /* NONE  */
-    NOT = 532,                     /* NOT  */
-    NOTHING = 533,                 /* NOTHING  */
-    NOTIFY = 534,                  /* NOTIFY  */
-    NOTNULL = 535,                 /* NOTNULL  */
-    NOWAIT = 536,                  /* NOWAIT  */
-    NULL_P = 537,                  /* NULL_P  */
-    NULLIF = 538,                  /* NULLIF  */
-    NULLS_P = 539,                 /* NULLS_P  */
-    NUMERIC = 540,                 /* NUMERIC  */
-    OBJECT_P = 541,                /* OBJECT_P  */
-    OF = 542,                      /* OF  */
-    OFF = 543,                     /* OFF  */
-    OFFSET = 544,                  /* OFFSET  */
-    OIDS = 545,                    /* OIDS  */
-    OLD = 546,                     /* OLD  */
-    ON = 547,                      /* ON  */
-    ONLY = 548,                    /* ONLY  */
-    OPERATOR = 549,                /* OPERATOR  */
-    OPTION = 550,                  /* OPTION  */
-    OPTIONS = 551,                 /* OPTIONS  */
-    OR = 552,                      /* OR  */
-    ORDER = 553,                   /* ORDER  */
-    ORDINALITY = 554,              /* ORDINALITY  */
-    OUT_P = 555,                   /* OUT_P  */
-    OUTER_P = 556,                 /* OUTER_P  */
-    OVER = 557,                    /* OVER  */
-    OVERLAPS = 558,                /* OVERLAPS  */
-    OVERLAY = 559,                 /* OVERLAY  */
-    OVERRIDING = 560,              /* OVERRIDING  */
-    OWNED = 561,                   /* OWNED  */
-    OWNER = 562,                   /* OWNER  */
-    PARALLEL = 563,                /* PARALLEL  */
-    PARSER = 564,                  /* PARSER  */
-    PARTIAL = 565,                 /* PARTIAL  */
-    PARTITION = 566,               /* PARTITION  */
-    PASSING = 567,                 /* PASSING  */
-    PASSWORD = 568,                /* PASSWORD  */
-    PATH = 569,                    /* PATH  */
-    PATHS = 570,                   /* PATHS  */
-    PERCENT = 571,                 /* PERCENT  */
-    PIVOT = 572,                   /* PIVOT  */
-    PIVOT_LONGER = 573,            /* PIVOT_LONGER  */
-    PIVOT_WIDER = 574,             /* PIVOT_WIDER  */
-    PLACING = 575,                 /* PLACING  */
-    PLANS = 576,                   /* PLANS  */
-    POLICY = 577,                  /* POLICY  */
-    POSITION = 578,                /* POSITION  */
-    POSITIONAL = 579,              /* POSITIONAL  */
-    PRAGMA_P = 580,                /* PRAGMA_P  */
-    PRECEDING = 581,               /* PRECEDING  */
-    PRECISION = 582,               /* PRECISION  */
-    PREPARE = 583,                 /* PREPARE  */
-    PREPARED = 584,                /* PREPARED  */
-    PRESERVE = 585,                /* PRESERVE  */
-    PRIMARY = 586,                 /* PRIMARY  */
-    PRIOR = 587,                   /* PRIOR  */
-    PRIVILEGES = 588,              /* PRIVILEGES  */
-    PROCEDURAL = 589,              /* PROCEDURAL  */
-    PROCEDURE = 590,               /* PROCEDURE  */
-    PROGRAM = 591,                 /* PROGRAM  */
-    PROPERTIES = 592,              /* PROPERTIES  */
-    PROPERTY = 593,                /* PROPERTY  */
-    PUBLICATION = 594,             /* PUBLICATION  */
-    QUALIFY = 595,                 /* QUALIFY  */
-    QUOTE = 596,                   /* QUOTE  */
-    RANGE = 597,                   /* RANGE  */
-    READ_P = 598,                  /* READ_P  */
-    REAL = 599,                    /* REAL  */
-    REASSIGN = 600,                /* REASSIGN  */
-    RECHECK = 601,                 /* RECHECK  */
-    RECURSIVE = 602,               /* RECURSIVE  */
-    REF = 603,                     /* REF  */
-    REFERENCES = 604,              /* REFERENCES  */
-    REFERENCING = 605,             /* REFERENCING  */
-    REFRESH = 606,                 /* REFRESH  */
-    REINDEX = 607,                 /* REINDEX  */
-    RELATIONSHIP = 608,            /* RELATIONSHIP  */
-    RELATIVE_P = 609,              /* RELATIVE_P  */
-    RELEASE = 610,                 /* RELEASE  */
-    RENAME = 611,                  /* RENAME  */
-    REPEATABLE = 612,              /* REPEATABLE  */
-    REPLACE = 613,                 /* REPLACE  */
-    REPLICA = 614,                 /* REPLICA  */
-    RESET = 615,                   /* RESET  */
-    RESPECT_P = 616,               /* RESPECT_P  */
-    RESTART = 617,                 /* RESTART  */
-    RESTRICT = 618,                /* RESTRICT  */
-    RETURNING = 619,               /* RETURNING  */
-    RETURNS = 620,                 /* RETURNS  */
-    REVOKE = 621,                  /* REVOKE  */
-    RIGHT = 622,                   /* RIGHT  */
-    ROLE = 623,                    /* ROLE  */
-    ROLLBACK = 624,                /* ROLLBACK  */
-    ROLLUP = 625,                  /* ROLLUP  */
-    ROW = 626,                     /* ROW  */
-    ROWS = 627,                    /* ROWS  */
-    RULE = 628,                    /* RULE  */
-    SAMPLE = 629,                  /* SAMPLE  */
-    SAVEPOINT = 630,               /* SAVEPOINT  */
-    SCHEMA = 631,                  /* SCHEMA  */
-    SCHEMAS = 632,                 /* SCHEMAS  */
-    SCROLL = 633,                  /* SCROLL  */
-    SEARCH = 634,                  /* SEARCH  */
-    SECOND_P = 635,                /* SECOND_P  */
-    SECONDS_P = 636,               /* SECONDS_P  */
-    SECURITY = 637,                /* SECURITY  */
-    SELECT = 638,                  /* SELECT  */
-    SEMI = 639,                    /* SEMI  */
-    SEQUENCE = 640,                /* SEQUENCE  */
-    SEQUENCES = 641,               /* SEQUENCES  */
-    SERIALIZABLE = 642,            /* SERIALIZABLE  */
-    SERVER = 643,                  /* SERVER  */
-    SESSION = 644,                 /* SESSION  */
-    SET = 645,                     /* SET  */
-    SETOF = 646,                   /* SETOF  */
-    SETS = 647,                    /* SETS  */
-    SHARE = 648,                   /* SHARE  */
-    SHORTEST = 649,                /* SHORTEST  */
-    SHOW = 650,                    /* SHOW  */
-    SIMILAR = 651,                 /* SIMILAR  */
-    SIMPLE = 652,                  /* SIMPLE  */
-    SKIP = 653,                    /* SKIP  */
-    SMALLINT = 654,                /* SMALLINT  */
-    SNAPSHOT = 655,                /* SNAPSHOT  */
-    SOME = 656,                    /* SOME  */
-    SOURCE = 657,                  /* SOURCE  */
-    SQL_P = 658,                   /* SQL_P  */
-    STABLE = 659,                  /* STABLE  */
-    STANDALONE_P = 660,            /* STANDALONE_P  */
-    START = 661,                   /* START  */
-    STATEMENT = 662,               /* STATEMENT  */
-    STATISTICS = 663,              /* STATISTICS  */
-    STDIN = 664,                   /* STDIN  */
-    STDOUT = 665,                  /* STDOUT  */
-    STORAGE = 666,                 /* STORAGE  */
-    STORED = 667,                  /* STORED  */
-    STRICT_P = 668,                /* STRICT_P  */
-    STRIP_P = 669,                 /* STRIP_P  */
-    STRUCT = 670,                  /* STRUCT  */
-    SUBSCRIPTION = 671,            /* SUBSCRIPTION  */
-    SUBSTRING = 672,               /* SUBSTRING  */
-    SUMMARIZE = 673,               /* SUMMARIZE  */
-    SYMMETRIC = 674,               /* SYMMETRIC  */
-    SYSID = 675,                   /* SYSID  */
-    SYSTEM_P = 676,                /* SYSTEM_P  */
-    TABLE = 677,                   /* TABLE  */
-    TABLES = 678,                  /* TABLES  */
-    TABLESAMPLE = 679,             /* TABLESAMPLE  */
-    TABLESPACE = 680,              /* TABLESPACE  */
-    TEMP = 681,                    /* TEMP  */
-    TEMPLATE = 682,                /* TEMPLATE  */
-    TEMPORARY = 683,               /* TEMPORARY  */
-    TEXT_P = 684,                  /* TEXT_P  */
-    THEN = 685,                    /* THEN  */
-    TIME = 686,                    /* TIME  */
-    TIMESTAMP = 687,               /* TIMESTAMP  */
-    TO = 688,                      /* TO  */
-    TRAIL = 689,                   /* TRAIL  */
-    TRAILING = 690,                /* TRAILING  */
-    TRANSACTION = 691,             /* TRANSACTION  */
-    TRANSFORM = 692,               /* TRANSFORM  */
-    TREAT = 693,                   /* TREAT  */
-    TRIGGER = 694,                 /* TRIGGER  */
-    TRIM = 695,                    /* TRIM  */
-    TRUE_P = 696,                  /* TRUE_P  */
-    TRUNCATE = 697,                /* TRUNCATE  */
-    TRUSTED = 698,                 /* TRUSTED  */
-    TRY_CAST = 699,                /* TRY_CAST  */
-    TYPE_P = 700,                  /* TYPE_P  */
-    TYPES_P = 701,                 /* TYPES_P  */
-    UNBOUNDED = 702,               /* UNBOUNDED  */
-    UNCOMMITTED = 703,             /* UNCOMMITTED  */
-    UNENCRYPTED = 704,             /* UNENCRYPTED  */
-    UNION = 705,                   /* UNION  */
-    UNIQUE = 706,                  /* UNIQUE  */
-    UNKNOWN = 707,                 /* UNKNOWN  */
-    UNLISTEN = 708,                /* UNLISTEN  */
-    UNLOGGED = 709,                /* UNLOGGED  */
-    UNPIVOT = 710,                 /* UNPIVOT  */
-    UNTIL = 711,                   /* UNTIL  */
-    UPDATE = 712,                  /* UPDATE  */
-    USE_P = 713,                   /* USE_P  */
-    USER = 714,                    /* USER  */
-    USING = 715,                   /* USING  */
-    VACUUM = 716,                  /* VACUUM  */
-    VALID = 717,                   /* VALID  */
-    VALIDATE = 718,                /* VALIDATE  */
-    VALIDATOR = 719,               /* VALIDATOR  */
-    VALUE_P = 720,                 /* VALUE_P  */
-    VALUES = 721,                  /* VALUES  */
-    VARCHAR = 722,                 /* VARCHAR  */
-    VARIADIC = 723,                /* VARIADIC  */
-    VARYING = 724,                 /* VARYING  */
-    VERBOSE = 725,                 /* VERBOSE  */
-    VERSION_P = 726,               /* VERSION_P  */
-    VERTEX = 727,                  /* VERTEX  */
-    VIEW = 728,                    /* VIEW  */
-    VIEWS = 729,                   /* VIEWS  */
-    VIRTUAL = 730,                 /* VIRTUAL  */
-    VOLATILE = 731,                /* VOLATILE  */
-    WALK = 732,                    /* WALK  */
-    WHEN = 733,                    /* WHEN  */
-    WHERE = 734,                   /* WHERE  */
-    WHITESPACE_P = 735,            /* WHITESPACE_P  */
-    WINDOW = 736,                  /* WINDOW  */
-    WITH = 737,                    /* WITH  */
-    WITHIN = 738,                  /* WITHIN  */
-    WITHOUT = 739,                 /* WITHOUT  */
-    WORK = 740,                    /* WORK  */
-    WRAPPER = 741,                 /* WRAPPER  */
-    WRITE_P = 742,                 /* WRITE_P  */
-    XML_P = 743,                   /* XML_P  */
-    XMLATTRIBUTES = 744,           /* XMLATTRIBUTES  */
-    XMLCONCAT = 745,               /* XMLCONCAT  */
-    XMLELEMENT = 746,              /* XMLELEMENT  */
-    XMLEXISTS = 747,               /* XMLEXISTS  */
-    XMLFOREST = 748,               /* XMLFOREST  */
-    XMLNAMESPACES = 749,           /* XMLNAMESPACES  */
-    XMLPARSE = 750,                /* XMLPARSE  */
-    XMLPI = 751,                   /* XMLPI  */
-    XMLROOT = 752,                 /* XMLROOT  */
-    XMLSERIALIZE = 753,            /* XMLSERIALIZE  */
-    XMLTABLE = 754,                /* XMLTABLE  */
-    YEAR_P = 755,                  /* YEAR_P  */
-    YEARS_P = 756,                 /* YEARS_P  */
-    YES_P = 757,                   /* YES_P  */
-    ZONE = 758,                    /* ZONE  */
-    NOT_LA = 759,                  /* NOT_LA  */
-    NULLS_LA = 760,                /* NULLS_LA  */
-    WITH_LA = 761,                 /* WITH_LA  */
-    POSTFIXOP = 762,               /* POSTFIXOP  */
-    UMINUS = 763                   /* UMINUS  */
-=======
-    DECADE_P = 368,                /* DECADE_P  */
-    DECADES_P = 369,               /* DECADES_P  */
-    DECIMAL_P = 370,               /* DECIMAL_P  */
-    DECLARE = 371,                 /* DECLARE  */
-    DEFAULT = 372,                 /* DEFAULT  */
-    DEFAULTS = 373,                /* DEFAULTS  */
-    DEFERRABLE = 374,              /* DEFERRABLE  */
-    DEFERRED = 375,                /* DEFERRED  */
-    DEFINER = 376,                 /* DEFINER  */
-    DELETE_P = 377,                /* DELETE_P  */
-    DELIMITER = 378,               /* DELIMITER  */
-    DELIMITERS = 379,              /* DELIMITERS  */
-    DEPENDS = 380,                 /* DEPENDS  */
-    DESC_P = 381,                  /* DESC_P  */
-    DESCRIBE = 382,                /* DESCRIBE  */
-    DETACH = 383,                  /* DETACH  */
-    DICTIONARY = 384,              /* DICTIONARY  */
-    DISABLE_P = 385,               /* DISABLE_P  */
-    DISCARD = 386,                 /* DISCARD  */
-    DISTINCT = 387,                /* DISTINCT  */
-    DO = 388,                      /* DO  */
-    DOCUMENT_P = 389,              /* DOCUMENT_P  */
-    DOMAIN_P = 390,                /* DOMAIN_P  */
-    DOUBLE_P = 391,                /* DOUBLE_P  */
-    DROP = 392,                    /* DROP  */
-    EACH = 393,                    /* EACH  */
-    ELSE = 394,                    /* ELSE  */
-    ENABLE_P = 395,                /* ENABLE_P  */
-    ENCODING = 396,                /* ENCODING  */
-    ENCRYPTED = 397,               /* ENCRYPTED  */
-    END_P = 398,                   /* END_P  */
-    ENUM_P = 399,                  /* ENUM_P  */
-    ESCAPE = 400,                  /* ESCAPE  */
-    EVENT = 401,                   /* EVENT  */
-    EXCEPT = 402,                  /* EXCEPT  */
-    EXCLUDE = 403,                 /* EXCLUDE  */
-    EXCLUDING = 404,               /* EXCLUDING  */
-    EXCLUSIVE = 405,               /* EXCLUSIVE  */
-    EXECUTE = 406,                 /* EXECUTE  */
-    EXISTS = 407,                  /* EXISTS  */
-    EXPLAIN = 408,                 /* EXPLAIN  */
-    EXPORT_P = 409,                /* EXPORT_P  */
-    EXPORT_STATE = 410,            /* EXPORT_STATE  */
-    EXTENSION = 411,               /* EXTENSION  */
-    EXTERNAL = 412,                /* EXTERNAL  */
-    EXTRACT = 413,                 /* EXTRACT  */
-    FALSE_P = 414,                 /* FALSE_P  */
-    FAMILY = 415,                  /* FAMILY  */
-    FETCH = 416,                   /* FETCH  */
-    FILTER = 417,                  /* FILTER  */
-    FIRST_P = 418,                 /* FIRST_P  */
-    FLOAT_P = 419,                 /* FLOAT_P  */
-    FOLLOWING = 420,               /* FOLLOWING  */
-    FOR = 421,                     /* FOR  */
-    FORCE = 422,                   /* FORCE  */
-    FOREIGN = 423,                 /* FOREIGN  */
-    FORWARD = 424,                 /* FORWARD  */
-    FREEZE = 425,                  /* FREEZE  */
-    FROM = 426,                    /* FROM  */
-    FULL = 427,                    /* FULL  */
-    FUNCTION = 428,                /* FUNCTION  */
-    FUNCTIONS = 429,               /* FUNCTIONS  */
-    GENERATED = 430,               /* GENERATED  */
-    GLOB = 431,                    /* GLOB  */
-    GLOBAL = 432,                  /* GLOBAL  */
-    GRANT = 433,                   /* GRANT  */
-    GRANTED = 434,                 /* GRANTED  */
-    GROUP_P = 435,                 /* GROUP_P  */
-    GROUPING = 436,                /* GROUPING  */
-    GROUPING_ID = 437,             /* GROUPING_ID  */
-    GROUPS = 438,                  /* GROUPS  */
-    HANDLER = 439,                 /* HANDLER  */
-    HAVING = 440,                  /* HAVING  */
-    HEADER_P = 441,                /* HEADER_P  */
-    HOLD = 442,                    /* HOLD  */
-    HOUR_P = 443,                  /* HOUR_P  */
-    HOURS_P = 444,                 /* HOURS_P  */
-    IDENTITY_P = 445,              /* IDENTITY_P  */
-    IF_P = 446,                    /* IF_P  */
-    IGNORE_P = 447,                /* IGNORE_P  */
-    ILIKE = 448,                   /* ILIKE  */
-    IMMEDIATE = 449,               /* IMMEDIATE  */
-    IMMUTABLE = 450,               /* IMMUTABLE  */
-    IMPLICIT_P = 451,              /* IMPLICIT_P  */
-    IMPORT_P = 452,                /* IMPORT_P  */
-    IN_P = 453,                    /* IN_P  */
-    INCLUDE_P = 454,               /* INCLUDE_P  */
-    INCLUDING = 455,               /* INCLUDING  */
-    INCREMENT = 456,               /* INCREMENT  */
-    INDEX = 457,                   /* INDEX  */
-    INDEXES = 458,                 /* INDEXES  */
-    INHERIT = 459,                 /* INHERIT  */
-    INHERITS = 460,                /* INHERITS  */
-    INITIALLY = 461,               /* INITIALLY  */
-    INLINE_P = 462,                /* INLINE_P  */
-    INNER_P = 463,                 /* INNER_P  */
-    INOUT = 464,                   /* INOUT  */
-    INPUT_P = 465,                 /* INPUT_P  */
-    INSENSITIVE = 466,             /* INSENSITIVE  */
-    INSERT = 467,                  /* INSERT  */
-    INSTALL = 468,                 /* INSTALL  */
-    INSTEAD = 469,                 /* INSTEAD  */
-    INT_P = 470,                   /* INT_P  */
-    INTEGER = 471,                 /* INTEGER  */
-    INTERSECT = 472,               /* INTERSECT  */
-    INTERVAL = 473,                /* INTERVAL  */
-    INTO = 474,                    /* INTO  */
-    INVOKER = 475,                 /* INVOKER  */
-    IS = 476,                      /* IS  */
-    ISNULL = 477,                  /* ISNULL  */
-    ISOLATION = 478,               /* ISOLATION  */
-    JOIN = 479,                    /* JOIN  */
-    JSON = 480,                    /* JSON  */
-    KEY = 481,                     /* KEY  */
-    LABEL = 482,                   /* LABEL  */
-    LANGUAGE = 483,                /* LANGUAGE  */
-    LARGE_P = 484,                 /* LARGE_P  */
-    LAST_P = 485,                  /* LAST_P  */
-    LATERAL_P = 486,               /* LATERAL_P  */
-    LEADING = 487,                 /* LEADING  */
-    LEAKPROOF = 488,               /* LEAKPROOF  */
-    LEFT = 489,                    /* LEFT  */
-    LEVEL = 490,                   /* LEVEL  */
-    LIKE = 491,                    /* LIKE  */
-    LIMIT = 492,                   /* LIMIT  */
-    LISTEN = 493,                  /* LISTEN  */
-    LOAD = 494,                    /* LOAD  */
-    LOCAL = 495,                   /* LOCAL  */
-    LOCATION = 496,                /* LOCATION  */
-    LOCK_P = 497,                  /* LOCK_P  */
-    LOCKED = 498,                  /* LOCKED  */
-    LOGGED = 499,                  /* LOGGED  */
-    MACRO = 500,                   /* MACRO  */
-    MAP = 501,                     /* MAP  */
-    MAPPING = 502,                 /* MAPPING  */
-    MATCH = 503,                   /* MATCH  */
-    MATERIALIZED = 504,            /* MATERIALIZED  */
-    MAXVALUE = 505,                /* MAXVALUE  */
-    METHOD = 506,                  /* METHOD  */
-    MICROSECOND_P = 507,           /* MICROSECOND_P  */
-    MICROSECONDS_P = 508,          /* MICROSECONDS_P  */
-    MILLENNIA_P = 509,             /* MILLENNIA_P  */
-    MILLENNIUM_P = 510,            /* MILLENNIUM_P  */
-    MILLISECOND_P = 511,           /* MILLISECOND_P  */
-    MILLISECONDS_P = 512,          /* MILLISECONDS_P  */
-    MINUTE_P = 513,                /* MINUTE_P  */
-    MINUTES_P = 514,               /* MINUTES_P  */
-    MINVALUE = 515,                /* MINVALUE  */
-    MODE = 516,                    /* MODE  */
-    MONTH_P = 517,                 /* MONTH_P  */
-    MONTHS_P = 518,                /* MONTHS_P  */
-    MOVE = 519,                    /* MOVE  */
-    NAME_P = 520,                  /* NAME_P  */
-    NAMES = 521,                   /* NAMES  */
-    NATIONAL = 522,                /* NATIONAL  */
-    NATURAL = 523,                 /* NATURAL  */
-    NCHAR = 524,                   /* NCHAR  */
-    NEW = 525,                     /* NEW  */
-    NEXT = 526,                    /* NEXT  */
-    NO = 527,                      /* NO  */
-    NONE = 528,                    /* NONE  */
-    NOT = 529,                     /* NOT  */
-    NOTHING = 530,                 /* NOTHING  */
-    NOTIFY = 531,                  /* NOTIFY  */
-    NOTNULL = 532,                 /* NOTNULL  */
-    NOWAIT = 533,                  /* NOWAIT  */
-    NULL_P = 534,                  /* NULL_P  */
-    NULLIF = 535,                  /* NULLIF  */
-    NULLS_P = 536,                 /* NULLS_P  */
-    NUMERIC = 537,                 /* NUMERIC  */
-    OBJECT_P = 538,                /* OBJECT_P  */
-    OF = 539,                      /* OF  */
-    OFF = 540,                     /* OFF  */
-    OFFSET = 541,                  /* OFFSET  */
-    OIDS = 542,                    /* OIDS  */
-    OLD = 543,                     /* OLD  */
-    ON = 544,                      /* ON  */
-    ONLY = 545,                    /* ONLY  */
-    OPERATOR = 546,                /* OPERATOR  */
-    OPTION = 547,                  /* OPTION  */
-    OPTIONS = 548,                 /* OPTIONS  */
-    OR = 549,                      /* OR  */
-    ORDER = 550,                   /* ORDER  */
-    ORDINALITY = 551,              /* ORDINALITY  */
-    OTHERS = 552,                  /* OTHERS  */
-    OUT_P = 553,                   /* OUT_P  */
-    OUTER_P = 554,                 /* OUTER_P  */
-    OVER = 555,                    /* OVER  */
-    OVERLAPS = 556,                /* OVERLAPS  */
-    OVERLAY = 557,                 /* OVERLAY  */
-    OVERRIDING = 558,              /* OVERRIDING  */
-    OWNED = 559,                   /* OWNED  */
-    OWNER = 560,                   /* OWNER  */
-    PARALLEL = 561,                /* PARALLEL  */
-    PARSER = 562,                  /* PARSER  */
-    PARTIAL = 563,                 /* PARTIAL  */
-    PARTITION = 564,               /* PARTITION  */
-    PASSING = 565,                 /* PASSING  */
-    PASSWORD = 566,                /* PASSWORD  */
-    PERCENT = 567,                 /* PERCENT  */
-    PERSISTENT = 568,              /* PERSISTENT  */
-    PIVOT = 569,                   /* PIVOT  */
-    PIVOT_LONGER = 570,            /* PIVOT_LONGER  */
-    PIVOT_WIDER = 571,             /* PIVOT_WIDER  */
-    PLACING = 572,                 /* PLACING  */
-    PLANS = 573,                   /* PLANS  */
-    POLICY = 574,                  /* POLICY  */
-    POSITION = 575,                /* POSITION  */
-    POSITIONAL = 576,              /* POSITIONAL  */
-    PRAGMA_P = 577,                /* PRAGMA_P  */
-    PRECEDING = 578,               /* PRECEDING  */
-    PRECISION = 579,               /* PRECISION  */
-    PREPARE = 580,                 /* PREPARE  */
-    PREPARED = 581,                /* PREPARED  */
-    PRESERVE = 582,                /* PRESERVE  */
-    PRIMARY = 583,                 /* PRIMARY  */
-    PRIOR = 584,                   /* PRIOR  */
-    PRIVILEGES = 585,              /* PRIVILEGES  */
-    PROCEDURAL = 586,              /* PROCEDURAL  */
-    PROCEDURE = 587,               /* PROCEDURE  */
-    PROGRAM = 588,                 /* PROGRAM  */
-    PUBLICATION = 589,             /* PUBLICATION  */
-    QUALIFY = 590,                 /* QUALIFY  */
-    QUOTE = 591,                   /* QUOTE  */
-    RANGE = 592,                   /* RANGE  */
-    READ_P = 593,                  /* READ_P  */
-    REAL = 594,                    /* REAL  */
-    REASSIGN = 595,                /* REASSIGN  */
-    RECHECK = 596,                 /* RECHECK  */
-    RECURSIVE = 597,               /* RECURSIVE  */
-    REF = 598,                     /* REF  */
-    REFERENCES = 599,              /* REFERENCES  */
-    REFERENCING = 600,             /* REFERENCING  */
-    REFRESH = 601,                 /* REFRESH  */
-    REINDEX = 602,                 /* REINDEX  */
-    RELATIVE_P = 603,              /* RELATIVE_P  */
-    RELEASE = 604,                 /* RELEASE  */
-    RENAME = 605,                  /* RENAME  */
-    REPEATABLE = 606,              /* REPEATABLE  */
-    REPLACE = 607,                 /* REPLACE  */
-    REPLICA = 608,                 /* REPLICA  */
-    RESET = 609,                   /* RESET  */
-    RESPECT_P = 610,               /* RESPECT_P  */
-    RESTART = 611,                 /* RESTART  */
-    RESTRICT = 612,                /* RESTRICT  */
-    RETURNING = 613,               /* RETURNING  */
-    RETURNS = 614,                 /* RETURNS  */
-    REVOKE = 615,                  /* REVOKE  */
-    RIGHT = 616,                   /* RIGHT  */
-    ROLE = 617,                    /* ROLE  */
-    ROLLBACK = 618,                /* ROLLBACK  */
-    ROLLUP = 619,                  /* ROLLUP  */
-    ROW = 620,                     /* ROW  */
-    ROWS = 621,                    /* ROWS  */
-    RULE = 622,                    /* RULE  */
-    SAMPLE = 623,                  /* SAMPLE  */
-    SAVEPOINT = 624,               /* SAVEPOINT  */
-    SCHEMA = 625,                  /* SCHEMA  */
-    SCHEMAS = 626,                 /* SCHEMAS  */
-    SCOPE = 627,                   /* SCOPE  */
-    SCROLL = 628,                  /* SCROLL  */
-    SEARCH = 629,                  /* SEARCH  */
-    SECOND_P = 630,                /* SECOND_P  */
-    SECONDS_P = 631,               /* SECONDS_P  */
-    SECRET = 632,                  /* SECRET  */
-    SECURITY = 633,                /* SECURITY  */
-    SELECT = 634,                  /* SELECT  */
-    SEMI = 635,                    /* SEMI  */
-    SEQUENCE = 636,                /* SEQUENCE  */
-    SEQUENCES = 637,               /* SEQUENCES  */
-    SERIALIZABLE = 638,            /* SERIALIZABLE  */
-    SERVER = 639,                  /* SERVER  */
-    SESSION = 640,                 /* SESSION  */
-    SET = 641,                     /* SET  */
-    SETOF = 642,                   /* SETOF  */
-    SETS = 643,                    /* SETS  */
-    SHARE = 644,                   /* SHARE  */
-    SHOW = 645,                    /* SHOW  */
-    SIMILAR = 646,                 /* SIMILAR  */
-    SIMPLE = 647,                  /* SIMPLE  */
-    SKIP = 648,                    /* SKIP  */
-    SMALLINT = 649,                /* SMALLINT  */
-    SNAPSHOT = 650,                /* SNAPSHOT  */
-    SOME = 651,                    /* SOME  */
-    SQL_P = 652,                   /* SQL_P  */
-    STABLE = 653,                  /* STABLE  */
-    STANDALONE_P = 654,            /* STANDALONE_P  */
-    START = 655,                   /* START  */
-    STATEMENT = 656,               /* STATEMENT  */
-    STATISTICS = 657,              /* STATISTICS  */
-    STDIN = 658,                   /* STDIN  */
-    STDOUT = 659,                  /* STDOUT  */
-    STORAGE = 660,                 /* STORAGE  */
-    STORED = 661,                  /* STORED  */
-    STRICT_P = 662,                /* STRICT_P  */
-    STRIP_P = 663,                 /* STRIP_P  */
-    STRUCT = 664,                  /* STRUCT  */
-    SUBSCRIPTION = 665,            /* SUBSCRIPTION  */
-    SUBSTRING = 666,               /* SUBSTRING  */
-    SUMMARIZE = 667,               /* SUMMARIZE  */
-    SYMMETRIC = 668,               /* SYMMETRIC  */
-    SYSID = 669,                   /* SYSID  */
-    SYSTEM_P = 670,                /* SYSTEM_P  */
-    TABLE = 671,                   /* TABLE  */
-    TABLES = 672,                  /* TABLES  */
-    TABLESAMPLE = 673,             /* TABLESAMPLE  */
-    TABLESPACE = 674,              /* TABLESPACE  */
-    TEMP = 675,                    /* TEMP  */
-    TEMPLATE = 676,                /* TEMPLATE  */
-    TEMPORARY = 677,               /* TEMPORARY  */
-    TEXT_P = 678,                  /* TEXT_P  */
-    THEN = 679,                    /* THEN  */
-    TIES = 680,                    /* TIES  */
-    TIME = 681,                    /* TIME  */
-    TIMESTAMP = 682,               /* TIMESTAMP  */
-    TO = 683,                      /* TO  */
-    TRAILING = 684,                /* TRAILING  */
-    TRANSACTION = 685,             /* TRANSACTION  */
-    TRANSFORM = 686,               /* TRANSFORM  */
-    TREAT = 687,                   /* TREAT  */
-    TRIGGER = 688,                 /* TRIGGER  */
-    TRIM = 689,                    /* TRIM  */
-    TRUE_P = 690,                  /* TRUE_P  */
-    TRUNCATE = 691,                /* TRUNCATE  */
-    TRUSTED = 692,                 /* TRUSTED  */
-    TRY_CAST = 693,                /* TRY_CAST  */
-    TYPE_P = 694,                  /* TYPE_P  */
-    TYPES_P = 695,                 /* TYPES_P  */
-    UNBOUNDED = 696,               /* UNBOUNDED  */
-    UNCOMMITTED = 697,             /* UNCOMMITTED  */
-    UNENCRYPTED = 698,             /* UNENCRYPTED  */
-    UNION = 699,                   /* UNION  */
-    UNIQUE = 700,                  /* UNIQUE  */
-    UNKNOWN = 701,                 /* UNKNOWN  */
-    UNLISTEN = 702,                /* UNLISTEN  */
-    UNLOGGED = 703,                /* UNLOGGED  */
-    UNPIVOT = 704,                 /* UNPIVOT  */
-    UNTIL = 705,                   /* UNTIL  */
-    UPDATE = 706,                  /* UPDATE  */
-    USE_P = 707,                   /* USE_P  */
-    USER = 708,                    /* USER  */
-    USING = 709,                   /* USING  */
-    VACUUM = 710,                  /* VACUUM  */
-    VALID = 711,                   /* VALID  */
-    VALIDATE = 712,                /* VALIDATE  */
-    VALIDATOR = 713,               /* VALIDATOR  */
-    VALUE_P = 714,                 /* VALUE_P  */
-    VALUES = 715,                  /* VALUES  */
-    VARCHAR = 716,                 /* VARCHAR  */
-    VARIADIC = 717,                /* VARIADIC  */
-    VARYING = 718,                 /* VARYING  */
-    VERBOSE = 719,                 /* VERBOSE  */
-    VERSION_P = 720,               /* VERSION_P  */
-    VIEW = 721,                    /* VIEW  */
-    VIEWS = 722,                   /* VIEWS  */
-    VIRTUAL = 723,                 /* VIRTUAL  */
-    VOLATILE = 724,                /* VOLATILE  */
-    WEEK_P = 725,                  /* WEEK_P  */
-    WEEKS_P = 726,                 /* WEEKS_P  */
-    WHEN = 727,                    /* WHEN  */
-    WHERE = 728,                   /* WHERE  */
-    WHITESPACE_P = 729,            /* WHITESPACE_P  */
-    WINDOW = 730,                  /* WINDOW  */
-    WITH = 731,                    /* WITH  */
-    WITHIN = 732,                  /* WITHIN  */
-    WITHOUT = 733,                 /* WITHOUT  */
-    WORK = 734,                    /* WORK  */
-    WRAPPER = 735,                 /* WRAPPER  */
-    WRITE_P = 736,                 /* WRITE_P  */
-    XML_P = 737,                   /* XML_P  */
-    XMLATTRIBUTES = 738,           /* XMLATTRIBUTES  */
-    XMLCONCAT = 739,               /* XMLCONCAT  */
-    XMLELEMENT = 740,              /* XMLELEMENT  */
-    XMLEXISTS = 741,               /* XMLEXISTS  */
-    XMLFOREST = 742,               /* XMLFOREST  */
-    XMLNAMESPACES = 743,           /* XMLNAMESPACES  */
-    XMLPARSE = 744,                /* XMLPARSE  */
-    XMLPI = 745,                   /* XMLPI  */
-    XMLROOT = 746,                 /* XMLROOT  */
-    XMLSERIALIZE = 747,            /* XMLSERIALIZE  */
-    XMLTABLE = 748,                /* XMLTABLE  */
-    YEAR_P = 749,                  /* YEAR_P  */
-    YEARS_P = 750,                 /* YEARS_P  */
-    YES_P = 751,                   /* YES_P  */
-    ZONE = 752,                    /* ZONE  */
-    NOT_LA = 753,                  /* NOT_LA  */
-    NULLS_LA = 754,                /* NULLS_LA  */
-    WITH_LA = 755,                 /* WITH_LA  */
-    POSTFIXOP = 756,               /* POSTFIXOP  */
-    UMINUS = 757                   /* UMINUS  */
->>>>>>> 20b1486d
+    CENTURIES_P = 325,             /* CENTURIES_P  */
+    CENTURY_P = 326,               /* CENTURY_P  */
+    CHAIN = 327,                   /* CHAIN  */
+    CHAR_P = 328,                  /* CHAR_P  */
+    CHARACTER = 329,               /* CHARACTER  */
+    CHARACTERISTICS = 330,         /* CHARACTERISTICS  */
+    CHECK_P = 331,                 /* CHECK_P  */
+    CHECKPOINT = 332,              /* CHECKPOINT  */
+    CLASS = 333,                   /* CLASS  */
+    CLOSE = 334,                   /* CLOSE  */
+    CLUSTER = 335,                 /* CLUSTER  */
+    COALESCE = 336,                /* COALESCE  */
+    COLLATE = 337,                 /* COLLATE  */
+    COLLATION = 338,               /* COLLATION  */
+    COLUMN = 339,                  /* COLUMN  */
+    COLUMNS = 340,                 /* COLUMNS  */
+    COMMENT = 341,                 /* COMMENT  */
+    COMMENTS = 342,                /* COMMENTS  */
+    COMMIT = 343,                  /* COMMIT  */
+    COMMITTED = 344,               /* COMMITTED  */
+    COMPRESSION = 345,             /* COMPRESSION  */
+    CONCURRENTLY = 346,            /* CONCURRENTLY  */
+    CONFIGURATION = 347,           /* CONFIGURATION  */
+    CONFLICT = 348,                /* CONFLICT  */
+    CONNECTION = 349,              /* CONNECTION  */
+    CONSTRAINT = 350,              /* CONSTRAINT  */
+    CONSTRAINTS = 351,             /* CONSTRAINTS  */
+    CONTENT_P = 352,               /* CONTENT_P  */
+    CONTINUE_P = 353,              /* CONTINUE_P  */
+    CONVERSION_P = 354,            /* CONVERSION_P  */
+    COPY = 355,                    /* COPY  */
+    COST = 356,                    /* COST  */
+    CREATE_P = 357,                /* CREATE_P  */
+    CROSS = 358,                   /* CROSS  */
+    CSV = 359,                     /* CSV  */
+    CUBE = 360,                    /* CUBE  */
+    CURRENT_P = 361,               /* CURRENT_P  */
+    CURSOR = 362,                  /* CURSOR  */
+    CYCLE = 363,                   /* CYCLE  */
+    DATA_P = 364,                  /* DATA_P  */
+    DATABASE = 365,                /* DATABASE  */
+    DAY_P = 366,                   /* DAY_P  */
+    DAYS_P = 367,                  /* DAYS_P  */
+    DEALLOCATE = 368,              /* DEALLOCATE  */
+    DEC = 369,                     /* DEC  */
+    DECADE_P = 370,                /* DECADE_P  */
+    DECADES_P = 371,               /* DECADES_P  */
+    DECIMAL_P = 372,               /* DECIMAL_P  */
+    DECLARE = 373,                 /* DECLARE  */
+    DEFAULT = 374,                 /* DEFAULT  */
+    DEFAULTS = 375,                /* DEFAULTS  */
+    DEFERRABLE = 376,              /* DEFERRABLE  */
+    DEFERRED = 377,                /* DEFERRED  */
+    DEFINER = 378,                 /* DEFINER  */
+    DELETE_P = 379,                /* DELETE_P  */
+    DELIMITER = 380,               /* DELIMITER  */
+    DELIMITERS = 381,              /* DELIMITERS  */
+    DEPENDS = 382,                 /* DEPENDS  */
+    DESC_P = 383,                  /* DESC_P  */
+    DESCRIBE = 384,                /* DESCRIBE  */
+    DESTINATION = 385,             /* DESTINATION  */
+    DETACH = 386,                  /* DETACH  */
+    DICTIONARY = 387,              /* DICTIONARY  */
+    DISABLE_P = 388,               /* DISABLE_P  */
+    DISCARD = 389,                 /* DISCARD  */
+    DISTINCT = 390,                /* DISTINCT  */
+    DO = 391,                      /* DO  */
+    DOCUMENT_P = 392,              /* DOCUMENT_P  */
+    DOMAIN_P = 393,                /* DOMAIN_P  */
+    DOUBLE_P = 394,                /* DOUBLE_P  */
+    DROP = 395,                    /* DROP  */
+    EACH = 396,                    /* EACH  */
+    EDGE = 397,                    /* EDGE  */
+    ELEMENT_ID = 398,              /* ELEMENT_ID  */
+    ELSE = 399,                    /* ELSE  */
+    ENABLE_P = 400,                /* ENABLE_P  */
+    ENCODING = 401,                /* ENCODING  */
+    ENCRYPTED = 402,               /* ENCRYPTED  */
+    END_P = 403,                   /* END_P  */
+    ENUM_P = 404,                  /* ENUM_P  */
+    ESCAPE = 405,                  /* ESCAPE  */
+    EVENT = 406,                   /* EVENT  */
+    EXCEPT = 407,                  /* EXCEPT  */
+    EXCLUDE = 408,                 /* EXCLUDE  */
+    EXCLUDING = 409,               /* EXCLUDING  */
+    EXCLUSIVE = 410,               /* EXCLUSIVE  */
+    EXECUTE = 411,                 /* EXECUTE  */
+    EXISTS = 412,                  /* EXISTS  */
+    EXPLAIN = 413,                 /* EXPLAIN  */
+    EXPORT_P = 414,                /* EXPORT_P  */
+    EXPORT_STATE = 415,            /* EXPORT_STATE  */
+    EXTENSION = 416,               /* EXTENSION  */
+    EXTERNAL = 417,                /* EXTERNAL  */
+    EXTRACT = 418,                 /* EXTRACT  */
+    FALSE_P = 419,                 /* FALSE_P  */
+    FAMILY = 420,                  /* FAMILY  */
+    FETCH = 421,                   /* FETCH  */
+    FILTER = 422,                  /* FILTER  */
+    FIRST_P = 423,                 /* FIRST_P  */
+    FLOAT_P = 424,                 /* FLOAT_P  */
+    FOLLOWING = 425,               /* FOLLOWING  */
+    FOR = 426,                     /* FOR  */
+    FORCE = 427,                   /* FORCE  */
+    FOREIGN = 428,                 /* FOREIGN  */
+    FORWARD = 429,                 /* FORWARD  */
+    FREEZE = 430,                  /* FREEZE  */
+    FROM = 431,                    /* FROM  */
+    FULL = 432,                    /* FULL  */
+    FUNCTION = 433,                /* FUNCTION  */
+    FUNCTIONS = 434,               /* FUNCTIONS  */
+    GENERATED = 435,               /* GENERATED  */
+    GLOB = 436,                    /* GLOB  */
+    GLOBAL = 437,                  /* GLOBAL  */
+    GRANT = 438,                   /* GRANT  */
+    GRANTED = 439,                 /* GRANTED  */
+    GRAPH = 440,                   /* GRAPH  */
+    GRAPH_TABLE = 441,             /* GRAPH_TABLE  */
+    GROUP_P = 442,                 /* GROUP_P  */
+    GROUPING = 443,                /* GROUPING  */
+    GROUPING_ID = 444,             /* GROUPING_ID  */
+    GROUPS = 445,                  /* GROUPS  */
+    HANDLER = 446,                 /* HANDLER  */
+    HAVING = 447,                  /* HAVING  */
+    HEADER_P = 448,                /* HEADER_P  */
+    HOLD = 449,                    /* HOLD  */
+    HOUR_P = 450,                  /* HOUR_P  */
+    HOURS_P = 451,                 /* HOURS_P  */
+    IDENTITY_P = 452,              /* IDENTITY_P  */
+    IF_P = 453,                    /* IF_P  */
+    IGNORE_P = 454,                /* IGNORE_P  */
+    ILIKE = 455,                   /* ILIKE  */
+    IMMEDIATE = 456,               /* IMMEDIATE  */
+    IMMUTABLE = 457,               /* IMMUTABLE  */
+    IMPLICIT_P = 458,              /* IMPLICIT_P  */
+    IMPORT_P = 459,                /* IMPORT_P  */
+    IN_P = 460,                    /* IN_P  */
+    INCLUDE_P = 461,               /* INCLUDE_P  */
+    INCLUDING = 462,               /* INCLUDING  */
+    INCREMENT = 463,               /* INCREMENT  */
+    INDEX = 464,                   /* INDEX  */
+    INDEXES = 465,                 /* INDEXES  */
+    INHERIT = 466,                 /* INHERIT  */
+    INHERITS = 467,                /* INHERITS  */
+    INITIALLY = 468,               /* INITIALLY  */
+    INLINE_P = 469,                /* INLINE_P  */
+    INNER_P = 470,                 /* INNER_P  */
+    INOUT = 471,                   /* INOUT  */
+    INPUT_P = 472,                 /* INPUT_P  */
+    INSENSITIVE = 473,             /* INSENSITIVE  */
+    INSERT = 474,                  /* INSERT  */
+    INSTALL = 475,                 /* INSTALL  */
+    INSTEAD = 476,                 /* INSTEAD  */
+    INT_P = 477,                   /* INT_P  */
+    INTEGER = 478,                 /* INTEGER  */
+    INTERSECT = 479,               /* INTERSECT  */
+    INTERVAL = 480,                /* INTERVAL  */
+    INTO = 481,                    /* INTO  */
+    INVOKER = 482,                 /* INVOKER  */
+    IS = 483,                      /* IS  */
+    ISNULL = 484,                  /* ISNULL  */
+    ISOLATION = 485,               /* ISOLATION  */
+    JOIN = 486,                    /* JOIN  */
+    JSON = 487,                    /* JSON  */
+    KEEP = 488,                    /* KEEP  */
+    KEY = 489,                     /* KEY  */
+    LABEL = 490,                   /* LABEL  */
+    LANGUAGE = 491,                /* LANGUAGE  */
+    LARGE_P = 492,                 /* LARGE_P  */
+    LAST_P = 493,                  /* LAST_P  */
+    LATERAL_P = 494,               /* LATERAL_P  */
+    LEADING = 495,                 /* LEADING  */
+    LEAKPROOF = 496,               /* LEAKPROOF  */
+    LEFT = 497,                    /* LEFT  */
+    LEVEL = 498,                   /* LEVEL  */
+    LIKE = 499,                    /* LIKE  */
+    LIMIT = 500,                   /* LIMIT  */
+    LISTEN = 501,                  /* LISTEN  */
+    LOAD = 502,                    /* LOAD  */
+    LOCAL = 503,                   /* LOCAL  */
+    LOCATION = 504,                /* LOCATION  */
+    LOCK_P = 505,                  /* LOCK_P  */
+    LOCKED = 506,                  /* LOCKED  */
+    LOGGED = 507,                  /* LOGGED  */
+    MACRO = 508,                   /* MACRO  */
+    MAP = 509,                     /* MAP  */
+    MAPPING = 510,                 /* MAPPING  */
+    MATCH = 511,                   /* MATCH  */
+    MATERIALIZED = 512,            /* MATERIALIZED  */
+    MAXVALUE = 513,                /* MAXVALUE  */
+    METHOD = 514,                  /* METHOD  */
+    MICROSECOND_P = 515,           /* MICROSECOND_P  */
+    MICROSECONDS_P = 516,          /* MICROSECONDS_P  */
+    MILLENNIA_P = 517,             /* MILLENNIA_P  */
+    MILLENNIUM_P = 518,            /* MILLENNIUM_P  */
+    MILLISECOND_P = 519,           /* MILLISECOND_P  */
+    MILLISECONDS_P = 520,          /* MILLISECONDS_P  */
+    MINUTE_P = 521,                /* MINUTE_P  */
+    MINUTES_P = 522,               /* MINUTES_P  */
+    MINVALUE = 523,                /* MINVALUE  */
+    MODE = 524,                    /* MODE  */
+    MONTH_P = 525,                 /* MONTH_P  */
+    MONTHS_P = 526,                /* MONTHS_P  */
+    MOVE = 527,                    /* MOVE  */
+    NAME_P = 528,                  /* NAME_P  */
+    NAMES = 529,                   /* NAMES  */
+    NATIONAL = 530,                /* NATIONAL  */
+    NATURAL = 531,                 /* NATURAL  */
+    NCHAR = 532,                   /* NCHAR  */
+    NEW = 533,                     /* NEW  */
+    NEXT = 534,                    /* NEXT  */
+    NO = 535,                      /* NO  */
+    NODE = 536,                    /* NODE  */
+    NONE = 537,                    /* NONE  */
+    NOT = 538,                     /* NOT  */
+    NOTHING = 539,                 /* NOTHING  */
+    NOTIFY = 540,                  /* NOTIFY  */
+    NOTNULL = 541,                 /* NOTNULL  */
+    NOWAIT = 542,                  /* NOWAIT  */
+    NULL_P = 543,                  /* NULL_P  */
+    NULLIF = 544,                  /* NULLIF  */
+    NULLS_P = 545,                 /* NULLS_P  */
+    NUMERIC = 546,                 /* NUMERIC  */
+    OBJECT_P = 547,                /* OBJECT_P  */
+    OF = 548,                      /* OF  */
+    OFF = 549,                     /* OFF  */
+    OFFSET = 550,                  /* OFFSET  */
+    OIDS = 551,                    /* OIDS  */
+    OLD = 552,                     /* OLD  */
+    ON = 553,                      /* ON  */
+    ONLY = 554,                    /* ONLY  */
+    OPERATOR = 555,                /* OPERATOR  */
+    OPTION = 556,                  /* OPTION  */
+    OPTIONS = 557,                 /* OPTIONS  */
+    OR = 558,                      /* OR  */
+    ORDER = 559,                   /* ORDER  */
+    ORDINALITY = 560,              /* ORDINALITY  */
+    OTHERS = 561,                  /* OTHERS  */
+    OUT_P = 562,                   /* OUT_P  */
+    OUTER_P = 563,                 /* OUTER_P  */
+    OVER = 564,                    /* OVER  */
+    OVERLAPS = 565,                /* OVERLAPS  */
+    OVERLAY = 566,                 /* OVERLAY  */
+    OVERRIDING = 567,              /* OVERRIDING  */
+    OWNED = 568,                   /* OWNED  */
+    OWNER = 569,                   /* OWNER  */
+    PARALLEL = 570,                /* PARALLEL  */
+    PARSER = 571,                  /* PARSER  */
+    PARTIAL = 572,                 /* PARTIAL  */
+    PARTITION = 573,               /* PARTITION  */
+    PASSING = 574,                 /* PASSING  */
+    PASSWORD = 575,                /* PASSWORD  */
+    PATH = 576,                    /* PATH  */
+    PATHS = 577,                   /* PATHS  */
+    PERCENT = 578,                 /* PERCENT  */
+    PERSISTENT = 579,              /* PERSISTENT  */
+    PIVOT = 580,                   /* PIVOT  */
+    PIVOT_LONGER = 581,            /* PIVOT_LONGER  */
+    PIVOT_WIDER = 582,             /* PIVOT_WIDER  */
+    PLACING = 583,                 /* PLACING  */
+    PLANS = 584,                   /* PLANS  */
+    POLICY = 585,                  /* POLICY  */
+    POSITION = 586,                /* POSITION  */
+    POSITIONAL = 587,              /* POSITIONAL  */
+    PRAGMA_P = 588,                /* PRAGMA_P  */
+    PRECEDING = 589,               /* PRECEDING  */
+    PRECISION = 590,               /* PRECISION  */
+    PREPARE = 591,                 /* PREPARE  */
+    PREPARED = 592,                /* PREPARED  */
+    PRESERVE = 593,                /* PRESERVE  */
+    PRIMARY = 594,                 /* PRIMARY  */
+    PRIOR = 595,                   /* PRIOR  */
+    PRIVILEGES = 596,              /* PRIVILEGES  */
+    PROCEDURAL = 597,              /* PROCEDURAL  */
+    PROCEDURE = 598,               /* PROCEDURE  */
+    PROGRAM = 599,                 /* PROGRAM  */
+    PROPERTIES = 600,              /* PROPERTIES  */
+    PROPERTY = 601,                /* PROPERTY  */
+    PUBLICATION = 602,             /* PUBLICATION  */
+    QUALIFY = 603,                 /* QUALIFY  */
+    QUOTE = 604,                   /* QUOTE  */
+    RANGE = 605,                   /* RANGE  */
+    READ_P = 606,                  /* READ_P  */
+    REAL = 607,                    /* REAL  */
+    REASSIGN = 608,                /* REASSIGN  */
+    RECHECK = 609,                 /* RECHECK  */
+    RECURSIVE = 610,               /* RECURSIVE  */
+    REF = 611,                     /* REF  */
+    REFERENCES = 612,              /* REFERENCES  */
+    REFERENCING = 613,             /* REFERENCING  */
+    REFRESH = 614,                 /* REFRESH  */
+    REINDEX = 615,                 /* REINDEX  */
+    RELATIONSHIP = 616,            /* RELATIONSHIP  */
+    RELATIVE_P = 617,              /* RELATIVE_P  */
+    RELEASE = 618,                 /* RELEASE  */
+    RENAME = 619,                  /* RENAME  */
+    REPEATABLE = 620,              /* REPEATABLE  */
+    REPLACE = 621,                 /* REPLACE  */
+    REPLICA = 622,                 /* REPLICA  */
+    RESET = 623,                   /* RESET  */
+    RESPECT_P = 624,               /* RESPECT_P  */
+    RESTART = 625,                 /* RESTART  */
+    RESTRICT = 626,                /* RESTRICT  */
+    RETURNING = 627,               /* RETURNING  */
+    RETURNS = 628,                 /* RETURNS  */
+    REVOKE = 629,                  /* REVOKE  */
+    RIGHT = 630,                   /* RIGHT  */
+    ROLE = 631,                    /* ROLE  */
+    ROLLBACK = 632,                /* ROLLBACK  */
+    ROLLUP = 633,                  /* ROLLUP  */
+    ROW = 634,                     /* ROW  */
+    ROWS = 635,                    /* ROWS  */
+    RULE = 636,                    /* RULE  */
+    SAMPLE = 637,                  /* SAMPLE  */
+    SAVEPOINT = 638,               /* SAVEPOINT  */
+    SCHEMA = 639,                  /* SCHEMA  */
+    SCHEMAS = 640,                 /* SCHEMAS  */
+    SCOPE = 641,                   /* SCOPE  */
+    SCROLL = 642,                  /* SCROLL  */
+    SEARCH = 643,                  /* SEARCH  */
+    SECOND_P = 644,                /* SECOND_P  */
+    SECONDS_P = 645,               /* SECONDS_P  */
+    SECRET = 646,                  /* SECRET  */
+    SECURITY = 647,                /* SECURITY  */
+    SELECT = 648,                  /* SELECT  */
+    SEMI = 649,                    /* SEMI  */
+    SEQUENCE = 650,                /* SEQUENCE  */
+    SEQUENCES = 651,               /* SEQUENCES  */
+    SERIALIZABLE = 652,            /* SERIALIZABLE  */
+    SERVER = 653,                  /* SERVER  */
+    SESSION = 654,                 /* SESSION  */
+    SET = 655,                     /* SET  */
+    SETOF = 656,                   /* SETOF  */
+    SETS = 657,                    /* SETS  */
+    SHARE = 658,                   /* SHARE  */
+    SHORTEST = 659,                /* SHORTEST  */
+    SHOW = 660,                    /* SHOW  */
+    SIMILAR = 661,                 /* SIMILAR  */
+    SIMPLE = 662,                  /* SIMPLE  */
+    SKIP = 663,                    /* SKIP  */
+    SMALLINT = 664,                /* SMALLINT  */
+    SNAPSHOT = 665,                /* SNAPSHOT  */
+    SOME = 666,                    /* SOME  */
+    SOURCE = 667,                  /* SOURCE  */
+    SQL_P = 668,                   /* SQL_P  */
+    STABLE = 669,                  /* STABLE  */
+    STANDALONE_P = 670,            /* STANDALONE_P  */
+    START = 671,                   /* START  */
+    STATEMENT = 672,               /* STATEMENT  */
+    STATISTICS = 673,              /* STATISTICS  */
+    STDIN = 674,                   /* STDIN  */
+    STDOUT = 675,                  /* STDOUT  */
+    STORAGE = 676,                 /* STORAGE  */
+    STORED = 677,                  /* STORED  */
+    STRICT_P = 678,                /* STRICT_P  */
+    STRIP_P = 679,                 /* STRIP_P  */
+    STRUCT = 680,                  /* STRUCT  */
+    SUBSCRIPTION = 681,            /* SUBSCRIPTION  */
+    SUBSTRING = 682,               /* SUBSTRING  */
+    SUMMARIZE = 683,               /* SUMMARIZE  */
+    SYMMETRIC = 684,               /* SYMMETRIC  */
+    SYSID = 685,                   /* SYSID  */
+    SYSTEM_P = 686,                /* SYSTEM_P  */
+    TABLE = 687,                   /* TABLE  */
+    TABLES = 688,                  /* TABLES  */
+    TABLESAMPLE = 689,             /* TABLESAMPLE  */
+    TABLESPACE = 690,              /* TABLESPACE  */
+    TEMP = 691,                    /* TEMP  */
+    TEMPLATE = 692,                /* TEMPLATE  */
+    TEMPORARY = 693,               /* TEMPORARY  */
+    TEXT_P = 694,                  /* TEXT_P  */
+    THEN = 695,                    /* THEN  */
+    TIES = 696,                    /* TIES  */
+    TIME = 697,                    /* TIME  */
+    TIMESTAMP = 698,               /* TIMESTAMP  */
+    TO = 699,                      /* TO  */
+    TRAIL = 700,                   /* TRAIL  */
+    TRAILING = 701,                /* TRAILING  */
+    TRANSACTION = 702,             /* TRANSACTION  */
+    TRANSFORM = 703,               /* TRANSFORM  */
+    TREAT = 704,                   /* TREAT  */
+    TRIGGER = 705,                 /* TRIGGER  */
+    TRIM = 706,                    /* TRIM  */
+    TRUE_P = 707,                  /* TRUE_P  */
+    TRUNCATE = 708,                /* TRUNCATE  */
+    TRUSTED = 709,                 /* TRUSTED  */
+    TRY_CAST = 710,                /* TRY_CAST  */
+    TYPE_P = 711,                  /* TYPE_P  */
+    TYPES_P = 712,                 /* TYPES_P  */
+    UNBOUNDED = 713,               /* UNBOUNDED  */
+    UNCOMMITTED = 714,             /* UNCOMMITTED  */
+    UNENCRYPTED = 715,             /* UNENCRYPTED  */
+    UNION = 716,                   /* UNION  */
+    UNIQUE = 717,                  /* UNIQUE  */
+    UNKNOWN = 718,                 /* UNKNOWN  */
+    UNLISTEN = 719,                /* UNLISTEN  */
+    UNLOGGED = 720,                /* UNLOGGED  */
+    UNPIVOT = 721,                 /* UNPIVOT  */
+    UNTIL = 722,                   /* UNTIL  */
+    UPDATE = 723,                  /* UPDATE  */
+    USE_P = 724,                   /* USE_P  */
+    USER = 725,                    /* USER  */
+    USING = 726,                   /* USING  */
+    VACUUM = 727,                  /* VACUUM  */
+    VALID = 728,                   /* VALID  */
+    VALIDATE = 729,                /* VALIDATE  */
+    VALIDATOR = 730,               /* VALIDATOR  */
+    VALUE_P = 731,                 /* VALUE_P  */
+    VALUES = 732,                  /* VALUES  */
+    VARCHAR = 733,                 /* VARCHAR  */
+    VARIADIC = 734,                /* VARIADIC  */
+    VARYING = 735,                 /* VARYING  */
+    VERBOSE = 736,                 /* VERBOSE  */
+    VERSION_P = 737,               /* VERSION_P  */
+    VERTEX = 738,                  /* VERTEX  */
+    VIEW = 739,                    /* VIEW  */
+    VIEWS = 740,                   /* VIEWS  */
+    VIRTUAL = 741,                 /* VIRTUAL  */
+    VOLATILE = 742,                /* VOLATILE  */
+    WALK = 743,                    /* WALK  */
+    WEEK_P = 744,                  /* WEEK_P  */
+    WEEKS_P = 745,                 /* WEEKS_P  */
+    WHEN = 746,                    /* WHEN  */
+    WHERE = 747,                   /* WHERE  */
+    WHITESPACE_P = 748,            /* WHITESPACE_P  */
+    WINDOW = 749,                  /* WINDOW  */
+    WITH = 750,                    /* WITH  */
+    WITHIN = 751,                  /* WITHIN  */
+    WITHOUT = 752,                 /* WITHOUT  */
+    WORK = 753,                    /* WORK  */
+    WRAPPER = 754,                 /* WRAPPER  */
+    WRITE_P = 755,                 /* WRITE_P  */
+    XML_P = 756,                   /* XML_P  */
+    XMLATTRIBUTES = 757,           /* XMLATTRIBUTES  */
+    XMLCONCAT = 758,               /* XMLCONCAT  */
+    XMLELEMENT = 759,              /* XMLELEMENT  */
+    XMLEXISTS = 760,               /* XMLEXISTS  */
+    XMLFOREST = 761,               /* XMLFOREST  */
+    XMLNAMESPACES = 762,           /* XMLNAMESPACES  */
+    XMLPARSE = 763,                /* XMLPARSE  */
+    XMLPI = 764,                   /* XMLPI  */
+    XMLROOT = 765,                 /* XMLROOT  */
+    XMLSERIALIZE = 766,            /* XMLSERIALIZE  */
+    XMLTABLE = 767,                /* XMLTABLE  */
+    YEAR_P = 768,                  /* YEAR_P  */
+    YEARS_P = 769,                 /* YEARS_P  */
+    YES_P = 770,                   /* YES_P  */
+    ZONE = 771,                    /* ZONE  */
+    NOT_LA = 772,                  /* NOT_LA  */
+    NULLS_LA = 773,                /* NULLS_LA  */
+    WITH_LA = 774,                 /* WITH_LA  */
+    POSTFIXOP = 775,               /* POSTFIXOP  */
+    UMINUS = 776                   /* UMINUS  */
   };
   typedef enum yytokentype yytoken_kind_t;
 #endif
@@ -1056,11 +629,7 @@
 	PGViewCheckOption viewcheckoption;
 	PGInsertColumnOrder bynameorposition;
 
-<<<<<<< HEAD
-#line 620 "third_party/libpg_query/grammar/grammar_out.hpp"
-=======
-#line 614 "third_party/libpg_query/grammar/grammar_out.hpp"
->>>>>>> 20b1486d
+#line 633 "third_party/libpg_query/grammar/grammar_out.hpp"
 
 };
 typedef union YYSTYPE YYSTYPE;
