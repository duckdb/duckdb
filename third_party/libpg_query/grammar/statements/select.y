--- conflicted
+++ resolved
@@ -1059,7 +1059,10 @@
 					$2->alias = $4;
 					$$ = (PGNode *) $2;
 				}
-<<<<<<< HEAD
+            | GRAPH_TABLE GraphTableStmt
+                {
+                        $$ = (PGNode *) $2;
+                }
 			| table_ref PIVOT '(' target_list_opt_comma FOR pivot_value_list opt_pivot_group_by ')' opt_alias_clause
 				{
 					PGPivotExpr *n = makeNode(PGPivotExpr);
@@ -1080,16 +1083,6 @@
 					n->alias = $9;
 					$$ = (PGNode *) n;
 				}
-=======
->>>>>>> b0cbdb48
-            | GRAPH_TABLE GraphTableStmt
-                {
-                        $$ = (PGNode *) $2;
-                }
-<<<<<<< HEAD
-
-=======
->>>>>>> b0cbdb48
 		;
 
 opt_pivot_group_by:
