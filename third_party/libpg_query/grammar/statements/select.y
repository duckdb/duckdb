
/*****************************************************************************
 *
 *		QUERY:
 *				SELECT STATEMENTS
 *
 *****************************************************************************/

/* A complete SELECT statement looks like this.
 *
 * The rule returns either a single PGSelectStmt node or a tree of them,
 * representing a set-operation tree.
 *
 * There is an ambiguity when a sub-SELECT is within an a_expr and there
 * are excess parentheses: do the parentheses belong to the sub-SELECT or
 * to the surrounding a_expr?  We don't really care, but bison wants to know.
 * To resolve the ambiguity, we are careful to define the grammar so that
 * the decision is staved off as long as possible: as long as we can keep
 * absorbing parentheses into the sub-SELECT, we will do so, and only when
 * it's no longer possible to do that will we decide that parens belong to
 * the expression.	For example, in "SELECT (((SELECT 2)) + 3)" the extra
 * parentheses are treated as part of the sub-select.  The necessity of doing
 * it that way is shown by "SELECT (((SELECT 2)) UNION SELECT 2)".	Had we
 * parsed "((SELECT 2))" as an a_expr, it'd be too late to go back to the
 * SELECT viewpoint when we see the UNION.
 *
 * This approach is implemented by defining a nonterminal select_with_parens,
 * which represents a SELECT with at least one outer layer of parentheses,
 * and being careful to use select_with_parens, never '(' PGSelectStmt ')',
 * in the expression grammar.  We will then have shift-reduce conflicts
 * which we can resolve in favor of always treating '(' <select> ')' as
 * a select_with_parens.  To resolve the conflicts, the productions that
 * conflict with the select_with_parens productions are manually given
 * precedences lower than the precedence of ')', thereby ensuring that we
 * shift ')' (and then reduce to select_with_parens) rather than trying to
 * reduce the inner <select> nonterminal to something else.  We use UMINUS
 * precedence for this, which is a fairly arbitrary choice.
 *
 * To be able to define select_with_parens itself without ambiguity, we need
 * a nonterminal select_no_parens that represents a SELECT structure with no
 * outermost parentheses.  This is a little bit tedious, but it works.
 *
 * In non-expression contexts, we use PGSelectStmt which can represent a SELECT
 * with or without outer parentheses.
 */

SelectStmt: select_no_parens			%prec UMINUS
			| select_with_parens		%prec UMINUS
		;

select_with_parens:
			'(' select_no_parens ')'				{ $$ = $2; }
			| '(' select_with_parens ')'			{ $$ = $2; }
			| '(' VariableShowStmt ')'
		    {
		    	$$ = $2;
			}
		;

/*
 * This rule parses the equivalent of the standard's <query expression>.
 * The duplicative productions are annoying, but hard to get rid of without
 * creating shift/reduce conflicts.
 *
 *	The locking clause (FOR UPDATE etc) may be before or after LIMIT/OFFSET.
 *	In <=7.2.X, LIMIT/OFFSET had to be after FOR UPDATE
 *	We now support both orderings, but prefer LIMIT/OFFSET before the locking
 * clause.
 *	2002-08-28 bjm
 */
select_no_parens:
			simple_select						{ $$ = $1; }
			| select_clause sort_clause
				{
					insertSelectOptions((PGSelectStmt *) $1, $2, NIL,
										NULL, NULL, NULL,
										yyscanner);
					$$ = $1;
				}
			| select_clause opt_sort_clause for_locking_clause opt_select_limit
				{
					insertSelectOptions((PGSelectStmt *) $1, $2, $3,
										(PGNode*) list_nth($4, 0), (PGNode*) list_nth($4, 1),
										NULL,
										yyscanner);
					$$ = $1;
				}
			| select_clause opt_sort_clause select_limit opt_for_locking_clause
				{
					insertSelectOptions((PGSelectStmt *) $1, $2, $4,
										(PGNode*) list_nth($3, 0), (PGNode*) list_nth($3, 1),
										NULL,
										yyscanner);
					$$ = $1;
				}
			| with_clause select_clause
				{
					insertSelectOptions((PGSelectStmt *) $2, NULL, NIL,
										NULL, NULL,
										$1,
										yyscanner);
					$$ = $2;
				}
			| with_clause select_clause sort_clause
				{
					insertSelectOptions((PGSelectStmt *) $2, $3, NIL,
										NULL, NULL,
										$1,
										yyscanner);
					$$ = $2;
				}
			| with_clause select_clause opt_sort_clause for_locking_clause opt_select_limit
				{
					insertSelectOptions((PGSelectStmt *) $2, $3, $4,
										(PGNode*) list_nth($5, 0), (PGNode*) list_nth($5, 1),
										$1,
										yyscanner);
					$$ = $2;
				}
			| with_clause select_clause opt_sort_clause select_limit opt_for_locking_clause
				{
					insertSelectOptions((PGSelectStmt *) $2, $3, $5,
										(PGNode*) list_nth($4, 0), (PGNode*) list_nth($4, 1),
										$1,
										yyscanner);
					$$ = $2;
				}
		;

select_clause:
			simple_select							{ $$ = $1; }
			| select_with_parens					{ $$ = $1; }
		;

/*
 * This rule parses SELECT statements that can appear within set operations,
 * including UNION, INTERSECT and EXCEPT.  '(' and ')' can be used to specify
 * the ordering of the set operations.	Without '(' and ')' we want the
 * operations to be ordered per the precedence specs at the head of this file.
 *
 * As with select_no_parens, simple_select cannot have outer parentheses,
 * but can have parenthesized subclauses.
 *
 * Note that sort clauses cannot be included at this level --- SQL requires
 *		SELECT foo UNION SELECT bar ORDER BY baz
 * to be parsed as
 *		(SELECT foo UNION SELECT bar) ORDER BY baz
 * not
 *		SELECT foo UNION (SELECT bar ORDER BY baz)
 * Likewise for WITH, FOR UPDATE and LIMIT.  Therefore, those clauses are
 * described as part of the select_no_parens production, not simple_select.
 * This does not limit functionality, because you can reintroduce these
 * clauses inside parentheses.
 *
 * NOTE: only the leftmost component PGSelectStmt should have INTO.
 * However, this is not checked by the grammar; parse analysis must check it.
 */
opt_select:
		SELECT opt_all_clause opt_target_list_opt_comma
			{
				$$ = $3;
			}
		| /* empty */
			{
				PGAStar *star = makeNode(PGAStar);
				$$ = list_make1(star);
			}
	;


simple_select:
			SELECT opt_all_clause opt_target_list_opt_comma
			into_clause from_clause where_clause
			group_clause having_clause window_clause qualify_clause sample_clause
				{
					PGSelectStmt *n = makeNode(PGSelectStmt);
					n->targetList = $3;
					n->intoClause = $4;
					n->fromClause = $5;
					n->whereClause = $6;
					n->groupClause = $7;
					n->havingClause = $8;
					n->windowClause = $9;
					n->qualifyClause = $10;
					n->sampleOptions = $11;
					$$ = (PGNode *)n;
				}
			| SELECT distinct_clause target_list_opt_comma
			into_clause from_clause where_clause
			group_clause having_clause window_clause qualify_clause sample_clause
				{
					PGSelectStmt *n = makeNode(PGSelectStmt);
					n->distinctClause = $2;
					n->targetList = $3;
					n->intoClause = $4;
					n->fromClause = $5;
					n->whereClause = $6;
					n->groupClause = $7;
					n->havingClause = $8;
					n->windowClause = $9;
					n->qualifyClause = $10;
					n->sampleOptions = $11;
					$$ = (PGNode *)n;
				}
			|  FROM from_list opt_select
			into_clause where_clause
			group_clause having_clause window_clause qualify_clause sample_clause
				{
					PGSelectStmt *n = makeNode(PGSelectStmt);
					n->targetList = $3;
					n->fromClause = $2;
					n->intoClause = $4;
					n->whereClause = $5;
					n->groupClause = $6;
					n->havingClause = $7;
					n->windowClause = $8;
					n->qualifyClause = $9;
					n->sampleOptions = $10;
					n->from_first = true;
					$$ = (PGNode *)n;
				}
			|
			FROM from_list SELECT distinct_clause target_list_opt_comma
			into_clause where_clause
			group_clause having_clause window_clause qualify_clause sample_clause
				{
					PGSelectStmt *n = makeNode(PGSelectStmt);
					n->targetList = $5;
					n->distinctClause = $4;
					n->fromClause = $2;
					n->intoClause = $6;
					n->whereClause = $7;
					n->groupClause = $8;
					n->havingClause = $9;
					n->windowClause = $10;
					n->qualifyClause = $11;
					n->sampleOptions = $12;
					n->from_first = true;
					$$ = (PGNode *)n;
				}
			| values_clause_opt_comma							{ $$ = $1; }
			| TABLE relation_expr
				{
					/* same as SELECT * FROM relation_expr */
					PGColumnRef *cr = makeNode(PGColumnRef);
					PGResTarget *rt = makeNode(PGResTarget);
					PGSelectStmt *n = makeNode(PGSelectStmt);

					cr->fields = list_make1(makeNode(PGAStar));
					cr->location = -1;

					rt->name = NULL;
					rt->indirection = NIL;
					rt->val = (PGNode *)cr;
					rt->location = -1;

					n->targetList = list_make1(rt);
					n->fromClause = list_make1($2);
					$$ = (PGNode *)n;
				}
            | select_clause UNION all_or_distinct by_name select_clause
				{
					$$ = makeSetOp(PG_SETOP_UNION_BY_NAME, $3, $1, $5);
				}
			| select_clause UNION all_or_distinct select_clause
				{
					$$ = makeSetOp(PG_SETOP_UNION, $3, $1, $4);
				}
			| select_clause INTERSECT all_or_distinct select_clause
				{
					$$ = makeSetOp(PG_SETOP_INTERSECT, $3, $1, $4);
				}
			| select_clause EXCEPT all_or_distinct select_clause
				{
					$$ = makeSetOp(PG_SETOP_EXCEPT, $3, $1, $4);
				}
			| pivot_keyword table_ref USING target_list_opt_comma
				{
					PGSelectStmt *res = makeNode(PGSelectStmt);
					PGPivotStmt *n = makeNode(PGPivotStmt);
					n->source = $2;
					n->aggrs = $4;
					n->location = @1;
					res->pivot = n;
					$$ = (PGNode *)res;
				}
			| pivot_keyword table_ref USING target_list_opt_comma GROUP_P BY name_list_opt_comma_opt_bracket
				{
					PGSelectStmt *res = makeNode(PGSelectStmt);
					PGPivotStmt *n = makeNode(PGPivotStmt);
					n->source = $2;
					n->aggrs = $4;
					n->groups = $7;
					n->location = @1;
					res->pivot = n;
					$$ = (PGNode *)res;
				}
			| pivot_keyword table_ref GROUP_P BY name_list_opt_comma_opt_bracket
				{
					PGSelectStmt *res = makeNode(PGSelectStmt);
					PGPivotStmt *n = makeNode(PGPivotStmt);
					n->source = $2;
					n->groups = $5;
					n->location = @1;
					res->pivot = n;
					$$ = (PGNode *)res;
				}
			| pivot_keyword table_ref ON pivot_column_list
				{
					PGSelectStmt *res = makeNode(PGSelectStmt);
					PGPivotStmt *n = makeNode(PGPivotStmt);
					n->source = $2;
					n->columns = $4;
					res->pivot = n;
					$$ = (PGNode *)res;
				}
			| pivot_keyword table_ref ON pivot_column_list GROUP_P BY name_list_opt_comma_opt_bracket
				{
					PGSelectStmt *res = makeNode(PGSelectStmt);
					PGPivotStmt *n = makeNode(PGPivotStmt);
					n->source = $2;
					n->columns = $4;
					n->groups = $7;
					n->location = @1;
					res->pivot = n;
					$$ = (PGNode *)res;
				}
			| pivot_keyword table_ref ON pivot_column_list USING target_list_opt_comma
				{
					PGSelectStmt *res = makeNode(PGSelectStmt);
					PGPivotStmt *n = makeNode(PGPivotStmt);
					n->source = $2;
					n->columns = $4;
					n->aggrs = $6;
					n->location = @1;
					res->pivot = n;
					$$ = (PGNode *)res;
				}
			| pivot_keyword table_ref ON pivot_column_list USING target_list_opt_comma GROUP_P BY name_list_opt_comma_opt_bracket
				{
					PGSelectStmt *res = makeNode(PGSelectStmt);
					PGPivotStmt *n = makeNode(PGPivotStmt);
					n->source = $2;
					n->columns = $4;
					n->aggrs = $6;
					n->groups = $9;
					n->location = @1;
					res->pivot = n;
					$$ = (PGNode *)res;
				}
			| unpivot_keyword table_ref ON target_list_opt_comma INTO NAME_P name value_or_values name_list_opt_comma_opt_bracket
				{
					PGSelectStmt *res = makeNode(PGSelectStmt);
					PGPivotStmt *n = makeNode(PGPivotStmt);
					n->source = $2;
					n->unpivots = $9;
					n->location = @1;
					PGPivot *piv = makeNode(PGPivot);
					piv->unpivot_columns = list_make1(makeString($7));
					piv->pivot_value = $4;
					n->columns = list_make1(piv);

					res->pivot = n;
					$$ = (PGNode *)res;
				}
			| unpivot_keyword table_ref ON target_list_opt_comma
				{
					PGSelectStmt *res = makeNode(PGSelectStmt);
					PGPivotStmt *n = makeNode(PGPivotStmt);
					n->source = $2;
					n->unpivots = list_make1(makeString("value"));
					n->location = @1;
					PGPivot *piv = makeNode(PGPivot);
					piv->unpivot_columns = list_make1(makeString("name"));
					piv->pivot_value = $4;
					n->columns = list_make1(piv);

					res->pivot = n;
					$$ = (PGNode *)res;
				}
		;

value_or_values:
		VALUE_P | VALUES
	;

pivot_keyword:
		PIVOT | PIVOT_WIDER
	;

unpivot_keyword:
		UNPIVOT | PIVOT_LONGER
	;

pivot_column_entry:
			b_expr
			{
				PGPivot *n = makeNode(PGPivot);
				n->pivot_columns = list_make1($1);
				$$ = (PGNode *) n;
			}
			| b_expr IN_P '(' select_no_parens ')'
			{
				PGPivot *n = makeNode(PGPivot);
				n->pivot_columns = list_make1($1);
				n->subquery = $4;
				$$ = (PGNode *) n;
			}
			| single_pivot_value													{ $$ = $1; }
		;

pivot_column_list_internal:
			pivot_column_entry												{ $$ = list_make1($1); }
			| pivot_column_list_internal ',' pivot_column_entry 			{ $$ = lappend($1, $3); }
		;

pivot_column_list:
			pivot_column_list_internal										{ $$ = $1; }
			| pivot_column_list_internal ','								{ $$ = $1; }
		;

/*
 * SQL standard WITH clause looks like:
 *
 * WITH [ RECURSIVE ] <query name> [ (<column>,...) ]
 *		AS (query) [ SEARCH or CYCLE clause ]
 *
 * We don't currently support the SEARCH or CYCLE clause.
 *
 * Recognizing WITH_LA here allows a CTE to be named TIME or ORDINALITY.
 */
with_clause:
		WITH cte_list
			{
				$$ = makeNode(PGWithClause);
				$$->ctes = $2;
				$$->recursive = false;
				$$->location = @1;
			}
		| WITH_LA cte_list
			{
				$$ = makeNode(PGWithClause);
				$$->ctes = $2;
				$$->recursive = false;
				$$->location = @1;
			}
		| WITH RECURSIVE cte_list
			{
				$$ = makeNode(PGWithClause);
				$$->ctes = $3;
				$$->recursive = true;
				$$->location = @1;
			}
		;

cte_list:
		common_table_expr						{ $$ = list_make1($1); }
		| cte_list ',' common_table_expr		{ $$ = lappend($1, $3); }
		;

common_table_expr:  name opt_name_list AS opt_materialized '(' PreparableStmt ')'
			{
				PGCommonTableExpr *n = makeNode(PGCommonTableExpr);
				n->ctename = $1;
				n->aliascolnames = $2;
				n->ctematerialized = $4;
				n->ctequery = $6;
				n->location = @1;
				$$ = (PGNode *) n;
			}
		;

opt_materialized:
		MATERIALIZED							{ $$ = PGCTEMaterializeAlways; }
		| NOT MATERIALIZED						{ $$ = PGCTEMaterializeNever; }
		| /*EMPTY*/								{ $$ = PGCTEMaterializeDefault; }
		;

into_clause:
			INTO OptTempTableName
				{
					$$ = makeNode(PGIntoClause);
					$$->rel = $2;
					$$->colNames = NIL;
					$$->options = NIL;
					$$->onCommit = PG_ONCOMMIT_NOOP;
					$$->viewQuery = NULL;
					$$->skipData = false;
				}
			| /*EMPTY*/
				{ $$ = NULL; }
		;

/*
 * Redundancy here is needed to avoid shift/reduce conflicts,
 * since TEMP is not a reserved word.  See also OptTemp.
 */
OptTempTableName:
			TEMPORARY opt_table qualified_name
				{
					$$ = $3;
					$$->relpersistence = PG_RELPERSISTENCE_TEMP;
				}
			| TEMP opt_table qualified_name
				{
					$$ = $3;
					$$->relpersistence = PG_RELPERSISTENCE_TEMP;
				}
			| LOCAL TEMPORARY opt_table qualified_name
				{
					$$ = $4;
					$$->relpersistence = PG_RELPERSISTENCE_TEMP;
				}
			| LOCAL TEMP opt_table qualified_name
				{
					$$ = $4;
					$$->relpersistence = PG_RELPERSISTENCE_TEMP;
				}
			| GLOBAL TEMPORARY opt_table qualified_name
				{
					ereport(PGWARNING,
							(errmsg("GLOBAL is deprecated in temporary table creation"),
							 parser_errposition(@1)));
					$$ = $4;
					$$->relpersistence = PG_RELPERSISTENCE_TEMP;
				}
			| GLOBAL TEMP opt_table qualified_name
				{
					ereport(PGWARNING,
							(errmsg("GLOBAL is deprecated in temporary table creation"),
							 parser_errposition(@1)));
					$$ = $4;
					$$->relpersistence = PG_RELPERSISTENCE_TEMP;
				}
			| UNLOGGED opt_table qualified_name
				{
					$$ = $3;
					$$->relpersistence = PG_RELPERSISTENCE_UNLOGGED;
				}
			| TABLE qualified_name
				{
					$$ = $2;
					$$->relpersistence = RELPERSISTENCE_PERMANENT;
				}
			| qualified_name
				{
					$$ = $1;
					$$->relpersistence = RELPERSISTENCE_PERMANENT;
				}
		;

opt_table:	TABLE									{}
			| /*EMPTY*/								{}
		;

all_or_distinct:
			ALL										{ $$ = true; }
			| DISTINCT								{ $$ = false; }
			| /*EMPTY*/								{ $$ = false; }
		;

by_name:
            BY NAME_P                                     { }
        ;

/* We use (NIL) as a placeholder to indicate that all target expressions
 * should be placed in the DISTINCT list during parsetree analysis.
 */
distinct_clause:
			DISTINCT								{ $$ = list_make1(NIL); }
			| DISTINCT ON '(' expr_list_opt_comma ')'			{ $$ = $4; }
		;

opt_all_clause:
			ALL										{ $$ = NIL;}
			| /*EMPTY*/								{ $$ = NIL; }
		;

opt_ignore_nulls:
			IGNORE_P NULLS_P						{ $$ = PG_IGNORE_NULLS;}
			| RESPECT_P NULLS_P						{ $$ = PG_RESPECT_NULLS;}
			| /*EMPTY*/								{ $$ = PG_DEFAULT_NULLS; }
		;

opt_sort_clause:
			sort_clause								{ $$ = $1;}
			| /*EMPTY*/								{ $$ = NIL; }
		;

sort_clause:
			ORDER BY sortby_list					{ $$ = $3; }
			| ORDER BY ALL opt_asc_desc opt_nulls_order
				{
					PGSortBy *sort = makeNode(PGSortBy);
					PGAStar *star = makeNode(PGAStar);
					star->columns = true;
					star->location = @3;
					sort->node = (PGNode *) star;
					sort->sortby_dir = $4;
					sort->sortby_nulls = $5;
					sort->useOp = NIL;
					sort->location = -1;		/* no operator */
					$$ = list_make1(sort);
				}
		;

sortby_list:
			sortby									{ $$ = list_make1($1); }
			| sortby_list ',' sortby				{ $$ = lappend($1, $3); }
		;

sortby:		a_expr USING qual_all_Op opt_nulls_order
				{
					$$ = makeNode(PGSortBy);
					$$->node = $1;
					$$->sortby_dir = SORTBY_USING;
					$$->sortby_nulls = $4;
					$$->useOp = $3;
					$$->location = @3;
				}
			| a_expr opt_asc_desc opt_nulls_order
				{
					$$ = makeNode(PGSortBy);
					$$->node = $1;
					$$->sortby_dir = $2;
					$$->sortby_nulls = $3;
					$$->useOp = NIL;
					$$->location = -1;		/* no operator */
				}
		;

opt_asc_desc: ASC_P							{ $$ = PG_SORTBY_ASC; }
			| DESC_P						{ $$ = PG_SORTBY_DESC; }
			| /*EMPTY*/						{ $$ = PG_SORTBY_DEFAULT; }
		;

opt_nulls_order: NULLS_LA FIRST_P			{ $$ = PG_SORTBY_NULLS_FIRST; }
			| NULLS_LA LAST_P				{ $$ = PG_SORTBY_NULLS_LAST; }
			| /*EMPTY*/						{ $$ = PG_SORTBY_NULLS_DEFAULT; }
		;

select_limit:
			limit_clause offset_clause			{ $$ = list_make2($2, $1); }
			| offset_clause limit_clause		{ $$ = list_make2($1, $2); }
			| limit_clause						{ $$ = list_make2(NULL, $1); }
			| offset_clause						{ $$ = list_make2($1, NULL); }
		;

opt_select_limit:
			select_limit						{ $$ = $1; }
			| /* EMPTY */						{ $$ = list_make2(NULL,NULL); }
		;

limit_clause:
			LIMIT select_limit_value
				{ $$ = $2; }
			| LIMIT select_limit_value ',' select_offset_value
				{
					/* Disabled because it was too confusing, bjm 2002-02-18 */
					ereport(ERROR,
							(errcode(PG_ERRCODE_SYNTAX_ERROR),
							 errmsg("LIMIT #,# syntax is not supported"),
							 errhint("Use separate LIMIT and OFFSET clauses."),
							 parser_errposition(@1)));
				}
			/* SQL:2008 syntax */
			/* to avoid shift/reduce conflicts, handle the optional value with
			 * a separate production rather than an opt_ expression.  The fact
			 * that ONLY is fully reserved means that this way, we defer any
			 * decision about what rule reduces ROW or ROWS to the point where
			 * we can see the ONLY token in the lookahead slot.
			 */
			| FETCH first_or_next select_fetch_first_value row_or_rows ONLY
				{ $$ = $3; }
			| FETCH first_or_next row_or_rows ONLY
				{ $$ = makeIntConst(1, -1); }
		;

offset_clause:
			OFFSET select_offset_value
				{ $$ = $2; }
			/* SQL:2008 syntax */
			| OFFSET select_fetch_first_value row_or_rows
				{ $$ = $2; }
		;

sample_value:
    FCONST
        {
            $$ = makeFloatConst($1, @1);
        }
    | ICONST
        {
            $$ = makeIntConst($1, @1);
        }
    | param_expr
    ;

/*
 * SAMPLE clause
 */
sample_count:
	sample_value '%'
		{
			$$ = makeSampleSize($1, true);
		}
	| sample_value PERCENT
		{
			$$ = makeSampleSize($1, true);
		}
	| sample_value
		{
			$$ = makeSampleSize($1, false);
		}
	| sample_value ROWS
		{
			$$ = makeSampleSize($1, false);
		}
	;

sample_clause:
			USING SAMPLE tablesample_entry
				{
					$$ = $3;
				}
			| /* EMPTY */
				{ $$ = NULL; }
		;

/*
 * TABLESAMPLE decoration in a FROM item
 */
opt_sample_func:
			ColId					{ $$ = $1; }
			| /*EMPTY*/				{ $$ = NULL; }
		;

tablesample_entry:
	opt_sample_func '(' sample_count ')' opt_repeatable_clause
				{
					int seed = $5;
					$$ = makeSampleOptions($3, $1, &seed, @1);
				}
	| sample_count
		{
			$$ = makeSampleOptions($1, NULL, NULL, @1);
		}
	| sample_count '(' ColId ')'
		{
			$$ = makeSampleOptions($1, $3, NULL, @1);
		}
	| sample_count '(' ColId ',' ICONST ')'
		{
			int seed = $5;
			$$ = makeSampleOptions($1, $3, &seed, @1);
		}
	;

tablesample_clause:
			TABLESAMPLE tablesample_entry
				{
					$$ = $2;
				}
		;

opt_tablesample_clause:
			tablesample_clause			{ $$ = $1; }
			| /*EMPTY*/					{ $$ = NULL; }
		;


opt_repeatable_clause:
			REPEATABLE '(' ICONST ')'	{ $$ = $3; }
			| /*EMPTY*/					{ $$ = -1; }
		;

select_limit_value:
			a_expr									{ $$ = $1; }
			| ALL
				{
					/* LIMIT ALL is represented as a NULL constant */
					$$ = makeNullAConst(@1);
				}
			| a_expr '%'
				{ $$ = makeLimitPercent($1); }
			| FCONST PERCENT
				{ $$ = makeLimitPercent(makeFloatConst($1,@1)); }
			| ICONST PERCENT
				{ $$ = makeLimitPercent(makeIntConst($1,@1)); }
		;

select_offset_value:
			a_expr									{ $$ = $1; }
		;

/*
 * Allowing full expressions without parentheses causes various parsing
 * problems with the trailing ROW/ROWS key words.  SQL spec only calls for
 * <simple value specification>, which is either a literal or a parameter (but
 * an <SQL parameter reference> could be an identifier, bringing up conflicts
 * with ROW/ROWS). We solve this by leveraging the presence of ONLY (see above)
 * to determine whether the expression is missing rather than trying to make it
 * optional in this rule.
 *
 * c_expr covers almost all the spec-required cases (and more), but it doesn't
 * cover signed numeric literals, which are allowed by the spec. So we include
 * those here explicitly. We need FCONST as well as ICONST because values that
 * don't fit in the platform's "long", but do fit in bigint, should still be
 * accepted here. (This is possible in 64-bit Windows as well as all 32-bit
 * builds.)
 */
select_fetch_first_value:
			c_expr									{ $$ = $1; }
			| '+' I_or_F_const
				{ $$ = (PGNode *) makeSimpleAExpr(PG_AEXPR_OP, "+", NULL, $2, @1); }
			| '-' I_or_F_const
				{ $$ = doNegate($2, @1); }
		;

I_or_F_const:
			Iconst									{ $$ = makeIntConst($1,@1); }
			| FCONST								{ $$ = makeFloatConst($1,@1); }
		;

/* noise words */
row_or_rows: ROW									{ $$ = 0; }
			| ROWS									{ $$ = 0; }
		;

first_or_next: FIRST_P								{ $$ = 0; }
			| NEXT									{ $$ = 0; }
		;


/*
 * This syntax for group_clause tries to follow the spec quite closely.
 * However, the spec allows only column references, not expressions,
 * which introduces an ambiguity between implicit row constructors
 * (a,b) and lists of column references.
 *
 * We handle this by using the a_expr production for what the spec calls
 * <ordinary grouping set>, which in the spec represents either one column
 * reference or a parenthesized list of column references. Then, we check the
 * top node of the a_expr to see if it's an implicit PGRowExpr, and if so, just
 * grab and use the list, discarding the node. (this is done in parse analysis,
 * not here)
 *
 * (we abuse the row_format field of PGRowExpr to distinguish implicit and
 * explicit row constructors; it's debatable if anyone sanely wants to use them
 * in a group clause, but if they have a reason to, we make it possible.)
 *
 * Each item in the group_clause list is either an expression tree or a
 * PGGroupingSet node of some type.
 */
group_clause:
			GROUP_P BY group_by_list_opt_comma				{ $$ = $3; }
			| GROUP_P BY ALL
				{
					PGNode *node = (PGNode *) makeGroupingSet(GROUPING_SET_ALL, NIL, @3);
					$$ = list_make1(node);
				}
			| /*EMPTY*/								{ $$ = NIL; }
		;

group_by_list:
			group_by_item							{ $$ = list_make1($1); }
			| group_by_list ',' group_by_item		{ $$ = lappend($1,$3); }
		;

group_by_list_opt_comma:
			group_by_list								{ $$ = $1; }
			| group_by_list ','							{ $$ = $1; }
		;

group_by_item:
			a_expr									{ $$ = $1; }
			| empty_grouping_set					{ $$ = $1; }
			| cube_clause							{ $$ = $1; }
			| rollup_clause							{ $$ = $1; }
			| grouping_sets_clause					{ $$ = $1; }
		;

empty_grouping_set:
			'(' ')'
				{
					$$ = (PGNode *) makeGroupingSet(GROUPING_SET_EMPTY, NIL, @1);
				}
		;

/*
 * These hacks rely on setting precedence of CUBE and ROLLUP below that of '(',
 * so that they shift in these rules rather than reducing the conflicting
 * unreserved_keyword rule.
 */

rollup_clause:
			ROLLUP '(' expr_list_opt_comma ')'
				{
					$$ = (PGNode *) makeGroupingSet(GROUPING_SET_ROLLUP, $3, @1);
				}
		;

cube_clause:
			CUBE '(' expr_list_opt_comma ')'
				{
					$$ = (PGNode *) makeGroupingSet(GROUPING_SET_CUBE, $3, @1);
				}
		;

grouping_sets_clause:
			GROUPING SETS '(' group_by_list_opt_comma ')'
				{
					$$ = (PGNode *) makeGroupingSet(GROUPING_SET_SETS, $4, @1);
				}
		;

grouping_or_grouping_id:
		GROUPING								{ $$ = NULL; }
		| GROUPING_ID							{ $$ = NULL; }
		;

having_clause:
			HAVING a_expr							{ $$ = $2; }
			| /*EMPTY*/								{ $$ = NULL; }
		;

qualify_clause:
			QUALIFY a_expr							{ $$ = $2; }
			| /*EMPTY*/								{ $$ = NULL; }
		;

for_locking_clause:
			for_locking_items						{ $$ = $1; }
			| FOR READ_P ONLY							{ $$ = NIL; }
		;

opt_for_locking_clause:
			for_locking_clause						{ $$ = $1; }
			| /* EMPTY */							{ $$ = NIL; }
		;

for_locking_items:
			for_locking_item						{ $$ = list_make1($1); }
			| for_locking_items for_locking_item	{ $$ = lappend($1, $2); }
		;

for_locking_item:
			for_locking_strength locked_rels_list opt_nowait_or_skip
				{
					PGLockingClause *n = makeNode(PGLockingClause);
					n->lockedRels = $2;
					n->strength = $1;
					n->waitPolicy = $3;
					$$ = (PGNode *) n;
				}
		;

for_locking_strength:
			FOR UPDATE 							{ $$ = LCS_FORUPDATE; }
			| FOR NO KEY UPDATE 				{ $$ = PG_LCS_FORNOKEYUPDATE; }
			| FOR SHARE 						{ $$ = PG_LCS_FORSHARE; }
			| FOR KEY SHARE 					{ $$ = PG_LCS_FORKEYSHARE; }
		;

locked_rels_list:
			OF qualified_name_list					{ $$ = $2; }
			| /* EMPTY */							{ $$ = NIL; }
		;


opt_nowait_or_skip:
			NOWAIT							{ $$ = LockWaitError; }
			| SKIP LOCKED					{ $$ = PGLockWaitSkip; }
			| /*EMPTY*/						{ $$ = PGLockWaitBlock; }
		;

/*
 * We should allow ROW '(' expr_list ')' too, but that seems to require
 * making VALUES a fully reserved word, which will probably break more apps
 * than allowing the noise-word is worth.
 */
values_clause:
			VALUES '(' expr_list_opt_comma ')'
				{
					PGSelectStmt *n = makeNode(PGSelectStmt);
					n->valuesLists = list_make1($3);
					$$ = (PGNode *) n;
				}
			| values_clause ',' '(' expr_list_opt_comma ')'
				{
					PGSelectStmt *n = (PGSelectStmt *) $1;
					n->valuesLists = lappend(n->valuesLists, $4);
					$$ = (PGNode *) n;
				}
		;

values_clause_opt_comma:
			values_clause				{ $$ = $1; }
			| values_clause ','			{ $$ = $1; }
		;


/*****************************************************************************
 *
 *	clauses common to all Optimizable Stmts:
 *		from_clause		- allow list of both JOIN expressions and table names
 *		where_clause	- qualifications for joins or restrictions
 *
 *****************************************************************************/

from_clause:
			FROM from_list_opt_comma							{ $$ = $2; }
			| /*EMPTY*/								{ $$ = NIL; }
		;

from_list:
			table_ref								{ $$ = list_make1($1); }
			| from_list ',' table_ref				{ $$ = lappend($1, $3); }
		;

from_list_opt_comma:
			from_list								{ $$ = $1; }
			| from_list ','							{ $$ = $1; }
		;

alias_prefix_colon_clause:
            ColIdOrString ':'
            {
                $$ = makeNode(PGAlias);
                $$->aliasname = $1;
            }
    ;


/*
 * table_ref is where an alias clause can be attached.
 */
table_ref:	relation_expr opt_alias_clause opt_tablesample_clause
				{
					$1->alias = $2;
					$1->sample = $3;
					$$ = (PGNode *) $1;
				}
			| alias_prefix_colon_clause relation_expr opt_tablesample_clause
                {
                    $2->alias = $1;
                    $2->sample = $3;
                    $$ = (PGNode *) $2;
                }
            | func_table func_alias_clause opt_tablesample_clause
				{
					PGRangeFunction *n = (PGRangeFunction *) $1;
					n->alias = (PGAlias*) linitial($2);
					n->coldeflist = (PGList*) lsecond($2);
					n->sample = $3;
					$$ = (PGNode *) n;
				}
		     | alias_prefix_colon_clause func_table opt_tablesample_clause
                    {
                        PGRangeFunction *n = (PGRangeFunction *) $2;
                        n->alias = $1;
                        n->sample = $3;
                        $$ = (PGNode *) n;
                    }
		    |
            values_clause_opt_comma alias_clause opt_tablesample_clause
                {
                    PGRangeSubselect *n = makeNode(PGRangeSubselect);
                    n->lateral = false;
                    n->subquery = $1;
                    n->alias = $2;
                    n->sample = $3;
                    $$ = (PGNode *) n;
                }

			| LATERAL_P func_table func_alias_clause
				{
					PGRangeFunction *n = (PGRangeFunction *) $2;
					n->lateral = true;
					n->alias = (PGAlias*) linitial($3);
					n->coldeflist = (PGList*) lsecond($3);
					$$ = (PGNode *) n;
				}
			| select_with_parens opt_alias_clause opt_tablesample_clause
				{
					PGRangeSubselect *n = makeNode(PGRangeSubselect);
					n->lateral = false;
					n->subquery = $1;
					n->alias = $2;
					n->sample = $3;
					$$ = (PGNode *) n;
				}
			| alias_prefix_colon_clause select_with_parens opt_tablesample_clause
                {
                    PGRangeSubselect *n = makeNode(PGRangeSubselect);
                    n->lateral = false;
                    n->subquery = $2;
                    n->alias = $1;
                    n->sample = $3;
                    $$ = (PGNode *) n;
                }
			| LATERAL_P select_with_parens opt_alias_clause
				{
					PGRangeSubselect *n = makeNode(PGRangeSubselect);
					n->lateral = true;
					n->subquery = $2;
					n->alias = $3;
					n->sample = NULL;
					$$ = (PGNode *) n;
				}
			| joined_table
				{
					$$ = (PGNode *) $1;
				}
			| '(' joined_table ')' alias_clause
				{
					$2->alias = $4;
					$$ = (PGNode *) $2;
				}
            | alias_prefix_colon_clause '(' joined_table ')'
                {
                    $3->alias = $1;
                    $$ = (PGNode *) $3;
                }
			| table_ref PIVOT '(' target_list_opt_comma FOR pivot_value_list opt_pivot_group_by ')' opt_alias_clause
				{
					PGPivotExpr *n = makeNode(PGPivotExpr);
					n->source = $1;
					n->aggrs = $4;
					n->pivots = $6;
					n->groups = $7;
					n->alias = $9;
					n->location = @2;
					$$ = (PGNode *) n;
				}
			| table_ref UNPIVOT opt_include_nulls '(' unpivot_header FOR unpivot_value_list ')' opt_alias_clause
				{
					PGPivotExpr *n = makeNode(PGPivotExpr);
					n->source = $1;
					n->include_nulls = $3;
					n->unpivots = $5;
					n->pivots = $7;
					n->alias = $9;
					n->location = @2;
					$$ = (PGNode *) n;
				}
		;

opt_pivot_group_by:
	GROUP_P BY name_list_opt_comma		{ $$ = $3; }
	| /* empty */						{ $$ = NULL; }

opt_include_nulls:
	INCLUDE_P NULLS_P					{ $$ = true; }
	| EXCLUDE NULLS_P					{ $$ = false; }
	| /* empty */						{ $$ = false; }

single_pivot_value:
	b_expr IN_P '(' target_list_opt_comma ')'
		{
			PGPivot *n = makeNode(PGPivot);
			n->pivot_columns = list_make1($1);
			n->pivot_value = $4;
			$$ = (PGNode *) n;
		}
	|
	b_expr IN_P ColIdOrString
		{
			PGPivot *n = makeNode(PGPivot);
			n->pivot_columns = list_make1($1);
			n->pivot_enum = $3;
			$$ = (PGNode *) n;
		}
	;

pivot_header:
	d_expr	                 			{ $$ = list_make1($1); }
	| indirection_expr						{ $$ = list_make1($1); }
	| '(' c_expr_list_opt_comma ')' 		{ $$ = $2; }

pivot_value:
	pivot_header IN_P '(' target_list_opt_comma ')'
		{
			PGPivot *n = makeNode(PGPivot);
			n->pivot_columns = $1;
			n->pivot_value = $4;
			$$ = (PGNode *) n;
		}
	|
	pivot_header IN_P ColIdOrString
		{
			PGPivot *n = makeNode(PGPivot);
			n->pivot_columns = $1;
			n->pivot_enum = $3;
			$$ = (PGNode *) n;
		}
	;

pivot_value_list:	pivot_value
				{
					$$ = list_make1($1);
				}
			| pivot_value_list pivot_value
				{
					$$ = lappend($1, $2);
				}
		;

unpivot_header:
		ColIdOrString 				  { $$ = list_make1(makeString($1)); }
		| '(' name_list_opt_comma ')' { $$ = $2; }
	;

unpivot_value:
	unpivot_header IN_P '(' target_list_opt_comma ')'
		{
			PGPivot *n = makeNode(PGPivot);
			n->unpivot_columns = $1;
			n->pivot_value = $4;
			$$ = (PGNode *) n;
		}
	;

unpivot_value_list:	unpivot_value
				{
					$$ = list_make1($1);
				}
			| unpivot_value_list unpivot_value
				{
					$$ = lappend($1, $2);
				}
		;

/*
 * It may seem silly to separate joined_table from table_ref, but there is
 * method in SQL's madness: if you don't do it this way you get reduce-
 * reduce conflicts, because it's not clear to the parser generator whether
 * to expect alias_clause after ')' or not.  For the same reason we must
 * treat 'JOIN' and 'join_type JOIN' separately, rather than allowing
 * join_type to expand to empty; if we try it, the parser generator can't
 * figure out when to reduce an empty join_type right after table_ref.
 *
 * Note that a CROSS JOIN is the same as an unqualified
 * INNER JOIN, and an INNER JOIN/ON has the same shape
 * but a qualification expression to limit membership.
 * A NATURAL JOIN implicitly matches column names between
 * tables and the shape is determined by which columns are
 * in common. We'll collect columns during the later transformations.
 * A POSITIONAL JOIN implicitly matches row numbers and is more like a table.
 */

joined_table:
			'(' joined_table ')'
				{
					$$ = $2;
				}
			| table_ref CROSS JOIN table_ref
				{
					/* CROSS JOIN is same as unqualified inner join */
					PGJoinExpr *n = makeNode(PGJoinExpr);
					n->jointype = PG_JOIN_INNER;
					n->joinreftype = PG_JOIN_REGULAR;
					n->larg = $1;
					n->rarg = $4;
					n->usingClause = NIL;
					n->quals = NULL;
					n->location = @2;
					$$ = n;
				}
			| table_ref join_type JOIN table_ref join_qual
				{
					PGJoinExpr *n = makeNode(PGJoinExpr);
					n->jointype = $2;
					n->joinreftype = PG_JOIN_REGULAR;
					n->larg = $1;
					n->rarg = $4;
					if ($5 != NULL && IsA($5, PGList))
						n->usingClause = (PGList *) $5; /* USING clause */
					else
						n->quals = $5; /* ON clause */
					n->location = @2;
					$$ = n;
				}
			| table_ref JOIN table_ref join_qual
				{
					/* letting join_type reduce to empty doesn't work */
					PGJoinExpr *n = makeNode(PGJoinExpr);
					n->jointype = PG_JOIN_INNER;
					n->joinreftype = PG_JOIN_REGULAR;
					n->larg = $1;
					n->rarg = $3;
					if ($4 != NULL && IsA($4, PGList))
						n->usingClause = (PGList *) $4; /* USING clause */
					else
						n->quals = $4; /* ON clause */
					n->location = @2;
					$$ = n;
				}
			| table_ref NATURAL join_type JOIN table_ref
				{
					PGJoinExpr *n = makeNode(PGJoinExpr);
					n->jointype = $3;
					n->joinreftype = PG_JOIN_NATURAL;
					n->larg = $1;
					n->rarg = $5;
					n->usingClause = NIL; /* figure out which columns later... */
					n->quals = NULL; /* fill later */
					n->location = @2;
					$$ = n;
				}
			| table_ref NATURAL JOIN table_ref
				{
					/* letting join_type reduce to empty doesn't work */
					PGJoinExpr *n = makeNode(PGJoinExpr);
					n->jointype = PG_JOIN_INNER;
					n->joinreftype = PG_JOIN_NATURAL;
					n->larg = $1;
					n->rarg = $4;
					n->usingClause = NIL; /* figure out which columns later... */
					n->quals = NULL; /* fill later */
					n->location = @2;
					$$ = n;
				}
			| table_ref ASOF join_type JOIN table_ref join_qual
				{
					PGJoinExpr *n = makeNode(PGJoinExpr);
					n->jointype = $3;
					n->joinreftype = PG_JOIN_ASOF;
					n->larg = $1;
					n->rarg = $5;
					if ($6 != NULL && IsA($6, PGList))
						n->usingClause = (PGList *) $6; /* USING clause */
					else
						n->quals = $6; /* ON clause */
					n->location = @2;
					$$ = n;
				}
			| table_ref ASOF JOIN table_ref join_qual
				{
					PGJoinExpr *n = makeNode(PGJoinExpr);
					n->jointype = PG_JOIN_INNER;
					n->joinreftype = PG_JOIN_ASOF;
					n->larg = $1;
					n->rarg = $4;
					if ($5 != NULL && IsA($5, PGList))
						n->usingClause = (PGList *) $5; /* USING clause */
					else
						n->quals = $5; /* ON clause */
					n->location = @2;
					$$ = n;
				}
			| table_ref POSITIONAL JOIN table_ref
				{
					/* POSITIONAL JOIN is a coordinated scan */
					PGJoinExpr *n = makeNode(PGJoinExpr);
					n->jointype = PG_JOIN_POSITION;
					n->joinreftype = PG_JOIN_REGULAR;
					n->larg = $1;
					n->rarg = $4;
					n->usingClause = NIL;
					n->quals = NULL;
					n->location = @2;
					$$ = n;
				}
            | table_ref ANTI JOIN table_ref join_qual
                {
                    /* ANTI JOIN is a filter */
                    PGJoinExpr *n = makeNode(PGJoinExpr);
                    n->jointype = PG_JOIN_ANTI;
                    n->joinreftype = PG_JOIN_REGULAR;
                    n->larg = $1;
                    n->rarg = $4;
                    if ($5 != NULL && IsA($5, PGList))
                        n->usingClause = (PGList *) $5; /* USING clause */
                    else
                        n->quals = $5; /* ON clause */
                    n->location = @2;
                    $$ = n;
                }
           | table_ref SEMI JOIN table_ref join_qual
               {
                   /* SEMI JOIN is also a filter */
                   PGJoinExpr *n = makeNode(PGJoinExpr);
                   n->jointype = PG_JOIN_SEMI;
                   n->joinreftype = PG_JOIN_REGULAR;
                   n->larg = $1;
                   n->rarg = $4;
                   if ($5 != NULL && IsA($5, PGList))
                       n->usingClause = (PGList *) $5; /* USING clause */
                   else
                       n->quals = $5; /* ON clause */
                   n->location = @2;
                   n->location = @2;
                   $$ = n;
               }
		;

alias_clause:
			AS ColIdOrString '(' name_list_opt_comma ')'
				{
					$$ = makeNode(PGAlias);
					$$->aliasname = $2;
					$$->colnames = $4;
				}
			| AS ColIdOrString
				{
					$$ = makeNode(PGAlias);
					$$->aliasname = $2;
				}
			| ColId '(' name_list_opt_comma ')'
				{
					$$ = makeNode(PGAlias);
					$$->aliasname = $1;
					$$->colnames = $3;
				}
			| ColId
				{
					$$ = makeNode(PGAlias);
					$$->aliasname = $1;
				}
		;

opt_alias_clause: alias_clause						{ $$ = $1; }
			| /*EMPTY*/								{ $$ = NULL; }
		;

/*
 * func_alias_clause can include both an PGAlias and a coldeflist, so we make it
 * return a 2-element list that gets disassembled by calling production.
 */
func_alias_clause:
			alias_clause
				{
					$$ = list_make2($1, NIL);
				}
			| AS '(' TableFuncElementList ')'
				{
					$$ = list_make2(NULL, $3);
				}
			| AS ColIdOrString '(' TableFuncElementList ')'
				{
					PGAlias *a = makeNode(PGAlias);
					a->aliasname = $2;
					$$ = list_make2(a, $4);
				}
			| ColId '(' TableFuncElementList ')'
				{
					PGAlias *a = makeNode(PGAlias);
					a->aliasname = $1;
					$$ = list_make2(a, $3);
				}
			| /*EMPTY*/
				{
					$$ = list_make2(NULL, NIL);
				}
		;

join_type:	FULL join_outer							{ $$ = PG_JOIN_FULL; }
			| LEFT join_outer						{ $$ = PG_JOIN_LEFT; }
			| RIGHT join_outer						{ $$ = PG_JOIN_RIGHT; }
			| SEMI          						{ $$ = PG_JOIN_SEMI; }
			| ANTI          						{ $$ = PG_JOIN_ANTI; }
			| INNER_P								{ $$ = PG_JOIN_INNER; }
		;

/* OUTER is just noise... */
join_outer: OUTER_P									{ $$ = NULL; }
			| /*EMPTY*/								{ $$ = NULL; }
		;

/* JOIN qualification clauses
 * Possibilities are:
 *	USING ( column list ) allows only unqualified column names,
 *						  which must match between tables.
 *	ON expr allows more general qualifications.
 *
 * We return USING as a PGList node, while an ON-expr will not be a List.
 */

join_qual:	USING '(' name_list_opt_comma ')'					{ $$ = (PGNode *) $3; }
			| ON a_expr								{ $$ = $2; }
		;


relation_expr:
			qualified_name
				{
					/* inheritance query, implicitly */
					$$ = $1;
					$$->inh = true;
					$$->alias = NULL;
				}
			| qualified_name '*'
				{
					/* inheritance query, explicitly */
					$$ = $1;
					$$->inh = true;
					$$->alias = NULL;
				}
			| ONLY qualified_name
				{
					/* no inheritance */
					$$ = $2;
					$$->inh = false;
					$$->alias = NULL;
				}
			| ONLY '(' qualified_name ')'
				{
					/* no inheritance, SQL99-style syntax */
					$$ = $3;
					$$->inh = false;
					$$->alias = NULL;
				}
		;


/*
 * Given "UPDATE foo set set ...", we have to decide without looking any
 * further ahead whether the first "set" is an alias or the UPDATE's SET
 * keyword.  Since "set" is allowed as a column name both interpretations
 * are feasible.  We resolve the shift/reduce conflict by giving the first
 * production a higher precedence than the SET token
 * has, causing the parser to prefer to reduce, in effect assuming that the
 * SET is not an alias.
 */

/*
 * func_table represents a function invocation in a FROM list. It can be
 * a plain function call, like "foo(...)", or a ROWS FROM expression with
 * one or more function calls, "ROWS FROM (foo(...), bar(...))",
 * optionally with WITH ORDINALITY attached.
 * In the ROWS FROM syntax, a column list can be given for each
 * function, for example:
 *     ROWS FROM (foo() AS (foo_res_a text, foo_res_b text),
 *                bar() AS (bar_res_a text, bar_res_b text))
 * It's also possible to attach a column list to the PGRangeFunction
 * as a whole, but that's handled by the table_ref production.
 */
func_table: func_expr_windowless opt_ordinality
				{
					PGRangeFunction *n = makeNode(PGRangeFunction);
					n->lateral = false;
					n->ordinality = $2;
					n->is_rowsfrom = false;
					n->functions = list_make1(list_make2($1, NIL));
					n->sample = NULL;
					/* alias and coldeflist are set by table_ref production */
					$$ = (PGNode *) n;
				}
			| ROWS FROM '(' rowsfrom_list ')' opt_ordinality
				{
					PGRangeFunction *n = makeNode(PGRangeFunction);
					n->lateral = false;
					n->ordinality = $6;
					n->is_rowsfrom = true;
					n->functions = $4;
					n->sample = NULL;
					/* alias and coldeflist are set by table_ref production */
					$$ = (PGNode *) n;
				}
		;

rowsfrom_item: func_expr_windowless opt_col_def_list
				{ $$ = list_make2($1, $2); }
		;

rowsfrom_list:
			rowsfrom_item						{ $$ = list_make1($1); }
			| rowsfrom_list ',' rowsfrom_item	{ $$ = lappend($1, $3); }
		;

opt_col_def_list: AS '(' TableFuncElementList ')'	{ $$ = $3; }
			| /*EMPTY*/								{ $$ = NIL; }
		;

opt_ordinality: WITH_LA ORDINALITY					{ $$ = true; }
			| /*EMPTY*/								{ $$ = false; }
		;


where_clause:
			WHERE a_expr							{ $$ = $2; }
			| /*EMPTY*/								{ $$ = NULL; }
		;

/* variant for UPDATE and DELETE */
TableFuncElementList:
			TableFuncElement
				{
					$$ = list_make1($1);
				}
			| TableFuncElementList ',' TableFuncElement
				{
					$$ = lappend($1, $3);
				}
		;

TableFuncElement:	ColIdOrString Typename opt_collate_clause
				{
					PGColumnDef *n = makeNode(PGColumnDef);
					n->colname = $1;
					n->typeName = $2;
					n->inhcount = 0;
					n->is_local = true;
					n->is_not_null = false;
					n->is_from_type = false;
					n->storage = 0;
					n->raw_default = NULL;
					n->cooked_default = NULL;
					n->collClause = (PGCollateClause *) $3;
					n->collOid = InvalidOid;
					n->constraints = NIL;
					n->location = @1;
					$$ = (PGNode *)n;
				}
		;

opt_collate_clause:
			COLLATE any_name
				{
					PGCollateClause *n = makeNode(PGCollateClause);
					n->arg = NULL;
					n->collname = $2;
					n->location = @1;
					$$ = (PGNode *) n;
				}
			| /* EMPTY */				{ $$ = NULL; }
		;

/*****************************************************************************
 *
 *	Type syntax
 *		SQL introduces a large amount of type-specific syntax.
 *		Define individual clauses to handle these cases, and use
 *		 the generic case to handle regular type-extensible Postgres syntax.
 *		- thomas 1997-10-10
 *
 *****************************************************************************/

colid_type_list:
            ColId Typename   {
             $$ = list_make1(list_make2(makeString($1), $2));
            }
            | colid_type_list ',' ColId Typename {
             $$ = lappend($1, list_make2(makeString($3), $4));
            }

RowOrStruct: ROW | STRUCT

opt_Typename:
			Typename						{ $$ = $1; }
			| /*EMPTY*/						{ $$ = NULL; }

Typename:	SimpleTypename opt_array_bounds
				{
					$$ = $1;
					$$->arrayBounds = $2;
				}
			| SETOF SimpleTypename opt_array_bounds
				{
					$$ = $2;
					$$->arrayBounds = $3;
					$$->setof = true;
				}
			/* SQL standard syntax, currently only one-dimensional */
			| SimpleTypename ARRAY '[' Iconst ']'
				{
					$$ = $1;
					$$->arrayBounds = list_make1(makeInteger($4));
				}
			| SETOF SimpleTypename ARRAY '[' Iconst ']'
				{
					$$ = $2;
					$$->arrayBounds = list_make1(makeInteger($5));
					$$->setof = true;
				}
			| SimpleTypename ARRAY
				{
					$$ = $1;
					$$->arrayBounds = list_make1(makeInteger(-1));
				}
			| SETOF SimpleTypename ARRAY
				{
					$$ = $2;
					$$->arrayBounds = list_make1(makeInteger(-1));
					$$->setof = true;
				}
			| qualified_typename
				{
					$$ = makeTypeNameFromNameList($1);
				}
			| RowOrStruct '(' colid_type_list ')' opt_array_bounds
				{
				   $$ = SystemTypeName("struct");
				   $$->arrayBounds = $5;
				   $$->typmods = $3;
				   $$->location = @1;
               }
            | MAP '(' type_list ')' opt_array_bounds
            	{
				   $$ = SystemTypeName("map");
				   $$->arrayBounds = $5;
				   $$->typmods = $3;
				   $$->location = @1;
				}
			| UNION '(' colid_type_list ')' opt_array_bounds
				{
				   $$ = SystemTypeName("union");
				   $$->arrayBounds = $5;
				   $$->typmods = $3;
				   $$->location = @1;
				}
		;

qualified_typename:
			IDENT '.' IDENT					{ $$ = list_make2(makeString($1), makeString($3)); }
			| qualified_typename '.' IDENT	{ $$ = lappend($1, makeString($3)); }
	;

opt_array_bounds:
			opt_array_bounds '[' ']'
					{  $$ = lappend($1, makeInteger(-1)); }
			| opt_array_bounds '[' Iconst ']'
					{  $$ = lappend($1, makeInteger($3)); }
			| /*EMPTY*/
					{  $$ = NIL; }
		;

SimpleTypename:
			GenericType								{ $$ = $1; }
			| Numeric								{ $$ = $1; }
			| Bit									{ $$ = $1; }
			| Character								{ $$ = $1; }
			| ConstDatetime							{ $$ = $1; }
			| ConstInterval opt_interval
				{
					$$ = $1;
					$$->typmods = $2;
				}
			| ConstInterval '(' Iconst ')'
				{
					$$ = $1;
					$$->typmods = list_make2(makeIntConst(INTERVAL_FULL_RANGE, -1),
											 makeIntConst($3, @3));
				}
		;

/* We have a separate ConstTypename to allow defaulting fixed-length
 * types such as CHAR() and BIT() to an unspecified length.
 * SQL9x requires that these default to a length of one, but this
 * makes no sense for constructs like CHAR 'hi' and BIT '0101',
 * where there is an obvious better choice to make.
 * Note that ConstInterval is not included here since it must
 * be pushed up higher in the rules to accommodate the postfix
 * options (e.g. INTERVAL '1' YEAR). Likewise, we have to handle
 * the generic-type-name case in AExprConst to avoid premature
 * reduce/reduce conflicts against function names.
 */
ConstTypename:
			Numeric									{ $$ = $1; }
			| ConstBit								{ $$ = $1; }
			| ConstCharacter						{ $$ = $1; }
			| ConstDatetime							{ $$ = $1; }
		;

/*
 * GenericType covers all type names that don't have special syntax mandated
 * by the standard, including qualified names.  We also allow type modifiers.
 * To avoid parsing conflicts against function invocations, the modifiers
 * have to be shown as expr_list here, but parse analysis will only accept
 * constants for them.
 */
GenericType:
			type_name_token opt_type_modifiers
				{
					$$ = makeTypeName($1);
					$$->typmods = $2;
					$$->location = @1;
				}
			// | type_name_token attrs opt_type_modifiers
			// 	{
			// 		$$ = makeTypeNameFromNameList(lcons(makeString($1), $2));
			// 		$$->typmods = $3;
			// 		$$->location = @1;
			// 	}
		;

opt_type_modifiers: '(' opt_expr_list_opt_comma	 ')'				{ $$ = $2; }
					| /* EMPTY */					{ $$ = NIL; }
		;

/*
 * SQL numeric data types
 */
Numeric:	INT_P
				{
					$$ = SystemTypeName("int4");
					$$->location = @1;
				}
			| INTEGER
				{
					$$ = SystemTypeName("int4");
					$$->location = @1;
				}
			| SMALLINT
				{
					$$ = SystemTypeName("int2");
					$$->location = @1;
				}
			| BIGINT
				{
					$$ = SystemTypeName("int8");
					$$->location = @1;
				}
			| REAL
				{
					$$ = SystemTypeName("float4");
					$$->location = @1;
				}
			| FLOAT_P opt_float
				{
					$$ = $2;
					$$->location = @1;
				}
			| DOUBLE_P PRECISION
				{
					$$ = SystemTypeName("float8");
					$$->location = @1;
				}
			| DECIMAL_P opt_type_modifiers
				{
					$$ = SystemTypeName("numeric");
					$$->typmods = $2;
					$$->location = @1;
				}
			| DEC opt_type_modifiers
				{
					$$ = SystemTypeName("numeric");
					$$->typmods = $2;
					$$->location = @1;
				}
			| NUMERIC opt_type_modifiers
				{
					$$ = SystemTypeName("numeric");
					$$->typmods = $2;
					$$->location = @1;
				}
			| BOOLEAN_P
				{
					$$ = SystemTypeName("bool");
					$$->location = @1;
				}
		;

opt_float:	'(' Iconst ')'
				{
					/*
					 * Check FLOAT() precision limits assuming IEEE floating
					 * types - thomas 1997-09-18
					 */
					if ($2 < 1)
						ereport(ERROR,
								(errcode(PG_ERRCODE_INVALID_PARAMETER_VALUE),
								 errmsg("precision for type float must be at least 1 bit"),
								 parser_errposition(@2)));
					else if ($2 <= 24)
						$$ = SystemTypeName("float4");
					else if ($2 <= 53)
						$$ = SystemTypeName("float8");
					else
						ereport(ERROR,
								(errcode(PG_ERRCODE_INVALID_PARAMETER_VALUE),
								 errmsg("precision for type float must be less than 54 bits"),
								 parser_errposition(@2)));
				}
			| /*EMPTY*/
				{
					$$ = SystemTypeName("float4");
				}
		;

/*
 * SQL bit-field data types
 * The following implements BIT() and BIT VARYING().
 */
Bit:		BitWithLength
				{
					$$ = $1;
				}
			| BitWithoutLength
				{
					$$ = $1;
				}
		;

/* ConstBit is like Bit except "BIT" defaults to unspecified length */
/* See notes for ConstCharacter, which addresses same issue for "CHAR" */
ConstBit:	BitWithLength
				{
					$$ = $1;
				}
			| BitWithoutLength
				{
					$$ = $1;
					$$->typmods = NIL;
				}
		;

BitWithLength:
			BIT opt_varying '(' expr_list_opt_comma ')'
				{
					const char *typname;

					typname = $2 ? "varbit" : "bit";
					$$ = SystemTypeName(typname);
					$$->typmods = $4;
					$$->location = @1;
				}
		;

BitWithoutLength:
			BIT opt_varying
				{
					/* bit defaults to bit(1), varbit to no limit */
					if ($2)
					{
						$$ = SystemTypeName("varbit");
					}
					else
					{
						$$ = SystemTypeName("bit");
						$$->typmods = list_make1(makeIntConst(1, -1));
					}
					$$->location = @1;
				}
		;


/*
 * SQL character data types
 * The following implements CHAR() and VARCHAR().
 */
Character:  CharacterWithLength
				{
					$$ = $1;
				}
			| CharacterWithoutLength
				{
					$$ = $1;
				}
		;

ConstCharacter:  CharacterWithLength
				{
					$$ = $1;
				}
			| CharacterWithoutLength
				{
					/* Length was not specified so allow to be unrestricted.
					 * This handles problems with fixed-length (bpchar) strings
					 * which in column definitions must default to a length
					 * of one, but should not be constrained if the length
					 * was not specified.
					 */
					$$ = $1;
					$$->typmods = NIL;
				}
		;

CharacterWithLength:  character '(' Iconst ')'
				{
					$$ = SystemTypeName($1);
					$$->typmods = list_make1(makeIntConst($3, @3));
					$$->location = @1;
				}
		;

CharacterWithoutLength:	 character
				{
					$$ = SystemTypeName($1);
					/* char defaults to char(1), varchar to no limit */
					if (strcmp($1, "bpchar") == 0)
						$$->typmods = list_make1(makeIntConst(1, -1));
					$$->location = @1;
				}
		;

character:	CHARACTER opt_varying
										{ $$ = $2 ? "varchar": "bpchar"; }
			| CHAR_P opt_varying
										{ $$ = $2 ? "varchar": "bpchar"; }
			| VARCHAR
										{ $$ = "varchar"; }
			| NATIONAL CHARACTER opt_varying
										{ $$ = $3 ? "varchar": "bpchar"; }
			| NATIONAL CHAR_P opt_varying
										{ $$ = $3 ? "varchar": "bpchar"; }
			| NCHAR opt_varying
										{ $$ = $2 ? "varchar": "bpchar"; }
		;

opt_varying:
			VARYING									{ $$ = true; }
			| /*EMPTY*/								{ $$ = false; }
		;

/*
 * SQL date/time types
 */
ConstDatetime:
			TIMESTAMP '(' Iconst ')' opt_timezone
				{
					if ($5)
						$$ = SystemTypeName("timestamptz");
					else
						$$ = SystemTypeName("timestamp");
					$$->typmods = list_make1(makeIntConst($3, @3));
					$$->location = @1;
				}
			| TIMESTAMP opt_timezone
				{
					if ($2)
						$$ = SystemTypeName("timestamptz");
					else
						$$ = SystemTypeName("timestamp");
					$$->location = @1;
				}
			| TIME '(' Iconst ')' opt_timezone
				{
					if ($5)
						$$ = SystemTypeName("timetz");
					else
						$$ = SystemTypeName("time");
					$$->typmods = list_make1(makeIntConst($3, @3));
					$$->location = @1;
				}
			| TIME opt_timezone
				{
					if ($2)
						$$ = SystemTypeName("timetz");
					else
						$$ = SystemTypeName("time");
					$$->location = @1;
				}
		;

ConstInterval:
			INTERVAL
				{
					$$ = SystemTypeName("interval");
					$$->location = @1;
				}
		;

opt_timezone:
			WITH_LA TIME ZONE						{ $$ = true; }
			| WITHOUT TIME ZONE						{ $$ = false; }
			| /*EMPTY*/								{ $$ = false; }
		;

year_keyword:
	YEAR_P | YEARS_P

month_keyword:
	MONTH_P | MONTHS_P

day_keyword:
	DAY_P | DAYS_P

hour_keyword:
	HOUR_P | HOURS_P

minute_keyword:
	MINUTE_P | MINUTES_P

second_keyword:
	SECOND_P | SECONDS_P

millisecond_keyword:
	MILLISECOND_P | MILLISECONDS_P

microsecond_keyword:
	MICROSECOND_P | MICROSECONDS_P

week_keyword:
	WEEK_P | WEEKS_P

quarter_keyword:
	QUARTER_P | QUARTERS_P

decade_keyword:
	DECADE_P | DECADES_P

century_keyword:
	CENTURY_P | CENTURIES_P

millennium_keyword:
	MILLENNIUM_P | MILLENNIA_P

opt_interval:
			year_keyword
				{ $$ = list_make1(makeIntConst(INTERVAL_MASK(YEAR), @1)); }
			| month_keyword
				{ $$ = list_make1(makeIntConst(INTERVAL_MASK(MONTH), @1)); }
			| day_keyword
				{ $$ = list_make1(makeIntConst(INTERVAL_MASK(DAY), @1)); }
			| hour_keyword
				{ $$ = list_make1(makeIntConst(INTERVAL_MASK(HOUR), @1)); }
			| minute_keyword
				{ $$ = list_make1(makeIntConst(INTERVAL_MASK(MINUTE), @1)); }
			| second_keyword
				{ $$ = list_make1(makeIntConst(INTERVAL_MASK(SECOND), @1)); }
			| millisecond_keyword
				{ $$ = list_make1(makeIntConst(INTERVAL_MASK(MILLISECOND), @1)); }
			| microsecond_keyword
				{ $$ = list_make1(makeIntConst(INTERVAL_MASK(MICROSECOND), @1)); }
			| week_keyword
				{ $$ = list_make1(makeIntConst(INTERVAL_MASK(WEEK), @1)); }
			| quarter_keyword
				{ $$ = list_make1(makeIntConst(INTERVAL_MASK(QUARTER), @1)); }
			| decade_keyword
				{ $$ = list_make1(makeIntConst(INTERVAL_MASK(DECADE), @1)); }
			| century_keyword
				{ $$ = list_make1(makeIntConst(INTERVAL_MASK(CENTURY), @1)); }
			| millennium_keyword
				{ $$ = list_make1(makeIntConst(INTERVAL_MASK(MILLENNIUM), @1)); }
			| year_keyword TO month_keyword
				{
					$$ = list_make1(makeIntConst(INTERVAL_MASK(YEAR) |
												 INTERVAL_MASK(MONTH), @1));
				}
			| day_keyword TO hour_keyword
				{
					$$ = list_make1(makeIntConst(INTERVAL_MASK(DAY) |
												 INTERVAL_MASK(HOUR), @1));
				}
			| day_keyword TO minute_keyword
				{
					$$ = list_make1(makeIntConst(INTERVAL_MASK(DAY) |
												 INTERVAL_MASK(HOUR) |
												 INTERVAL_MASK(MINUTE), @1));
				}
			| day_keyword TO second_keyword
				{
					$$ = list_make1(makeIntConst(INTERVAL_MASK(DAY) |
												 INTERVAL_MASK(HOUR) |
												 INTERVAL_MASK(MINUTE) |
												 INTERVAL_MASK(SECOND), @1));
				}
			| hour_keyword TO minute_keyword
				{
					$$ = list_make1(makeIntConst(INTERVAL_MASK(HOUR) |
												 INTERVAL_MASK(MINUTE), @1));
				}
			| hour_keyword TO second_keyword
				{
					$$ = list_make1(makeIntConst(INTERVAL_MASK(HOUR) |
												 INTERVAL_MASK(MINUTE) |
												 INTERVAL_MASK(SECOND), @1));
				}
			| minute_keyword TO second_keyword
				{
					$$ = list_make1(makeIntConst(INTERVAL_MASK(MINUTE) |
												 INTERVAL_MASK(SECOND), @1));
				}
			| /*EMPTY*/
				{ $$ = NIL; }
		;

/*****************************************************************************
 *
 *	expression grammar
 *
 *****************************************************************************/

/*
 * General expressions
 * This is the heart of the expression syntax.
 *
 * We have two expression types: a_expr is the unrestricted kind, and
 * b_expr is a subset that must be used in some places to avoid shift/reduce
 * conflicts.  For example, we can't do BETWEEN as "BETWEEN a_expr AND a_expr"
 * because that use of AND conflicts with AND as a boolean operator.  So,
 * b_expr is used in BETWEEN and we remove boolean keywords from b_expr.
 *
 * Note that '(' a_expr ')' is a b_expr, so an unrestricted expression can
 * always be used by surrounding it with parens.
 *
 * c_expr is all the productions that are common to a_expr and b_expr;
 * it's factored out just to eliminate redundant coding.
 *
 * Be careful of productions involving more than one terminal token.
 * By default, bison will assign such productions the precedence of their
 * last terminal, but in nearly all cases you want it to be the precedence
 * of the first terminal instead; otherwise you will not get the behavior
 * you expect!  So we use %prec annotations freely to set precedences.
 */
a_expr:		c_expr									{ $$ = $1; }
			|
			a_expr TYPECAST Typename
					{ $$ = makeTypeCast($1, $3, 0, @2); }
			| a_expr COLLATE any_name
				{
					PGCollateClause *n = makeNode(PGCollateClause);
					n->arg = $1;
					n->collname = $3;
					n->location = @2;
					$$ = (PGNode *) n;
				}
			| a_expr AT TIME ZONE a_expr			%prec AT
				{
					$$ = (PGNode *) makeFuncCall(SystemFuncName("timezone"),
											   list_make2($5, $1),
											   @2);
				}
		/*
		 * These operators must be called out explicitly in order to make use
		 * of bison's automatic operator-precedence handling.  All other
		 * operator names are handled by the generic productions using "Op",
		 * below; and all those operators will have the same precedence.
		 *
		 * If you add more explicitly-known operators, be sure to add them
		 * also to b_expr and to the MathOp list below.
		 */
			| '+' a_expr					%prec UMINUS
				{ $$ = (PGNode *) makeSimpleAExpr(PG_AEXPR_OP, "+", NULL, $2, @1); }
			| '-' a_expr					%prec UMINUS
				{ $$ = doNegate($2, @1); }
			| a_expr '+' a_expr
				{ $$ = (PGNode *) makeSimpleAExpr(PG_AEXPR_OP, "+", $1, $3, @2); }
			| a_expr '-' a_expr
				{ $$ = (PGNode *) makeSimpleAExpr(PG_AEXPR_OP, "-", $1, $3, @2); }
			| a_expr '*' a_expr
				{ $$ = (PGNode *) makeSimpleAExpr(PG_AEXPR_OP, "*", $1, $3, @2); }
			| a_expr '/' a_expr
				{ $$ = (PGNode *) makeSimpleAExpr(PG_AEXPR_OP, "/", $1, $3, @2); }
			| a_expr INTEGER_DIVISION a_expr
				{ $$ = (PGNode *) makeSimpleAExpr(PG_AEXPR_OP, "//", $1, $3, @2); }
			| a_expr '%' a_expr
				{ $$ = (PGNode *) makeSimpleAExpr(PG_AEXPR_OP, "%", $1, $3, @2); }
			| a_expr '^' a_expr
				{ $$ = (PGNode *) makeSimpleAExpr(PG_AEXPR_OP, "^", $1, $3, @2); }
			| a_expr POWER_OF a_expr
				{ $$ = (PGNode *) makeSimpleAExpr(PG_AEXPR_OP, "**", $1, $3, @2); }
			| a_expr '<' a_expr
				{ $$ = (PGNode *) makeSimpleAExpr(PG_AEXPR_OP, "<", $1, $3, @2); }
			| a_expr '>' a_expr
				{ $$ = (PGNode *) makeSimpleAExpr(PG_AEXPR_OP, ">", $1, $3, @2); }
			| a_expr '=' a_expr
				{ $$ = (PGNode *) makeSimpleAExpr(PG_AEXPR_OP, "=", $1, $3, @2); }
			| a_expr LESS_EQUALS a_expr
				{ $$ = (PGNode *) makeSimpleAExpr(PG_AEXPR_OP, "<=", $1, $3, @2); }
			| a_expr GREATER_EQUALS a_expr
				{ $$ = (PGNode *) makeSimpleAExpr(PG_AEXPR_OP, ">=", $1, $3, @2); }
			| a_expr NOT_EQUALS a_expr
				{ $$ = (PGNode *) makeSimpleAExpr(PG_AEXPR_OP, "<>", $1, $3, @2); }

			| a_expr qual_Op a_expr				%prec Op
				{ $$ = (PGNode *) makeAExpr(PG_AEXPR_OP, $2, $1, $3, @2); }
			| qual_Op a_expr					%prec Op
				{ $$ = (PGNode *) makeAExpr(PG_AEXPR_OP, $1, NULL, $2, @1); }
			| a_expr qual_Op					%prec POSTFIXOP
				{ $$ = (PGNode *) makeAExpr(PG_AEXPR_OP, $2, $1, NULL, @2); }

			| a_expr AND a_expr
				{ $$ = makeAndExpr($1, $3, @2); }
			| a_expr OR a_expr
				{ $$ = makeOrExpr($1, $3, @2); }
			| NOT a_expr
				{ $$ = makeNotExpr($2, @1); }
			| NOT_LA a_expr						%prec NOT
				{ $$ = makeNotExpr($2, @1); }
			| a_expr GLOB a_expr %prec GLOB
				{
					$$ = (PGNode *) makeSimpleAExpr(PG_AEXPR_GLOB, "~~~",
												   $1, $3, @2);
				}
			| a_expr LIKE a_expr
				{
					$$ = (PGNode *) makeSimpleAExpr(PG_AEXPR_LIKE, "~~",
												   $1, $3, @2);
				}
			| a_expr LIKE a_expr ESCAPE a_expr					%prec LIKE
				{
					PGFuncCall *n = makeFuncCall(SystemFuncName("like_escape"),
											   list_make3($1, $3, $5),
											   @2);
					$$ = (PGNode *) n;
				}
			| a_expr NOT_LA LIKE a_expr							%prec NOT_LA
				{
					$$ = (PGNode *) makeSimpleAExpr(PG_AEXPR_LIKE, "!~~",
												   $1, $4, @2);
				}
			| a_expr NOT_LA LIKE a_expr ESCAPE a_expr			%prec NOT_LA
				{
					PGFuncCall *n = makeFuncCall(SystemFuncName("not_like_escape"),
											   list_make3($1, $4, $6),
											   @2);
					$$ = (PGNode *) n;
				}
			| a_expr ILIKE a_expr
				{
					$$ = (PGNode *) makeSimpleAExpr(PG_AEXPR_ILIKE, "~~*",
												   $1, $3, @2);
				}
			| a_expr ILIKE a_expr ESCAPE a_expr					%prec ILIKE
				{
					PGFuncCall *n = makeFuncCall(SystemFuncName("ilike_escape"),
											   list_make3($1, $3, $5),
											   @2);
					$$ = (PGNode *) n;
				}
			| a_expr NOT_LA ILIKE a_expr						%prec NOT_LA
				{
					$$ = (PGNode *) makeSimpleAExpr(PG_AEXPR_ILIKE, "!~~*",
												   $1, $4, @2);
				}
			| a_expr NOT_LA ILIKE a_expr ESCAPE a_expr			%prec NOT_LA
				{
					PGFuncCall *n = makeFuncCall(SystemFuncName("not_ilike_escape"),
											   list_make3($1, $4, $6),
											   @2);
					$$ = (PGNode *) n;
				}

			| a_expr SIMILAR TO a_expr							%prec SIMILAR
				{
					PGFuncCall *n = makeFuncCall(SystemFuncName("similar_escape"),
											   list_make2($4, makeNullAConst(-1)),
											   @2);
					$$ = (PGNode *) makeSimpleAExpr(PG_AEXPR_SIMILAR, "~",
												   $1, (PGNode *) n, @2);
				}
			| a_expr SIMILAR TO a_expr ESCAPE a_expr			%prec SIMILAR
				{
					PGFuncCall *n = makeFuncCall(SystemFuncName("similar_escape"),
											   list_make2($4, $6),
											   @2);
					$$ = (PGNode *) makeSimpleAExpr(PG_AEXPR_SIMILAR, "~",
												   $1, (PGNode *) n, @2);
				}
			| a_expr NOT_LA SIMILAR TO a_expr					%prec NOT_LA
				{
					PGFuncCall *n = makeFuncCall(SystemFuncName("similar_escape"),
											   list_make2($5, makeNullAConst(-1)),
											   @2);
					$$ = (PGNode *) makeSimpleAExpr(PG_AEXPR_SIMILAR, "!~",
												   $1, (PGNode *) n, @2);
				}
			| a_expr NOT_LA SIMILAR TO a_expr ESCAPE a_expr		%prec NOT_LA
				{
					PGFuncCall *n = makeFuncCall(SystemFuncName("similar_escape"),
											   list_make2($5, $7),
											   @2);
					$$ = (PGNode *) makeSimpleAExpr(PG_AEXPR_SIMILAR, "!~",
												   $1, (PGNode *) n, @2);
				}

			/* PGNullTest clause
			 * Define SQL-style Null test clause.
			 * Allow two forms described in the standard:
			 *	a IS NULL
			 *	a IS NOT NULL
			 * Allow two SQL extensions
			 *	a ISNULL
			 *	a NOTNULL
			 */
			| a_expr IS NULL_P							%prec IS
				{
					PGNullTest *n = makeNode(PGNullTest);
					n->arg = (PGExpr *) $1;
					n->nulltesttype = PG_IS_NULL;
					n->location = @2;
					$$ = (PGNode *)n;
				}
			| a_expr ISNULL
				{
					PGNullTest *n = makeNode(PGNullTest);
					n->arg = (PGExpr *) $1;
					n->nulltesttype = PG_IS_NULL;
					n->location = @2;
					$$ = (PGNode *)n;
				}
			| a_expr IS NOT NULL_P						%prec IS
				{
					PGNullTest *n = makeNode(PGNullTest);
					n->arg = (PGExpr *) $1;
					n->nulltesttype = IS_NOT_NULL;
					n->location = @2;
					$$ = (PGNode *)n;
				}
			| a_expr NOT NULL_P
				{
					PGNullTest *n = makeNode(PGNullTest);
					n->arg = (PGExpr *) $1;
					n->nulltesttype = IS_NOT_NULL;
					n->location = @2;
					$$ = (PGNode *)n;
				}
			| a_expr NOTNULL
				{
					PGNullTest *n = makeNode(PGNullTest);
					n->arg = (PGExpr *) $1;
					n->nulltesttype = IS_NOT_NULL;
					n->location = @2;
					$$ = (PGNode *)n;
				}
			| a_expr LAMBDA_ARROW a_expr
			{
				PGLambdaFunction *n = makeNode(PGLambdaFunction);
				n->lhs = $1;
				n->rhs = $3;
				n->location = @2;
				$$ = (PGNode *) n;
			}
			| a_expr DOUBLE_ARROW a_expr %prec Op
			{
							$$ = (PGNode *) makeSimpleAExpr(PG_AEXPR_OP, "->>", $1, $3, @2);
			}
			| row OVERLAPS row
				{
					if (list_length($1) != 2)
						ereport(ERROR,
								(errcode(PG_ERRCODE_SYNTAX_ERROR),
								 errmsg("wrong number of parameters on left side of OVERLAPS expression"),
								 parser_errposition(@1)));
					if (list_length($3) != 2)
						ereport(ERROR,
								(errcode(PG_ERRCODE_SYNTAX_ERROR),
								 errmsg("wrong number of parameters on right side of OVERLAPS expression"),
								 parser_errposition(@3)));
					$$ = (PGNode *) makeFuncCall(SystemFuncName("overlaps"),
											   list_concat($1, $3),
											   @2);
				}
			| a_expr IS TRUE_P							%prec IS
				{
					PGBooleanTest *b = makeNode(PGBooleanTest);
					b->arg = (PGExpr *) $1;
					b->booltesttype = PG_IS_TRUE;
					b->location = @2;
					$$ = (PGNode *)b;
				}
			| a_expr IS NOT TRUE_P						%prec IS
				{
					PGBooleanTest *b = makeNode(PGBooleanTest);
					b->arg = (PGExpr *) $1;
					b->booltesttype = IS_NOT_TRUE;
					b->location = @2;
					$$ = (PGNode *)b;
				}
			| a_expr IS FALSE_P							%prec IS
				{
					PGBooleanTest *b = makeNode(PGBooleanTest);
					b->arg = (PGExpr *) $1;
					b->booltesttype = IS_FALSE;
					b->location = @2;
					$$ = (PGNode *)b;
				}
			| a_expr IS NOT FALSE_P						%prec IS
				{
					PGBooleanTest *b = makeNode(PGBooleanTest);
					b->arg = (PGExpr *) $1;
					b->booltesttype = IS_NOT_FALSE;
					b->location = @2;
					$$ = (PGNode *)b;
				}
			| a_expr IS UNKNOWN							%prec IS
				{
					PGBooleanTest *b = makeNode(PGBooleanTest);
					b->arg = (PGExpr *) $1;
					b->booltesttype = IS_UNKNOWN;
					b->location = @2;
					$$ = (PGNode *)b;
				}
			| a_expr IS NOT UNKNOWN						%prec IS
				{
					PGBooleanTest *b = makeNode(PGBooleanTest);
					b->arg = (PGExpr *) $1;
					b->booltesttype = IS_NOT_UNKNOWN;
					b->location = @2;
					$$ = (PGNode *)b;
				}
			| a_expr IS DISTINCT FROM a_expr			%prec IS
				{
					$$ = (PGNode *) makeSimpleAExpr(PG_AEXPR_DISTINCT, "=", $1, $5, @2);
				}
			| a_expr IS NOT DISTINCT FROM a_expr		%prec IS
				{
					$$ = (PGNode *) makeSimpleAExpr(PG_AEXPR_NOT_DISTINCT, "=", $1, $6, @2);
				}
			| a_expr IS OF '(' type_list ')'			%prec IS
				{
					$$ = (PGNode *) makeSimpleAExpr(PG_AEXPR_OF, "=", $1, (PGNode *) $5, @2);
				}
			| a_expr IS NOT OF '(' type_list ')'		%prec IS
				{
					$$ = (PGNode *) makeSimpleAExpr(PG_AEXPR_OF, "<>", $1, (PGNode *) $6, @2);
				}
			| a_expr BETWEEN opt_asymmetric b_expr AND a_expr		%prec BETWEEN
				{
					$$ = (PGNode *) makeSimpleAExpr(PG_AEXPR_BETWEEN,
												   "BETWEEN",
												   $1,
												   (PGNode *) list_make2($4, $6),
												   @2);
				}
			| a_expr NOT_LA BETWEEN opt_asymmetric b_expr AND a_expr %prec NOT_LA
				{
					$$ = (PGNode *) makeSimpleAExpr(PG_AEXPR_NOT_BETWEEN,
												   "NOT BETWEEN",
												   $1,
												   (PGNode *) list_make2($5, $7),
												   @2);
				}
			| a_expr BETWEEN SYMMETRIC b_expr AND a_expr			%prec BETWEEN
				{
					$$ = (PGNode *) makeSimpleAExpr(PG_AEXPR_BETWEEN_SYM,
												   "BETWEEN SYMMETRIC",
												   $1,
												   (PGNode *) list_make2($4, $6),
												   @2);
				}
			| a_expr NOT_LA BETWEEN SYMMETRIC b_expr AND a_expr		%prec NOT_LA
				{
					$$ = (PGNode *) makeSimpleAExpr(PG_AEXPR_NOT_BETWEEN_SYM,
												   "NOT BETWEEN SYMMETRIC",
												   $1,
												   (PGNode *) list_make2($5, $7),
												   @2);
				}
			| a_expr IN_P in_expr
				{
					/* in_expr returns a PGSubLink or a list of a_exprs */
					if (IsA($3, PGSubLink))
					{
						/* generate foo = ANY (subquery) */
						PGSubLink *n = (PGSubLink *) $3;
						n->subLinkType = PG_ANY_SUBLINK;
						n->subLinkId = 0;
						n->testexpr = $1;
						n->operName = NIL;		/* show it's IN not = ANY */
						n->location = @2;
						$$ = (PGNode *)n;
					}
					else
					{
						/* generate scalar IN expression */
						$$ = (PGNode *) makeSimpleAExpr(PG_AEXPR_IN, "=", $1, $3, @2);
					}
				}
			| a_expr NOT_LA IN_P in_expr						%prec NOT_LA
				{
					/* in_expr returns a PGSubLink or a list of a_exprs */
					if (IsA($4, PGSubLink))
					{
						/* generate NOT (foo = ANY (subquery)) */
						/* Make an = ANY node */
						PGSubLink *n = (PGSubLink *) $4;
						n->subLinkType = PG_ANY_SUBLINK;
						n->subLinkId = 0;
						n->testexpr = $1;
						n->operName = NIL;		/* show it's IN not = ANY */
						n->location = @2;
						/* Stick a NOT on top; must have same parse location */
						$$ = makeNotExpr((PGNode *) n, @2);
					}
					else
					{
						/* generate scalar NOT IN expression */
						$$ = (PGNode *) makeSimpleAExpr(PG_AEXPR_IN, "<>", $1, $4, @2);
					}
				}
			| a_expr subquery_Op sub_type select_with_parens	%prec Op
				{
					PGSubLink *n = makeNode(PGSubLink);
					n->subLinkType = $3;
					n->subLinkId = 0;
					n->testexpr = $1;
					n->operName = $2;
					n->subselect = $4;
					n->location = @2;
					$$ = (PGNode *)n;
				}
			| a_expr subquery_Op sub_type '(' a_expr ')'		%prec Op
				{
					if ($3 == PG_ANY_SUBLINK)
						$$ = (PGNode *) makeAExpr(PG_AEXPR_OP_ANY, $2, $1, $5, @2);
					else
						$$ = (PGNode *) makeAExpr(PG_AEXPR_OP_ALL, $2, $1, $5, @2);
				}
			| DEFAULT
				{
					/*
					 * The SQL spec only allows DEFAULT in "contextually typed
					 * expressions", but for us, it's easier to allow it in
					 * any a_expr and then throw error during parse analysis
					 * if it's in an inappropriate context.  This way also
					 * lets us say something smarter than "syntax error".
					 */
					PGSetToDefault *n = makeNode(PGSetToDefault);
					/* parse analysis will fill in the rest */
					n->location = @1;
					$$ = (PGNode *)n;
				}
			| '*' COLUMNS '(' a_expr ')'
				{
					PGAStar *star = makeNode(PGAStar);
					star->expr = $4;
					star->columns = true;
					star->unpacked = true;
					star->location = @1;
					$$ = (PGNode *) star;
				}
			| COLUMNS '(' a_expr ')'
				{
					PGAStar *star = makeNode(PGAStar);
					star->expr = $3;
					star->columns = true;
					star->location = @1;
					$$ = (PGNode *) star;
				}
			| '*' opt_except_list opt_replace_list opt_rename_list
				{
					PGAStar *star = makeNode(PGAStar);
					star->except_list = $2;
					star->replace_list = $3;
					star->rename_list = $4;
					star->location = @1;
					$$ = (PGNode *) star;
				}
			| ColId '.' '*' opt_except_list opt_replace_list opt_rename_list
				{
					PGAStar *star = makeNode(PGAStar);
					star->relation = $1;
					star->except_list = $4;
					star->replace_list = $5;
					star->rename_list = $6;
					star->location = @1;
					$$ = (PGNode *) star;
				}
		;

/*
 * Restricted expressions
 *
 * b_expr is a subset of the complete expression syntax defined by a_expr.
 *
 * Presently, AND, NOT, IS, and IN are the a_expr keywords that would
 * cause trouble in the places where b_expr is used.  For simplicity, we
 * just eliminate all the boolean-keyword-operator productions from b_expr.
 */
b_expr:		c_expr
				{ $$ = $1; }
			| b_expr TYPECAST Typename
				{ $$ = makeTypeCast($1, $3, 0, @2); }
			| '+' b_expr					%prec UMINUS
				{ $$ = (PGNode *) makeSimpleAExpr(PG_AEXPR_OP, "+", NULL, $2, @1); }
			| '-' b_expr					%prec UMINUS
				{ $$ = doNegate($2, @1); }
			| b_expr '+' b_expr
				{ $$ = (PGNode *) makeSimpleAExpr(PG_AEXPR_OP, "+", $1, $3, @2); }
			| b_expr '-' b_expr
				{ $$ = (PGNode *) makeSimpleAExpr(PG_AEXPR_OP, "-", $1, $3, @2); }
			| b_expr '*' b_expr
				{ $$ = (PGNode *) makeSimpleAExpr(PG_AEXPR_OP, "*", $1, $3, @2); }
			| b_expr '/' b_expr
				{ $$ = (PGNode *) makeSimpleAExpr(PG_AEXPR_OP, "/", $1, $3, @2); }
			| b_expr INTEGER_DIVISION b_expr
				{ $$ = (PGNode *) makeSimpleAExpr(PG_AEXPR_OP, "//", $1, $3, @2); }
			| b_expr '%' b_expr
				{ $$ = (PGNode *) makeSimpleAExpr(PG_AEXPR_OP, "%", $1, $3, @2); }
			| b_expr '^' b_expr
				{ $$ = (PGNode *) makeSimpleAExpr(PG_AEXPR_OP, "^", $1, $3, @2); }
			| b_expr POWER_OF b_expr
				{ $$ = (PGNode *) makeSimpleAExpr(PG_AEXPR_OP, "**", $1, $3, @2); }
			| b_expr '<' b_expr
				{ $$ = (PGNode *) makeSimpleAExpr(PG_AEXPR_OP, "<", $1, $3, @2); }
			| b_expr '>' b_expr
				{ $$ = (PGNode *) makeSimpleAExpr(PG_AEXPR_OP, ">", $1, $3, @2); }
			| b_expr '=' b_expr
				{ $$ = (PGNode *) makeSimpleAExpr(PG_AEXPR_OP, "=", $1, $3, @2); }
			| b_expr LESS_EQUALS b_expr
				{ $$ = (PGNode *) makeSimpleAExpr(PG_AEXPR_OP, "<=", $1, $3, @2); }
			| b_expr GREATER_EQUALS b_expr
				{ $$ = (PGNode *) makeSimpleAExpr(PG_AEXPR_OP, ">=", $1, $3, @2); }
			| b_expr NOT_EQUALS b_expr
				{ $$ = (PGNode *) makeSimpleAExpr(PG_AEXPR_OP, "<>", $1, $3, @2); }
			| b_expr qual_Op b_expr				%prec Op
				{ $$ = (PGNode *) makeAExpr(PG_AEXPR_OP, $2, $1, $3, @2); }
			| qual_Op b_expr					%prec Op
				{ $$ = (PGNode *) makeAExpr(PG_AEXPR_OP, $1, NULL, $2, @1); }
			| b_expr qual_Op					%prec POSTFIXOP
				{ $$ = (PGNode *) makeAExpr(PG_AEXPR_OP, $2, $1, NULL, @2); }
			| b_expr IS DISTINCT FROM b_expr		%prec IS
				{
					$$ = (PGNode *) makeSimpleAExpr(PG_AEXPR_DISTINCT, "=", $1, $5, @2);
				}
			| b_expr IS NOT DISTINCT FROM b_expr	%prec IS
				{
					$$ = (PGNode *) makeSimpleAExpr(PG_AEXPR_NOT_DISTINCT, "=", $1, $6, @2);
				}
			| b_expr IS OF '(' type_list ')'		%prec IS
				{
					$$ = (PGNode *) makeSimpleAExpr(PG_AEXPR_OF, "=", $1, (PGNode *) $5, @2);
				}
			| b_expr IS NOT OF '(' type_list ')'	%prec IS
				{
					$$ = (PGNode *) makeSimpleAExpr(PG_AEXPR_OF, "<>", $1, (PGNode *) $6, @2);
				}
		;

/*
 * Productions that can be used in both a_expr and b_expr.
 *
 * Note: productions that refer recursively to a_expr or b_expr mostly
 * cannot appear here.	However, it's OK to refer to a_exprs that occur
 * inside parentheses, such as function arguments; that cannot introduce
 * ambiguity to the b_expr syntax.
 */
c_expr:		d_expr
			| indirection_expr_or_a_expr opt_extended_indirection
				{
					if ($2)
					{
						PGAIndirection *n = makeNode(PGAIndirection);
						n->arg = (PGNode *) $1;
						n->indirection = check_indirection($2, yyscanner);
						$$ = (PGNode *) n;
					}
					else
						$$ = (PGNode *) $1;
				}
		;

d_expr:		columnref_opt_indirection								{ $$ = $1; }
			| AexprConst							{ $$ = $1; }
			| select_with_parens			%prec UMINUS
				{
					PGSubLink *n = makeNode(PGSubLink);
					n->subLinkType = PG_EXPR_SUBLINK;
					n->subLinkId = 0;
					n->testexpr = NULL;
					n->operName = NIL;
					n->subselect = $1;
					n->location = @1;
					$$ = (PGNode *)n;
				}
			| select_with_parens indirection
				{
					/*
					 * Because the select_with_parens nonterminal is designed
					 * to "eat" as many levels of parens as possible, the
					 * '(' a_expr ')' opt_indirection production above will
					 * fail to match a sub-SELECT with indirection decoration;
					 * the sub-SELECT won't be regarded as an a_expr as long
					 * as there are parens around it.  To support applying
					 * subscripting or field selection to a sub-SELECT result,
					 * we need this redundant-looking production.
					 */
					PGSubLink *n = makeNode(PGSubLink);
					PGAIndirection *a = makeNode(PGAIndirection);
					n->subLinkType = PG_EXPR_SUBLINK;
					n->subLinkId = 0;
					n->testexpr = NULL;
					n->operName = NIL;
					n->subselect = $1;
					n->location = @1;
					a->arg = (PGNode *)n;
					a->indirection = check_indirection($2, yyscanner);
					$$ = (PGNode *)a;
				}
			| EXISTS select_with_parens
				{
					PGSubLink *n = makeNode(PGSubLink);
					n->subLinkType = PG_EXISTS_SUBLINK;
					n->subLinkId = 0;
					n->testexpr = NULL;
					n->operName = NIL;
					n->subselect = $2;
					n->location = @1;
					$$ = (PGNode *)n;
				}
			| grouping_or_grouping_id '(' expr_list_opt_comma ')'
			  {
				  PGGroupingFunc *g = makeNode(PGGroupingFunc);
				  g->args = $3;
				  g->location = @1;
				  $$ = (PGNode *)g;
			  }
		;

indirection_expr_or_a_expr:
			'(' a_expr ')'
				{
					$$ = $2;
				}
			| indirection_expr
				{
					$$ = $1;
				}
			| row {
				PGFuncCall *n = makeFuncCall(SystemFuncName("row"), $1, @1);
				$$ = (PGNode *) n;
			}
		;

param_expr:
			'?'
				{
					$$ = makeParamRef(0, @1);
				}
			| PARAM
				{
					PGParamRef *p = makeNode(PGParamRef);
					p->number = $1;
					p->location = @1;
					$$ = (PGNode *) p;
				}
			| '$' ColLabel
				{
					$$ = makeNamedParamRef($2, @1);
				}
			;

indirection_expr:
            param_expr
			| struct_expr
			| map_expr
			| func_expr
			| case_expr
			| list_expr
			| list_comprehension
			| ARRAY select_with_parens
				{
					PGSubLink *n = makeNode(PGSubLink);
					n->subLinkType = PG_ARRAY_SUBLINK;
					n->subLinkId = 0;
					n->testexpr = NULL;
					n->operName = NULL;
					n->subselect = $2;
					n->location = @2;
					$$ = (PGNode *)n;
				}
			| ARRAY '[' opt_expr_list_opt_comma ']' {
				PGList *func_name = list_make1(makeString("construct_array"));
				PGFuncCall *n = makeFuncCall(func_name, $3, @1);
				$$ = (PGNode *) n;
			}
			| '#' ICONST
				{
					PGPositionalReference *n = makeNode(PGPositionalReference);
					n->position = $2;
					n->location = @1;
					$$ = (PGNode *) n;
				}
		;

list_expr:  '[' opt_expr_list_opt_comma ']' {
                PGFuncCall *n = makeFuncCall(SystemFuncName("list_value"), $2, @2);
                $$ = (PGNode *) n;
            }
        ;

struct_expr:		'{' dict_arguments_opt_comma '}'
				{
					PGFuncCall *f = makeFuncCall(SystemFuncName("struct_pack"), $2, @2);
					$$ = (PGNode *) f;
				}
		;

map_expr:  MAP '{' opt_map_arguments_opt_comma '}'
                {
                    PGList *key_list = NULL;
                    PGList *value_list = NULL;
                    PGListCell *lc;
                    PGList *entry_list = $3;
                    foreach(lc, entry_list)
                    {
                        PGList *l = (PGList *) lc->data.ptr_value;
                        key_list = lappend(key_list, (PGNode *) l->head->data.ptr_value);
                        value_list = lappend(value_list, (PGNode *) l->tail->data.ptr_value);
                    }
                    PGNode *keys   = (PGNode *) makeFuncCall(SystemFuncName("list_value"), key_list, @3);
                    PGNode *values = (PGNode *) makeFuncCall(SystemFuncName("list_value"), value_list, @3);
                    PGFuncCall *f = makeFuncCall(SystemFuncName("map"), list_make2(keys, values), @3);
                    $$ = (PGNode *) f;
                }



func_application:       func_name '(' ')'
				{
					$$ = (PGNode *) makeFuncCall($1, NIL, @1);
				}
			| func_name '(' func_arg_list opt_sort_clause opt_ignore_nulls ')'
				{
					PGFuncCall *n = makeFuncCall($1, $3, @1);
					n->agg_order = $4;
					n->agg_ignore_nulls = $5;
					$$ = (PGNode *)n;
				}
			| func_name '(' VARIADIC func_arg_expr opt_sort_clause opt_ignore_nulls ')'
				{
					PGFuncCall *n = makeFuncCall($1, list_make1($4), @1);
					n->func_variadic = true;
					n->agg_order = $5;
					n->agg_ignore_nulls = $6;
					$$ = (PGNode *)n;
				}
			| func_name '(' func_arg_list ',' VARIADIC func_arg_expr opt_sort_clause opt_ignore_nulls ')'
				{
					PGFuncCall *n = makeFuncCall($1, lappend($3, $6), @1);
					n->func_variadic = true;
					n->agg_order = $7;
					n->agg_ignore_nulls = $8;
					$$ = (PGNode *)n;
				}
			| func_name '(' ALL func_arg_list opt_sort_clause opt_ignore_nulls ')'
				{
					PGFuncCall *n = makeFuncCall($1, $4, @1);
					n->agg_order = $5;
					n->agg_ignore_nulls = $6;
					/* Ideally we'd mark the PGFuncCall node to indicate
					 * "must be an aggregate", but there's no provision
					 * for that in PGFuncCall at the moment.
					 */
					$$ = (PGNode *)n;
				}
			| func_name '(' DISTINCT func_arg_list opt_sort_clause opt_ignore_nulls ')'
				{
					PGFuncCall *n = makeFuncCall($1, $4, @1);
					n->agg_order = $5;
					n->agg_ignore_nulls = $6;
					n->agg_distinct = true;
					$$ = (PGNode *)n;
				}
		;


/*
 * func_expr and its cousin func_expr_windowless are split out from c_expr just
 * so that we have classifications for "everything that is a function call or
 * looks like one".  This isn't very important, but it saves us having to
 * document which variants are legal in places like "FROM function()" or the
 * backwards-compatible functional-index syntax for CREATE INDEX.
 * (Note that many of the special SQL functions wouldn't actually make any
 * sense as functional index entries, but we ignore that consideration here.)
 */
func_expr: func_application within_group_clause filter_clause export_clause over_clause
				{
					PGFuncCall *n = (PGFuncCall *) $1;
					/*
					 * The order clause for WITHIN GROUP and the one for
					 * plain-aggregate ORDER BY share a field, so we have to
					 * check here that at most one is present.  We also check
					 * for DISTINCT and VARIADIC here to give a better error
					 * location.  Other consistency checks are deferred to
					 * parse analysis.
					 */
					if ($2 != NIL)
					{
						if (n->agg_order != NIL)
							ereport(ERROR,
									(errcode(PG_ERRCODE_SYNTAX_ERROR),
									 errmsg("cannot use multiple ORDER BY clauses with WITHIN GROUP"),
									 parser_errposition(@2)));
						if (n->agg_distinct)
							ereport(ERROR,
									(errcode(PG_ERRCODE_SYNTAX_ERROR),
									 errmsg("cannot use DISTINCT with WITHIN GROUP"),
									 parser_errposition(@2)));
						if (n->func_variadic)
							ereport(ERROR,
									(errcode(PG_ERRCODE_SYNTAX_ERROR),
									 errmsg("cannot use VARIADIC with WITHIN GROUP"),
									 parser_errposition(@2)));
						n->agg_order = $2;
						n->agg_within_group = true;
					}
					n->agg_filter = $3;
					n->export_state = $4;
					n->over = $5;
					$$ = (PGNode *) n;
				}
			| func_expr_common_subexpr
				{ $$ = $1; }
		;

/*
 * As func_expr but does not accept WINDOW functions directly
 * (but they can still be contained in arguments for functions etc).
 * Use this when window expressions are not allowed, where needed to
 * disambiguate the grammar (e.g. in CREATE INDEX).
 */
func_expr_windowless:
			func_application						{ $$ = $1; }
			| func_expr_common_subexpr				{ $$ = $1; }
		;

/*
 * Special expressions that are considered to be functions.
 */
func_expr_common_subexpr:
			COLLATION FOR '(' a_expr ')'
				{
					$$ = (PGNode *) makeFuncCall(SystemFuncName("pg_collation_for"),
											   list_make1($4),
											   @1);
				}
			| CAST '(' a_expr AS Typename ')'
				{ $$ = makeTypeCast($3, $5, 0, @1); }
			| TRY_CAST '(' a_expr AS Typename ')'
				{ $$ = makeTypeCast($3, $5, 1, @1); }
			| EXTRACT '(' extract_list ')'
				{
					$$ = (PGNode *) makeFuncCall(SystemFuncName("date_part"), $3, @1);
				}
			| OVERLAY '(' overlay_list ')'
				{
					/* overlay(A PLACING B FROM C FOR D) is converted to
					 * overlay(A, B, C, D)
					 * overlay(A PLACING B FROM C) is converted to
					 * overlay(A, B, C)
					 */
					$$ = (PGNode *) makeFuncCall(SystemFuncName("overlay"), $3, @1);
				}
			| POSITION '(' position_list ')'
				{
					/* position(A in B) is converted to position_inverse(A, B) */
					$$ = (PGNode *) makeFuncCall(SystemFuncName("__internal_position_operator"), $3, @1);
				}
			| SUBSTRING '(' substr_list ')'
				{
					/* substring(A from B for C) is converted to
					 * substring(A, B, C) - thomas 2000-11-28
					 */
					$$ = (PGNode *) makeFuncCall(SystemFuncName("substring"), $3, @1);
				}
			| TREAT '(' a_expr AS Typename ')'
				{
					/* TREAT(expr AS target) converts expr of a particular type to target,
					 * which is defined to be a subtype of the original expression.
					 * In SQL99, this is intended for use with structured UDTs,
					 * but let's make this a generally useful form allowing stronger
					 * coercions than are handled by implicit casting.
					 *
					 * Convert SystemTypeName() to SystemFuncName() even though
					 * at the moment they result in the same thing.
					 */
					$$ = (PGNode *) makeFuncCall(SystemFuncName(((PGValue *)llast($5->names))->val.str),
												list_make1($3),
												@1);
				}
			| TRIM '(' BOTH trim_list ')'
				{
					/* various trim expressions are defined in SQL
					 * - thomas 1997-07-19
					 */
					$$ = (PGNode *) makeFuncCall(SystemFuncName("trim"), $4, @1);
				}
			| TRIM '(' LEADING trim_list ')'
				{
					$$ = (PGNode *) makeFuncCall(SystemFuncName("ltrim"), $4, @1);
				}
			| TRIM '(' TRAILING trim_list ')'
				{
					$$ = (PGNode *) makeFuncCall(SystemFuncName("rtrim"), $4, @1);
				}
			| TRIM '(' trim_list ')'
				{
					$$ = (PGNode *) makeFuncCall(SystemFuncName("trim"), $3, @1);
				}
			| NULLIF '(' a_expr ',' a_expr ')'
				{
					$$ = (PGNode *) makeSimpleAExpr(PG_AEXPR_NULLIF, "=", $3, $5, @1);
				}
			| COALESCE '(' expr_list_opt_comma ')'
				{
					PGCoalesceExpr *c = makeNode(PGCoalesceExpr);
					c->args = $3;
					c->location = @1;
					$$ = (PGNode *)c;
				}
		;

list_comprehension_lhs:
		columnrefList
		{
			PGFuncCall *n = makeFuncCall(SystemFuncName("row"), $1, @1);
			$$ = (PGNode *) n;
		}
	;

list_comprehension:
				'[' a_expr FOR list_comprehension_lhs IN_P a_expr ']'
				{
					PGLambdaFunction *lambda = makeNode(PGLambdaFunction);
					lambda->lhs = $4;
					lambda->rhs = $2;
					lambda->location = @1;
					PGFuncCall *n = makeFuncCall(SystemFuncName("list_apply"), list_make2($6, lambda), @1);
					$$ = (PGNode *) n;
				}
				| '[' a_expr FOR list_comprehension_lhs IN_P c_expr IF_P a_expr']'
				{
					PGLambdaFunction *lambda = makeNode(PGLambdaFunction);
					lambda->lhs = $4;
					lambda->rhs = $2;
					lambda->location = @1;

					PGLambdaFunction *lambda_filter = makeNode(PGLambdaFunction);
					lambda_filter->lhs = $4;
					lambda_filter->rhs = $8;
					lambda_filter->location = @8;
					PGFuncCall *filter = makeFuncCall(SystemFuncName("list_filter"), list_make2($6, lambda_filter), @1);
					PGFuncCall *n = makeFuncCall(SystemFuncName("list_apply"), list_make2(filter, lambda), @1);
					$$ = (PGNode *) n;
				}
			;

/* We allow several variants for SQL and other compatibility. */
/*
 * Aggregate decoration clauses
 */
within_group_clause:
			WITHIN GROUP_P '(' sort_clause ')'		{ $$ = $4; }
			| /*EMPTY*/								{ $$ = NIL; }
		;

filter_clause:
			FILTER '(' WHERE a_expr ')'				{ $$ = $4; }
			| FILTER '(' a_expr ')'					{ $$ = $3; }
			| /*EMPTY*/								{ $$ = NULL; }
		;

export_clause:
			EXPORT_STATE            				{ $$ = true; }
			| /*EMPTY*/								{ $$ = false; }
		;

/*
 * Window Definitions
 */
window_clause:
			WINDOW window_definition_list			{ $$ = $2; }
			| /*EMPTY*/								{ $$ = NIL; }
		;

window_definition_list:
			window_definition						{ $$ = list_make1($1); }
			| window_definition_list ',' window_definition
													{ $$ = lappend($1, $3); }
		;

window_definition:
			ColId AS window_specification
				{
					PGWindowDef *n = $3;
					n->name = $1;
					$$ = n;
				}
		;

over_clause: OVER window_specification
				{ $$ = $2; }
			| OVER ColId
				{
					PGWindowDef *n = makeNode(PGWindowDef);
					n->name = $2;
					n->refname = NULL;
					n->partitionClause = NIL;
					n->orderClause = NIL;
					n->frameOptions = FRAMEOPTION_DEFAULTS;
					n->startOffset = NULL;
					n->endOffset = NULL;
					n->location = @2;
					$$ = n;
				}
			| /*EMPTY*/
				{ $$ = NULL; }
		;

window_specification: '(' opt_existing_window_name opt_partition_clause
						opt_sort_clause opt_frame_clause ')'
				{
					PGWindowDef *n = makeNode(PGWindowDef);
					n->name = NULL;
					n->refname = $2;
					n->partitionClause = $3;
					n->orderClause = $4;
					/* copy relevant fields of opt_frame_clause */
					n->frameOptions = $5->frameOptions;
					n->startOffset = $5->startOffset;
					n->endOffset = $5->endOffset;
					n->location = @1;
					$$ = n;
				}
		;

/*
 * If we see PARTITION, RANGE, ROWS or GROUPS as the first token after the '('
 * of a window_specification, we want the assumption to be that there is
 * no existing_window_name; but those keywords are unreserved and so could
 * be ColIds.  We fix this by making them have the same precedence as IDENT
 * and giving the empty production here a slightly higher precedence, so
 * that the shift/reduce conflict is resolved in favor of reducing the rule.
 * These keywords are thus precluded from being an existing_window_name but
 * are not reserved for any other purpose.
 */
opt_existing_window_name: ColId						{ $$ = $1; }
			| /*EMPTY*/				%prec Op		{ $$ = NULL; }
		;

opt_partition_clause: PARTITION BY expr_list		{ $$ = $3; }
			| /*EMPTY*/								{ $$ = NIL; }
		;

/*
 * For frame clauses, we return a PGWindowDef, but only some fields are used:
 * frameOptions, startOffset, and endOffset.
 */
opt_frame_clause:
			RANGE frame_extent opt_window_exclusion_clause
				{
					PGWindowDef *n = $2;

					n->frameOptions |= FRAMEOPTION_NONDEFAULT | FRAMEOPTION_RANGE;
					n->frameOptions |= $3;
					$$ = n;
				}
			| ROWS frame_extent opt_window_exclusion_clause
				{
					PGWindowDef *n = $2;

					n->frameOptions |= FRAMEOPTION_NONDEFAULT | FRAMEOPTION_ROWS;
					n->frameOptions |= $3;
					$$ = n;
				}
			| GROUPS frame_extent opt_window_exclusion_clause
				{
					PGWindowDef *n = $2;

					n->frameOptions |= FRAMEOPTION_NONDEFAULT | FRAMEOPTION_GROUPS;
					n->frameOptions |= $3;
					$$ = n;
				}
			| /*EMPTY*/
				{
					PGWindowDef *n = makeNode(PGWindowDef);

					n->frameOptions = FRAMEOPTION_DEFAULTS;
					n->startOffset = NULL;
					n->endOffset = NULL;
					$$ = n;
				}
		;

frame_extent: frame_bound
				{
					PGWindowDef *n = $1;

					/* reject invalid cases */
					if (n->frameOptions & FRAMEOPTION_START_UNBOUNDED_FOLLOWING)
						ereport(ERROR,
								(errcode(PG_ERRCODE_WINDOWING_ERROR),
								 errmsg("frame start cannot be UNBOUNDED FOLLOWING"),
								 parser_errposition(@1)));
					if (n->frameOptions & FRAMEOPTION_START_OFFSET_FOLLOWING)
						ereport(ERROR,
								(errcode(PG_ERRCODE_WINDOWING_ERROR),
								 errmsg("frame starting from following row cannot end with current row"),
								 parser_errposition(@1)));
					n->frameOptions |= FRAMEOPTION_END_CURRENT_ROW;
					$$ = n;
				}
			| BETWEEN frame_bound AND frame_bound
				{
					PGWindowDef *n1 = $2;
					PGWindowDef *n2 = $4;

					/* form merged options */
					int		frameOptions = n1->frameOptions;
					/* shift converts START_ options to END_ options */
					frameOptions |= n2->frameOptions << 1;
					frameOptions |= FRAMEOPTION_BETWEEN;
					/* reject invalid cases */
					if (frameOptions & FRAMEOPTION_START_UNBOUNDED_FOLLOWING)
						ereport(ERROR,
								(errcode(PG_ERRCODE_WINDOWING_ERROR),
								 errmsg("frame start cannot be UNBOUNDED FOLLOWING"),
								 parser_errposition(@2)));
					if (frameOptions & FRAMEOPTION_END_UNBOUNDED_PRECEDING)
						ereport(ERROR,
								(errcode(PG_ERRCODE_WINDOWING_ERROR),
								 errmsg("frame end cannot be UNBOUNDED PRECEDING"),
								 parser_errposition(@4)));
					if ((frameOptions & FRAMEOPTION_START_CURRENT_ROW) &&
						(frameOptions & FRAMEOPTION_END_OFFSET_PRECEDING))
						ereport(ERROR,
								(errcode(PG_ERRCODE_WINDOWING_ERROR),
								 errmsg("frame starting from current row cannot have preceding rows"),
								 parser_errposition(@4)));
					if ((frameOptions & FRAMEOPTION_START_OFFSET_FOLLOWING) &&
						(frameOptions & (FRAMEOPTION_END_OFFSET_PRECEDING |
										 FRAMEOPTION_END_CURRENT_ROW)))
						ereport(ERROR,
								(errcode(PG_ERRCODE_WINDOWING_ERROR),
								 errmsg("frame starting from following row cannot have preceding rows"),
								 parser_errposition(@4)));
					n1->frameOptions = frameOptions;
					n1->endOffset = n2->startOffset;
					$$ = n1;
				}
		;

/*
 * This is used for both frame start and frame end, with output set up on
 * the assumption it's frame start; the frame_extent productions must reject
 * invalid cases.
 */
frame_bound:
			UNBOUNDED PRECEDING
				{
					PGWindowDef *n = makeNode(PGWindowDef);

					n->frameOptions = FRAMEOPTION_START_UNBOUNDED_PRECEDING;
					n->startOffset = NULL;
					n->endOffset = NULL;
					$$ = n;
				}
			| UNBOUNDED FOLLOWING
				{
					PGWindowDef *n = makeNode(PGWindowDef);

					n->frameOptions = FRAMEOPTION_START_UNBOUNDED_FOLLOWING;
					n->startOffset = NULL;
					n->endOffset = NULL;
					$$ = n;
				}
			| CURRENT_P ROW
				{
					PGWindowDef *n = makeNode(PGWindowDef);

					n->frameOptions = FRAMEOPTION_START_CURRENT_ROW;
					n->startOffset = NULL;
					n->endOffset = NULL;
					$$ = n;
				}
			| a_expr PRECEDING
				{
					PGWindowDef *n = makeNode(PGWindowDef);

					n->frameOptions = FRAMEOPTION_START_OFFSET_PRECEDING;
					n->startOffset = $1;
					n->endOffset = NULL;
					$$ = n;
				}
			| a_expr FOLLOWING
				{
					PGWindowDef *n = makeNode(PGWindowDef);

					n->frameOptions = FRAMEOPTION_START_OFFSET_FOLLOWING;
					n->startOffset = $1;
					n->endOffset = NULL;
					$$ = n;
				}
		;

opt_window_exclusion_clause:
			EXCLUDE CURRENT_P ROW	{ $$ = FRAMEOPTION_EXCLUDE_CURRENT_ROW; }
			| EXCLUDE GROUP_P		{ $$ = FRAMEOPTION_EXCLUDE_GROUP; }
			| EXCLUDE TIES			{ $$ = FRAMEOPTION_EXCLUDE_TIES; }
			| EXCLUDE NO OTHERS		{ $$ = 0; }
			| /*EMPTY*/				{ $$ = 0; }
		;


/*
 * Supporting nonterminals for expressions.
 */

/* Explicit row production.
 *
 * SQL99 allows an optional ROW keyword, so we can now do single-element rows
 * without conflicting with the parenthesized a_expr production.  Without the
 * ROW keyword, there must be more than one a_expr inside the parens.
 */
qualified_row:	ROW '(' expr_list_opt_comma ')'					{ $$ = $3; }
			| ROW '(' ')'							{ $$ = NIL; }
		;

row:		qualified_row							{ $$ = $1;}
			| '(' expr_list ',' a_expr ')'			{ $$ = lappend($2, $4); }
		;

dict_arg:
	ColIdOrString ':' a_expr						{
		PGNamedArgExpr *na = makeNode(PGNamedArgExpr);
		na->name = $1;
		na->arg = (PGExpr *) $3;
		na->argnumber = -1;
		na->location = @1;
		$$ = (PGNode *) na;
	}

dict_arguments:
	dict_arg						{ $$ = list_make1($1); }
	| dict_arguments ',' dict_arg	{ $$ = lappend($1, $3); }


dict_arguments_opt_comma:
			dict_arguments								{ $$ = $1; }
			| dict_arguments ','							{ $$ = $1; }
		;

map_arg:
			a_expr ':' a_expr
			{
				$$ = list_make2($1, $3);
			}
	;

map_arguments:
			map_arg									{ $$ = list_make1($1); }
			| map_arguments ',' map_arg				{ $$ = lappend($1, $3); }
	;


map_arguments_opt_comma:
			map_arguments							{ $$ = $1; }
			| map_arguments ','						{ $$ = $1; }
		;


opt_map_arguments_opt_comma:
			map_arguments_opt_comma					{ $$ = $1; }
			| /* empty */							{ $$ = NULL; }
		;

sub_type:	ANY										{ $$ = PG_ANY_SUBLINK; }
			| SOME									{ $$ = PG_ANY_SUBLINK; }
			| ALL									{ $$ = PG_ALL_SUBLINK; }
		;

all_Op:		Op										{ $$ = $1; }
			| MathOp								{ $$ = (char*) $1; }
		;

MathOp:		 '+'									{ $$ = "+"; }
			| '-'									{ $$ = "-"; }
			| '*'									{ $$ = "*"; }
			| '/'									{ $$ = "/"; }
			| INTEGER_DIVISION						{ $$ = "//"; }
			| '%'									{ $$ = "%"; }
			| '^'									{ $$ = "^"; }
			| POWER_OF								{ $$ = "**"; }
			| '<'									{ $$ = "<"; }
			| '>'									{ $$ = ">"; }
			| '='									{ $$ = "="; }
			| LESS_EQUALS							{ $$ = "<="; }
			| GREATER_EQUALS						{ $$ = ">="; }
			| NOT_EQUALS							{ $$ = "<>"; }
		;

qual_Op:	Op
					{ $$ = list_make1(makeString($1)); }
			| OPERATOR '(' any_operator ')'
					{ $$ = $3; }
		;

qual_all_Op:
			all_Op
					{ $$ = list_make1(makeString($1)); }
			| OPERATOR '(' any_operator ')'
					{ $$ = $3; }
		;

subquery_Op:
			all_Op
					{ $$ = list_make1(makeString($1)); }
			| OPERATOR '(' any_operator ')'
					{ $$ = $3; }
			| LIKE
					{ $$ = list_make1(makeString("~~")); }
			| NOT_LA LIKE
					{ $$ = list_make1(makeString("!~~")); }
			| GLOB
					{ $$ = list_make1(makeString("~~~")); }
			| NOT_LA GLOB
					{ $$ = list_make1(makeString("!~~~")); }
			| ILIKE
					{ $$ = list_make1(makeString("~~*")); }
			| NOT_LA ILIKE
					{ $$ = list_make1(makeString("!~~*")); }
/* cannot put SIMILAR TO here, because SIMILAR TO is a hack.
 * the regular expression is preprocessed by a function (similar_escape),
 * and the ~ operator for posix regular expressions is used.
 *        x SIMILAR TO y     ->    x ~ similar_escape(y)
 * this transformation is made on the fly by the parser upwards.
 * however the PGSubLink structure which handles any/some/all stuff
 * is not ready for such a thing.
 */
			;


any_operator:
			all_Op
					{ $$ = list_make1(makeString($1)); }
			| ColId '.' any_operator
					{ $$ = lcons(makeString($1), $3); }
		;

c_expr_list:
			c_expr
				{
					$$ = list_make1($1);
				}
			| c_expr_list ',' c_expr
				{
					$$ = lappend($1, $3);
				}
		;

c_expr_list_opt_comma:
			c_expr_list
				{
					$$ = $1;
				}
			|
			c_expr_list ','
				{
					$$ = $1;
				}
		;

expr_list:	a_expr
				{
					$$ = list_make1($1);
				}
			| expr_list ',' a_expr
				{
					$$ = lappend($1, $3);
				}
		;

expr_list_opt_comma:
			expr_list
				{
					$$ = $1;
				}
			|
			expr_list ','
				{
					$$ = $1;
				}
		;

opt_expr_list_opt_comma:
			expr_list_opt_comma
				{
					$$ = $1;
				}
			| /* empty */
				{
					$$ = NULL;
				}
		;



/* function arguments can have names */
func_arg_list:  func_arg_expr
				{
					$$ = list_make1($1);
				}
			| func_arg_list ',' func_arg_expr
				{
					$$ = lappend($1, $3);
				}
		;

func_arg_expr:  a_expr
				{
					$$ = $1;
				}
			| param_name COLON_EQUALS a_expr
				{
					PGNamedArgExpr *na = makeNode(PGNamedArgExpr);
					na->name = $1;
					na->arg = (PGExpr *) $3;
					na->argnumber = -1;		/* until determined */
					na->location = @1;
					$$ = (PGNode *) na;
				}
			| param_name EQUALS_GREATER a_expr
				{
					PGNamedArgExpr *na = makeNode(PGNamedArgExpr);
					na->name = $1;
					na->arg = (PGExpr *) $3;
					na->argnumber = -1;		/* until determined */
					na->location = @1;
					$$ = (PGNode *) na;
				}
		;

type_list:	Typename								{ $$ = list_make1($1); }
			| type_list ',' Typename				{ $$ = lappend($1, $3); }
		;

extract_list:
			extract_arg FROM a_expr
				{
					$$ = list_make2(makeStringConst($1, @1), $3);
				}
			| /*EMPTY*/								{ $$ = NIL; }
		;

/* Allow delimited string Sconst in extract_arg as an SQL extension.
 * - thomas 2001-04-12
 */
extract_arg:
			IDENT											{ $$ = $1; }
			| year_keyword									{ $$ = (char*) "year"; }
			| month_keyword									{ $$ = (char*) "month"; }
			| day_keyword									{ $$ = (char*) "day"; }
			| hour_keyword									{ $$ = (char*) "hour"; }
			| minute_keyword								{ $$ = (char*) "minute"; }
			| second_keyword								{ $$ = (char*) "second"; }
			| millisecond_keyword							{ $$ = (char*) "millisecond"; }
			| microsecond_keyword							{ $$ = (char*) "microsecond"; }
			| week_keyword									{ $$ = (char*) "week"; }
			| quarter_keyword								{ $$ = (char*) "quarter"; }
			| decade_keyword								{ $$ = (char*) "decade"; }
			| century_keyword								{ $$ = (char*) "century"; }
			| millennium_keyword							{ $$ = (char*) "millennium"; }
			| Sconst										{ $$ = $1; }
		;

/* OVERLAY() arguments
 * SQL99 defines the OVERLAY() function:
 * o overlay(text placing text from int for int)
 * o overlay(text placing text from int)
 * and similarly for binary strings
 */
overlay_list:
			a_expr overlay_placing substr_from substr_for
				{
					$$ = list_make4($1, $2, $3, $4);
				}
			| a_expr overlay_placing substr_from
				{
					$$ = list_make3($1, $2, $3);
				}
		;

overlay_placing:
			PLACING a_expr
				{ $$ = $2; }
		;

/* position_list uses b_expr not a_expr to avoid conflict with general IN */

position_list:
			b_expr IN_P b_expr						{ $$ = list_make2($1, $3); }
			| /*EMPTY*/								{ $$ = NIL; }
		;

/* SUBSTRING() arguments
 * SQL9x defines a specific syntax for arguments to SUBSTRING():
 * o substring(text from int for int)
 * o substring(text from int) get entire string from starting point "int"
 * o substring(text for int) get first "int" characters of string
 * o substring(text from pattern) get entire string matching pattern
 * o substring(text from pattern for escape) same with specified escape char
 * We also want to support generic substring functions which accept
 * the usual generic list of arguments. So we will accept both styles
 * here, and convert the SQL9x style to the generic list for further
 * processing. - thomas 2000-11-28
 */
substr_list:
			a_expr substr_from substr_for
				{
					$$ = list_make3($1, $2, $3);
				}
			| a_expr substr_for substr_from
				{
					/* not legal per SQL99, but might as well allow it */
					$$ = list_make3($1, $3, $2);
				}
			| a_expr substr_from
				{
					$$ = list_make2($1, $2);
				}
			| a_expr substr_for
				{
					/*
					 * Since there are no cases where this syntax allows
					 * a textual FOR value, we forcibly cast the argument
					 * to int4.  The possible matches in pg_proc are
					 * substring(text,int4) and substring(text,text),
					 * and we don't want the parser to choose the latter,
					 * which it is likely to do if the second argument
					 * is unknown or doesn't have an implicit cast to int4.
					 */
					$$ = list_make3($1, makeIntConst(1, -1),
									makeTypeCast($2,
												 SystemTypeName("int4"), 0, -1));
				}
			| expr_list
				{
					$$ = $1;
				}
			| /*EMPTY*/
				{ $$ = NIL; }
		;

substr_from:
			FROM a_expr								{ $$ = $2; }
		;

substr_for: FOR a_expr								{ $$ = $2; }
		;

trim_list:	a_expr FROM expr_list_opt_comma					{ $$ = lappend($3, $1); }
			| FROM expr_list_opt_comma						{ $$ = $2; }
			| expr_list_opt_comma								{ $$ = $1; }
		;

in_expr:	select_with_parens
				{
					PGSubLink *n = makeNode(PGSubLink);
					n->subselect = $1;
					/* other fields will be filled later */
					$$ = (PGNode *)n;
				}
			| '(' expr_list_opt_comma ')'						{ $$ = (PGNode *)$2; }
			| columnref_opt_indirection
			| indirection_expr { $$ = (PGNode *)$1; }
		;

/*
 * Define SQL-style CASE clause.
 * - Full specification
 *	CASE WHEN a = b THEN c ... ELSE d END
 * - Implicit argument
 *	CASE a WHEN b THEN c ... ELSE d END
 */
case_expr:	CASE case_arg when_clause_list case_default END_P
				{
					PGCaseExpr *c = makeNode(PGCaseExpr);
					c->casetype = InvalidOid; /* not analyzed yet */
					c->arg = (PGExpr *) $2;
					c->args = $3;
					c->defresult = (PGExpr *) $4;
					c->location = @1;
					$$ = (PGNode *)c;
				}
		;

when_clause_list:
			/* There must be at least one */
			when_clause								{ $$ = list_make1($1); }
			| when_clause_list when_clause			{ $$ = lappend($1, $2); }
		;

when_clause:
			WHEN a_expr THEN a_expr
				{
					PGCaseWhen *w = makeNode(PGCaseWhen);
					w->expr = (PGExpr *) $2;
					w->result = (PGExpr *) $4;
					w->location = @1;
					$$ = (PGNode *)w;
				}
		;

case_default:
			ELSE a_expr								{ $$ = $2; }
			| /*EMPTY*/								{ $$ = NULL; }
		;

case_arg:	a_expr									{ $$ = $1; }
			| /*EMPTY*/								{ $$ = NULL; }
		;

columnrefList:
			columnref								{ $$ = list_make1($1); }
			| columnrefList ',' columnref				{ $$ = lappend($1, $3); }
		;

columnref: ColId
		{
			$$ = makeColumnRef($1, NIL, @1, yyscanner);
		}
	;

columnref_opt_indirection:	ColId
				{
					$$ = makeColumnRef($1, NIL, @1, yyscanner);
				}
			| ColId indirection
				{
					$$ = makeColumnRef($1, $2, @1, yyscanner);
				}
		;

indirection_el:
			'[' a_expr ']'
				{
					PGAIndices *ai = makeNode(PGAIndices);
					ai->is_slice = false;
					ai->lidx = NULL;
					ai->uidx = $2;
					$$ = (PGNode *) ai;
				}
			| '[' opt_slice_bound ':' opt_slice_bound ']'
				{
					PGAIndices *ai = makeNode(PGAIndices);
					ai->is_slice = true;
					ai->lidx = $2;
					ai->uidx = $4;
					$$ = (PGNode *) ai;
				}
			| '[' opt_slice_bound ':' opt_slice_bound ':' opt_slice_bound ']' {
				    	PGAIndices *ai = makeNode(PGAIndices);
				    	ai->is_slice = true;
				    	ai->lidx = $2;
				    	ai->uidx = $4;
				    	ai->step = $6;
				    	$$ = (PGNode *) ai;
				}
			| '[' opt_slice_bound ':' '-' ':' opt_slice_bound ']' {
					PGAIndices *ai = makeNode(PGAIndices);
					ai->is_slice = true;
					ai->lidx = $2;
					ai->step = $6;
					$$ = (PGNode *) ai;
				}
				;

opt_slice_bound:
			a_expr									{ $$ = $1; }
			| /*EMPTY*/								{ $$ = NULL; }
		;


opt_indirection:
			/*EMPTY*/								{ $$ = NIL; }
			| opt_indirection indirection_el		{ $$ = lappend($1, $2); }
		;

opt_func_arguments:
	/* empty */ 				{ $$ = NULL; }
	| '(' ')'					{ $$ = list_make1(NULL); }
	| '(' func_arg_list ')' 	{ $$ = $2; }
	;

extended_indirection_el:
			'.' attr_name opt_func_arguments
				{
					if ($3) {
						PGFuncCall *n = makeFuncCall(list_make1(makeString($2)), $3->head->data.ptr_value ? $3 : NULL, @2);
						$$ = (PGNode *) n;
					} else {
						$$ = (PGNode *) makeString($2);
					}
				}
			| '[' a_expr ']'
				{
					PGAIndices *ai = makeNode(PGAIndices);
					ai->is_slice = false;
					ai->lidx = NULL;
					ai->uidx = $2;
					$$ = (PGNode *) ai;
				}
			| '[' opt_slice_bound ':' opt_slice_bound ']'
				{
					PGAIndices *ai = makeNode(PGAIndices);
					ai->is_slice = true;
					ai->lidx = $2;
					ai->uidx = $4;
					$$ = (PGNode *) ai;
				}
		    	| '[' opt_slice_bound ':' opt_slice_bound ':' opt_slice_bound ']' {
					PGAIndices *ai = makeNode(PGAIndices);
					ai->is_slice = true;
					ai->lidx = $2;
					ai->uidx = $4;
					ai->step = $6;
                 			$$ = (PGNode *) ai;
                		}

			| '[' opt_slice_bound ':' '-' ':' opt_slice_bound ']' {
					PGAIndices *ai = makeNode(PGAIndices);
					ai->is_slice = true;
					ai->lidx = $2;
					ai->step = $6;
					$$ = (PGNode *) ai;
				}
		;

extended_indirection:
			extended_indirection_el									{ $$ = list_make1($1); }
			| extended_indirection extended_indirection_el			{ $$ = lappend($1, $2); }
		;

opt_extended_indirection:
			/*EMPTY*/												{ $$ = NIL; }
			| opt_extended_indirection extended_indirection_el		{ $$ = lappend($1, $2); }
		;



opt_asymmetric: ASYMMETRIC
			| /*EMPTY*/
		;


/*****************************************************************************
 *
 *	target list for SELECT
 *
 *****************************************************************************/

opt_target_list_opt_comma: target_list_opt_comma						{ $$ = $1; }
			| /* EMPTY */							{ $$ = NIL; }
		;

target_list:
			target_el								{ $$ = list_make1($1); }
			| target_list ',' target_el				{ $$ = lappend($1, $3); }
		;

target_list_opt_comma:
			target_list								{ $$ = $1; }
			| target_list ','						{ $$ = $1; }
		;

target_el:	a_expr AS ColLabelOrString
				{
					$$ = makeNode(PGResTarget);
					$$->name = $3;
					$$->indirection = NIL;
					$$->val = (PGNode *)$1;
					$$->location = @1;
				}
			/*
			 * We support omitting AS only for column labels that aren't
			 * any known keyword.  There is an ambiguity against postfix
			 * operators: is "a ! b" an infix expression, or a postfix
			 * expression and a column label?  We prefer to resolve this
			 * as an infix expression, which we accomplish by assigning
			 * IDENT a precedence higher than POSTFIXOP.
			 */
			| a_expr IDENT
				{
					$$ = makeNode(PGResTarget);
					$$->name = $2;
					$$->indirection = NIL;
					$$->val = (PGNode *)$1;
					$$->location = @1;
				}
			| a_expr
				{
					$$ = makeNode(PGResTarget);
					$$->name = NULL;
					$$->indirection = NIL;
					$$->val = (PGNode *)$1;
					$$->location = @1;
				}
            | ColId ':' a_expr
				{
					$$ = makeNode(PGResTarget);
					$$->name = $1;
					$$->indirection = NIL;
					$$->val = (PGNode *)$3;
					$$->location = @1;
				}
<<<<<<< HEAD
		;

except_list: EXCLUDE '(' except_name_list_opt_comma ')'					{ $$ = $3; }
			| EXCLUDE except_name										{ $$ = list_make1($2); }
		;

except_name:
		ColIdOrString
			{
				$$ = list_make1($1);
			}
		| except_name '.' ColIdOrString
			{
				$$ = lappend($1, $3);
			}
		;

except_name_list:	except_name
					{ $$ = list_make1($1); }
			| except_name_list ',' except_name
					{ $$ = lappend($1, $3); }
		;

except_name_list_opt_comma:
			except_name_list								{ $$ = $1; }
			| except_name_list ','							{ $$ = $1; }
		;

=======
		;

except_list: EXCLUDE '(' except_name_list_opt_comma ')'					{ $$ = $3; }
			| EXCLUDE except_name										{ $$ = list_make1($2); }
		;

except_name:
		ColIdOrString
			{
				$$ = list_make1($1);
			}
		| except_name '.' ColIdOrString
			{
				$$ = lappend($1, $3);
			}
		;

except_name_list:	except_name
					{ $$ = list_make1($1); }
			| except_name_list ',' except_name
					{ $$ = lappend($1, $3); }
		;

except_name_list_opt_comma:
			except_name_list								{ $$ = $1; }
			| except_name_list ','							{ $$ = $1; }
		;

>>>>>>> 9c1b4e4e

opt_except_list: except_list						{ $$ = $1; }
			| /*EMPTY*/								{ $$ = NULL; }
		;

replace_list_el: a_expr AS ColId					{ $$ = list_make2($1, makeString($3)); }
		;

replace_list:
			replace_list_el							{ $$ = list_make1($1); }
			| replace_list ',' replace_list_el		{ $$ = lappend($1, $3); }
		;

replace_list_opt_comma:
			replace_list								{ $$ = $1; }
			| replace_list ','							{ $$ = $1; }
		;

opt_replace_list: REPLACE '(' replace_list_opt_comma ')'		{ $$ = $3; }
			| REPLACE replace_list_el				{ $$ = list_make1($2); }
			| /*EMPTY*/								{ $$ = NULL; }
		;

rename_list_el: ColId AS ColId								{ $$ = list_make2($1, $3); }
		;

rename_list:
			rename_list_el									{ $$ = list_make1($1); }
			| rename_list ',' rename_list_el				{ $$ = lappend($1, $3); }
		;

rename_list_opt_comma:
			rename_list										{ $$ = $1; }
			| rename_list ','								{ $$ = $1; }
		;
opt_rename_list: RENAME '(' rename_list_opt_comma ')'		{ $$ = $3; }
			| RENAME rename_list_el							{ $$ = list_make1($2); }
			| /*EMPTY*/										{ $$ = NULL; }
		;

/*****************************************************************************
 *
 *	Names and constants
 *
 *****************************************************************************/

qualified_name_list:
			qualified_name							{ $$ = list_make1($1); }
			| qualified_name_list ',' qualified_name { $$ = lappend($1, $3); }
		;


name_list:	name
					{ $$ = list_make1(makeString($1)); }
			| name_list ',' name
					{ $$ = lappend($1, makeString($3)); }
		;


name_list_opt_comma:
			name_list								{ $$ = $1; }
			| name_list ','							{ $$ = $1; }
		;

name_list_opt_comma_opt_bracket:
			name_list_opt_comma										{ $$ = $1; }
			| '(' name_list_opt_comma ')'							{ $$ = $2; }
		;

name:		ColIdOrString							{ $$ = $1; };


/*
 * The production for a qualified func_name has to exactly match the
 * production for a qualified columnref, because we cannot tell which we
 * are parsing until we see what comes after it ('(' or Sconst for a func_name,
 * anything else for a columnref).  Therefore we allow 'indirection' which
 * may contain subscripts, and reject that case in the C code.  (If we
 * ever implement SQL99-like methods, such syntax may actually become legal!)
 */
func_name:	function_name_token
					{ $$ = list_make1(makeString($1)); }
			|
			ColId indirection
					{
						$$ = check_func_name(lcons(makeString($1), $2),
											 yyscanner);
					}
		;


/*
 * Constants
 */
AexprConst: Iconst
				{
					$$ = makeIntConst($1, @1);
				}
			| FCONST
				{
					$$ = makeFloatConst($1, @1);
				}
			| Sconst opt_indirection
				{
					if ($2)
					{
						PGAIndirection *n = makeNode(PGAIndirection);
						n->arg = makeStringConst($1, @1);
						n->indirection = check_indirection($2, yyscanner);
						$$ = (PGNode *) n;
					}
					else
						$$ = makeStringConst($1, @1);
				}
			| BCONST
				{
					$$ = makeBitStringConst($1, @1);
				}
			| XCONST
				{
					/* This is a bit constant per SQL99:
					 * Without Feature F511, "BIT data type",
					 * a <general literal> shall not be a
					 * <bit string literal> or a <hex string literal>.
					 */
					$$ = makeBitStringConst($1, @1);
				}
			| func_name Sconst
				{
					/* generic type 'literal' syntax */
					PGTypeName *t = makeTypeNameFromNameList($1);
					t->location = @1;
					$$ = makeStringConstCast($2, @2, t);
				}
			| func_name '(' func_arg_list opt_sort_clause opt_ignore_nulls ')' Sconst
				{
					/* generic syntax with a type modifier */
					PGTypeName *t = makeTypeNameFromNameList($1);
					PGListCell *lc;

					/*
					 * We must use func_arg_list and opt_sort_clause in the
					 * production to avoid reduce/reduce conflicts, but we
					 * don't actually wish to allow PGNamedArgExpr in this
					 * context, ORDER BY, nor IGNORE NULLS.
					 */
					foreach(lc, $3)
					{
						PGNamedArgExpr *arg = (PGNamedArgExpr *) lfirst(lc);

						if (IsA(arg, PGNamedArgExpr))
							ereport(ERROR,
									(errcode(PG_ERRCODE_SYNTAX_ERROR),
									 errmsg("type modifier cannot have parameter name"),
									 parser_errposition(arg->location)));
					}
					if ($4 != NIL)
							ereport(ERROR,
									(errcode(PG_ERRCODE_SYNTAX_ERROR),
									 errmsg("type modifier cannot have ORDER BY"),
									 parser_errposition(@4)));
					if ($5 != false)
							ereport(ERROR,
									(errcode(PG_ERRCODE_SYNTAX_ERROR),
									 errmsg("type modifier cannot have IGNORE NULLS"),
									 parser_errposition(@5)));


					t->typmods = $3;
					t->location = @1;
					$$ = makeStringConstCast($7, @7, t);
				}
			| ConstTypename Sconst
				{
					$$ = makeStringConstCast($2, @2, $1);
				}
			| ConstInterval '(' a_expr ')' opt_interval
				{
					$$ = makeIntervalNode($3, @3, $5);
				}
			| ConstInterval Iconst opt_interval
				{
					$$ = makeIntervalNode($2, @2, $3);
				}
			| ConstInterval Sconst opt_interval
				{
					$$ = makeIntervalNode($2, @2, $3);
				}
			| TRUE_P
				{
					$$ = makeBoolAConst(true, @1);
				}
			| FALSE_P
				{
					$$ = makeBoolAConst(false, @1);
				}
			| NULL_P
				{
					$$ = makeNullAConst(@1);
				}
		;

Iconst:		ICONST									{ $$ = $1; };

/* Role specifications */
/*
 * Name classification hierarchy.
 *
 * IDENT is the lexeme returned by the lexer for identifiers that match
 * no known keyword.  In most cases, we can accept certain keywords as
 * names, not only IDENTs.	We prefer to accept as many such keywords
 * as possible to minimize the impact of "reserved words" on programmers.
 * So, we divide names into several possible classes.  The classification
 * is chosen in part to make keywords acceptable as names wherever possible.
 */


/* Type/function identifier --- names that can be type or function names.
 */
type_function_name:	IDENT							{ $$ = $1; }
			| unreserved_keyword					{ $$ = pstrdup($1); }
			| type_func_name_keyword				{ $$ = pstrdup($1); }
		;

function_name_token:	IDENT						{ $$ = $1; }
			| unreserved_keyword					{ $$ = pstrdup($1); }
			| func_name_keyword						{ $$ = pstrdup($1); }
		;

type_name_token:	IDENT						{ $$ = $1; }
			| unreserved_keyword					{ $$ = pstrdup($1); }
			| type_name_keyword						{ $$ = pstrdup($1); }
		;

any_name:	ColId						{ $$ = list_make1(makeString($1)); }
			| ColId attrs				{ $$ = lcons(makeString($1), $2); }
		;

attrs:		'.' attr_name
					{ $$ = list_make1(makeString($2)); }
			| attrs '.' attr_name
					{ $$ = lappend($1, makeString($3)); }
		;

opt_name_list:
			'(' name_list_opt_comma ')'						{ $$ = $2; }
			| /*EMPTY*/								{ $$ = NIL; }
		;

param_name:	type_function_name
		;


ColLabelOrString:	ColLabel						{ $$ = $1; }
					| SCONST						{ $$ = $1; }
		;<|MERGE_RESOLUTION|>--- conflicted
+++ resolved
@@ -3978,7 +3978,6 @@
 					$$->val = (PGNode *)$3;
 					$$->location = @1;
 				}
-<<<<<<< HEAD
 		;
 
 except_list: EXCLUDE '(' except_name_list_opt_comma ')'					{ $$ = $3; }
@@ -4007,36 +4006,6 @@
 			| except_name_list ','							{ $$ = $1; }
 		;
 
-=======
-		;
-
-except_list: EXCLUDE '(' except_name_list_opt_comma ')'					{ $$ = $3; }
-			| EXCLUDE except_name										{ $$ = list_make1($2); }
-		;
-
-except_name:
-		ColIdOrString
-			{
-				$$ = list_make1($1);
-			}
-		| except_name '.' ColIdOrString
-			{
-				$$ = lappend($1, $3);
-			}
-		;
-
-except_name_list:	except_name
-					{ $$ = list_make1($1); }
-			| except_name_list ',' except_name
-					{ $$ = lappend($1, $3); }
-		;
-
-except_name_list_opt_comma:
-			except_name_list								{ $$ = $1; }
-			| except_name_list ','							{ $$ = $1; }
-		;
-
->>>>>>> 9c1b4e4e
 
 opt_except_list: except_list						{ $$ = $1; }
 			| /*EMPTY*/								{ $$ = NULL; }
