--- conflicted
+++ resolved
@@ -1117,17 +1117,15 @@
 					$2->alias = $4;
 					$$ = (PGNode *) $2;
 				}
-<<<<<<< HEAD
             | GRAPH_TABLE GraphTableStmt
                 {
                         $$ = (PGNode *) $2;
-=======
+				}
             | alias_prefix_colon_clause '(' joined_table ')'
                 {
                     $3->alias = $1;
                     $$ = (PGNode *) $3;
->>>>>>> e235e48e
-                }
+                } 
 			| table_ref PIVOT '(' target_list_opt_comma FOR pivot_value_list opt_pivot_group_by ')' opt_alias_clause
 				{
 					PGPivotExpr *n = makeNode(PGPivotExpr);
