<<<<<<< HEAD
# Install the DuckDB R package like so: install.packages("duckdb", repos=c("http://download.duckdb.org/alias/master/rstats/", "http://cran.rstudio.com"))
=======
# Install the DuckDB R package like so: R CMD INSTALL tools/rpkg
# Or with install.packages: install.packages("duckdb", 
#                                            repos=c("http://download.duckdb.org/alias/master/rstats/", 
#                                                    "http://cran.rstudio.com"))

>>>>>>> b097481e
# The DuckDB R interface follows the R DBI specification
library("DBI")

# create a DuckDB connection, either as a temporary in-memory database (default) or with a file 
con <- dbConnect(duckdb::duckdb(), ":memory:")

# write a data.frame to the database
dbWriteTable(con, "iris", iris)

# now we have a table called mtcars with the contents of the data frame
dbListTables(con)
dbListFields(con, "iris")

# we can read the entire table back into R
iris2 <- dbReadTable(con, "iris")

# we can also run arbitray SQL commands on this table
iris3 <- dbGetQuery(con, 'SELECT "Species", MIN("Sepal.Width") FROM iris GROUP BY "Species"')

# delete the table again
dbRemoveTable(con, "iris")

# close the connection
dbDisconnect(con)<|MERGE_RESOLUTION|>--- conflicted
+++ resolved
@@ -1,12 +1,8 @@
-<<<<<<< HEAD
-# Install the DuckDB R package like so: install.packages("duckdb", repos=c("http://download.duckdb.org/alias/master/rstats/", "http://cran.rstudio.com"))
-=======
 # Install the DuckDB R package like so: R CMD INSTALL tools/rpkg
 # Or with install.packages: install.packages("duckdb", 
 #                                            repos=c("http://download.duckdb.org/alias/master/rstats/", 
 #                                                    "http://cran.rstudio.com"))
 
->>>>>>> b097481e
 # The DuckDB R interface follows the R DBI specification
 library("DBI")
 
