# use bison to generate the parser files
# the following version of bison is used:
# bison (GNU Bison) 2.3
import os
import subprocess
import re
import sys
from python_helpers import open_utf8

bison_location = "bison"
base_dir = 'third_party/libpg_query/grammar'
pg_dir = 'third_party/libpg_query'
namespace = 'duckdb_libpgquery'

counterexamples = False
run_update = False
verbose = False
for arg in sys.argv[1:]:
    if arg.startswith("--bison="):
        bison_location = arg.replace("--bison=", "")
    elif arg.startswith("--counterexamples"):
        counterexamples = True
    elif arg.startswith("--update"):
        run_update = True
    # allow a prefix to the source and target directories
    elif arg.startswith("--custom_dir_prefix"):
        base_dir = arg.split("=")[1] + base_dir
        pg_dir = arg.split("=")[1] + pg_dir
    elif arg.startswith("--namespace"):
        namespace = arg.split("=")[1]
    elif arg.startswith("--verbose"):
        verbose = True
    else:
        raise Exception(
            "Unrecognized argument: "
            + arg
            + ", expected --counterexamples, --bison=/loc/to/bison, --custom_dir_prefix, --namespace, --verbose"
        )

template_file = os.path.join(base_dir, 'grammar.y')
target_file = os.path.join(base_dir, 'grammar.y.tmp')
header_file = os.path.join(base_dir, 'grammar.hpp')
source_file = os.path.join(base_dir, 'grammar.cpp')
type_dir = os.path.join(base_dir, 'types')
rule_dir = os.path.join(base_dir, 'statements')
result_source = os.path.join(base_dir, 'grammar_out.cpp')
result_header = os.path.join(base_dir, 'grammar_out.hpp')
target_source_loc = os.path.join(pg_dir, 'src_backend_parser_gram.cpp')
target_header_loc = os.path.join(pg_dir, 'include/parser/gram.hpp')
kwlist_header = os.path.join(pg_dir, 'include/parser/kwlist.hpp')


# parse the keyword lists
def read_list_from_file(fname):
    with open_utf8(fname, 'r') as f:
        return [x.strip() for x in f.read().split('\n') if len(x.strip()) > 0]


kwdir = os.path.join(base_dir, 'keywords')
unreserved_keywords = read_list_from_file(os.path.join(kwdir, 'unreserved_keywords.list'))
colname_keywords = read_list_from_file(os.path.join(kwdir, 'column_name_keywords.list'))
func_name_keywords = read_list_from_file(os.path.join(kwdir, 'func_name_keywords.list'))
type_name_keywords = read_list_from_file(os.path.join(kwdir, 'type_name_keywords.list'))
reserved_keywords = read_list_from_file(os.path.join(kwdir, 'reserved_keywords.list'))

<<<<<<< HEAD
# SQL/PGQ introduces new keywords, in principle as unreserved keywords, but we need to avoid these as PGQ idents
pgq_unreserved_keywords = read_list_from_file(os.path.join(kwdir, 'pgq_unreserved_keywords.list'))

# COLUMNS is a PGQ-problematic ident, but exists already (so cannot be in the above), we do not allow it as a PGQ ident
pgq_colname_keywords = list(filter(lambda word: word != "COLUMNS", colname_keywords))
=======
>>>>>>> 3c695d7b

def strip_p(x):
    if x.endswith("_P"):
        return x[:-2]
    else:
        return x


unreserved_keywords.sort(key=lambda x: strip_p(x))
colname_keywords.sort(key=lambda x: strip_p(x))
func_name_keywords.sort(key=lambda x: strip_p(x))
type_name_keywords.sort(key=lambda x: strip_p(x))
reserved_keywords.sort(key=lambda x: strip_p(x))
pgq_unreserved_keywords.sort(key=lambda x: strip_p(x))
pgq_colname_keywords.sort(key=lambda x: strip_p(x))

statements = read_list_from_file(os.path.join(base_dir, 'statements.list'))
statements.sort()
if len(statements) < 0:
    print("Need at least one statement")
    exit(1)

# verify there are no duplicate keywords and create big sorted list of keywords
kwdict = {}
for kw in unreserved_keywords:
    kwdict[kw] = 'UNRESERVED_KEYWORD'

for kw in pgq_unreserved_keywords:
    kwdict[kw] = 'PGQ_UNRESERVED_KEYWORD'

for kw in colname_keywords:
    kwdict[kw] = 'COL_NAME_KEYWORD'

for kw in func_name_keywords:
    kwdict[kw] = 'TYPE_FUNC_NAME_KEYWORD'

for kw in type_name_keywords:
    kwdict[kw] = 'TYPE_FUNC_NAME_KEYWORD'

for kw in reserved_keywords:
    kwdict[kw] = 'RESERVED_KEYWORD'

kwlist = [(x, kwdict[x]) for x in kwdict.keys()]
kwlist.sort(key=lambda x: strip_p(x[0]))

# now generate kwlist.h
# PG_KEYWORD("abort", ABORT_P, UNRESERVED_KEYWORD)
kwtext = (
    """
namespace """
    + namespace
    + """ {
#define PG_KEYWORD(a,b,c) {a,b,c},

const PGScanKeyword ScanKeywords[] = {
"""
)
for tpl in kwlist:
    kwtext += 'PG_KEYWORD("%s", %s, %s)\n' % (strip_p(tpl[0]).lower(), tpl[0], tpl[1])
kwtext += (
    """
};

const int NumScanKeywords = lengthof(ScanKeywords);
} // namespace """
    + namespace
    + """
"""
)

with open_utf8(kwlist_header, 'w+') as f:
    f.write(kwtext)


# generate the final main.y.tmp file
# first read the template file
with open_utf8(template_file, 'r') as f:
    text = f.read()

# now perform a series of replacements in the file to construct the final yacc file


def get_file_contents(fpath, add_line_numbers=False):
    with open_utf8(fpath, 'r') as f:
        result = f.read()
        if add_line_numbers:
            return '#line 1 "%s"\n' % (fpath,) + result
        else:
            return result


# grammar.hpp
text = text.replace("{{{ GRAMMAR_HEADER }}}", get_file_contents(header_file, True))

# grammar.cpp
text = text.replace("{{{ GRAMMAR_SOURCE }}}", get_file_contents(source_file, True))

# keyword list
kw_token_list = "%token <keyword> " + " ".join([x[0] for x in kwlist])

text = text.replace("{{{ KEYWORDS }}}", kw_token_list)

# statements
stmt_list = "stmt: " + "\n\t| ".join(statements) + "\n\t| /*EMPTY*/\n\t{ $$ = NULL; }\n"
text = text.replace("{{{ STATEMENTS }}}", stmt_list)

# keywords
# keywords can EITHER be reserved, unreserved, or some combination of (col_name, type_name, func_name)
# that means duplicates are ONLY allowed between (col_name, type_name and func_name)
# having a keyword be both reserved and unreserved is an error
# as is having a keyword both reserved and col_name, for example
# verify that this is the case
reserved_dict = {}
unreserved_dict = {}
pgq_unreserved_dict = {}
other_dict = {}
for r in reserved_keywords:
    if r in reserved_dict:
        print("Duplicate keyword " + r + " in reserved keywords")
        exit(1)
    reserved_dict[r] = True

for ur in unreserved_keywords:
    if ur in unreserved_dict:
        print("Duplicate keyword " + ur + " in unreserved keywords")
        exit(1)
    if ur in reserved_dict:
        print("Keyword " + ur + " is marked as both unreserved and reserved")
        exit(1)
    unreserved_dict[ur] = True

<<<<<<< HEAD
for pur in pgq_unreserved_keywords:
    if pur in pgq_unreserved_dict:
        print("Duplicate keyword " + pur + " in unreserved keywords")
        exit(1)
    if pur in unreserved_dict:
        print("Duplicate keyword " + pur + " in unreserved keywords")
        exit(1)
    if pur in reserved_dict:
        print("Keyword " + pur + " is marked as both unreserved and reserved")
        exit(1)
    pgq_unreserved_dict[pur] = True

=======
>>>>>>> 3c695d7b

def add_to_other_keywords(kw, list_name):
    global unreserved_dict
    global pgq_unreserved_dict
    global reserved_dict
    global other_dict
    if kw in unreserved_dict:
        print("Keyword " + kw + " is marked as both unreserved and " + list_name)
        exit(1)
    if kw in pgq_unreserved_dict:
        print("Keyword " + kw + " is marked as both pgq_unreserved and " + list_name)
        exit(1)
    if kw in reserved_dict:
        print("Keyword " + kw + " is marked as both reserved and " + list_name)
        exit(1)
    other_dict[kw] = True


for cr in colname_keywords:
    add_to_other_keywords(cr, "colname")

type_func_name_dict = {}
for tr in type_name_keywords:
    add_to_other_keywords(tr, "typename")
    type_func_name_dict[tr] = True

for fr in func_name_keywords:
    add_to_other_keywords(fr, "funcname")
    type_func_name_dict[fr] = True

type_func_name_keywords = list(type_func_name_dict.keys())
type_func_name_keywords.sort()

all_keywords = list(reserved_dict.keys()) + list(unreserved_dict.keys()) + list(pgq_unreserved_dict.keys()) + list(other_dict.keys())
all_keywords.sort()

other_keyword = list(other_dict.keys())
other_keyword.sort()

kw_definitions = "unreserved_keyword: " + " | ".join(unreserved_keywords) + "\n"
kw_definitions += "col_name_keyword: " + " | ".join(colname_keywords) + "\n"
kw_definitions += "func_name_keyword: " + " | ".join(func_name_keywords) + "\n"
kw_definitions += "type_name_keyword: " + " | ".join(type_name_keywords) + "\n"
kw_definitions += "other_keyword: " + " | ".join(other_keyword) + "\n"
kw_definitions += "type_func_name_keyword: " + " | ".join(type_func_name_keywords) + "\n"
kw_definitions += "reserved_keyword: " + " | ".join(reserved_keywords) + "\n"
kw_definitions += "pgq_unreserved_keyword: " + " | ".join(pgq_unreserved_keywords) + "\n"
kw_definitions += "pgq_col_name_keyword: " + " | ".join(pgq_colname_keywords) + "\n"
text = text.replace("{{{ KEYWORD_DEFINITIONS }}}", kw_definitions)


# types
def concat_dir(dname, extension, add_line_numbers=False):
    result = ""
    for fname in os.listdir(dname):
        fpath = os.path.join(dname, fname)
        if os.path.isdir(fpath):
            result += concat_dir(fpath, extension)
        else:
            if not fname.endswith(extension):
                continue
            result += get_file_contents(fpath, add_line_numbers)
    return result


type_definitions = concat_dir(type_dir, ".yh")
# add statement types as well
for stmt in statements:
    type_definitions += "%type <node> " + stmt + "\n"

text = text.replace("{{{ TYPES }}}", type_definitions)

# grammar rules
grammar_rules = concat_dir(rule_dir, ".y", True)

text = text.replace("{{{ GRAMMAR RULES }}}", grammar_rules)

# finally write the yacc file into the target file
with open_utf8(target_file, 'w+') as f:
    f.write(text)

# generate the bison
cmd = [bison_location]
if counterexamples:
    print("Attempting to print counterexamples (-Wcounterexamples)")
    cmd += ["-Wcounterexamples"]
if run_update:
    cmd += ["--update"]
if verbose:
    cmd += ["--verbose"]
cmd += ["-o", result_source, "-d", target_file]
print(' '.join(cmd))
proc = subprocess.Popen(cmd, stderr=subprocess.PIPE)
res = proc.wait(timeout=10)  # ensure CI does not hang as was seen when running with Bison 3.x release.

if res != 0:
    text = proc.stderr.read().decode('utf8')
    print(text)
    if 'shift/reduce' in text and not counterexamples:
        print("---------------------------------------------------------------------")
        print("In case of shift/reduce conflicts, try re-running with --counterexamples")
        print("Note: this requires a more recent version of Bison (e.g. version 3.8)")
        print("On a Macbook you can obtain this using \"brew install bison\"")
    if counterexamples and 'time limit exceeded' in text:
        print("---------------------------------------------------------------------")
        print(
            "The counterexamples time limit was exceeded. This likely means that no useful counterexample was generated."
        )
        print("")
        print("The counterexamples time limit can be increased by setting the TIME_LIMIT environment variable, e.g.:")
        print("export TIME_LIMIT=100")
    exit(1)


os.rename(result_source, target_source_loc)
os.rename(result_header, target_header_loc)

with open_utf8(target_source_loc, 'r') as f:
    text = f.read()

text = text.replace('#include "grammar_out.hpp"', '#include "include/parser/gram.hpp"')
text = text.replace('yynerrs = 0;', 'yynerrs = 0; (void)yynerrs;')

with open_utf8(target_source_loc, 'w+') as f:
    f.write(text)<|MERGE_RESOLUTION|>--- conflicted
+++ resolved
@@ -63,21 +63,17 @@
 type_name_keywords = read_list_from_file(os.path.join(kwdir, 'type_name_keywords.list'))
 reserved_keywords = read_list_from_file(os.path.join(kwdir, 'reserved_keywords.list'))
 
-<<<<<<< HEAD
 # SQL/PGQ introduces new keywords, in principle as unreserved keywords, but we need to avoid these as PGQ idents
 pgq_unreserved_keywords = read_list_from_file(os.path.join(kwdir, 'pgq_unreserved_keywords.list'))
 
 # COLUMNS is a PGQ-problematic ident, but exists already (so cannot be in the above), we do not allow it as a PGQ ident
 pgq_colname_keywords = list(filter(lambda word: word != "COLUMNS", colname_keywords))
-=======
->>>>>>> 3c695d7b
 
 def strip_p(x):
     if x.endswith("_P"):
         return x[:-2]
     else:
         return x
-
 
 unreserved_keywords.sort(key=lambda x: strip_p(x))
 colname_keywords.sort(key=lambda x: strip_p(x))
@@ -202,7 +198,6 @@
         exit(1)
     unreserved_dict[ur] = True
 
-<<<<<<< HEAD
 for pur in pgq_unreserved_keywords:
     if pur in pgq_unreserved_dict:
         print("Duplicate keyword " + pur + " in unreserved keywords")
@@ -214,9 +209,6 @@
         print("Keyword " + pur + " is marked as both unreserved and reserved")
         exit(1)
     pgq_unreserved_dict[pur] = True
-
-=======
->>>>>>> 3c695d7b
 
 def add_to_other_keywords(kw, list_name):
     global unreserved_dict
@@ -233,7 +225,6 @@
         print("Keyword " + kw + " is marked as both reserved and " + list_name)
         exit(1)
     other_dict[kw] = True
-
 
 for cr in colname_keywords:
     add_to_other_keywords(cr, "colname")
@@ -266,7 +257,6 @@
 kw_definitions += "pgq_unreserved_keyword: " + " | ".join(pgq_unreserved_keywords) + "\n"
 kw_definitions += "pgq_col_name_keyword: " + " | ".join(pgq_colname_keywords) + "\n"
 text = text.replace("{{{ KEYWORD_DEFINITIONS }}}", kw_definitions)
-
 
 # types
 def concat_dir(dname, extension, add_line_numbers=False):
