--- conflicted
+++ resolved
@@ -8,9 +8,9 @@
 excluded_objects = ['utf8proc_data.cpp']
 
 def third_party_includes():
-<<<<<<< HEAD
     return [
         os.path.join('third_party', 'fmt', 'include'),
+        os.path.join('third_party', 'fsst'),
         os.path.join('third_party', 're2'),
         os.path.join('third_party', 'miniz'),
         os.path.join('third_party', 'utf8proc', 'include'),
@@ -35,6 +35,7 @@
 def third_party_sources():
     return [
         os.path.join('third_party', 'fmt'),
+        os.path.join('third_party', 'fsst'),
         os.path.join('third_party', 'miniz'),
         os.path.join('third_party', 're2'),
         os.path.join('third_party', 'hyperloglog'),
@@ -44,43 +45,6 @@
         os.path.join('third_party', 'uri-library'),
         os.path.join('third_party', 'mbedtls')
     ]
-=======
-    includes = []
-    includes += [os.path.join('third_party', 'fmt', 'include')]
-    includes += [os.path.join('third_party', 'fsst')]
-    includes += [os.path.join('third_party', 're2')]
-    includes += [os.path.join('third_party', 'miniz')]
-    includes += [os.path.join('third_party', 'utf8proc', 'include')]
-    includes += [os.path.join('third_party', 'utf8proc')]
-    includes += [os.path.join('third_party', 'hyperloglog')]
-    includes += [os.path.join('third_party', 'fastpforlib')]
-    includes += [os.path.join('third_party', 'tdigest')]
-    includes += [os.path.join('third_party', 'libpg_query', 'include')]
-    includes += [os.path.join('third_party', 'libpg_query')]
-    includes += [os.path.join('third_party', 'concurrentqueue')]
-    includes += [os.path.join('third_party', 'pcg')]
-    includes += [os.path.join('third_party', 'httplib')]
-    includes += [os.path.join('third_party', 'fast_float')]
-    includes += [os.path.join('third_party', 'mbedtls')]
-    includes += [os.path.join('third_party', 'mbedtls', 'include')]
-    includes += [os.path.join('third_party', 'mbedtls', 'library')]
-    includes += [os.path.join('third_party', 'jaro_winkler')]
-    includes += [os.path.join('third_party', 'jaro_winkler', 'details')]
-    return includes
-
-def third_party_sources():
-    sources = []
-    sources += [os.path.join('third_party', 'fmt')]
-    sources += [os.path.join('third_party', 'fsst')]
-    sources += [os.path.join('third_party', 'miniz')]
-    sources += [os.path.join('third_party', 're2')]
-    sources += [os.path.join('third_party', 'hyperloglog')]
-    sources += [os.path.join('third_party', 'fastpforlib')]
-    sources += [os.path.join('third_party', 'utf8proc')]
-    sources += [os.path.join('third_party', 'libpg_query')]
-    sources += [os.path.join('third_party', 'mbedtls')]
-    return sources
->>>>>>> 38cc8e18
 
 def get_libraries(binary_dir, libraries, extensions):
     result_libs = []
